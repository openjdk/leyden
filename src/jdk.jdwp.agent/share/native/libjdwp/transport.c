--- conflicted
+++ resolved
@@ -122,24 +122,6 @@
 loadTransportLibrary(const char *libdir, const char *name)
 {
     char buf[MAXPATHLEN*2+100];
-<<<<<<< HEAD
-    // IsStaticJDK is defined by libjli. Check if it is statically linked.
-    jboolean isStaticJDK = dbgsysIsStaticJDK();
-    if (!isStaticJDK) {
-        void *handle;
-        char libname[MAXPATHLEN+2];
-        const char *plibdir;
-
-        /* Convert libdir from UTF-8 to platform encoding */
-        plibdir = NULL;
-        if ( libdir != NULL ) {
-            int  len;
-
-            len = (int)strlen(libdir);
-            (void)utf8ToPlatform((jbyte*)libdir, len, buf, (int)sizeof(buf));
-            plibdir = buf;
-        }
-=======
 
     if (JVM_IsStaticallyLinked()) {
         return (dbgsysLoadLibrary(NULL, buf, sizeof(buf)));
@@ -158,26 +140,16 @@
         (void)utf8ToPlatform((jbyte*)libdir, len, buf, (int)sizeof(buf));
         plibdir = buf;
     }
->>>>>>> 62dad3a9
-
-        /* Construct library name (simple name or full path) */
-        dbgsysBuildLibName(libname, sizeof(libname), plibdir, name);
-        if (strlen(libname) == 0) {
-            return NULL;
-        }
-
-<<<<<<< HEAD
-        /* dlopen (unix) / LoadLibrary (windows) the transport library */
-        handle = dbgsysLoadLibrary(libname, buf, sizeof(buf));
-        return handle;
-    } else {
-        return (dbgsysLoadLibrary(NULL, buf, sizeof(buf)));
-    }
-=======
+
+    /* Construct library name (simple name or full path) */
+    dbgsysBuildLibName(libname, sizeof(libname), plibdir, name);
+    if (strlen(libname) == 0) {
+        return NULL;
+    }
+
     /* dlopen (unix) / LoadLibrary (windows) the transport library */
     handle = dbgsysLoadLibrary(libname, buf, sizeof(buf));
     return handle;
->>>>>>> 62dad3a9
 }
 
 /*
