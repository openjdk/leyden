--- conflicted
+++ resolved
@@ -196,102 +196,6 @@
 
   return false;
 }
-<<<<<<< HEAD
-#endif
-
-#ifdef HAVE_PLATFORM_PRINT_NATIVE_STACK
-/*
- * Windows/x64 does not use stack frames the way expected by Java:
- * [1] in most cases, there is no frame pointer. All locals are addressed via RSP
- * [2] in rare cases, when alloca() is used, a frame pointer is used, but this may
- *     not be RBP.
- * See http://msdn.microsoft.com/en-us/library/ew5tede7.aspx
- *
- * So it's not possible to print the native stack using the
- *     while (...) {...  fr = os::get_sender_for_C_frame(&fr); }
- * loop in vmError.cpp. We need to roll our own loop.
- */
-bool os::win32::platform_print_native_stack(outputStream* st, const void* context,
-                                            char *buf, int buf_size, address& lastpc)
-{
-  CONTEXT ctx;
-  if (context != nullptr) {
-    memcpy(&ctx, context, sizeof(ctx));
-  } else {
-    RtlCaptureContext(&ctx);
-  }
-
-  st->print_cr("Native frames: (J=compiled Java code, A=AOT compiled, P=AOT preloaded, j=interpreted, Vv=VM code, C=native code)");
-
-  STACKFRAME stk;
-  memset(&stk, 0, sizeof(stk));
-  stk.AddrStack.Offset    = ctx.Rsp;
-  stk.AddrStack.Mode      = AddrModeFlat;
-  stk.AddrFrame.Offset    = ctx.Rbp;
-  stk.AddrFrame.Mode      = AddrModeFlat;
-  stk.AddrPC.Offset       = ctx.Rip;
-  stk.AddrPC.Mode         = AddrModeFlat;
-
-  // Ensure we consider dynamically loaded dll's
-  SymbolEngine::refreshModuleList();
-
-  int count = 0;
-  address lastpc_internal = 0;
-  while (count++ < StackPrintLimit) {
-    intptr_t* sp = (intptr_t*)stk.AddrStack.Offset;
-    intptr_t* fp = (intptr_t*)stk.AddrFrame.Offset; // NOT necessarily the same as ctx.Rbp!
-    address pc = (address)stk.AddrPC.Offset;
-
-    if (pc != nullptr) {
-      if (count == 2 && lastpc_internal == pc) {
-        // Skip it -- StackWalk64() may return the same PC
-        // (but different SP) on the first try.
-      } else {
-        // Don't try to create a frame(sp, fp, pc) -- on WinX64, stk.AddrFrame
-        // may not contain what Java expects, and may cause the frame() constructor
-        // to crash. Let's just print out the symbolic address.
-        frame::print_C_frame(st, buf, buf_size, pc);
-        // print source file and line, if available
-        char buf[128];
-        int line_no;
-        if (SymbolEngine::get_source_info(pc, buf, sizeof(buf), &line_no)) {
-          st->print("  (%s:%d)", buf, line_no);
-        } else {
-          st->print("  (no source info available)");
-        }
-        st->cr();
-      }
-      lastpc_internal = pc;
-    }
-
-    PVOID p = WindowsDbgHelp::symFunctionTableAccess64(GetCurrentProcess(), stk.AddrPC.Offset);
-    if (!p) {
-      // StackWalk64() can't handle this PC. Calling StackWalk64 again may cause crash.
-      lastpc = lastpc_internal;
-      break;
-    }
-
-    BOOL result = WindowsDbgHelp::stackWalk64(
-        IMAGE_FILE_MACHINE_AMD64,  // __in      DWORD MachineType,
-        GetCurrentProcess(),       // __in      HANDLE hProcess,
-        GetCurrentThread(),        // __in      HANDLE hThread,
-        &stk,                      // __inout   LP STACKFRAME64 StackFrame,
-        &ctx);                     // __inout   PVOID ContextRecord,
-
-    if (!result) {
-      break;
-    }
-  }
-  if (count > StackPrintLimit) {
-    st->print_cr("...<more frames>...");
-  }
-  st->cr();
-
-  return true;
-}
-#endif // HAVE_PLATFORM_PRINT_NATIVE_STACK
-=======
->>>>>>> d5803aa7
 
 address os::fetch_frame_from_context(const void* ucVoid,
                     intptr_t** ret_sp, intptr_t** ret_fp) {
