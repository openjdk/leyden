// Copyright (c) 2015, 2022, Red Hat Inc. All rights reserved.
// DO NOT ALTER OR REMOVE COPYRIGHT NOTICES OR THIS FILE HEADER.
//
// This code is free software; you can redistribute it and/or modify it
// under the terms of the GNU General Public License version 2 only, as
// published by the Free Software Foundation.
//
// This code is distributed in the hope that it will be useful, but WITHOUT
// ANY WARRANTY; without even the implied warranty of MERCHANTABILITY or
// FITNESS FOR A PARTICULAR PURPOSE.  See the GNU General Public License
// version 2 for more details (a copy is included in the LICENSE file that
// accompanied this code).
//
// You should have received a copy of the GNU General Public License version
// 2 along with this work; if not, write to the Free Software Foundation,
// Inc., 51 Franklin St, Fifth Floor, Boston, MA 02110-1301 USA.
//
// Please contact Oracle, 500 Oracle Parkway, Redwood Shores, CA 94065 USA
// or visit www.oracle.com if you need additional information or have any
// questions.

        // JavaThread::aarch64_get_thread_helper()
        //
        // Return the current thread pointer in x0.
        // Clobber x1, flags.
        // All other registers are preserved,

        .global	_ZN10JavaThread25aarch64_get_thread_helperEv
        .hidden	_ZN10JavaThread25aarch64_get_thread_helperEv
        .type	_ZN10JavaThread25aarch64_get_thread_helperEv, %function

_ZN10JavaThread25aarch64_get_thread_helperEv:
<<<<<<< HEAD
	hint #0x19      // paciasp
	stp x29, x30, [sp, -16]!
	adrp x0, :tlsdesc:_ZN17HotspotBaseThread12_thr_currentE
	ldr x1, [x0, #:tlsdesc_lo12:_ZN17HotspotBaseThread12_thr_currentE]
	add x0, x0, :tlsdesc_lo12:_ZN17HotspotBaseThread12_thr_currentE
	.tlsdesccall _ZN17HotspotBaseThread12_thr_currentE
	blr x1
	mrs x1, tpidr_el0
	add x0, x1, x0
	ldr x0, [x0]
	ldp x29, x30, [sp], 16
	hint #0x1d      // autiasp
	ret
=======
        hint #0x19      // paciasp
        stp x29, x30, [sp, -16]!
        adrp x0, :tlsdesc:_ZN6Thread12_thr_currentE
        ldr x1, [x0, #:tlsdesc_lo12:_ZN6Thread12_thr_currentE]
        add x0, x0, :tlsdesc_lo12:_ZN6Thread12_thr_currentE
        .tlsdesccall _ZN6Thread12_thr_currentE
        blr x1
        mrs x1, tpidr_el0
        add x0, x1, x0
        ldr x0, [x0]
        ldp x29, x30, [sp], 16
        hint #0x1d      // autiasp
        ret
>>>>>>> 045eea11

        .size _ZN10JavaThread25aarch64_get_thread_helperEv, .-_ZN10JavaThread25aarch64_get_thread_helperEv<|MERGE_RESOLUTION|>--- conflicted
+++ resolved
@@ -30,27 +30,12 @@
         .type	_ZN10JavaThread25aarch64_get_thread_helperEv, %function
 
 _ZN10JavaThread25aarch64_get_thread_helperEv:
-<<<<<<< HEAD
-	hint #0x19      // paciasp
-	stp x29, x30, [sp, -16]!
-	adrp x0, :tlsdesc:_ZN17HotspotBaseThread12_thr_currentE
-	ldr x1, [x0, #:tlsdesc_lo12:_ZN17HotspotBaseThread12_thr_currentE]
-	add x0, x0, :tlsdesc_lo12:_ZN17HotspotBaseThread12_thr_currentE
-	.tlsdesccall _ZN17HotspotBaseThread12_thr_currentE
-	blr x1
-	mrs x1, tpidr_el0
-	add x0, x1, x0
-	ldr x0, [x0]
-	ldp x29, x30, [sp], 16
-	hint #0x1d      // autiasp
-	ret
-=======
         hint #0x19      // paciasp
         stp x29, x30, [sp, -16]!
-        adrp x0, :tlsdesc:_ZN6Thread12_thr_currentE
-        ldr x1, [x0, #:tlsdesc_lo12:_ZN6Thread12_thr_currentE]
-        add x0, x0, :tlsdesc_lo12:_ZN6Thread12_thr_currentE
-        .tlsdesccall _ZN6Thread12_thr_currentE
+        adrp x0, :tlsdesc:_ZN17HotspotBaseThread12_thr_currentE
+        ldr x1, [x0, #:tlsdesc_lo12:_ZN17HotspotBaseThread12_thr_currentE]
+        add x0, x0, :tlsdesc_lo12:_ZN17HotspotBaseThread12_thr_currentE
+        .tlsdesccall _ZN17HotspotBaseThread12_thr_currentE
         blr x1
         mrs x1, tpidr_el0
         add x0, x1, x0
@@ -58,6 +43,5 @@
         ldp x29, x30, [sp], 16
         hint #0x1d      // autiasp
         ret
->>>>>>> 045eea11
 
         .size _ZN10JavaThread25aarch64_get_thread_helperEv, .-_ZN10JavaThread25aarch64_get_thread_helperEv