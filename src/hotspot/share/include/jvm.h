/*
 * Copyright (c) 1997, 2024, Oracle and/or its affiliates. All rights reserved.
 * DO NOT ALTER OR REMOVE COPYRIGHT NOTICES OR THIS FILE HEADER.
 *
 * This code is free software; you can redistribute it and/or modify it
 * under the terms of the GNU General Public License version 2 only, as
 * published by the Free Software Foundation.  Oracle designates this
 * particular file as subject to the "Classpath" exception as provided
 * by Oracle in the LICENSE file that accompanied this code.
 *
 * This code is distributed in the hope that it will be useful, but WITHOUT
 * ANY WARRANTY; without even the implied warranty of MERCHANTABILITY or
 * FITNESS FOR A PARTICULAR PURPOSE.  See the GNU General Public License
 * version 2 for more details (a copy is included in the LICENSE file that
 * accompanied this code).
 *
 * You should have received a copy of the GNU General Public License version
 * 2 along with this work; if not, write to the Free Software Foundation,
 * Inc., 51 Franklin St, Fifth Floor, Boston, MA 02110-1301 USA.
 *
 * Please contact Oracle, 500 Oracle Parkway, Redwood Shores, CA 94065 USA
 * or visit www.oracle.com if you need additional information or have any
 * questions.
 */

#ifndef _JAVASOFT_JVM_H_
#define _JAVASOFT_JVM_H_

#include <sys/stat.h>

#include "jni.h"
#include "jvm_md.h"
#include "jvm_constants.h"
#include "jvm_io.h"

#ifdef __cplusplus
extern "C" {
#endif

/*
 * This file contains additional functions exported from the VM.
 * These functions are complementary to the standard JNI support.
 * There are three parts to this file:
 *
 * First, this file contains the VM-related functions needed by native
 * libraries in the standard Java API. For example, the java.lang.Object
 * class needs VM-level functions that wait for and notify monitors.
 *
 * Second, (included from jvm_constants.h) constant definitions
 * needed by the byte code verifier and class file format checker.
 * These definitions allow the verifier and format checker to be written
 * in a VM-independent way.
 *
 * Third, this file contains various I/O and network operations needed
 * by the standard Java I/O and network APIs. A part of these APIs,
 * namely the jio_xxxprintf functions, are included from jvm_io.h.
 */


/*************************************************************************
 PART 1: Functions for Native Libraries
 ************************************************************************/
/*
 * java.lang.Object
 */
JNIEXPORT jint JNICALL
JVM_IHashCode(JNIEnv *env, jobject obj);

JNIEXPORT void JNICALL
JVM_MonitorWait(JNIEnv *env, jobject obj, jlong ms);

JNIEXPORT void JNICALL
JVM_MonitorNotify(JNIEnv *env, jobject obj);

JNIEXPORT void JNICALL
JVM_MonitorNotifyAll(JNIEnv *env, jobject obj);

JNIEXPORT jobject JNICALL
JVM_Clone(JNIEnv *env, jobject obj);

/*
 * java.lang.String
 */
JNIEXPORT jstring JNICALL
JVM_InternString(JNIEnv *env, jstring str);

/*
 * java.lang.System
 */
JNIEXPORT jlong JNICALL
JVM_CurrentTimeMillis(JNIEnv *env, jclass ignored);

JNIEXPORT jlong JNICALL
JVM_NanoTime(JNIEnv *env, jclass ignored);

JNIEXPORT jlong JNICALL
JVM_GetNanoTimeAdjustment(JNIEnv *env, jclass ignored, jlong offset_secs);

JNIEXPORT void JNICALL
JVM_ArrayCopy(JNIEnv *env, jclass ignored, jobject src, jint src_pos,
              jobject dst, jint dst_pos, jint length);

/*
 * Return an array of all properties as alternating name and value pairs.
 */
JNIEXPORT jobjectArray JNICALL
JVM_GetProperties(JNIEnv *env);

/*
 * java.lang.Runtime
 */
JNIEXPORT void JNICALL
JVM_BeforeHalt();

JNIEXPORT void JNICALL
JVM_Halt(jint code);

JNIEXPORT void JNICALL
JVM_GC(void);

/* Returns the number of real-time milliseconds that have elapsed since the
 * least-recently-inspected heap object was last inspected by the garbage
 * collector.
 *
 * For simple stop-the-world collectors this value is just the time
 * since the most recent collection.  For generational collectors it is the
 * time since the oldest generation was most recently collected.  Other
 * collectors are free to return a pessimistic estimate of the elapsed time, or
 * simply the time since the last full collection was performed.
 *
 * Note that in the presence of reference objects, a given object that is no
 * longer strongly reachable may have to be inspected multiple times before it
 * can be reclaimed.
 */
JNIEXPORT jlong JNICALL
JVM_MaxObjectInspectionAge(void);

JNIEXPORT jlong JNICALL
JVM_TotalMemory(void);

JNIEXPORT jlong JNICALL
JVM_FreeMemory(void);

JNIEXPORT jlong JNICALL
JVM_MaxMemory(void);

JNIEXPORT jint JNICALL
JVM_ActiveProcessorCount(void);

JNIEXPORT jboolean JNICALL
JVM_IsUseContainerSupport(void);

JNIEXPORT void * JNICALL
JVM_LoadZipLibrary();

JNIEXPORT void * JNICALL
JVM_LoadLibrary(const char *name, jboolean throwException);

JNIEXPORT void JNICALL
JVM_UnloadLibrary(void * handle);

JNIEXPORT void * JNICALL
JVM_FindLibraryEntry(void *handle, const char *name);

JNIEXPORT jboolean JNICALL
JVM_IsSupportedJNIVersion(jint version);

JNIEXPORT jobjectArray JNICALL
JVM_GetVmArguments(JNIEnv *env);

JNIEXPORT jboolean JNICALL
JVM_IsPreviewEnabled(void);

JNIEXPORT jboolean JNICALL
JVM_IsContinuationsSupported(void);

JNIEXPORT jboolean JNICALL
JVM_IsForeignLinkerSupported(void);

JNIEXPORT void JNICALL
JVM_InitializeFromArchive(JNIEnv* env, jclass cls);

JNIEXPORT void JNICALL
JVM_RegisterLambdaProxyClassForArchiving(JNIEnv* env, jclass caller,
                                         jstring interfaceMethodName,
                                         jobject factoryType,
                                         jobject interfaceMethodType,
                                         jobject implementationMember,
                                         jobject dynamicMethodType,
                                         jclass lambdaProxyClass);

JNIEXPORT jclass JNICALL
JVM_LookupLambdaProxyClassFromArchive(JNIEnv* env, jclass caller,
                                      jstring interfaceMethodName,
                                      jobject factoryType,
                                      jobject interfaceMethodType,
                                      jobject implementationMember,
                                      jobject dynamicMethodType);

<<<<<<< HEAD
JNIEXPORT jboolean JNICALL
JVM_IsDumpingArchive(JNIEnv* env);

JNIEXPORT jboolean JNICALL
JVM_IsDumpingStaticArchive(JNIEnv* env);

JNIEXPORT jboolean JNICALL
JVM_IsDumpingHeap(JNIEnv* env);

JNIEXPORT jboolean JNICALL
JVM_IsTracingDynamicProxy(JNIEnv* env);

JNIEXPORT jboolean JNICALL
JVM_IsSharingEnabled(JNIEnv* env);

JNIEXPORT jboolean JNICALL
JVM_IsDumpingClassList(JNIEnv* env);
=======
JNIEXPORT jint JNICALL
JVM_GetCDSConfigStatus();
>>>>>>> 243cb098

JNIEXPORT jlong JNICALL
JVM_GetRandomSeedForDumping();

JNIEXPORT void JNICALL
JVM_LogLambdaFormInvoker(JNIEnv* env, jstring line);

JNIEXPORT void JNICALL
JVM_LogDynamicProxy(JNIEnv *env, jobject loader, jstring proxy_name, jobjectArray interfaces, jint accessFlags);

JNIEXPORT void JNICALL
JVM_DumpClassListToFile(JNIEnv* env, jstring fileName);

JNIEXPORT void JNICALL
JVM_DumpDynamicArchive(JNIEnv* env, jstring archiveName);

/*
 * java.lang.Throwable
 */
JNIEXPORT void JNICALL
JVM_FillInStackTrace(JNIEnv *env, jobject throwable);

/*
 * java.lang.StackTraceElement
 */
JNIEXPORT void JNICALL
JVM_InitStackTraceElementArray(JNIEnv *env, jobjectArray elements, jobject backtrace, jint depth);

JNIEXPORT void JNICALL
JVM_InitStackTraceElement(JNIEnv* env, jobject element, jobject stackFrameInfo);

/*
 * java.lang.NullPointerException
 */

JNIEXPORT jstring JNICALL
JVM_GetExtendedNPEMessage(JNIEnv *env, jthrowable throwable);

/*
 * java.lang.StackWalker
 */
enum {
  JVM_STACKWALK_CLASS_INFO_ONLY            = 0x2,
  JVM_STACKWALK_SHOW_HIDDEN_FRAMES         = 0x20,
  JVM_STACKWALK_FILL_LIVE_STACK_FRAMES     = 0x100
};

JNIEXPORT void JNICALL
JVM_ExpandStackFrameInfo(JNIEnv *env, jobject obj);

JNIEXPORT jobject JNICALL
JVM_CallStackWalk(JNIEnv *env, jobject stackStream, jint mode,
                  jint skip_frames, jobject contScope, jobject cont,
                  jint buffer_size, jint start_index, jobjectArray frames);

JNIEXPORT jint JNICALL
JVM_MoreStackWalk(JNIEnv *env, jobject stackStream, jint mode, jlong anchor,
                  jint last_batch_count, jint buffer_size, jint start_index,
                  jobjectArray frames);

JNIEXPORT void JNICALL
JVM_SetStackWalkContinuation(JNIEnv *env, jobject stackStream, jlong anchor, jobjectArray frames, jobject cont);

/*
 * java.lang.Thread
 */
JNIEXPORT void JNICALL
JVM_StartThread(JNIEnv *env, jobject thread);

JNIEXPORT void JNICALL
JVM_SetThreadPriority(JNIEnv *env, jobject thread, jint prio);

JNIEXPORT void JNICALL
JVM_Yield(JNIEnv *env, jclass threadClass);

JNIEXPORT void JNICALL
JVM_SleepNanos(JNIEnv *env, jclass threadClass, jlong nanos);

JNIEXPORT jobject JNICALL
JVM_CurrentCarrierThread(JNIEnv *env, jclass threadClass);

JNIEXPORT jobject JNICALL
JVM_CurrentThread(JNIEnv *env, jclass threadClass);

JNIEXPORT void JNICALL
JVM_SetCurrentThread(JNIEnv *env, jobject thisThread, jobject theThread);

JNIEXPORT void JNICALL
JVM_Interrupt(JNIEnv *env, jobject thread);

JNIEXPORT jboolean JNICALL
JVM_HoldsLock(JNIEnv *env, jclass threadClass, jobject obj);

JNIEXPORT jobject JNICALL
JVM_GetStackTrace(JNIEnv *env, jobject thread);

JNIEXPORT void JNICALL
JVM_DumpAllStacks(JNIEnv *env, jclass unused);

JNIEXPORT jobjectArray JNICALL
JVM_GetAllThreads(JNIEnv *env, jclass dummy);

JNIEXPORT void JNICALL
JVM_SetNativeThreadName(JNIEnv *env, jobject jthread, jstring name);

/* getStackTrace() and getAllStackTraces() method */
JNIEXPORT jobjectArray JNICALL
JVM_DumpThreads(JNIEnv *env, jclass threadClass, jobjectArray threads);

JNIEXPORT jobject JNICALL
JVM_ScopedValueCache(JNIEnv *env, jclass threadClass);

JNIEXPORT void JNICALL
JVM_SetScopedValueCache(JNIEnv *env, jclass threadClass, jobject theCache);

JNIEXPORT jobject JNICALL
JVM_FindScopedValueBindings(JNIEnv *env, jclass threadClass);

JNIEXPORT jlong JNICALL
JVM_GetNextThreadIdOffset(JNIEnv *env, jclass threadClass);

/*
 * jdk.internal.vm.Continuation
 */
JNIEXPORT void JNICALL
JVM_RegisterContinuationMethods(JNIEnv *env, jclass cls);

/*
 * java.lang.SecurityManager
 */
JNIEXPORT jobjectArray JNICALL
JVM_GetClassContext(JNIEnv *env);

/*
 * java.lang.Package
 */
JNIEXPORT jstring JNICALL
JVM_GetSystemPackage(JNIEnv *env, jstring name);

JNIEXPORT jobjectArray JNICALL
JVM_GetSystemPackages(JNIEnv *env);

/*
 * java.lang.ref.Reference
 */
JNIEXPORT jobject JNICALL
JVM_GetAndClearReferencePendingList(JNIEnv *env);

JNIEXPORT jboolean JNICALL
JVM_HasReferencePendingList(JNIEnv *env);

JNIEXPORT void JNICALL
JVM_WaitForReferencePendingList(JNIEnv *env);

JNIEXPORT jboolean JNICALL
JVM_ReferenceRefersTo(JNIEnv *env, jobject ref, jobject o);

JNIEXPORT void JNICALL
JVM_ReferenceClear(JNIEnv *env, jobject ref);

/*
 * java.lang.ref.PhantomReference
 */
JNIEXPORT jboolean JNICALL
JVM_PhantomReferenceRefersTo(JNIEnv *env, jobject ref, jobject o);

/*
 * java.io.ObjectInputStream
 */
JNIEXPORT jobject JNICALL
JVM_LatestUserDefinedLoader(JNIEnv *env);

/*
 * java.lang.reflect.Array
 */
JNIEXPORT jint JNICALL
JVM_GetArrayLength(JNIEnv *env, jobject arr);

JNIEXPORT jobject JNICALL
JVM_GetArrayElement(JNIEnv *env, jobject arr, jint index);

JNIEXPORT jvalue JNICALL
JVM_GetPrimitiveArrayElement(JNIEnv *env, jobject arr, jint index, jint wCode);

JNIEXPORT void JNICALL
JVM_SetArrayElement(JNIEnv *env, jobject arr, jint index, jobject val);

JNIEXPORT void JNICALL
JVM_SetPrimitiveArrayElement(JNIEnv *env, jobject arr, jint index, jvalue v,
                             unsigned char vCode);

JNIEXPORT jobject JNICALL
JVM_NewArray(JNIEnv *env, jclass eltClass, jint length);

JNIEXPORT jobject JNICALL
JVM_NewMultiArray(JNIEnv *env, jclass eltClass, jintArray dim);


/*
 * Returns the immediate caller class of the native method invoking
 * JVM_GetCallerClass.  The Method.invoke and other frames due to
 * reflection machinery are skipped.
 *
 * The caller is expected to be marked with
 * jdk.internal.reflect.CallerSensitive. The JVM will throw an
 * error if it is not marked properly.
 */
JNIEXPORT jclass JNICALL
JVM_GetCallerClass(JNIEnv *env);


/*
 * Find primitive classes
 * utf: class name
 */
JNIEXPORT jclass JNICALL
JVM_FindPrimitiveClass(JNIEnv *env, const char *utf);


/*
 * Find a class from a boot class loader. Returns NULL if class not found.
 */
JNIEXPORT jclass JNICALL
JVM_FindClassFromBootLoader(JNIEnv *env, const char *name);

/*
 * Find a class from a given class loader.  Throws ClassNotFoundException.
 *  name:   name of class
 *  init:   whether initialization is done
 *  loader: class loader to look up the class. This may not be the same as the caller's
 *          class loader.
 *  caller: initiating class. The initiating class may be null when a security
 *          manager is not installed.
 */
JNIEXPORT jclass JNICALL
JVM_FindClassFromCaller(JNIEnv *env, const char *name, jboolean init,
                        jobject loader, jclass caller);

/*
 * Find a class from a given class.
 */
JNIEXPORT jclass JNICALL
JVM_FindClassFromClass(JNIEnv *env, const char *name, jboolean init,
                             jclass from);

/* Find a loaded class cached by the VM */
JNIEXPORT jclass JNICALL
JVM_FindLoadedClass(JNIEnv *env, jobject loader, jstring name);

/* Define a class */
JNIEXPORT jclass JNICALL
JVM_DefineClass(JNIEnv *env, const char *name, jobject loader, const jbyte *buf,
                jsize len, jobject pd);

/* Define a class with a source (added in JDK1.5) */
JNIEXPORT jclass JNICALL
JVM_DefineClassWithSource(JNIEnv *env, const char *name, jobject loader,
                          const jbyte *buf, jsize len, jobject pd,
                          const char *source);

/*
 * Define a class with the specified lookup class.
 *  lookup:  Lookup class
 *  name:    the name of the class
 *  buf:     class bytes
 *  len:     length of class bytes
 *  pd:      protection domain
 *  init:    initialize the class
 *  flags:   properties of the class
 *  classData: private static pre-initialized field; may be null
 */
JNIEXPORT jclass JNICALL
JVM_LookupDefineClass(JNIEnv *env, jclass lookup, const char *name, const jbyte *buf,
                      jsize len, jobject pd, jboolean init, int flags, jobject classData);

/*
 * Module support functions
 */

/*
 * Define a module with the specified packages and bind the module to the
 * given class loader.
 *  module:       module to define
 *  is_open:      specifies if module is open (currently ignored)
 *  version:      the module version
 *  location:     the module location
 *  packages:     array of packages in the module
 */
JNIEXPORT void JNICALL
JVM_DefineModule(JNIEnv *env, jobject module, jboolean is_open, jstring version,
                 jstring location, jobjectArray packages);

/*
 * Set the boot loader's unnamed module.
 *  module: boot loader's unnamed module
 */
JNIEXPORT void JNICALL
JVM_SetBootLoaderUnnamedModule(JNIEnv *env, jobject module);

/*
 * Do a qualified export of a package.
 *  from_module: module containing the package to export
 *  package:     name of the package to export
 *  to_module:   module to export the package to
 */
JNIEXPORT void JNICALL
JVM_AddModuleExports(JNIEnv *env, jobject from_module, jstring package, jobject to_module);

/*
 * Do an export of a package to all unnamed modules.
 *  from_module: module containing the package to export
 *  package:     name of the package to export to all unnamed modules
 */
JNIEXPORT void JNICALL
JVM_AddModuleExportsToAllUnnamed(JNIEnv *env, jobject from_module, jstring package);

/*
 * Do an unqualified export of a package.
 *  from_module: module containing the package to export
 *  package:     name of the package to export
 */
JNIEXPORT void JNICALL
JVM_AddModuleExportsToAll(JNIEnv *env, jobject from_module, jstring package);

/*
 * Add a module to the list of modules that a given module can read.
 *  from_module:   module requesting read access
 *  source_module: module that from_module wants to read
 */
JNIEXPORT void JNICALL
JVM_AddReadsModule(JNIEnv *env, jobject from_module, jobject source_module);

/*
 * Define all modules that have been stored in the CDS archived heap.
 *  platform_loader: the built-in platform class loader
 *  system_loader:   the built-in system class loader
 */
JNIEXPORT void JNICALL
JVM_DefineArchivedModules(JNIEnv *env, jobject platform_loader, jobject system_loader);

/*
 * Reflection support functions
 */

JNIEXPORT jstring JNICALL
JVM_InitClassName(JNIEnv *env, jclass cls);

JNIEXPORT jobjectArray JNICALL
JVM_GetClassInterfaces(JNIEnv *env, jclass cls);

JNIEXPORT jboolean JNICALL
JVM_IsInterface(JNIEnv *env, jclass cls);

JNIEXPORT jobjectArray JNICALL
JVM_GetClassSigners(JNIEnv *env, jclass cls);

JNIEXPORT void JNICALL
JVM_SetClassSigners(JNIEnv *env, jclass cls, jobjectArray signers);

JNIEXPORT jobject JNICALL
JVM_GetProtectionDomain(JNIEnv *env, jclass cls);

JNIEXPORT jboolean JNICALL
JVM_IsArrayClass(JNIEnv *env, jclass cls);

JNIEXPORT jboolean JNICALL
JVM_IsPrimitiveClass(JNIEnv *env, jclass cls);

JNIEXPORT jboolean JNICALL
JVM_IsHiddenClass(JNIEnv *env, jclass cls);

JNIEXPORT jint JNICALL
JVM_GetClassModifiers(JNIEnv *env, jclass cls);

JNIEXPORT jobjectArray JNICALL
JVM_GetDeclaredClasses(JNIEnv *env, jclass ofClass);

JNIEXPORT jclass JNICALL
JVM_GetDeclaringClass(JNIEnv *env, jclass ofClass);

JNIEXPORT jstring JNICALL
JVM_GetSimpleBinaryName(JNIEnv *env, jclass ofClass);

/* Generics support (JDK 1.5) */
JNIEXPORT jstring JNICALL
JVM_GetClassSignature(JNIEnv *env, jclass cls);

/* Annotations support (JDK 1.5) */
JNIEXPORT jbyteArray JNICALL
JVM_GetClassAnnotations(JNIEnv *env, jclass cls);

/* Type use annotations support (JDK 1.8) */

JNIEXPORT jbyteArray JNICALL
JVM_GetClassTypeAnnotations(JNIEnv *env, jclass cls);

JNIEXPORT jbyteArray JNICALL
JVM_GetFieldTypeAnnotations(JNIEnv *env, jobject field);

JNIEXPORT jbyteArray JNICALL
JVM_GetMethodTypeAnnotations(JNIEnv *env, jobject method);

/*
 * New (JDK 1.4) reflection implementation
 */

JNIEXPORT jobjectArray JNICALL
JVM_GetClassDeclaredMethods(JNIEnv *env, jclass ofClass, jboolean publicOnly);

JNIEXPORT jobjectArray JNICALL
JVM_GetClassDeclaredFields(JNIEnv *env, jclass ofClass, jboolean publicOnly);

JNIEXPORT jobjectArray JNICALL
JVM_GetClassDeclaredConstructors(JNIEnv *env, jclass ofClass, jboolean publicOnly);


/* Differs from JVM_GetClassModifiers in treatment of inner classes.
   This returns the access flags for the class as specified in the
   class file rather than searching the InnerClasses attribute (if
   present) to find the source-level access flags. Only the values of
   the low 13 bits (i.e., a mask of 0x1FFF) are guaranteed to be
   valid. */
JNIEXPORT jint JNICALL
JVM_GetClassAccessFlags(JNIEnv *env, jclass cls);

/* Nestmates - since JDK 11 */

JNIEXPORT jboolean JNICALL
JVM_AreNestMates(JNIEnv *env, jclass current, jclass member);

JNIEXPORT jclass JNICALL
JVM_GetNestHost(JNIEnv *env, jclass current);

JNIEXPORT jobjectArray JNICALL
JVM_GetNestMembers(JNIEnv *env, jclass current);

/* Records - since JDK 16 */

JNIEXPORT jboolean JNICALL
JVM_IsRecord(JNIEnv *env, jclass cls);

JNIEXPORT jobjectArray JNICALL
JVM_GetRecordComponents(JNIEnv *env, jclass ofClass);

/* Sealed classes - since JDK 17 */

JNIEXPORT jobjectArray JNICALL
JVM_GetPermittedSubclasses(JNIEnv *env, jclass current);

/* The following two reflection routines are still needed due to startup time issues */
/*
 * java.lang.reflect.Method
 */
JNIEXPORT jobject JNICALL
JVM_InvokeMethod(JNIEnv *env, jobject method, jobject obj, jobjectArray args0);

/*
 * java.lang.reflect.Constructor
 */
JNIEXPORT jobject JNICALL
JVM_NewInstanceFromConstructor(JNIEnv *env, jobject c, jobjectArray args0);

/*
 * Constant pool access; currently used to implement reflective access to annotations (JDK 1.5)
 */

JNIEXPORT jobject JNICALL
JVM_GetClassConstantPool(JNIEnv *env, jclass cls);

JNIEXPORT jint JNICALL JVM_ConstantPoolGetSize
(JNIEnv *env, jobject unused, jobject jcpool);

JNIEXPORT jclass JNICALL JVM_ConstantPoolGetClassAt
(JNIEnv *env, jobject unused, jobject jcpool, jint index);

JNIEXPORT jclass JNICALL JVM_ConstantPoolGetClassAtIfLoaded
(JNIEnv *env, jobject unused, jobject jcpool, jint index);

JNIEXPORT jint JNICALL JVM_ConstantPoolGetClassRefIndexAt
(JNIEnv *env, jobject obj, jobject unused, jint index);

JNIEXPORT jobject JNICALL JVM_ConstantPoolGetMethodAt
(JNIEnv *env, jobject unused, jobject jcpool, jint index);

JNIEXPORT jobject JNICALL JVM_ConstantPoolGetMethodAtIfLoaded
(JNIEnv *env, jobject unused, jobject jcpool, jint index);

JNIEXPORT jobject JNICALL JVM_ConstantPoolGetFieldAt
(JNIEnv *env, jobject unused, jobject jcpool, jint index);

JNIEXPORT jobject JNICALL JVM_ConstantPoolGetFieldAtIfLoaded
(JNIEnv *env, jobject unused, jobject jcpool, jint index);

JNIEXPORT jobjectArray JNICALL JVM_ConstantPoolGetMemberRefInfoAt
(JNIEnv *env, jobject unused, jobject jcpool, jint index);

JNIEXPORT jint JNICALL JVM_ConstantPoolGetNameAndTypeRefIndexAt
(JNIEnv *env, jobject obj, jobject unused, jint index);

JNIEXPORT jobjectArray JNICALL JVM_ConstantPoolGetNameAndTypeRefInfoAt
(JNIEnv *env, jobject obj, jobject unused, jint index);

JNIEXPORT jint JNICALL JVM_ConstantPoolGetIntAt
(JNIEnv *env, jobject unused, jobject jcpool, jint index);

JNIEXPORT jlong JNICALL JVM_ConstantPoolGetLongAt
(JNIEnv *env, jobject unused, jobject jcpool, jint index);

JNIEXPORT jfloat JNICALL JVM_ConstantPoolGetFloatAt
(JNIEnv *env, jobject unused, jobject jcpool, jint index);

JNIEXPORT jdouble JNICALL JVM_ConstantPoolGetDoubleAt
(JNIEnv *env, jobject unused, jobject jcpool, jint index);

JNIEXPORT jstring JNICALL JVM_ConstantPoolGetStringAt
(JNIEnv *env, jobject unused, jobject jcpool, jint index);

JNIEXPORT jstring JNICALL JVM_ConstantPoolGetUTF8At
(JNIEnv *env, jobject unused, jobject jcpool, jint index);

JNIEXPORT jbyte JNICALL JVM_ConstantPoolGetTagAt
(JNIEnv *env, jobject unused, jobject jcpool, jint index);

/*
 * Parameter reflection
 */

JNIEXPORT jobjectArray JNICALL
JVM_GetMethodParameters(JNIEnv *env, jobject method);

/*
 * java.security.*
 */

JNIEXPORT jobject JNICALL
JVM_GetInheritedAccessControlContext(JNIEnv *env, jclass cls);

/*
 * Ensure that code doing a stackwalk and using javaVFrame::locals() to
 * get the value will see a materialized value and not a scalar-replaced
 * null value.
 */
#define JVM_EnsureMaterializedForStackWalk(env, value) \
    do {} while(0) // Nothing to do.  The fact that the value escaped
                   // through a native method is enough.
JNIEXPORT void JNICALL
JVM_EnsureMaterializedForStackWalk_func(JNIEnv* env, jobject vthread, jobject value);

JNIEXPORT jobject JNICALL
JVM_GetStackAccessControlContext(JNIEnv *env, jclass cls);

/*
 * Signal support, used to implement the shutdown sequence.  Every VM must
 * support JVM_SIGINT and JVM_SIGTERM, raising the former for user interrupts
 * (^C) and the latter for external termination (kill, system shutdown, etc.).
 * Other platform-dependent signal values may also be supported.
 */

JNIEXPORT void * JNICALL
JVM_RegisterSignal(jint sig, void *handler);

JNIEXPORT jboolean JNICALL
JVM_RaiseSignal(jint sig);

JNIEXPORT jint JNICALL
JVM_FindSignal(const char *name);

/*
 * Retrieve the assertion directives for the specified class.
 */
JNIEXPORT jboolean JNICALL
JVM_DesiredAssertionStatus(JNIEnv *env, jclass unused, jclass cls);

/*
 * Retrieve the assertion directives from the VM.
 */
JNIEXPORT jobject JNICALL
JVM_AssertionStatusDirectives(JNIEnv *env, jclass unused);

/*
 * java.lang.ref.Finalizer
 */
JNIEXPORT void JNICALL
JVM_ReportFinalizationComplete(JNIEnv *env, jobject finalizee);

JNIEXPORT jboolean JNICALL
JVM_IsFinalizationEnabled(JNIEnv *env);

/*************************************************************************
 PART 2: Support for the Verifier and Class File Format Checker
 ************************************************************************/
/*
 * Return the class name in UTF format. The result is valid
 * until JVM_ReleaseUTf is called.
 *
 * The caller must treat the string as a constant and not modify it
 * in any way.
 */
JNIEXPORT const char * JNICALL
JVM_GetClassNameUTF(JNIEnv *env, jclass cb);

/*
 * Returns the constant pool types in the buffer provided by "types."
 */
JNIEXPORT void JNICALL
JVM_GetClassCPTypes(JNIEnv *env, jclass cb, unsigned char *types);

/*
 * Returns the number of Constant Pool entries.
 */
JNIEXPORT jint JNICALL
JVM_GetClassCPEntriesCount(JNIEnv *env, jclass cb);

/*
 * Returns the number of *declared* fields or methods.
 */
JNIEXPORT jint JNICALL
JVM_GetClassFieldsCount(JNIEnv *env, jclass cb);

JNIEXPORT jint JNICALL
JVM_GetClassMethodsCount(JNIEnv *env, jclass cb);

/*
 * Returns the CP indexes of exceptions raised by a given method.
 * Places the result in the given buffer.
 *
 * The method is identified by method_index.
 */
JNIEXPORT void JNICALL
JVM_GetMethodIxExceptionIndexes(JNIEnv *env, jclass cb, jint method_index,
                                unsigned short *exceptions);
/*
 * Returns the number of exceptions raised by a given method.
 * The method is identified by method_index.
 */
JNIEXPORT jint JNICALL
JVM_GetMethodIxExceptionsCount(JNIEnv *env, jclass cb, jint method_index);

/*
 * Returns the byte code sequence of a given method.
 * Places the result in the given buffer.
 *
 * The method is identified by method_index.
 */
JNIEXPORT void JNICALL
JVM_GetMethodIxByteCode(JNIEnv *env, jclass cb, jint method_index,
                        unsigned char *code);

/*
 * Returns the length of the byte code sequence of a given method.
 * The method is identified by method_index.
 */
JNIEXPORT jint JNICALL
JVM_GetMethodIxByteCodeLength(JNIEnv *env, jclass cb, jint method_index);

/*
 * A structure used to a capture exception table entry in a Java method.
 */
typedef struct {
    jint start_pc;
    jint end_pc;
    jint handler_pc;
    jint catchType;
} JVM_ExceptionTableEntryType;

/*
 * Returns the exception table entry at entry_index of a given method.
 * Places the result in the given buffer.
 *
 * The method is identified by method_index.
 */
JNIEXPORT void JNICALL
JVM_GetMethodIxExceptionTableEntry(JNIEnv *env, jclass cb, jint method_index,
                                   jint entry_index,
                                   JVM_ExceptionTableEntryType *entry);

/*
 * Returns the length of the exception table of a given method.
 * The method is identified by method_index.
 */
JNIEXPORT jint JNICALL
JVM_GetMethodIxExceptionTableLength(JNIEnv *env, jclass cb, int index);

/*
 * Returns the modifiers of a given field.
 * The field is identified by field_index.
 */
JNIEXPORT jint JNICALL
JVM_GetFieldIxModifiers(JNIEnv *env, jclass cb, int index);

/*
 * Returns the modifiers of a given method.
 * The method is identified by method_index.
 */
JNIEXPORT jint JNICALL
JVM_GetMethodIxModifiers(JNIEnv *env, jclass cb, int index);

/*
 * Returns the number of local variables of a given method.
 * The method is identified by method_index.
 */
JNIEXPORT jint JNICALL
JVM_GetMethodIxLocalsCount(JNIEnv *env, jclass cb, int index);

/*
 * Returns the number of arguments (including this pointer) of a given method.
 * The method is identified by method_index.
 */
JNIEXPORT jint JNICALL
JVM_GetMethodIxArgsSize(JNIEnv *env, jclass cb, int index);

/*
 * Returns the maximum amount of stack (in words) used by a given method.
 * The method is identified by method_index.
 */
JNIEXPORT jint JNICALL
JVM_GetMethodIxMaxStack(JNIEnv *env, jclass cb, int index);

/*
 * Is a given method a constructor.
 * The method is identified by method_index.
 */
JNIEXPORT jboolean JNICALL
JVM_IsConstructorIx(JNIEnv *env, jclass cb, int index);

/*
 * Is the given method generated by the VM.
 * The method is identified by method_index.
 */
JNIEXPORT jboolean JNICALL
JVM_IsVMGeneratedMethodIx(JNIEnv *env, jclass cb, int index);

/*
 * Returns the name of a given method in UTF format.
 * The result remains valid until JVM_ReleaseUTF is called.
 *
 * The caller must treat the string as a constant and not modify it
 * in any way.
 */
JNIEXPORT const char * JNICALL
JVM_GetMethodIxNameUTF(JNIEnv *env, jclass cb, jint index);

/*
 * Returns the signature of a given method in UTF format.
 * The result remains valid until JVM_ReleaseUTF is called.
 *
 * The caller must treat the string as a constant and not modify it
 * in any way.
 */
JNIEXPORT const char * JNICALL
JVM_GetMethodIxSignatureUTF(JNIEnv *env, jclass cb, jint index);

/*
 * Returns the name of the field referred to at a given constant pool
 * index.
 *
 * The result is in UTF format and remains valid until JVM_ReleaseUTF
 * is called.
 *
 * The caller must treat the string as a constant and not modify it
 * in any way.
 */
JNIEXPORT const char * JNICALL
JVM_GetCPFieldNameUTF(JNIEnv *env, jclass cb, jint index);

/*
 * Returns the name of the method referred to at a given constant pool
 * index.
 *
 * The result is in UTF format and remains valid until JVM_ReleaseUTF
 * is called.
 *
 * The caller must treat the string as a constant and not modify it
 * in any way.
 */
JNIEXPORT const char * JNICALL
JVM_GetCPMethodNameUTF(JNIEnv *env, jclass cb, jint index);

/*
 * Returns the signature of the method referred to at a given constant pool
 * index.
 *
 * The result is in UTF format and remains valid until JVM_ReleaseUTF
 * is called.
 *
 * The caller must treat the string as a constant and not modify it
 * in any way.
 */
JNIEXPORT const char * JNICALL
JVM_GetCPMethodSignatureUTF(JNIEnv *env, jclass cb, jint index);

/*
 * Returns the signature of the field referred to at a given constant pool
 * index.
 *
 * The result is in UTF format and remains valid until JVM_ReleaseUTF
 * is called.
 *
 * The caller must treat the string as a constant and not modify it
 * in any way.
 */
JNIEXPORT const char * JNICALL
JVM_GetCPFieldSignatureUTF(JNIEnv *env, jclass cb, jint index);

/*
 * Returns the class name referred to at a given constant pool index.
 *
 * The result is in UTF format and remains valid until JVM_ReleaseUTF
 * is called.
 *
 * The caller must treat the string as a constant and not modify it
 * in any way.
 */
JNIEXPORT const char * JNICALL
JVM_GetCPClassNameUTF(JNIEnv *env, jclass cb, jint index);

/*
 * Returns the class name referred to at a given constant pool index.
 *
 * The constant pool entry must refer to a CONSTANT_Fieldref.
 *
 * The result is in UTF format and remains valid until JVM_ReleaseUTF
 * is called.
 *
 * The caller must treat the string as a constant and not modify it
 * in any way.
 */
JNIEXPORT const char * JNICALL
JVM_GetCPFieldClassNameUTF(JNIEnv *env, jclass cb, jint index);

/*
 * Returns the class name referred to at a given constant pool index.
 *
 * The constant pool entry must refer to CONSTANT_Methodref or
 * CONSTANT_InterfaceMethodref.
 *
 * The result is in UTF format and remains valid until JVM_ReleaseUTF
 * is called.
 *
 * The caller must treat the string as a constant and not modify it
 * in any way.
 */
JNIEXPORT const char * JNICALL
JVM_GetCPMethodClassNameUTF(JNIEnv *env, jclass cb, jint index);

/*
 * Returns the modifiers of a field in calledClass. The field is
 * referred to in class cb at constant pool entry index.
 *
 * The caller must treat the string as a constant and not modify it
 * in any way.
 *
 * Returns -1 if the field does not exist in calledClass.
 */
JNIEXPORT jint JNICALL
JVM_GetCPFieldModifiers(JNIEnv *env, jclass cb, int index, jclass calledClass);

/*
 * Returns the modifiers of a method in calledClass. The method is
 * referred to in class cb at constant pool entry index.
 *
 * Returns -1 if the method does not exist in calledClass.
 */
JNIEXPORT jint JNICALL
JVM_GetCPMethodModifiers(JNIEnv *env, jclass cb, int index, jclass calledClass);

/*
 * Releases the UTF string obtained from the VM.
 */
JNIEXPORT void JNICALL
JVM_ReleaseUTF(const char *utf);

/*
 * Compare if two classes are in the same package.
 */
JNIEXPORT jboolean JNICALL
JVM_IsSameClassPackage(JNIEnv *env, jclass class1, jclass class2);


/*************************************************************************
 PART 3: I/O and Network Support
 ************************************************************************/

/*
 * Convert a pathname into native format.  This function does syntactic
 * cleanup, such as removing redundant separator characters.  It modifies
 * the given pathname string in place.
 */
JNIEXPORT char * JNICALL
JVM_NativePath(char *);

JNIEXPORT void * JNICALL
JVM_RawMonitorCreate(void);

JNIEXPORT void JNICALL
JVM_RawMonitorDestroy(void *mon);

JNIEXPORT jint JNICALL
JVM_RawMonitorEnter(void *mon);

JNIEXPORT void JNICALL
JVM_RawMonitorExit(void *mon);

/*
 * java.lang.management support
 */
JNIEXPORT void* JNICALL
JVM_GetManagement(jint version);

/*
 * com.sun.tools.attach.VirtualMachine support
 *
 * Initialize the agent properties with the properties maintained in the VM.
 */
JNIEXPORT jobject JNICALL
JVM_InitAgentProperties(JNIEnv *env, jobject agent_props);

JNIEXPORT jstring JNICALL
JVM_GetTemporaryDirectory(JNIEnv *env);

/* Generics reflection support.
 *
 * Returns information about the given class's EnclosingMethod
 * attribute, if present, or null if the class had no enclosing
 * method.
 *
 * If non-null, the returned array contains three elements. Element 0
 * is the java.lang.Class of which the enclosing method is a member,
 * and elements 1 and 2 are the java.lang.Strings for the enclosing
 * method's name and descriptor, respectively.
 */
JNIEXPORT jobjectArray JNICALL
JVM_GetEnclosingMethodInfo(JNIEnv* env, jclass ofClass);

/*
 * Virtual thread support.
 */
JNIEXPORT void JNICALL
JVM_VirtualThreadStart(JNIEnv* env, jobject vthread);

JNIEXPORT void JNICALL
JVM_VirtualThreadEnd(JNIEnv* env, jobject vthread);

JNIEXPORT void JNICALL
JVM_VirtualThreadMount(JNIEnv* env, jobject vthread, jboolean hide);

JNIEXPORT void JNICALL
JVM_VirtualThreadUnmount(JNIEnv* env, jobject vthread, jboolean hide);

JNIEXPORT void JNICALL
JVM_VirtualThreadHideFrames(JNIEnv* env, jclass clazz, jboolean hide);

JNIEXPORT void JNICALL
JVM_VirtualThreadDisableSuspend(JNIEnv* env, jclass clazz, jboolean enter);

/*
 * Core reflection support.
 */
JNIEXPORT jint JNICALL
JVM_GetClassFileVersion(JNIEnv *env, jclass current);

/*
 * Return JNI_TRUE if warnings are printed when agents are dynamically loaded.
 */
JNIEXPORT jboolean JNICALL
JVM_PrintWarningAtDynamicAgentLoad(void);

/*
 * This structure is used by the launcher to get the default thread
 * stack size from the VM using JNI_GetDefaultJavaVMInitArgs() with a
 * version of 1.1.  As it is not supported otherwise, it has been removed
 * from jni.h
 */
typedef struct JDK1_1InitArgs {
    jint version;

    char **properties;
    jint checkSource;
    jint nativeStackSize;
    jint javaStackSize;
    jint minHeapSize;
    jint maxHeapSize;
    jint verifyMode;
    char *classpath;

    jint (JNICALL *vfprintf)(FILE *fp, const char *format, va_list args);
    void (JNICALL *exit)(jint code);
    void (JNICALL *abort)(void);

    jint enableClassGC;
    jint enableVerboseGC;
    jint disableAsyncGC;
    jint verbose;
    jboolean debugging;
    jint debugPort;
} JDK1_1InitArgs;


#ifdef __cplusplus
} /* extern "C" */

#endif /* __cplusplus */

#endif /* !_JAVASOFT_JVM_H_ */<|MERGE_RESOLUTION|>--- conflicted
+++ resolved
@@ -197,28 +197,8 @@
                                       jobject implementationMember,
                                       jobject dynamicMethodType);
 
-<<<<<<< HEAD
-JNIEXPORT jboolean JNICALL
-JVM_IsDumpingArchive(JNIEnv* env);
-
-JNIEXPORT jboolean JNICALL
-JVM_IsDumpingStaticArchive(JNIEnv* env);
-
-JNIEXPORT jboolean JNICALL
-JVM_IsDumpingHeap(JNIEnv* env);
-
-JNIEXPORT jboolean JNICALL
-JVM_IsTracingDynamicProxy(JNIEnv* env);
-
-JNIEXPORT jboolean JNICALL
-JVM_IsSharingEnabled(JNIEnv* env);
-
-JNIEXPORT jboolean JNICALL
-JVM_IsDumpingClassList(JNIEnv* env);
-=======
 JNIEXPORT jint JNICALL
 JVM_GetCDSConfigStatus();
->>>>>>> 243cb098
 
 JNIEXPORT jlong JNICALL
 JVM_GetRandomSeedForDumping();
