/*
 * Copyright (c) 2018, 2025, Oracle and/or its affiliates. All rights reserved.
 * DO NOT ALTER OR REMOVE COPYRIGHT NOTICES OR THIS FILE HEADER.
 *
 * This code is free software; you can redistribute it and/or modify it
 * under the terms of the GNU General Public License version 2 only, as
 * published by the Free Software Foundation.
 *
 * This code is distributed in the hope that it will be useful, but WITHOUT
 * ANY WARRANTY; without even the implied warranty of MERCHANTABILITY or
 * FITNESS FOR A PARTICULAR PURPOSE.  See the GNU General Public License
 * version 2 for more details (a copy is included in the LICENSE file that
 * accompanied this code).
 *
 * You should have received a copy of the GNU General Public License version
 * 2 along with this work; if not, write to the Free Software Foundation,
 * Inc., 51 Franklin St, Fifth Floor, Boston, MA 02110-1301 USA.
 *
 * Please contact Oracle, 500 Oracle Parkway, Redwood Shores, CA 94065 USA
 * or visit www.oracle.com if you need additional information or have any
 * questions.
 *
 */

#include "ci/ciUtilities.hpp"
#include "code/aotCodeCache.hpp"
#include "gc/shared/c2/cardTableBarrierSetC2.hpp"
#include "gc/shared/cardTable.hpp"
#include "gc/shared/cardTableBarrierSet.hpp"
#include "gc/shared/gc_globals.hpp"
#include "opto/arraycopynode.hpp"
#include "opto/graphKit.hpp"
#include "opto/idealKit.hpp"
#include "opto/macro.hpp"
#include "utilities/macros.hpp"

#define __ ideal.

<<<<<<< HEAD
Node* CardTableBarrierSetC2::byte_map_base_node(IdealKit* kit) const {
=======
Node* CardTableBarrierSetC2::store_at_resolved(C2Access& access, C2AccessValue& val) const {
  DecoratorSet decorators = access.decorators();

  Node* adr = access.addr().node();

  bool is_array = (decorators & IS_ARRAY) != 0;
  bool anonymous = (decorators & ON_UNKNOWN_OOP_REF) != 0;
  bool in_heap = (decorators & IN_HEAP) != 0;
  bool use_precise = is_array || anonymous;
  bool tightly_coupled_alloc = (decorators & C2_TIGHTLY_COUPLED_ALLOC) != 0;

  if (!access.is_oop() || tightly_coupled_alloc || (!in_heap && !anonymous)) {
    return BarrierSetC2::store_at_resolved(access, val);
  }

  assert(access.is_parse_access(), "entry not supported at optimization time");
  C2ParseAccess& parse_access = static_cast<C2ParseAccess&>(access);

  Node* store = BarrierSetC2::store_at_resolved(access, val);
  post_barrier(parse_access.kit(), access.base(), adr, val.node(), use_precise);

  return store;
}

Node* CardTableBarrierSetC2::atomic_cmpxchg_val_at_resolved(C2AtomicParseAccess& access, Node* expected_val,
                                                            Node* new_val, const Type* value_type) const {
  if (!access.is_oop()) {
    return BarrierSetC2::atomic_cmpxchg_val_at_resolved(access, expected_val, new_val, value_type);
  }

  Node* result = BarrierSetC2::atomic_cmpxchg_val_at_resolved(access, expected_val, new_val, value_type);

  post_barrier(access.kit(), access.base(), access.addr().node(), new_val, true);

  return result;
}

Node* CardTableBarrierSetC2::atomic_cmpxchg_bool_at_resolved(C2AtomicParseAccess& access, Node* expected_val,
                                                             Node* new_val, const Type* value_type) const {
  GraphKit* kit = access.kit();

  if (!access.is_oop()) {
    return BarrierSetC2::atomic_cmpxchg_bool_at_resolved(access, expected_val, new_val, value_type);
  }

  Node* load_store = BarrierSetC2::atomic_cmpxchg_bool_at_resolved(access, expected_val, new_val, value_type);

  // Emit the post barrier only when the actual store happened. This makes sense
  // to check only for LS_cmp_* that can fail to set the value.
  // LS_cmp_exchange does not produce any branches by default, so there is no
  // boolean result to piggyback on. TODO: When we merge CompareAndSwap with
  // CompareAndExchange and move branches here, it would make sense to conditionalize
  // post_barriers for LS_cmp_exchange as well.
  //
  // CAS success path is marked more likely since we anticipate this is a performance
  // critical path, while CAS failure path can use the penalty for going through unlikely
  // path as backoff. Which is still better than doing a store barrier there.
  IdealKit ideal(kit);
  ideal.if_then(load_store, BoolTest::ne, ideal.ConI(0), PROB_STATIC_FREQUENT); {
    kit->sync_kit(ideal);
    post_barrier(kit, access.base(), access.addr().node(), new_val, true);
    ideal.sync_kit(kit);
  } ideal.end_if();
  kit->final_sync(ideal);

  return load_store;
}

Node* CardTableBarrierSetC2::atomic_xchg_at_resolved(C2AtomicParseAccess& access, Node* new_val, const Type* value_type) const {
  Node* result = BarrierSetC2::atomic_xchg_at_resolved(access, new_val, value_type);
  if (!access.is_oop()) {
    return result;
  }

  post_barrier(access.kit(), access.base(), access.addr().node(), new_val, true);

  return result;
}

Node* CardTableBarrierSetC2::byte_map_base_node(GraphKit* kit) const {
>>>>>>> d5803aa7
  // Get base of card map
#if INCLUDE_CDS
  if (AOTCodeCache::is_on_for_dump()) {
    // load the card table address from the AOT Runtime Constants area
    Node* byte_map_base_adr = kit->makecon(TypeRawPtr::make(AOTRuntimeConstants::card_table_address()));
    return kit->load_aot_const(byte_map_base_adr, TypeRawPtr::NOTNULL);
  }
#endif
  CardTable::CardValue* card_table_base = ci_card_table_address();
  if (card_table_base != nullptr) {
    return kit->makecon(TypeRawPtr::make((address)card_table_base));
  } else {
    return kit->makecon(Type::get_zero_type(T_ADDRESS));
  }
}

// vanilla post barrier
// Insert a write-barrier store.  This is to let generational GC work; we have
// to flag all oop-stores before the next GC point.
void CardTableBarrierSetC2::post_barrier(GraphKit* kit,
                                         Node* obj,
                                         Node* adr,
                                         Node* val,
                                         bool use_precise) const {
  // No store check needed if we're storing a null.
  if (val != nullptr && val->is_Con()) {
    const Type* t = val->bottom_type();
    if (t == TypePtr::NULL_PTR || t == Type::TOP) {
      return;
    }
  }

  if (use_ReduceInitialCardMarks()
      && obj == kit->just_allocated_object(kit->control())) {
    // We can skip marks on a freshly-allocated object in Eden.
    // Keep this code in sync with CardTableBarrierSet::on_slowpath_allocation_exit.
    // That routine informs GC to take appropriate compensating steps,
    // upon a slow-path allocation, so as to make this card-mark
    // elision safe.
    return;
  }

  if (!use_precise) {
    // All card marks for a (non-array) instance are in one place:
    adr = obj;
  } else {
    // Else it's an array (or unknown), and we want more precise card marks.
  }

  assert(adr != nullptr, "");

  IdealKit ideal(kit, true);

  // Convert the pointer to an int prior to doing math on it
  Node* cast = __ CastPX(__ ctrl(), adr);

  // Divide by card size
  Node* card_offset = __ URShiftX(cast, __ ConI(CardTable::card_shift()));

  // Combine card table base and card offset
  Node* card_adr = __ AddP(__ top(), byte_map_base_node(&ideal), card_offset);

  // Get the alias_index for raw card-mark memory
  int adr_type = Compile::AliasIdxRaw;

  // Dirty card value to store
  Node* dirty = __ ConI(CardTable::dirty_card_val());

  if (UseCondCardMark) {
    // The classic GC reference write barrier is typically implemented
    // as a store into the global card mark table.  Unfortunately
    // unconditional stores can result in false sharing and excessive
    // coherence traffic as well as false transactional aborts.
    // UseCondCardMark enables MP "polite" conditional card mark
    // stores.  In theory we could relax the load from ctrl() to
    // no_ctrl, but that doesn't buy much latitude.
    Node* card_val = __ load( __ ctrl(), card_adr, TypeInt::BYTE, T_BYTE, adr_type);
    __ if_then(card_val, BoolTest::ne, dirty);
  }

  // Smash dirty value into card
  __ store(__ ctrl(), card_adr, dirty, T_BYTE, adr_type, MemNode::unordered);

  if (UseCondCardMark) {
    __ end_if();
  }

  // Final sync IdealKit and GraphKit.
  kit->final_sync(ideal);
}

bool CardTableBarrierSetC2::use_ReduceInitialCardMarks() {
  return ReduceInitialCardMarks;
}

void CardTableBarrierSetC2::eliminate_gc_barrier(PhaseMacroExpand* macro, Node* node) const {
  assert(node->Opcode() == Op_CastP2X, "ConvP2XNode required");
  Node *shift = node->unique_out();
  Node *addp = shift->unique_out();
  for (DUIterator_Last jmin, j = addp->last_outs(jmin); j >= jmin; --j) {
    Node *mem = addp->last_out(j);
    if (UseCondCardMark && mem->is_Load()) {
      assert(mem->Opcode() == Op_LoadB, "unexpected code shape");
      // The load is checking if the card has been written so
      // replace it with zero to fold the test.
      macro->replace_node(mem, macro->intcon(0));
      continue;
    }
    assert(mem->is_Store(), "store required");
    macro->replace_node(mem, mem->in(MemNode::Memory));
  }
}

bool CardTableBarrierSetC2::array_copy_requires_gc_barriers(bool tightly_coupled_alloc, BasicType type, bool is_clone, bool is_clone_instance, ArrayCopyPhase phase) const {
  bool is_oop = is_reference_type(type);
  return is_oop && (!tightly_coupled_alloc || !use_ReduceInitialCardMarks());
}<|MERGE_RESOLUTION|>--- conflicted
+++ resolved
@@ -36,9 +36,6 @@
 
 #define __ ideal.
 
-<<<<<<< HEAD
-Node* CardTableBarrierSetC2::byte_map_base_node(IdealKit* kit) const {
-=======
 Node* CardTableBarrierSetC2::store_at_resolved(C2Access& access, C2AccessValue& val) const {
   DecoratorSet decorators = access.decorators();
 
@@ -118,8 +115,7 @@
   return result;
 }
 
-Node* CardTableBarrierSetC2::byte_map_base_node(GraphKit* kit) const {
->>>>>>> d5803aa7
+Node* CardTableBarrierSetC2::byte_map_base_node(IdealKit* kit) const {
   // Get base of card map
 #if INCLUDE_CDS
   if (AOTCodeCache::is_on_for_dump()) {
