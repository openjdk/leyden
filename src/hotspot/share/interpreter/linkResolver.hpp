/*
 * Copyright (c) 1997, 2024, Oracle and/or its affiliates. All rights reserved.
 * DO NOT ALTER OR REMOVE COPYRIGHT NOTICES OR THIS FILE HEADER.
 *
 * This code is free software; you can redistribute it and/or modify it
 * under the terms of the GNU General Public License version 2 only, as
 * published by the Free Software Foundation.
 *
 * This code is distributed in the hope that it will be useful, but WITHOUT
 * ANY WARRANTY; without even the implied warranty of MERCHANTABILITY or
 * FITNESS FOR A PARTICULAR PURPOSE.  See the GNU General Public License
 * version 2 for more details (a copy is included in the LICENSE file that
 * accompanied this code).
 *
 * You should have received a copy of the GNU General Public License version
 * 2 along with this work; if not, write to the Free Software Foundation,
 * Inc., 51 Franklin St, Fifth Floor, Boston, MA 02110-1301 USA.
 *
 * Please contact Oracle, 500 Oracle Parkway, Redwood Shores, CA 94065 USA
 * or visit www.oracle.com if you need additional information or have any
 * questions.
 *
 */

#ifndef SHARE_INTERPRETER_LINKRESOLVER_HPP
#define SHARE_INTERPRETER_LINKRESOLVER_HPP

#include "interpreter/bootstrapInfo.hpp"
#include "oops/method.hpp"

// All the necessary definitions for run-time link resolution.

// CallInfo provides all the information gathered for a particular
// linked call site after resolving it. A link is any reference
// made from within the bytecodes of a method to an object outside of
// that method. If the info is invalid, the link has not been resolved
// successfully.

class CallInfo : public StackObj {
 public:
  // Ways that a method call might be selected (or not) based on receiver type.
  // Note that an invokevirtual instruction might be linked with no_dispatch,
  // and an invokeinterface instruction might be linked with any of the three options
  enum CallKind {
    direct_call,                        // jump into resolved_method (must be concrete)
    vtable_call,                        // select recv.klass.method_at_vtable(index)
    itable_call,                        // select recv.klass.method_at_itable(resolved_method.holder, index)
    unknown_kind = -1
  };
 private:
  Klass*       _resolved_klass;         // static receiver klass, resolved from a symbolic reference
  methodHandle _resolved_method;        // static target method
  methodHandle _selected_method;        // dynamic (actual) target method
  CallKind     _call_kind;              // kind of call (static(=bytecode static/special +
                                        //               others inferred), vtable, itable)
  int          _call_index;             // vtable or itable index of selected class method (if any)
  Handle       _resolved_appendix;      // extra argument in constant pool (if CPCE::has_appendix)
  Handle       _resolved_method_name;   // Object holding the ResolvedMethodName

  void set_static(Klass* resolved_klass, const methodHandle& resolved_method, TRAPS);
  void set_interface(Klass* resolved_klass,
                     const methodHandle& resolved_method,
                     const methodHandle& selected_method,
                     int itable_index, TRAPS);
  void set_virtual(Klass* resolved_klass,
                   const methodHandle& resolved_method,
                   const methodHandle& selected_method,
                   int vtable_index, TRAPS);
  void set_handle(Klass* resolved_klass,
                  const methodHandle& resolved_method,
                  Handle resolved_appendix, TRAPS);
  void set_common(Klass* resolved_klass,
                  const methodHandle& resolved_method,
                  const methodHandle& selected_method,
                  CallKind kind,
                  int index, TRAPS);

  friend class BootstrapInfo;
  friend class LinkResolver;

 public:
  CallInfo() {
#ifndef PRODUCT
    _call_kind  = CallInfo::unknown_kind;
    _call_index = Method::garbage_vtable_index;
#endif //PRODUCT
  }

  // utility to extract an effective CallInfo from a method and an optional receiver limit
  // does not queue the method for compilation.  This also creates a ResolvedMethodName
  // object for the resolved_method.
  CallInfo(Method* resolved_method, Klass* resolved_klass, TRAPS);

  Klass*  resolved_klass() const                 { return _resolved_klass; }
  Method* resolved_method() const;
  Method* selected_method() const;
  Handle       resolved_appendix() const         { return _resolved_appendix; }
  Handle       resolved_method_name() const      { return _resolved_method_name; }
  // Materialize a java.lang.invoke.ResolvedMethodName for this resolved_method
  void     set_resolved_method_name(TRAPS);

  CallKind     call_kind() const                 { return _call_kind; }
  int          vtable_index() const {
    // Even for interface calls the vtable index could be non-negative.
    // See CallInfo::set_interface.
    assert(has_vtable_index() || is_statically_bound(), "");
    assert(call_kind() == vtable_call || call_kind() == direct_call, "");
    // The returned value is < 0 if the call is statically bound.
    // But, the returned value may be >= 0 even if the kind is direct_call.
    // It is up to the caller to decide which way to go.
    return _call_index;
  }
  int          itable_index() const {
    assert(call_kind() == itable_call, "");
    // The returned value is always >= 0, a valid itable index.
    return _call_index;
  }

  // debugging
#ifdef ASSERT
  bool         has_vtable_index() const          { return _call_index >= 0 && _call_kind != CallInfo::itable_call; }
  bool         is_statically_bound() const       { return _call_index == Method::nonvirtual_vtable_index; }
#endif //ASSERT
  void         verify() PRODUCT_RETURN;
  void         print()  PRODUCT_RETURN;
};


// Condensed information from constant pool to use to resolve the method or field.
//   resolved_klass = specified class (i.e., static receiver class)
//   current_klass  = sending method holder (i.e., class containing the method
//                    containing the call being resolved)
//   current_method = sending method (relevant for field resolution)
class LinkInfo : public StackObj {
  Symbol*     _name;            // extracted from JVM_CONSTANT_NameAndType
  Symbol*     _signature;
  Klass*      _resolved_klass;  // class that the constant pool entry points to
  Klass*      _current_klass;   // class that owns the constant pool
  methodHandle _current_method;  // sending method
  bool        _check_access;
  bool        _check_loader_constraints;
  constantTag _tag;

 public:
  enum class AccessCheck { required, skip };
  enum class LoaderConstraintCheck { required, skip };

  LinkInfo(const constantPoolHandle& pool, int index, const methodHandle& current_method, Bytecodes::Code code, TRAPS);
  LinkInfo(const constantPoolHandle& pool, int index, Bytecodes::Code code, TRAPS);

  // Condensed information from other call sites within the vm.
  LinkInfo(Klass* resolved_klass, Symbol* name, Symbol* signature, Klass* current_klass,
           AccessCheck check_access = AccessCheck::required,
           LoaderConstraintCheck check_loader_constraints = LoaderConstraintCheck::required,
           constantTag tag = JVM_CONSTANT_Invalid) :
      _name(name),
      _signature(signature),
      _resolved_klass(resolved_klass),
      _current_klass(current_klass),
      _current_method(methodHandle()),
      _check_access(check_access == AccessCheck::required),
      _check_loader_constraints(check_loader_constraints == LoaderConstraintCheck::required),
      _tag(tag) {
    assert(_resolved_klass != nullptr, "must always have a resolved_klass");
  }

  LinkInfo(Klass* resolved_klass, Symbol* name, Symbol* signature, const methodHandle& current_method,
           AccessCheck check_access = AccessCheck::required,
           LoaderConstraintCheck check_loader_constraints = LoaderConstraintCheck::required,
           constantTag tag = JVM_CONSTANT_Invalid) :
    LinkInfo(resolved_klass, name, signature, current_method->method_holder(), check_access, check_loader_constraints, tag) {
    _current_method = current_method;
  }

  // Case where we just find the method and don't check access against the current class, used by JavaCalls
  LinkInfo(Klass* resolved_klass, Symbol*name, Symbol* signature) :
    LinkInfo(resolved_klass, name, signature, nullptr, AccessCheck::skip, LoaderConstraintCheck::skip,
             JVM_CONSTANT_Invalid) {}

  // accessors
  Symbol* name() const                  { return _name; }
  Symbol* signature() const             { return _signature; }
  Klass* resolved_klass() const         { return _resolved_klass; }
  Klass* current_klass() const          { return _current_klass; }
  Method* current_method() const        { return _current_method(); }
  constantTag tag() const               { return _tag; }
  bool check_access() const             { return _check_access; }
  bool check_loader_constraints() const { return _check_loader_constraints; }
  void         print()  PRODUCT_RETURN;
};

enum class ClassInitMode {
  dont_init,
  init,
  init_preemptable
};

// Link information for getfield/putfield & getstatic/putstatic bytecodes
// is represented using a fieldDescriptor.

// The LinkResolver is used to resolve constant-pool references at run-time.
// It does all necessary link-time checks & throws exceptions if necessary.

class LinkResolver: AllStatic {
  friend class klassVtable;
  friend class klassItable;

 private:

  static Method* lookup_method_in_klasses(const LinkInfo& link_info,
                                          bool checkpolymorphism,
                                          bool in_imethod_resolve);
  static Method* lookup_method_in_interfaces(const LinkInfo& link_info);

  static Method* lookup_polymorphic_method(const LinkInfo& link_info,
                                           Handle *appendix_result_or_null, TRAPS);
 JVMCI_ONLY(public:) // Needed for CompilerToVM.resolveMethod()
  // Not Linktime so doesn't take LinkInfo
  static Method* lookup_instance_method_in_klasses (Klass* klass, Symbol* name, Symbol* signature,
                                                    Klass::PrivateLookupMode private_mode);
 JVMCI_ONLY(private:)

  // Similar loader constraint checking functions that throw
  // LinkageError with descriptive message.
  static void check_method_loader_constraints(const LinkInfo& link_info,
                                              const methodHandle& resolved_method,
                                              const char* method_type, TRAPS);
  static void check_field_loader_constraints(Symbol* field, Symbol* sig,
                                             Klass* current_klass,
                                             Klass* sel_klass, TRAPS);

  static Method* resolve_interface_method(const LinkInfo& link_info, Bytecodes::Code code, TRAPS);
  static Method* resolve_method          (const LinkInfo& link_info, Bytecodes::Code code, TRAPS);

  static Method* linktime_resolve_static_method    (const LinkInfo& link_info, TRAPS);
  static Method* linktime_resolve_special_method   (const LinkInfo& link_info, TRAPS);
  static Method* linktime_resolve_virtual_method   (const LinkInfo& link_info, TRAPS);
  static Method* linktime_resolve_interface_method (const LinkInfo& link_info, TRAPS);

  static void runtime_resolve_special_method    (CallInfo& result,
                                                 const LinkInfo& link_info,
                                                 const methodHandle& resolved_method,
                                                 Handle recv, TRAPS);

  static void runtime_resolve_virtual_method    (CallInfo& result,
                                                 const methodHandle& resolved_method,
                                                 Klass* resolved_klass,
                                                 Handle recv,
                                                 Klass* recv_klass,
                                                 bool check_null_and_abstract,
                                                 bool is_abstract_interpretation, TRAPS);
  static void runtime_resolve_interface_method  (CallInfo& result,
                                                 const methodHandle& resolved_method,
                                                 Klass* resolved_klass,
                                                 Handle recv,
                                                 Klass* recv_klass,
                                                 bool check_null_and_abstract,
                                                 bool is_abstract_interpretation, TRAPS);

  static bool resolve_previously_linked_invokehandle(CallInfo& result,
                                                     const LinkInfo& link_info,
                                                     const constantPoolHandle& pool,
                                                     int index, TRAPS);

  static void check_field_accessability(Klass* ref_klass,
                                        Klass* resolved_klass,
                                        Klass* sel_klass,
                                        const fieldDescriptor& fd, TRAPS);
  static void check_method_accessability(Klass* ref_klass,
                                         Klass* resolved_klass,
                                         Klass* sel_klass,
                                         const methodHandle& sel_method, TRAPS);

  // runtime resolving from constant pool
  static void resolve_invokestatic   (CallInfo& result,
                                      const constantPoolHandle& pool, int index, ClassInitMode mode, TRAPS);
  static void resolve_invokespecial  (CallInfo& result, Handle recv,
                                      const constantPoolHandle& pool, int index, TRAPS);
  static void resolve_invokevirtual  (CallInfo& result, Handle recv,
                                      const constantPoolHandle& pool, int index, TRAPS);
  static void resolve_invokeinterface(CallInfo& result, Handle recv,
                                      const constantPoolHandle& pool, int index, TRAPS);
  static void resolve_invokedynamic  (CallInfo& result,
                                      const constantPoolHandle& pool, int index, TRAPS);
  static void resolve_invokehandle   (CallInfo& result,
                                      const constantPoolHandle& pool, int index, TRAPS);
 public:
  // constant pool resolving
  static void check_klass_accessibility(Klass* ref_klass, Klass* sel_klass, TRAPS);

  // static resolving calls (will not run any Java code);
  // used only from Bytecode_invoke::static_target
  static Method* resolve_method_statically(Bytecodes::Code code,
                                           const constantPoolHandle& pool,
                                           int index, TRAPS);

  static void resolve_continuation_enter(CallInfo& callinfo, TRAPS);

  static void resolve_field_access(fieldDescriptor& result,
                                   const constantPoolHandle& pool,
                                   int index,
                                   const methodHandle& method,
                                   Bytecodes::Code byte,
<<<<<<< HEAD
                                   bool initialize_class, TRAPS);
=======
                                   ClassInitMode mode, TRAPS);
  static void resolve_field_access(fieldDescriptor& result,
                                   const constantPoolHandle& pool,
                                   int index,
                                   const methodHandle& method,
                                   Bytecodes::Code byte, TRAPS) {
    resolve_field_access(result, pool, index, method, byte, ClassInitMode::init, THREAD);
  }
>>>>>>> d5803aa7
  static void resolve_field(fieldDescriptor& result, const LinkInfo& link_info,
                            Bytecodes::Code access_kind,
                            ClassInitMode mode, TRAPS);

  static void resolve_static_call   (CallInfo& result,
                                     const LinkInfo& link_info,
                                     ClassInitMode mode, TRAPS);
  static void resolve_special_call  (CallInfo& result,
                                     Handle recv,
                                     const LinkInfo& link_info,
                                     TRAPS);
  static void resolve_virtual_call  (CallInfo& result, Handle recv, Klass* recv_klass,
                                     const LinkInfo& link_info,
                                     bool check_null_and_abstract, TRAPS);
  static void resolve_interface_call(CallInfo& result, Handle recv, Klass* recv_klass,
                                     const LinkInfo& link_info,
                                     bool check_null_and_abstract, TRAPS);
  static void resolve_handle_call   (CallInfo& result,
                                     const LinkInfo& link_info, TRAPS);
  static void resolve_dynamic_call  (CallInfo& result,
                                     BootstrapInfo& bootstrap_specifier, TRAPS);

  static void cds_resolve_virtual_call  (CallInfo& result, const LinkInfo& link_info, TRAPS);
  static void cds_resolve_interface_call(CallInfo& result, const LinkInfo& link_info, TRAPS);
<<<<<<< HEAD
  static void cds_resolve_static_call   (CallInfo& result, const LinkInfo& link_info, TRAPS);
=======
  static void cds_resolve_static_call(CallInfo& result, const LinkInfo& link_info, TRAPS);
>>>>>>> d5803aa7
  static void cds_resolve_special_call  (CallInfo& result, const LinkInfo& link_info, TRAPS);

  // same as above for compile-time resolution; but returns null handle instead of throwing
  // an exception on error also, does not initialize klass (i.e., no side effects)
  static Method* resolve_virtual_call_or_null(Klass* receiver_klass,
                                              const LinkInfo& link_info);
  static Method* resolve_interface_call_or_null(Klass* receiver_klass,
                                                const LinkInfo& link_info);
  static Method* resolve_static_call_or_null(const LinkInfo& link_info);
  static Method* resolve_special_call_or_null(const LinkInfo& link_info);

  static int vtable_index_of_interface_method(Klass* klass, const methodHandle& resolved_method);

  // same as above for compile-time resolution; returns vtable_index if current_klass if linked
  static int resolve_virtual_vtable_index  (Klass* receiver_klass,
                                            const LinkInfo& link_info);

  // static resolving for compiler (does not throw exceptions, returns null handle if unsuccessful)
  static Method* linktime_resolve_virtual_method_or_null  (const LinkInfo& link_info);
  static Method* linktime_resolve_interface_method_or_null(const LinkInfo& link_info);

  // runtime resolving from constant pool
  static void resolve_invoke(CallInfo& result, Handle recv,
                             const constantPoolHandle& pool, int index,
                             Bytecodes::Code byte, ClassInitMode static_mode, TRAPS);
  static void resolve_invoke(CallInfo& result, Handle recv,
                             const constantPoolHandle& pool, int index,
                             Bytecodes::Code byte, TRAPS) {
    resolve_invoke(result, recv, pool, index, byte, ClassInitMode::init, THREAD);
  }

  // runtime resolving from attached method
  static void resolve_invoke(CallInfo& result, Handle& recv,
                             const methodHandle& attached_method,
                             Bytecodes::Code byte, TRAPS);

  // Only resolved method known.
  static void throw_abstract_method_error(const methodHandle& resolved_method, TRAPS) {
    throw_abstract_method_error(resolved_method, methodHandle(), nullptr, CHECK);
  }
  // Resolved method and receiver klass know.
  static void throw_abstract_method_error(const methodHandle& resolved_method, Klass *recv_klass, TRAPS) {
    throw_abstract_method_error(resolved_method, methodHandle(), recv_klass, CHECK);
  }
  // Selected method is abstract.
  static void throw_abstract_method_error(const methodHandle& resolved_method,
                                          const methodHandle& selected_method,
                                          Klass *recv_klass, TRAPS);
};
#endif // SHARE_INTERPRETER_LINKRESOLVER_HPP<|MERGE_RESOLUTION|>--- conflicted
+++ resolved
@@ -301,10 +301,8 @@
                                    int index,
                                    const methodHandle& method,
                                    Bytecodes::Code byte,
-<<<<<<< HEAD
-                                   bool initialize_class, TRAPS);
-=======
                                    ClassInitMode mode, TRAPS);
+#if 0
   static void resolve_field_access(fieldDescriptor& result,
                                    const constantPoolHandle& pool,
                                    int index,
@@ -312,7 +310,7 @@
                                    Bytecodes::Code byte, TRAPS) {
     resolve_field_access(result, pool, index, method, byte, ClassInitMode::init, THREAD);
   }
->>>>>>> d5803aa7
+#endif
   static void resolve_field(fieldDescriptor& result, const LinkInfo& link_info,
                             Bytecodes::Code access_kind,
                             ClassInitMode mode, TRAPS);
@@ -337,11 +335,7 @@
 
   static void cds_resolve_virtual_call  (CallInfo& result, const LinkInfo& link_info, TRAPS);
   static void cds_resolve_interface_call(CallInfo& result, const LinkInfo& link_info, TRAPS);
-<<<<<<< HEAD
-  static void cds_resolve_static_call   (CallInfo& result, const LinkInfo& link_info, TRAPS);
-=======
   static void cds_resolve_static_call(CallInfo& result, const LinkInfo& link_info, TRAPS);
->>>>>>> d5803aa7
   static void cds_resolve_special_call  (CallInfo& result, const LinkInfo& link_info, TRAPS);
 
   // same as above for compile-time resolution; but returns null handle instead of throwing
