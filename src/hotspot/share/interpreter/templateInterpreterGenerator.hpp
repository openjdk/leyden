--- conflicted
+++ resolved
@@ -74,15 +74,9 @@
   void set_safepoints_for_all_bytes();
 
   // Helpers for generate_and_dispatch
-<<<<<<< HEAD
-  address generate_trace_code(TosState state)   PRODUCT_RETURN0;
+  address generate_trace_code(TosState state)   PRODUCT_RETURN_NULL;
   void count_bytecode();
   void histogram_bytecode(Template* t);
-=======
-  address generate_trace_code(TosState state)   PRODUCT_RETURN_NULL;
-  void count_bytecode()                         PRODUCT_RETURN;
-  void histogram_bytecode(Template* t)          PRODUCT_RETURN;
->>>>>>> c6e7e551
   void histogram_bytecode_pair(Template* t)     PRODUCT_RETURN;
   void trace_bytecode(Template* t)              PRODUCT_RETURN;
   void stop_interpreter_at()                    PRODUCT_RETURN;
