/*
 * Copyright (c) 1997, 2024, Oracle and/or its affiliates. All rights reserved.
 * DO NOT ALTER OR REMOVE COPYRIGHT NOTICES OR THIS FILE HEADER.
 *
 * This code is free software; you can redistribute it and/or modify it
 * under the terms of the GNU General Public License version 2 only, as
 * published by the Free Software Foundation.
 *
 * This code is distributed in the hope that it will be useful, but WITHOUT
 * ANY WARRANTY; without even the implied warranty of MERCHANTABILITY or
 * FITNESS FOR A PARTICULAR PURPOSE.  See the GNU General Public License
 * version 2 for more details (a copy is included in the LICENSE file that
 * accompanied this code).
 *
 * You should have received a copy of the GNU General Public License version
 * 2 along with this work; if not, write to the Free Software Foundation,
 * Inc., 51 Franklin St, Fifth Floor, Boston, MA 02110-1301 USA.
 *
 * Please contact Oracle, 500 Oracle Parkway, Redwood Shores, CA 94065 USA
 * or visit www.oracle.com if you need additional information or have any
 * questions.
 *
 */

#include "precompiled.hpp"
#include "cds/heapShared.hpp"
#include "classfile/classPrinter.hpp"
#include "classfile/javaClasses.inline.hpp"
#include "interpreter/bytecodeHistogram.hpp"
#include "interpreter/bytecodeStream.hpp"
#include "interpreter/bytecodeTracer.hpp"
#include "interpreter/bytecodes.hpp"
#include "interpreter/interpreter.hpp"
#include "interpreter/interpreterRuntime.hpp"
#include "memory/resourceArea.hpp"
#include "oops/constantPool.inline.hpp"
#include "oops/methodData.hpp"
#include "oops/method.hpp"
#include "oops/resolvedFieldEntry.hpp"
#include "oops/resolvedIndyEntry.hpp"
#include "oops/resolvedMethodEntry.hpp"
#include "runtime/handles.inline.hpp"
#include "runtime/mutexLocker.hpp"
#include "runtime/osThread.hpp"
#include "runtime/timer.hpp"
#include "utilities/align.hpp"

// Prints the current bytecode and its attributes using bytecode-specific information.

class BytecodePrinter {
 private:
  // %%% This field is not GC-ed, and so can contain garbage
  // between critical sections.  Use only pointer-comparison
  // operations on the pointer, except within a critical section.
  // (Also, ensure that occasional false positives are benign.)
  Method* _current_method;
  bool      _is_wide;
  Bytecodes::Code _code;
  address   _next_pc;                // current decoding position
  int       _flags;
  bool      _is_linked;

  bool      is_linked() const        { return _is_linked; }
  void      align()                  { _next_pc = align_up(_next_pc, sizeof(jint)); }
  int       get_byte()               { return *(jbyte*) _next_pc++; }  // signed
  int       get_index_u1()           { return *(address)_next_pc++; }  // returns 0x00 - 0xff as an int
  short     get_short()              { short i = Bytes::get_Java_u2  (_next_pc); _next_pc += 2; return i; }
  int       get_int()                { int   i = Bytes::get_Java_u4  (_next_pc); _next_pc += 4; return i; }
  int       get_native_index_u2()    { int   i = Bytes::get_native_u2(_next_pc); _next_pc += 2; return i; }
  int       get_native_index_u4()    { int   i = Bytes::get_native_u4(_next_pc); _next_pc += 4; return i; }
  int       get_Java_index_u2()      { int   i = Bytes::get_Java_u2  (_next_pc); _next_pc += 2; return i; }
  int       get_Java_index_u4()      { int   i = Bytes::get_Java_u4  (_next_pc); _next_pc += 4; return i; }
  int       get_index_special()      { return (is_wide()) ? get_Java_index_u2() : get_index_u1(); }
  Method*   method() const           { return _current_method; }
  bool      is_wide() const          { return _is_wide; }
  Bytecodes::Code raw_code() const   { return Bytecodes::Code(_code); }
  ConstantPool* constants() const    { return method()->constants(); }
  ConstantPoolCache* cpcache() const { assert(is_linked(), "must be"); return constants()->cache(); }

  void      print_constant(int i, outputStream* st);
  void      print_cpcache_entry(int cpc_index, outputStream* st);
  void      print_invokedynamic(int indy_index, int cp_index, outputStream* st);
  void      print_bsm(int cp_index, outputStream* st);
  void      print_field_or_method(int cp_index, outputStream* st);
  void      print_dynamic(int cp_index, outputStream* st);
  void      print_attributes(int bci, outputStream* st);
  void      bytecode_epilog(int bci, outputStream* st);

 public:
  BytecodePrinter(int flags = 0) {
    _is_wide = false;
    _code = Bytecodes::_illegal;
    _flags = flags;
  }

  // This method is called while executing the raw bytecodes, so none of
  // the adjustments that BytecodeStream performs applies.
  void trace(const methodHandle& method, address bcp, uintptr_t tos, uintptr_t tos2, outputStream* st) {
    ResourceMark rm;
    bool method_changed = _current_method != method();
    if (method_changed) {
      // Note 1: This code will not work as expected with true MT/MP.
      //         Need an explicit lock or a different solution.
      // It is possible for this block to be skipped, if a garbage
      // _current_method pointer happens to have the same bits as
      // the incoming method.  We could lose a line of trace output.
      // This is acceptable in a debug-only feature.
      st->cr();
      st->print("[%ld] ", (long) Thread::current()->osthread()->thread_id());
      method->print_name(st);
      st->cr();
      _current_method = method();
      _is_linked = method->method_holder()->is_linked();
      assert(_is_linked, "this function must be called on methods that are already executing");
    }
    Bytecodes::Code code;
    if (is_wide()) {
      // bcp wasn't advanced if previous bytecode was _wide.
      code = Bytecodes::code_at(method(), bcp+1);
    } else {
      code = Bytecodes::code_at(method(), bcp);
    }
    _code = code;
<<<<<<< HEAD
     int bci = (int)(bcp - method->code_base());
    st->print("[%ld] ", (long) Thread::current()->osthread()->thread_id());
    if (Verbose) {
      st->print("%8ld  %4d  " INTPTR_FORMAT " " INTPTR_FORMAT " %s",
           BytecodeCounter::counter_value(), bci, tos, tos2, Bytecodes::name(code));
    } else {
      st->print("%8ld  %4d  %s",
           BytecodeCounter::counter_value(), bci, Bytecodes::name(code));
    }
=======
>>>>>>> 301bd708
    _next_pc = is_wide() ? bcp+2 : bcp+1;
    // Trace each bytecode unless we're truncating the tracing output, then only print the first
    // bytecode in every method as well as returns/throws that pop control flow
    if (!TraceBytecodesTruncated || method_changed ||
        code == Bytecodes::_athrow ||
        code == Bytecodes::_return_register_finalizer ||
        (code >= Bytecodes::_ireturn && code <= Bytecodes::_return)) {
      int bci = (int)(bcp - method->code_base());
      st->print("[%ld] ", (long) Thread::current()->osthread()->thread_id());
      if (Verbose) {
        st->print("%8d  %4d  " INTPTR_FORMAT " " INTPTR_FORMAT " %s",
            BytecodeCounter::counter_value(), bci, tos, tos2, Bytecodes::name(code));
      } else {
        st->print("%8d  %4d  %s",
            BytecodeCounter::counter_value(), bci, Bytecodes::name(code));
      }
      print_attributes(bci, st);
    }
    // Set is_wide for the next one, since the caller of this doesn't skip
    // the next bytecode.
    _is_wide = (code == Bytecodes::_wide);
    _code = Bytecodes::_illegal;

#ifndef PRODUCT
    if (TraceBytecodesStopAt != 0 && BytecodeCounter::counter_value() >= TraceBytecodesStopAt) {
      TraceBytecodes = false;
    }
#endif
  }

  // Used for Method*::print_codes().  The input bcp comes from
  // BytecodeStream, which will skip wide bytecodes.
  void trace(const methodHandle& method, address bcp, outputStream* st) {
    _current_method = method();
    _is_linked = method->method_holder()->is_linked();
    ResourceMark rm;
    Bytecodes::Code code = Bytecodes::code_at(method(), bcp);
    // Set is_wide
    _is_wide = (code == Bytecodes::_wide);
    if (is_wide()) {
      code = Bytecodes::code_at(method(), bcp+1);
    }
    _code = code;
    int bci = (int)(bcp - method->code_base());
    // Print bytecode index and name
    if (ClassPrinter::has_mode(_flags, ClassPrinter::PRINT_BYTECODE_ADDR)) {
      st->print(INTPTR_FORMAT " ", p2i(bcp));
    }
    if (is_wide()) {
      st->print("%4d %s_w", bci, Bytecodes::name(code));
    } else {
      st->print("%4d %s", bci, Bytecodes::name(code));
    }
    _next_pc = is_wide() ? bcp+2 : bcp+1;
    print_attributes(bci, st);
    if (ClassPrinter::has_mode(_flags, ClassPrinter::PRINT_PROFILE)) {
      bytecode_epilog(bci, st);
    }
  }
};

// We need a global instance to keep track of the states when the bytecodes
// are executed. Access by multiple threads are controlled by ttyLocker.
static BytecodePrinter _interpreter_printer;

void BytecodeTracer::trace_interpreter(const methodHandle& method, address bcp, uintptr_t tos, uintptr_t tos2, outputStream* st) {
  if (TraceBytecodes && BytecodeCounter::counter_value() >= TraceBytecodesAt) {
    ttyLocker ttyl;  // 5065316: keep the following output coherent
    // The ttyLocker also prevents races between two threads
    // trying to use the single instance of BytecodePrinter.
    //
    // There used to be a leaf mutex here, but the ttyLocker will
    // work just as well, as long as the printing operations never block.
    _interpreter_printer.trace(method, bcp, tos, tos2, st);
  }
}

void BytecodeTracer::print_method_codes(const methodHandle& method, int from, int to, outputStream* st, int flags) {
  BytecodePrinter method_printer(flags);
  BytecodeStream s(method);
  s.set_interval(from, to);

  // Keep output to st coherent: collect all lines and print at once.
  ResourceMark rm;
  stringStream ss;
  while (s.next() >= 0) {
    method_printer.trace(method, s.bcp(), &ss);
  }
  st->print("%s", ss.as_string());
}

void BytecodePrinter::print_constant(int cp_index, outputStream* st) {
  ConstantPool* constants = method()->constants();
  constantTag tag = constants->tag_at(cp_index);

  if (tag.is_int()) {
    st->print_cr(" " INT32_FORMAT, constants->int_at(cp_index));
  } else if (tag.is_long()) {
    st->print_cr(" " INT64_FORMAT, (int64_t)(constants->long_at(cp_index)));
  } else if (tag.is_float()) {
    st->print_cr(" %f", constants->float_at(cp_index));
  } else if (tag.is_double()) {
    st->print_cr(" %f", constants->double_at(cp_index));
  } else if (tag.is_string()) {
    const char* string = constants->unresolved_string_at(cp_index)->as_quoted_ascii();
    st->print_cr(" \"%s\"", string);
  } else if (tag.is_klass()) {
    st->print_cr(" %s", constants->resolved_klass_at(cp_index)->external_name());
  } else if (tag.is_unresolved_klass()) {
    st->print_cr(" %s", constants->klass_at_noresolve(cp_index)->as_quoted_ascii());
  } else if (tag.is_method_type()) {
    int i2 = constants->method_type_index_at(cp_index);
    st->print(" <MethodType> %d", i2);
    st->print_cr(" %s", constants->symbol_at(i2)->as_quoted_ascii());
  } else if (tag.is_method_handle()) {
    int kind = constants->method_handle_ref_kind_at(cp_index);
    int i2 = constants->method_handle_index_at(cp_index);
    st->print(" <MethodHandle of kind %d index at %d>", kind, i2);
    print_field_or_method(i2, st);
  } else if (tag.is_dynamic_constant()) {
    print_dynamic(cp_index, st);
    if (ClassPrinter::has_mode(_flags, ClassPrinter::PRINT_DYNAMIC)) {
      print_bsm(cp_index, st);
    }
  } else {
    st->print_cr(" bad tag=%d at %d", tag.value(), cp_index);
  }
}

// Fieldref, Methodref, or InterfaceMethodref
void BytecodePrinter::print_field_or_method(int cp_index, outputStream* st) {
  ConstantPool* constants = method()->constants();
  constantTag tag = constants->tag_at(cp_index);

  switch (tag.value()) {
  case JVM_CONSTANT_Fieldref:
  case JVM_CONSTANT_Methodref:
  case JVM_CONSTANT_InterfaceMethodref:
    break;
  default:
    st->print_cr(" bad tag=%d at %d", tag.value(), cp_index);
    return;
  }

  Symbol* name = constants->uncached_name_ref_at(cp_index);
  Symbol* signature = constants->uncached_signature_ref_at(cp_index);
  Symbol* klass = constants->klass_name_at(constants->uncached_klass_ref_index_at(cp_index));
  const char* sep = (tag.is_field() ? ":" : "");
  st->print_cr(" %d <%s.%s%s%s> ", cp_index, klass->as_C_string(), name->as_C_string(), sep, signature->as_C_string());
}

// JVM_CONSTANT_Dynamic or JVM_CONSTANT_InvokeDynamic
void BytecodePrinter::print_dynamic(int cp_index, outputStream* st) {
  ConstantPool* constants = method()->constants();
  constantTag tag = constants->tag_at(cp_index);

  switch (tag.value()) {
  case JVM_CONSTANT_Dynamic:
  case JVM_CONSTANT_InvokeDynamic:
    break;
  default:
    st->print_cr(" bad tag=%d at %d", tag.value(), cp_index);
    return;
  }

  int bsm = constants->bootstrap_method_ref_index_at(cp_index);
  st->print(" bsm=%d", bsm);

  Symbol* name = constants->uncached_name_ref_at(cp_index);
  Symbol* signature = constants->uncached_signature_ref_at(cp_index);
  const char* sep = tag.is_dynamic_constant() ? ":" : "";
  st->print_cr(" %d <%s%s%s>", cp_index, name->as_C_string(), sep, signature->as_C_string());
}

void BytecodePrinter::print_invokedynamic(int indy_index, int cp_index, outputStream* st) {
  print_dynamic(cp_index, st);

  if (ClassPrinter::has_mode(_flags, ClassPrinter::PRINT_DYNAMIC)) {
    print_bsm(cp_index, st);

    if (is_linked()) {
      ResolvedIndyEntry* indy_entry = constants()->resolved_indy_entry_at(indy_index);
      st->print("  ResolvedIndyEntry: ");
      indy_entry->print_on(st);
      if (indy_entry->has_appendix()) {
        oop apx = constants()->resolved_reference_from_indy(indy_index);
        //FIXME: lock out of order with runtime/interpreter/BytecodeTracerTest.java
        //int perm_index = HeapShared::get_archived_object_permanent_index(apx);
        st->print_cr(" - appendix = " INTPTR_FORMAT, p2i(apx));
      }
    }
  }
}

// cp_index: must be the cp_index of a JVM_CONSTANT_{Dynamic, DynamicInError, InvokeDynamic}
void BytecodePrinter::print_bsm(int cp_index, outputStream* st) {
  assert(constants()->tag_at(cp_index).has_bootstrap(), "must be");
  int bsm = constants()->bootstrap_method_ref_index_at(cp_index);
  const char* ref_kind = "";
  switch (constants()->method_handle_ref_kind_at(bsm)) {
  case JVM_REF_getField         : ref_kind = "REF_getField"; break;
  case JVM_REF_getStatic        : ref_kind = "REF_getStatic"; break;
  case JVM_REF_putField         : ref_kind = "REF_putField"; break;
  case JVM_REF_putStatic        : ref_kind = "REF_putStatic"; break;
  case JVM_REF_invokeVirtual    : ref_kind = "REF_invokeVirtual"; break;
  case JVM_REF_invokeStatic     : ref_kind = "REF_invokeStatic"; break;
  case JVM_REF_invokeSpecial    : ref_kind = "REF_invokeSpecial"; break;
  case JVM_REF_newInvokeSpecial : ref_kind = "REF_newInvokeSpecial"; break;
  case JVM_REF_invokeInterface  : ref_kind = "REF_invokeInterface"; break;
  default                       : ShouldNotReachHere();
  }
  st->print("  BSM: %s", ref_kind);
  print_field_or_method(constants()->method_handle_index_at(bsm), st);
  int argc = constants()->bootstrap_argument_count_at(cp_index);
  st->print("  arguments[%d] = {", argc);
  if (argc > 0) {
    st->cr();
    for (int arg_i = 0; arg_i < argc; arg_i++) {
      int arg = constants()->bootstrap_argument_index_at(cp_index, arg_i);
      st->print("    ");
      print_constant(arg, st);
    }
  }
  st->print_cr("  }");
}

void BytecodePrinter::print_attributes(int bci, outputStream* st) {
  // Show attributes of pre-rewritten codes
  Bytecodes::Code code = Bytecodes::java_code(raw_code());
  // If the code doesn't have any fields there's nothing to print.
  // note this is ==1 because the tableswitch and lookupswitch are
  // zero size (for some reason) and we want to print stuff out for them.
  // Also skip this if we're truncating bytecode output
  if (TraceBytecodesTruncated || Bytecodes::length_for(code) == 1) {
    st->cr();
    return;
  }

  switch(code) {
    // Java specific bytecodes only matter.
    case Bytecodes::_bipush:
      st->print_cr(" " INT32_FORMAT, get_byte());
      break;
    case Bytecodes::_sipush:
      st->print_cr(" " INT32_FORMAT, get_short());
      break;
    case Bytecodes::_ldc:
      {
        int cp_index;
        if (Bytecodes::uses_cp_cache(raw_code())) {
          assert(is_linked(), "fast ldc bytecode must be in linked classes");
          int obj_index = get_index_u1();
          cp_index = constants()->object_to_cp_index(obj_index);
        } else {
          cp_index = get_index_u1();
        }
        print_constant(cp_index, st);
      }
      break;

    case Bytecodes::_ldc_w:
    case Bytecodes::_ldc2_w:
      {
        int cp_index;
        if (Bytecodes::uses_cp_cache(raw_code())) {
          assert(is_linked(), "fast ldc bytecode must be in linked classes");
          int obj_index = get_native_index_u2();
          cp_index = constants()->object_to_cp_index(obj_index);
        } else {
          cp_index = get_Java_index_u2();
        }
        print_constant(cp_index, st);
      }
      break;

    case Bytecodes::_iload:
    case Bytecodes::_lload:
    case Bytecodes::_fload:
    case Bytecodes::_dload:
    case Bytecodes::_aload:
    case Bytecodes::_istore:
    case Bytecodes::_lstore:
    case Bytecodes::_fstore:
    case Bytecodes::_dstore:
    case Bytecodes::_astore:
      st->print_cr(" #%d", get_index_special());
      break;

    case Bytecodes::_iinc:
      { int index = get_index_special();
        jint offset = is_wide() ? get_short(): get_byte();
        st->print_cr(" #%d " INT32_FORMAT, index, offset);
      }
      break;

    case Bytecodes::_newarray: {
        BasicType atype = (BasicType)get_index_u1();
        const char* str = type2name(atype);
        if (str == nullptr || is_reference_type(atype)) {
          assert(false, "Unidentified basic type");
        }
        st->print_cr(" %s", str);
      }
      break;
    case Bytecodes::_anewarray: {
        int klass_index = get_Java_index_u2();
        ConstantPool* constants = method()->constants();
        Symbol* name = constants->klass_name_at(klass_index);
        st->print_cr(" %s ", name->as_C_string());
      }
      break;
    case Bytecodes::_multianewarray: {
        int klass_index = get_Java_index_u2();
        int nof_dims = get_index_u1();
        ConstantPool* constants = method()->constants();
        Symbol* name = constants->klass_name_at(klass_index);
        st->print_cr(" %s %d", name->as_C_string(), nof_dims);
      }
      break;

    case Bytecodes::_ifeq:
    case Bytecodes::_ifnull:
    case Bytecodes::_iflt:
    case Bytecodes::_ifle:
    case Bytecodes::_ifne:
    case Bytecodes::_ifnonnull:
    case Bytecodes::_ifgt:
    case Bytecodes::_ifge:
    case Bytecodes::_if_icmpeq:
    case Bytecodes::_if_icmpne:
    case Bytecodes::_if_icmplt:
    case Bytecodes::_if_icmpgt:
    case Bytecodes::_if_icmple:
    case Bytecodes::_if_icmpge:
    case Bytecodes::_if_acmpeq:
    case Bytecodes::_if_acmpne:
    case Bytecodes::_goto:
    case Bytecodes::_jsr:
      st->print_cr(" %d", bci + get_short());
      break;

    case Bytecodes::_goto_w:
    case Bytecodes::_jsr_w:
      st->print_cr(" %d", bci + get_int());
      break;

    case Bytecodes::_ret: st->print_cr(" %d", get_index_special()); break;

    case Bytecodes::_tableswitch:
      { align();
        int  default_dest = bci + get_int();
        int  lo           = get_int();
        int  hi           = get_int();
        int  len          = hi - lo + 1;
        jint* dest        = NEW_RESOURCE_ARRAY(jint, len);
        for (int i = 0; i < len; i++) {
          dest[i] = bci + get_int();
        }
        st->print(" %d " INT32_FORMAT " " INT32_FORMAT " ",
                      default_dest, lo, hi);
        const char *comma = "";
        for (int ll = lo; ll <= hi; ll++) {
          int idx = ll - lo;
          st->print("%s %d:" INT32_FORMAT " (delta: %d)", comma, ll, dest[idx], dest[idx]-bci);
          comma = ",";
        }
        st->cr();
      }
      break;
    case Bytecodes::_lookupswitch:
      { align();
        int  default_dest = bci + get_int();
        int  len          = get_int();
        jint* key         = NEW_RESOURCE_ARRAY(jint, len);
        jint* dest        = NEW_RESOURCE_ARRAY(jint, len);
        for (int i = 0; i < len; i++) {
          key [i] = get_int();
          dest[i] = bci + get_int();
        };
        st->print(" %d %d ", default_dest, len);
        const char *comma = "";
        for (int ll = 0; ll < len; ll++)  {
          st->print("%s " INT32_FORMAT ":" INT32_FORMAT, comma, key[ll], dest[ll]);
          comma = ",";
        }
        st->cr();
      }
      break;

    case Bytecodes::_putstatic:
    case Bytecodes::_getstatic:
    case Bytecodes::_putfield:
    case Bytecodes::_getfield:
      {
        int cp_index;
        if (is_linked()) {
          int field_index = get_native_index_u2();
          cp_index = cpcache()->resolved_field_entry_at(field_index)->constant_pool_index();
        } else {
          cp_index = get_Java_index_u2();
        }
        print_field_or_method(cp_index, st);
      }
      break;

    case Bytecodes::_invokevirtual:
    case Bytecodes::_invokespecial:
    case Bytecodes::_invokestatic:
      {
        int cp_index;
        if (is_linked()) {
          int method_index = get_native_index_u2();
          ResolvedMethodEntry* method_entry = cpcache()->resolved_method_entry_at(method_index);
          cp_index = method_entry->constant_pool_index();
          print_field_or_method(cp_index, st);

          if (raw_code() == Bytecodes::_invokehandle &&
              ClassPrinter::has_mode(_flags, ClassPrinter::PRINT_METHOD_HANDLE)) {
            assert(is_linked(), "invokehandle is only in rewritten methods");
            method_entry->print_on(st);
            if (method_entry->has_appendix()) {
              st->print("  appendix: ");
              constants()->resolved_reference_from_method(method_index)->print_on(st);
            }
          }
        } else {
          cp_index = get_Java_index_u2();
          print_field_or_method(cp_index, st);
        }
      }
      break;

    case Bytecodes::_invokeinterface:
      {
        int cp_index;
        if (is_linked()) {
          int method_index = get_native_index_u2();
          cp_index = cpcache()->resolved_method_entry_at(method_index)->constant_pool_index();
        } else {
          cp_index = get_Java_index_u2();
        }
        int count = get_index_u1(); // TODO: this is not printed.
        get_byte();                 // ignore zero byte
        print_field_or_method(cp_index, st);
      }
      break;

    case Bytecodes::_invokedynamic:
      {
        int indy_index;
        int cp_index;
        if (is_linked()) {
          indy_index = get_native_index_u4();
          cp_index = constants()->resolved_indy_entry_at(indy_index)->constant_pool_index();
        } else {
          indy_index = -1;
          cp_index = get_Java_index_u2();
          get_byte();            // ignore zero byte
          get_byte();            // ignore zero byte
        }
        print_invokedynamic(indy_index, cp_index, st);
      }
      break;

    case Bytecodes::_new:
    case Bytecodes::_checkcast:
    case Bytecodes::_instanceof:
      { int i = get_Java_index_u2();
        ConstantPool* constants = method()->constants();
        Symbol* name = constants->klass_name_at(i);
        st->print_cr(" %d <%s>", i, name->as_C_string());
      }
      break;

    case Bytecodes::_wide:
      // length is zero not one, but printed with no more info.
      break;

    default:
      ShouldNotReachHere();
      break;
  }
}


void BytecodePrinter::bytecode_epilog(int bci, outputStream* st) {
  MethodData* mdo = method()->method_data();
  if (mdo != nullptr) {

    // Lock to read ProfileData, and ensure lock is not broken by a safepoint
    MutexLocker ml(mdo->extra_data_lock(), Mutex::_no_safepoint_check_flag);

    ProfileData* data = mdo->bci_to_data(bci);
    if (data != nullptr) {
      st->print("  %d ", mdo->dp_to_di(data->dp()));
      st->fill_to(7);
      data->print_data_on(st, mdo);
    }
  }
}<|MERGE_RESOLUTION|>--- conflicted
+++ resolved
@@ -121,18 +121,6 @@
       code = Bytecodes::code_at(method(), bcp);
     }
     _code = code;
-<<<<<<< HEAD
-     int bci = (int)(bcp - method->code_base());
-    st->print("[%ld] ", (long) Thread::current()->osthread()->thread_id());
-    if (Verbose) {
-      st->print("%8ld  %4d  " INTPTR_FORMAT " " INTPTR_FORMAT " %s",
-           BytecodeCounter::counter_value(), bci, tos, tos2, Bytecodes::name(code));
-    } else {
-      st->print("%8ld  %4d  %s",
-           BytecodeCounter::counter_value(), bci, Bytecodes::name(code));
-    }
-=======
->>>>>>> 301bd708
     _next_pc = is_wide() ? bcp+2 : bcp+1;
     // Trace each bytecode unless we're truncating the tracing output, then only print the first
     // bytecode in every method as well as returns/throws that pop control flow
@@ -143,10 +131,10 @@
       int bci = (int)(bcp - method->code_base());
       st->print("[%ld] ", (long) Thread::current()->osthread()->thread_id());
       if (Verbose) {
-        st->print("%8d  %4d  " INTPTR_FORMAT " " INTPTR_FORMAT " %s",
+        st->print("%8ld  %4d  " INTPTR_FORMAT " " INTPTR_FORMAT " %s",
             BytecodeCounter::counter_value(), bci, tos, tos2, Bytecodes::name(code));
       } else {
-        st->print("%8d  %4d  %s",
+        st->print("%8ld  %4d  %s",
             BytecodeCounter::counter_value(), bci, Bytecodes::name(code));
       }
       print_attributes(bci, st);
