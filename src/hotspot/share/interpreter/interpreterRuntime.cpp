/*
 * Copyright (c) 1997, 2023, Oracle and/or its affiliates. All rights reserved.
 * DO NOT ALTER OR REMOVE COPYRIGHT NOTICES OR THIS FILE HEADER.
 *
 * This code is free software; you can redistribute it and/or modify it
 * under the terms of the GNU General Public License version 2 only, as
 * published by the Free Software Foundation.
 *
 * This code is distributed in the hope that it will be useful, but WITHOUT
 * ANY WARRANTY; without even the implied warranty of MERCHANTABILITY or
 * FITNESS FOR A PARTICULAR PURPOSE.  See the GNU General Public License
 * version 2 for more details (a copy is included in the LICENSE file that
 * accompanied this code).
 *
 * You should have received a copy of the GNU General Public License version
 * 2 along with this work; if not, write to the Free Software Foundation,
 * Inc., 51 Franklin St, Fifth Floor, Boston, MA 02110-1301 USA.
 *
 * Please contact Oracle, 500 Oracle Parkway, Redwood Shores, CA 94065 USA
 * or visit www.oracle.com if you need additional information or have any
 * questions.
 *
 */

#include "precompiled.hpp"
#include "classfile/javaClasses.inline.hpp"
#include "classfile/symbolTable.hpp"
#include "classfile/vmClasses.hpp"
#include "classfile/vmSymbols.hpp"
#include "code/codeCache.hpp"
#include "compiler/compilationPolicy.hpp"
#include "compiler/compileBroker.hpp"
#include "compiler/disassembler.hpp"
#include "gc/shared/barrierSetNMethod.hpp"
#include "gc/shared/collectedHeap.hpp"
#include "interpreter/bytecodeTracer.hpp"
#include "interpreter/interpreter.hpp"
#include "interpreter/interpreterRuntime.hpp"
#include "interpreter/linkResolver.hpp"
#include "interpreter/templateTable.hpp"
#include "jvm_io.h"
#include "logging/log.hpp"
#include "memory/oopFactory.hpp"
#include "memory/resourceArea.hpp"
#include "memory/universe.hpp"
#include "oops/constantPool.inline.hpp"
#include "oops/cpCache.inline.hpp"
#include "oops/instanceKlass.inline.hpp"
#include "oops/klass.inline.hpp"
#include "oops/methodData.hpp"
#include "oops/objArrayKlass.hpp"
#include "oops/objArrayOop.inline.hpp"
#include "oops/oop.inline.hpp"
#include "oops/symbol.hpp"
#include "prims/jvmtiExport.hpp"
#include "prims/methodHandles.hpp"
#include "prims/nativeLookup.hpp"
#include "runtime/atomic.hpp"
#include "runtime/continuation.hpp"
#include "runtime/deoptimization.hpp"
#include "runtime/fieldDescriptor.inline.hpp"
#include "runtime/frame.inline.hpp"
#include "runtime/handles.inline.hpp"
#include "runtime/icache.hpp"
#include "runtime/interfaceSupport.inline.hpp"
#include "runtime/java.hpp"
#include "runtime/javaCalls.hpp"
#include "runtime/jfieldIDWorkaround.hpp"
#include "runtime/osThread.hpp"
#include "runtime/sharedRuntime.hpp"
#include "runtime/stackWatermarkSet.hpp"
#include "runtime/stubRoutines.hpp"
#include "runtime/synchronizer.hpp"
#include "runtime/threadCritical.hpp"
#include "utilities/align.hpp"
#include "utilities/copy.hpp"
#include "utilities/events.hpp"
#ifdef COMPILER2
#include "opto/runtime.hpp"
#endif

// Helper class to access current interpreter state
class LastFrameAccessor : public StackObj {
  frame _last_frame;
public:
  LastFrameAccessor(JavaThread* current) {
    assert(current == Thread::current(), "sanity");
    _last_frame = current->last_frame();
  }
  bool is_interpreted_frame() const              { return _last_frame.is_interpreted_frame(); }
  Method*   method() const                       { return _last_frame.interpreter_frame_method(); }
  address   bcp() const                          { return _last_frame.interpreter_frame_bcp(); }
  int       bci() const                          { return _last_frame.interpreter_frame_bci(); }
  address   mdp() const                          { return _last_frame.interpreter_frame_mdp(); }

  void      set_bcp(address bcp)                 { _last_frame.interpreter_frame_set_bcp(bcp); }
  void      set_mdp(address dp)                  { _last_frame.interpreter_frame_set_mdp(dp); }

  // pass method to avoid calling unsafe bcp_to_method (partial fix 4926272)
  Bytecodes::Code code() const                   { return Bytecodes::code_at(method(), bcp()); }

  Bytecode  bytecode() const                     { return Bytecode(method(), bcp()); }
  int get_index_u1(Bytecodes::Code bc) const     { return bytecode().get_index_u1(bc); }
  int get_index_u2(Bytecodes::Code bc) const     { return bytecode().get_index_u2(bc); }
  int get_index_u2_cpcache(Bytecodes::Code bc) const
                                                 { return bytecode().get_index_u2_cpcache(bc); }
  int get_index_u4(Bytecodes::Code bc) const     { return bytecode().get_index_u4(bc); }
  int number_of_dimensions() const               { return bcp()[3]; }
  ConstantPoolCacheEntry* cache_entry_at(int i) const
                                                 { return method()->constants()->cache()->entry_at(i); }
  ConstantPoolCacheEntry* cache_entry() const    { return cache_entry_at(Bytes::get_native_u2(bcp() + 1)); }

  oop callee_receiver(Symbol* signature) {
    return _last_frame.interpreter_callee_receiver(signature);
  }
  BasicObjectLock* monitor_begin() const {
    return _last_frame.interpreter_frame_monitor_begin();
  }
  BasicObjectLock* monitor_end() const {
    return _last_frame.interpreter_frame_monitor_end();
  }
  BasicObjectLock* next_monitor(BasicObjectLock* current) const {
    return _last_frame.next_monitor_in_interpreter_frame(current);
  }

  frame& get_frame()                             { return _last_frame; }
};

//------------------------------------------------------------------------------------------------------------------------
// State accessors

void InterpreterRuntime::set_bcp_and_mdp(address bcp, JavaThread* current) {
  LastFrameAccessor last_frame(current);
  last_frame.set_bcp(bcp);
  if (ProfileInterpreter) {
    // ProfileTraps uses MDOs independently of ProfileInterpreter.
    // That is why we must check both ProfileInterpreter and mdo != nullptr.
    MethodData* mdo = last_frame.method()->method_data();
    if (mdo != nullptr) {
      NEEDS_CLEANUP;
      last_frame.set_mdp(mdo->bci_to_dp(last_frame.bci()));
    }
  }
}

//------------------------------------------------------------------------------------------------------------------------
// Constants


JRT_ENTRY(void, InterpreterRuntime::ldc(JavaThread* current, bool wide))
  // access constant pool
  LastFrameAccessor last_frame(current);
  ConstantPool* pool = last_frame.method()->constants();
  int cp_index = wide ? last_frame.get_index_u2(Bytecodes::_ldc_w) : last_frame.get_index_u1(Bytecodes::_ldc);
  constantTag tag = pool->tag_at(cp_index);

  assert (tag.is_unresolved_klass() || tag.is_klass(), "wrong ldc call");
  Klass* klass = pool->klass_at(cp_index, CHECK);
  oop java_class = klass->java_mirror();
  current->set_vm_result(java_class);
JRT_END

JRT_ENTRY(void, InterpreterRuntime::resolve_ldc(JavaThread* current, Bytecodes::Code bytecode)) {
  assert(bytecode == Bytecodes::_ldc ||
         bytecode == Bytecodes::_ldc_w ||
         bytecode == Bytecodes::_ldc2_w ||
         bytecode == Bytecodes::_fast_aldc ||
         bytecode == Bytecodes::_fast_aldc_w, "wrong bc");
  ResourceMark rm(current);
  const bool is_fast_aldc = (bytecode == Bytecodes::_fast_aldc ||
                             bytecode == Bytecodes::_fast_aldc_w);
  LastFrameAccessor last_frame(current);
  methodHandle m (current, last_frame.method());
  Bytecode_loadconstant ldc(m, last_frame.bci());

  // Double-check the size.  (Condy can have any type.)
  BasicType type = ldc.result_type();
  switch (type2size[type]) {
  case 2: guarantee(bytecode == Bytecodes::_ldc2_w, ""); break;
  case 1: guarantee(bytecode != Bytecodes::_ldc2_w, ""); break;
  default: ShouldNotReachHere();
  }

  // Resolve the constant.  This does not do unboxing.
  // But it does replace Universe::the_null_sentinel by null.
  oop result = ldc.resolve_constant(CHECK);
  assert(result != nullptr || is_fast_aldc, "null result only valid for fast_aldc");

#ifdef ASSERT
  {
    // The bytecode wrappers aren't GC-safe so construct a new one
    Bytecode_loadconstant ldc2(m, last_frame.bci());
    int rindex = ldc2.cache_index();
    if (rindex < 0)
      rindex = m->constants()->cp_to_object_index(ldc2.pool_index());
    if (rindex >= 0) {
      oop coop = m->constants()->resolved_reference_at(rindex);
      oop roop = (result == nullptr ? Universe::the_null_sentinel() : result);
      assert(roop == coop, "expected result for assembly code");
    }
  }
#endif
  current->set_vm_result(result);
  if (!is_fast_aldc) {
    // Tell the interpreter how to unbox the primitive.
    guarantee(java_lang_boxing_object::is_instance(result, type), "");
    int offset = java_lang_boxing_object::value_offset(type);
    intptr_t flags = ((as_TosState(type) << ConstantPoolCacheEntry::tos_state_shift)
                      | (offset & ConstantPoolCacheEntry::field_index_mask));
    current->set_vm_result_2((Metadata*)flags);
  }
}
JRT_END


//------------------------------------------------------------------------------------------------------------------------
// Allocation

JRT_ENTRY(void, InterpreterRuntime::_new(JavaThread* current, ConstantPool* pool, int index))
  Klass* k = pool->klass_at(index, CHECK);
  InstanceKlass* klass = InstanceKlass::cast(k);

  // Make sure we are not instantiating an abstract klass
  klass->check_valid_for_instantiation(true, CHECK);

  // Make sure klass is initialized
  klass->initialize(CHECK);

  // At this point the class may not be fully initialized
  // because of recursive initialization. If it is fully
  // initialized & has_finalized is not set, we rewrite
  // it into its fast version (Note: no locking is needed
  // here since this is an atomic byte write and can be
  // done more than once).
  //
  // Note: In case of classes with has_finalized we don't
  //       rewrite since that saves us an extra check in
  //       the fast version which then would call the
  //       slow version anyway (and do a call back into
  //       Java).
  //       If we have a breakpoint, then we don't rewrite
  //       because the _breakpoint bytecode would be lost.
  oop obj = klass->allocate_instance(CHECK);
  current->set_vm_result(obj);
JRT_END


JRT_ENTRY(void, InterpreterRuntime::newarray(JavaThread* current, BasicType type, jint size))
  oop obj = oopFactory::new_typeArray(type, size, CHECK);
  current->set_vm_result(obj);
JRT_END


JRT_ENTRY(void, InterpreterRuntime::anewarray(JavaThread* current, ConstantPool* pool, int index, jint size))
  Klass*    klass = pool->klass_at(index, CHECK);
  objArrayOop obj = oopFactory::new_objArray(klass, size, CHECK);
  current->set_vm_result(obj);
JRT_END


JRT_ENTRY(void, InterpreterRuntime::multianewarray(JavaThread* current, jint* first_size_address))
  // We may want to pass in more arguments - could make this slightly faster
  LastFrameAccessor last_frame(current);
  ConstantPool* constants = last_frame.method()->constants();
  int          i = last_frame.get_index_u2(Bytecodes::_multianewarray);
  Klass* klass   = constants->klass_at(i, CHECK);
  int   nof_dims = last_frame.number_of_dimensions();
  assert(klass->is_klass(), "not a class");
  assert(nof_dims >= 1, "multianewarray rank must be nonzero");

  // We must create an array of jints to pass to multi_allocate.
  ResourceMark rm(current);
  const int small_dims = 10;
  jint dim_array[small_dims];
  jint *dims = &dim_array[0];
  if (nof_dims > small_dims) {
    dims = (jint*) NEW_RESOURCE_ARRAY(jint, nof_dims);
  }
  for (int index = 0; index < nof_dims; index++) {
    // offset from first_size_address is addressed as local[index]
    int n = Interpreter::local_offset_in_bytes(index)/jintSize;
    dims[index] = first_size_address[n];
  }
  oop obj = ArrayKlass::cast(klass)->multi_allocate(nof_dims, dims, CHECK);
  current->set_vm_result(obj);
JRT_END


JRT_ENTRY(void, InterpreterRuntime::register_finalizer(JavaThread* current, oopDesc* obj))
  assert(oopDesc::is_oop(obj), "must be a valid oop");
  assert(obj->klass()->has_finalizer(), "shouldn't be here otherwise");
  InstanceKlass::register_finalizer(instanceOop(obj), CHECK);
JRT_END


// Quicken instance-of and check-cast bytecodes
JRT_ENTRY(void, InterpreterRuntime::quicken_io_cc(JavaThread* current))
  // Force resolving; quicken the bytecode
  LastFrameAccessor last_frame(current);
  int which = last_frame.get_index_u2(Bytecodes::_checkcast);
  ConstantPool* cpool = last_frame.method()->constants();
  // We'd expect to assert that we're only here to quicken bytecodes, but in a multithreaded
  // program we might have seen an unquick'd bytecode in the interpreter but have another
  // thread quicken the bytecode before we get here.
  // assert( cpool->tag_at(which).is_unresolved_klass(), "should only come here to quicken bytecodes" );
  Klass* klass = cpool->klass_at(which, CHECK);
  current->set_vm_result_2(klass);
JRT_END


//------------------------------------------------------------------------------------------------------------------------
// Exceptions

void InterpreterRuntime::note_trap_inner(JavaThread* current, int reason,
                                         const methodHandle& trap_method, int trap_bci) {
  if (trap_method.not_null()) {
    MethodData* trap_mdo = trap_method->method_data();
    if (trap_mdo == nullptr) {
      ExceptionMark em(current);
      JavaThread* THREAD = current; // For exception macros.
      Method::build_profiling_method_data(trap_method, THREAD);
      if (HAS_PENDING_EXCEPTION) {
        // Only metaspace OOM is expected. No Java code executed.
        assert((PENDING_EXCEPTION->is_a(vmClasses::OutOfMemoryError_klass())),
               "we expect only an OOM error here");
        CLEAR_PENDING_EXCEPTION;
      }
      trap_mdo = trap_method->method_data();
      // and fall through...
    }
    if (trap_mdo != nullptr) {
      // Update per-method count of trap events.  The interpreter
      // is updating the MDO to simulate the effect of compiler traps.
      Deoptimization::update_method_data_from_interpreter(trap_mdo, trap_bci, reason);
    }
  }
}

// Assume the compiler is (or will be) interested in this event.
// If necessary, create an MDO to hold the information, and record it.
void InterpreterRuntime::note_trap(JavaThread* current, int reason) {
  assert(ProfileTraps, "call me only if profiling");
  LastFrameAccessor last_frame(current);
  methodHandle trap_method(current, last_frame.method());
  int trap_bci = trap_method->bci_from(last_frame.bcp());
  note_trap_inner(current, reason, trap_method, trap_bci);
}

static Handle get_preinitialized_exception(Klass* k, TRAPS) {
  // get klass
  InstanceKlass* klass = InstanceKlass::cast(k);
  assert(klass->is_initialized(),
         "this klass should have been initialized during VM initialization");
  // create instance - do not call constructor since we may have no
  // (java) stack space left (should assert constructor is empty)
  Handle exception;
  oop exception_oop = klass->allocate_instance(CHECK_(exception));
  exception = Handle(THREAD, exception_oop);
  if (StackTraceInThrowable) {
    java_lang_Throwable::fill_in_stack_trace(exception);
  }
  return exception;
}

// Special handling for stack overflow: since we don't have any (java) stack
// space left we use the pre-allocated & pre-initialized StackOverflowError
// klass to create an stack overflow error instance.  We do not call its
// constructor for the same reason (it is empty, anyway).
JRT_ENTRY(void, InterpreterRuntime::throw_StackOverflowError(JavaThread* current))
  Handle exception = get_preinitialized_exception(
                                 vmClasses::StackOverflowError_klass(),
                                 CHECK);
  // Increment counter for hs_err file reporting
  Atomic::inc(&Exceptions::_stack_overflow_errors);
  // Remove the ScopedValue bindings in case we got a StackOverflowError
  // while we were trying to manipulate ScopedValue bindings.
  current->clear_scopedValueBindings();
  THROW_HANDLE(exception);
JRT_END

JRT_ENTRY(void, InterpreterRuntime::throw_delayed_StackOverflowError(JavaThread* current))
  Handle exception = get_preinitialized_exception(
                                 vmClasses::StackOverflowError_klass(),
                                 CHECK);
  java_lang_Throwable::set_message(exception(),
          Universe::delayed_stack_overflow_error_message());
  // Increment counter for hs_err file reporting
  Atomic::inc(&Exceptions::_stack_overflow_errors);
  // Remove the ScopedValue bindings in case we got a StackOverflowError
  // while we were trying to manipulate ScopedValue bindings.
  current->clear_scopedValueBindings();
  THROW_HANDLE(exception);
JRT_END

JRT_ENTRY(void, InterpreterRuntime::create_exception(JavaThread* current, char* name, char* message))
  // lookup exception klass
  TempNewSymbol s = SymbolTable::new_symbol(name);
  if (ProfileTraps) {
    if (s == vmSymbols::java_lang_ArithmeticException()) {
      note_trap(current, Deoptimization::Reason_div0_check);
    } else if (s == vmSymbols::java_lang_NullPointerException()) {
      note_trap(current, Deoptimization::Reason_null_check);
    }
  }
  // create exception
  Handle exception = Exceptions::new_exception(current, s, message);
  current->set_vm_result(exception());
JRT_END


JRT_ENTRY(void, InterpreterRuntime::create_klass_exception(JavaThread* current, char* name, oopDesc* obj))
  // Produce the error message first because note_trap can safepoint
  ResourceMark rm(current);
  const char* klass_name = obj->klass()->external_name();
  // lookup exception klass
  TempNewSymbol s = SymbolTable::new_symbol(name);
  if (ProfileTraps) {
    if (s == vmSymbols::java_lang_ArrayStoreException()) {
      note_trap(current, Deoptimization::Reason_array_check);
    } else {
      note_trap(current, Deoptimization::Reason_class_check);
    }
  }
  // create exception, with klass name as detail message
  Handle exception = Exceptions::new_exception(current, s, klass_name);
  current->set_vm_result(exception());
JRT_END

JRT_ENTRY(void, InterpreterRuntime::throw_ArrayIndexOutOfBoundsException(JavaThread* current, arrayOopDesc* a, jint index))
  // Produce the error message first because note_trap can safepoint
  ResourceMark rm(current);
  stringStream ss;
  ss.print("Index %d out of bounds for length %d", index, a->length());

  if (ProfileTraps) {
    note_trap(current, Deoptimization::Reason_range_check);
  }

  THROW_MSG(vmSymbols::java_lang_ArrayIndexOutOfBoundsException(), ss.as_string());
JRT_END

JRT_ENTRY(void, InterpreterRuntime::throw_ClassCastException(
  JavaThread* current, oopDesc* obj))

  // Produce the error message first because note_trap can safepoint
  ResourceMark rm(current);
  char* message = SharedRuntime::generate_class_cast_message(
    current, obj->klass());

  if (ProfileTraps) {
    note_trap(current, Deoptimization::Reason_class_check);
  }

  // create exception
  THROW_MSG(vmSymbols::java_lang_ClassCastException(), message);
JRT_END

// exception_handler_for_exception(...) returns the continuation address,
// the exception oop (via TLS) and sets the bci/bcp for the continuation.
// The exception oop is returned to make sure it is preserved over GC (it
// is only on the stack if the exception was thrown explicitly via athrow).
// During this operation, the expression stack contains the values for the
// bci where the exception happened. If the exception was propagated back
// from a call, the expression stack contains the values for the bci at the
// invoke w/o arguments (i.e., as if one were inside the call).
JRT_ENTRY(address, InterpreterRuntime::exception_handler_for_exception(JavaThread* current, oopDesc* exception))
  // We get here after we have unwound from a callee throwing an exception
  // into the interpreter. Any deferred stack processing is notified of
  // the event via the StackWatermarkSet.
  StackWatermarkSet::after_unwind(current);

  LastFrameAccessor last_frame(current);
  Handle             h_exception(current, exception);
  methodHandle       h_method   (current, last_frame.method());
  constantPoolHandle h_constants(current, h_method->constants());
  bool               should_repeat;
  int                handler_bci;
  int                current_bci = last_frame.bci();

  if (current->frames_to_pop_failed_realloc() > 0) {
    // Allocation of scalar replaced object used in this frame
    // failed. Unconditionally pop the frame.
    current->dec_frames_to_pop_failed_realloc();
    current->set_vm_result(h_exception());
    // If the method is synchronized we already unlocked the monitor
    // during deoptimization so the interpreter needs to skip it when
    // the frame is popped.
    current->set_do_not_unlock_if_synchronized(true);
    return Interpreter::remove_activation_entry();
  }

  // Need to do this check first since when _do_not_unlock_if_synchronized
  // is set, we don't want to trigger any classloading which may make calls
  // into java, or surprisingly find a matching exception handler for bci 0
  // since at this moment the method hasn't been "officially" entered yet.
  if (current->do_not_unlock_if_synchronized()) {
    ResourceMark rm;
    assert(current_bci == 0,  "bci isn't zero for do_not_unlock_if_synchronized");
    current->set_vm_result(exception);
    return Interpreter::remove_activation_entry();
  }

  do {
    should_repeat = false;

    // assertions
    assert(h_exception.not_null(), "null exceptions should be handled by athrow");
    // Check that exception is a subclass of Throwable.
    assert(h_exception->is_a(vmClasses::Throwable_klass()),
           "Exception not subclass of Throwable");

    // tracing
    if (log_is_enabled(Info, exceptions)) {
      ResourceMark rm(current);
      stringStream tempst;
      tempst.print("interpreter method <%s>\n"
                   " at bci %d for thread " INTPTR_FORMAT " (%s)",
                   h_method->print_value_string(), current_bci, p2i(current), current->name());
      Exceptions::log_exception(h_exception, tempst.as_string());
    }
// Don't go paging in something which won't be used.
//     else if (extable->length() == 0) {
//       // disabled for now - interpreter is not using shortcut yet
//       // (shortcut is not to call runtime if we have no exception handlers)
//       // warning("performance bug: should not call runtime if method has no exception handlers");
//     }
    // for AbortVMOnException flag
    Exceptions::debug_check_abort(h_exception);

    // exception handler lookup
    Klass* klass = h_exception->klass();
    handler_bci = Method::fast_exception_handler_bci_for(h_method, klass, current_bci, THREAD);
    if (HAS_PENDING_EXCEPTION) {
      // We threw an exception while trying to find the exception handler.
      // Transfer the new exception to the exception handle which will
      // be set into thread local storage, and do another lookup for an
      // exception handler for this exception, this time starting at the
      // BCI of the exception handler which caused the exception to be
      // thrown (bug 4307310).
      h_exception = Handle(THREAD, PENDING_EXCEPTION);
      CLEAR_PENDING_EXCEPTION;
      if (handler_bci >= 0) {
        current_bci = handler_bci;
        should_repeat = true;
      }
    }
  } while (should_repeat == true);

#if INCLUDE_JVMCI
  if (EnableJVMCI && h_method->method_data() != nullptr) {
    ResourceMark rm(current);
    ProfileData* pdata = h_method->method_data()->allocate_bci_to_data(current_bci, nullptr);
    if (pdata != nullptr && pdata->is_BitData()) {
      BitData* bit_data = (BitData*) pdata;
      bit_data->set_exception_seen();
    }
  }
#endif

  // notify JVMTI of an exception throw; JVMTI will detect if this is a first
  // time throw or a stack unwinding throw and accordingly notify the debugger
  if (JvmtiExport::can_post_on_exceptions()) {
    JvmtiExport::post_exception_throw(current, h_method(), last_frame.bcp(), h_exception());
  }

  address continuation = nullptr;
  address handler_pc = nullptr;
  if (handler_bci < 0 || !current->stack_overflow_state()->reguard_stack((address) &continuation)) {
    // Forward exception to callee (leaving bci/bcp untouched) because (a) no
    // handler in this method, or (b) after a stack overflow there is not yet
    // enough stack space available to reprotect the stack.
    continuation = Interpreter::remove_activation_entry();
#if COMPILER2_OR_JVMCI
    // Count this for compilation purposes
    h_method->interpreter_throwout_increment(THREAD);
#endif
  } else {
    // handler in this method => change bci/bcp to handler bci/bcp and continue there
    handler_pc = h_method->code_base() + handler_bci;
#ifndef ZERO
    set_bcp_and_mdp(handler_pc, current);
    continuation = Interpreter::dispatch_table(vtos)[*handler_pc];
#else
    continuation = (address)(intptr_t) handler_bci;
#endif
  }

  // notify debugger of an exception catch
  // (this is good for exceptions caught in native methods as well)
  if (JvmtiExport::can_post_on_exceptions()) {
    JvmtiExport::notice_unwind_due_to_exception(current, h_method(), handler_pc, h_exception(), (handler_pc != nullptr));
  }

  current->set_vm_result(h_exception());
  return continuation;
JRT_END


JRT_ENTRY(void, InterpreterRuntime::throw_pending_exception(JavaThread* current))
  assert(current->has_pending_exception(), "must only be called if there's an exception pending");
  // nothing to do - eventually we should remove this code entirely (see comments @ call sites)
JRT_END


JRT_ENTRY(void, InterpreterRuntime::throw_AbstractMethodError(JavaThread* current))
  THROW(vmSymbols::java_lang_AbstractMethodError());
JRT_END

// This method is called from the "abstract_entry" of the interpreter.
// At that point, the arguments have already been removed from the stack
// and therefore we don't have the receiver object at our fingertips. (Though,
// on some platforms the receiver still resides in a register...). Thus,
// we have no choice but print an error message not containing the receiver
// type.
JRT_ENTRY(void, InterpreterRuntime::throw_AbstractMethodErrorWithMethod(JavaThread* current,
                                                                        Method* missingMethod))
  ResourceMark rm(current);
  assert(missingMethod != nullptr, "sanity");
  methodHandle m(current, missingMethod);
  LinkResolver::throw_abstract_method_error(m, THREAD);
JRT_END

JRT_ENTRY(void, InterpreterRuntime::throw_AbstractMethodErrorVerbose(JavaThread* current,
                                                                     Klass* recvKlass,
                                                                     Method* missingMethod))
  ResourceMark rm(current);
  methodHandle mh = methodHandle(current, missingMethod);
  LinkResolver::throw_abstract_method_error(mh, recvKlass, THREAD);
JRT_END


JRT_ENTRY(void, InterpreterRuntime::throw_IncompatibleClassChangeError(JavaThread* current))
  THROW(vmSymbols::java_lang_IncompatibleClassChangeError());
JRT_END

JRT_ENTRY(void, InterpreterRuntime::throw_IncompatibleClassChangeErrorVerbose(JavaThread* current,
                                                                              Klass* recvKlass,
                                                                              Klass* interfaceKlass))
  ResourceMark rm(current);
  char buf[1000];
  buf[0] = '\0';
  jio_snprintf(buf, sizeof(buf),
               "Class %s does not implement the requested interface %s",
               recvKlass ? recvKlass->external_name() : "nullptr",
               interfaceKlass ? interfaceKlass->external_name() : "nullptr");
  THROW_MSG(vmSymbols::java_lang_IncompatibleClassChangeError(), buf);
JRT_END

JRT_ENTRY(void, InterpreterRuntime::throw_NullPointerException(JavaThread* current))
  THROW(vmSymbols::java_lang_NullPointerException());
JRT_END

//------------------------------------------------------------------------------------------------------------------------
// Fields
//

void InterpreterRuntime::resolve_get_put(JavaThread* current, Bytecodes::Code bytecode) {
  LastFrameAccessor last_frame(current);
  constantPoolHandle pool(current, last_frame.method()->constants());
  methodHandle m(current, last_frame.method());

  resolve_get_put(bytecode, last_frame.get_index_u2_cpcache(bytecode), m, pool, last_frame.cache_entry(), current);
}

void InterpreterRuntime::resolve_get_put(Bytecodes::Code bytecode, int raw_index,
                                         methodHandle& m,
                                         constantPoolHandle& pool,
                                         ConstantPoolCacheEntry* cp_cache_entry, TRAPS) {
  fieldDescriptor info;
  bool is_put    = (bytecode == Bytecodes::_putfield  || bytecode == Bytecodes::_nofast_putfield ||
                    bytecode == Bytecodes::_putstatic);
  bool is_static = (bytecode == Bytecodes::_getstatic || bytecode == Bytecodes::_putstatic);

  int field_index = last_frame.get_index_u2(bytecode);
  {
<<<<<<< HEAD
    JvmtiHideSingleStepping jhss(THREAD);
    LinkResolver::resolve_field_access(info, pool, raw_index,
=======
    JvmtiHideSingleStepping jhss(current);
    JavaThread* THREAD = current; // For exception macros.
    LinkResolver::resolve_field_access(info, pool, field_index,
>>>>>>> 31a307f2
                                       m, bytecode, CHECK);
  } // end JvmtiHideSingleStepping

  // check if link resolution caused cpCache to be updated
<<<<<<< HEAD
  if (cp_cache_entry->is_resolved(bytecode)) return;
=======
  if (pool->resolved_field_entry_at(field_index)->is_resolved(bytecode)) return;

>>>>>>> 31a307f2

  // compute auxiliary field attributes
  TosState state  = as_TosState(info.field_type());

  // Resolution of put instructions on final fields is delayed. That is required so that
  // exceptions are thrown at the correct place (when the instruction is actually invoked).
  // If we do not resolve an instruction in the current pass, leaving the put_code
  // set to zero will cause the next put instruction to the same field to reresolve.

  // Resolution of put instructions to final instance fields with invalid updates (i.e.,
  // to final instance fields with updates originating from a method different than <init>)
  // is inhibited. A putfield instruction targeting an instance final field must throw
  // an IllegalAccessError if the instruction is not in an instance
  // initializer method <init>. If resolution were not inhibited, a putfield
  // in an initializer method could be resolved in the initializer. Subsequent
  // putfield instructions to the same field would then use cached information.
  // As a result, those instructions would not pass through the VM. That is,
  // checks in resolve_field_access() would not be executed for those instructions
  // and the required IllegalAccessError would not be thrown.
  //
  // Also, we need to delay resolving getstatic and putstatic instructions until the
  // class is initialized.  This is required so that access to the static
  // field will call the initialization function every time until the class
  // is completely initialized ala. in 2.17.5 in JVM Specification.
  InstanceKlass* klass = info.field_holder();
  bool uninitialized_static = is_static && !klass->is_initialized();
  bool has_initialized_final_update = info.field_holder()->major_version() >= 53 &&
                                      info.has_initialized_final_update();
  assert(!(has_initialized_final_update && !info.access_flags().is_final()), "Fields with initialized final updates must be final");

  Bytecodes::Code get_code = (Bytecodes::Code)0;
  Bytecodes::Code put_code = (Bytecodes::Code)0;
  if (!uninitialized_static) {
    get_code = ((is_static) ? Bytecodes::_getstatic : Bytecodes::_getfield);
    if ((is_put && !has_initialized_final_update) || !info.access_flags().is_final()) {
      put_code = ((is_static) ? Bytecodes::_putstatic : Bytecodes::_putfield);
    }
  }

  ResolvedFieldEntry* entry = pool->resolved_field_entry_at(field_index);
  entry->set_flags(info.access_flags().is_final(), info.access_flags().is_volatile());
  entry->fill_in(info.field_holder(), info.offset(),
                 checked_cast<u2>(info.index()), checked_cast<u1>(state),
                 static_cast<u1>(get_code), static_cast<u1>(put_code));
}


//------------------------------------------------------------------------------------------------------------------------
// Synchronization
//
// The interpreter's synchronization code is factored out so that it can
// be shared by method invocation and synchronized blocks.
//%note synchronization_3

//%note monitor_1
JRT_ENTRY_NO_ASYNC(void, InterpreterRuntime::monitorenter(JavaThread* current, BasicObjectLock* elem))
  assert(LockingMode != LM_LIGHTWEIGHT, "Should call monitorenter_obj() when using the new lightweight locking");
#ifdef ASSERT
  current->last_frame().interpreter_frame_verify_monitor(elem);
#endif
  Handle h_obj(current, elem->obj());
  assert(Universe::heap()->is_in_or_null(h_obj()),
         "must be null or an object");
  ObjectSynchronizer::enter(h_obj, elem->lock(), current);
  assert(Universe::heap()->is_in_or_null(elem->obj()),
         "must be null or an object");
#ifdef ASSERT
  current->last_frame().interpreter_frame_verify_monitor(elem);
#endif
JRT_END

// NOTE: We provide a separate implementation for the new lightweight locking to workaround a limitation
// of registers in x86_32. This entry point accepts an oop instead of a BasicObjectLock*.
// The problem is that we would need to preserve the register that holds the BasicObjectLock,
// but we are using that register to hold the thread. We don't have enough registers to
// also keep the BasicObjectLock, but we don't really need it anyway, we only need
// the object. See also InterpreterMacroAssembler::lock_object().
// As soon as legacy stack-locking goes away we could remove the other monitorenter() entry
// point, and only use oop-accepting entries (same for monitorexit() below).
JRT_ENTRY_NO_ASYNC(void, InterpreterRuntime::monitorenter_obj(JavaThread* current, oopDesc* obj))
  assert(LockingMode == LM_LIGHTWEIGHT, "Should call monitorenter() when not using the new lightweight locking");
  Handle h_obj(current, cast_to_oop(obj));
  assert(Universe::heap()->is_in_or_null(h_obj()),
         "must be null or an object");
  ObjectSynchronizer::enter(h_obj, nullptr, current);
  return;
JRT_END

JRT_LEAF(void, InterpreterRuntime::monitorexit(BasicObjectLock* elem))
  oop obj = elem->obj();
  assert(Universe::heap()->is_in(obj), "must be an object");
  // The object could become unlocked through a JNI call, which we have no other checks for.
  // Give a fatal message if CheckJNICalls. Otherwise we ignore it.
  if (obj->is_unlocked()) {
    if (CheckJNICalls) {
      fatal("Object has been unlocked by JNI");
    }
    return;
  }
  ObjectSynchronizer::exit(obj, elem->lock(), JavaThread::current());
  // Free entry. If it is not cleared, the exception handling code will try to unlock the monitor
  // again at method exit or in the case of an exception.
  elem->set_obj(nullptr);
JRT_END


JRT_ENTRY(void, InterpreterRuntime::throw_illegal_monitor_state_exception(JavaThread* current))
  THROW(vmSymbols::java_lang_IllegalMonitorStateException());
JRT_END


JRT_ENTRY(void, InterpreterRuntime::new_illegal_monitor_state_exception(JavaThread* current))
  // Returns an illegal exception to install into the current thread. The
  // pending_exception flag is cleared so normal exception handling does not
  // trigger. Any current installed exception will be overwritten. This
  // method will be called during an exception unwind.

  assert(!HAS_PENDING_EXCEPTION, "no pending exception");
  Handle exception(current, current->vm_result());
  assert(exception() != nullptr, "vm result should be set");
  current->set_vm_result(nullptr); // clear vm result before continuing (may cause memory leaks and assert failures)
  exception = get_preinitialized_exception(vmClasses::IllegalMonitorStateException_klass(), CATCH);
  current->set_vm_result(exception());
JRT_END


//------------------------------------------------------------------------------------------------------------------------
// Invokes

JRT_ENTRY(Bytecodes::Code, InterpreterRuntime::get_original_bytecode_at(JavaThread* current, Method* method, address bcp))
  return method->orig_bytecode_at(method->bci_from(bcp));
JRT_END

JRT_ENTRY(void, InterpreterRuntime::set_original_bytecode_at(JavaThread* current, Method* method, address bcp, Bytecodes::Code new_code))
  method->set_orig_bytecode_at(method->bci_from(bcp), new_code);
JRT_END

JRT_ENTRY(void, InterpreterRuntime::_breakpoint(JavaThread* current, Method* method, address bcp))
  JvmtiExport::post_raw_breakpoint(current, method, bcp);
JRT_END

void InterpreterRuntime::resolve_invoke(JavaThread* current, Bytecodes::Code bytecode) {
  LastFrameAccessor last_frame(current);
  // extract receiver from the outgoing argument list if necessary
  Handle receiver(current, nullptr);
  if (bytecode == Bytecodes::_invokevirtual || bytecode == Bytecodes::_invokeinterface ||
      bytecode == Bytecodes::_invokespecial) {
    ResourceMark rm(current);
    methodHandle m (current, last_frame.method());
    Bytecode_invoke call(m, last_frame.bci());
    Symbol* signature = call.signature();
    receiver = Handle(current, last_frame.callee_receiver(signature));

    assert(Universe::heap()->is_in_or_null(receiver()),
           "sanity check");
    assert(receiver.is_null() ||
           !Universe::heap()->is_in(receiver->klass()),
           "sanity check");
  }

  // resolve method
  CallInfo info;
  constantPoolHandle pool(current, last_frame.method()->constants());

  methodHandle resolved_method;

  {
    JvmtiHideSingleStepping jhss(current);
    JavaThread* THREAD = current; // For exception macros.
    LinkResolver::resolve_invoke(info, receiver, pool,
                                 last_frame.get_index_u2_cpcache(bytecode), bytecode,
                                 THREAD);

    if (HAS_PENDING_EXCEPTION) {
      if (ProfileTraps && PENDING_EXCEPTION->klass()->name() == vmSymbols::java_lang_NullPointerException()) {
        // Preserve the original exception across the call to note_trap()
        PreserveExceptionMark pm(current);
        // Recording the trap will help the compiler to potentially recognize this exception as "hot"
        note_trap(current, Deoptimization::Reason_null_check);
      }
      return;
    }

    if (JvmtiExport::can_hotswap_or_post_breakpoint() && info.resolved_method()->is_old()) {
      resolved_method = methodHandle(current, info.resolved_method()->get_new_method());
    } else {
      resolved_method = methodHandle(current, info.resolved_method());
    }
  } // end JvmtiHideSingleStepping

  // check if link resolution caused cpCache to be updated
  ConstantPoolCacheEntry* cp_cache_entry = last_frame.cache_entry();

  update_invoke_cp_cache_entry(info, bytecode, resolved_method, pool, cp_cache_entry);
}


void InterpreterRuntime::update_invoke_cp_cache_entry(CallInfo& info, Bytecodes::Code bytecode,
                                                      methodHandle& resolved_method,
                                                      constantPoolHandle& pool,
                                                      ConstantPoolCacheEntry* cp_cache_entry) {
  if (cp_cache_entry->is_resolved(bytecode)) return;
#ifdef ASSERT
  if (bytecode == Bytecodes::_invokeinterface) {
    if (resolved_method->method_holder() == vmClasses::Object_klass()) {
      // NOTE: THIS IS A FIX FOR A CORNER CASE in the JVM spec
      // (see also CallInfo::set_interface for details)
      assert(info.call_kind() == CallInfo::vtable_call ||
             info.call_kind() == CallInfo::direct_call, "");
      assert(resolved_method->is_final() || info.has_vtable_index(),
             "should have been set already");
    } else if (!resolved_method->has_itable_index()) {
      // Resolved something like CharSequence.toString.  Use vtable not itable.
      assert(info.call_kind() != CallInfo::itable_call, "");
    } else {
      // Setup itable entry
      assert(info.call_kind() == CallInfo::itable_call, "");
      int index = resolved_method->itable_index();
      assert(info.itable_index() == index, "");
    }
  } else if (bytecode == Bytecodes::_invokespecial) {
    assert(info.call_kind() == CallInfo::direct_call, "must be direct call");
  } else {
    assert(info.call_kind() == CallInfo::direct_call ||
           info.call_kind() == CallInfo::vtable_call, "");
  }
#endif
  // Get sender and only set cpCache entry to resolved if it is not an
  // interface.  The receiver for invokespecial calls within interface
  // methods must be checked for every call.
  InstanceKlass* sender = pool->pool_holder();

  switch (info.call_kind()) {
  case CallInfo::direct_call:
    cp_cache_entry->set_direct_call(
      bytecode,
      resolved_method,
      sender->is_interface());
    break;
  case CallInfo::vtable_call:
    cp_cache_entry->set_vtable_call(
      bytecode,
      resolved_method,
      info.vtable_index());
    break;
  case CallInfo::itable_call:
    cp_cache_entry->set_itable_call(
      bytecode,
      info.resolved_klass(),
      resolved_method,
      info.itable_index());
    break;
  default:  ShouldNotReachHere();
  }
}


void InterpreterRuntime::cds_resolve_invoke(Bytecodes::Code bytecode, int raw_index,
                                            methodHandle& m,
                                            constantPoolHandle& pool,
                                            ConstantPoolCacheEntry* cp_cache_entry, TRAPS) {
  LinkInfo link_info(pool, raw_index, bytecode, CHECK);
  CallInfo call_info;
  if (bytecode == Bytecodes::_invokevirtual) {
    LinkResolver::cds_resolve_virtual_call(call_info, link_info, CHECK);
  } else {
    assert(bytecode == Bytecodes::_invokestatic, "other bytecodes aren't supported yet");
    LinkResolver::resolve_invoke(call_info, Handle(), pool, raw_index, bytecode, CHECK);
  }

  methodHandle resolved_method(THREAD, call_info.resolved_method());
  update_invoke_cp_cache_entry(call_info, bytecode, resolved_method, pool, cp_cache_entry);
}

// First time execution:  Resolve symbols, create a permanent MethodType object.
void InterpreterRuntime::resolve_invokehandle(JavaThread* current) {
  const Bytecodes::Code bytecode = Bytecodes::_invokehandle;
  LastFrameAccessor last_frame(current);

  // resolve method
  CallInfo info;
  constantPoolHandle pool(current, last_frame.method()->constants());
  {
    JvmtiHideSingleStepping jhss(current);
    JavaThread* THREAD = current; // For exception macros.
    LinkResolver::resolve_invoke(info, Handle(), pool,
                                 last_frame.get_index_u2_cpcache(bytecode), bytecode,
                                 CHECK);
  } // end JvmtiHideSingleStepping

  ConstantPoolCacheEntry* cp_cache_entry = last_frame.cache_entry();
  cp_cache_entry->set_method_handle(pool, info);
}

void InterpreterRuntime::cds_resolve_invokehandle(int raw_index,
                                                  constantPoolHandle& pool, TRAPS) {
  const Bytecodes::Code bytecode = Bytecodes::_invokehandle;
  CallInfo info;
  LinkResolver::resolve_invoke(info, Handle(), pool,
                               raw_index, bytecode, CHECK);
  int cpc_index = ConstantPool::decode_cpcache_index(raw_index);
  ConstantPoolCacheEntry* cp_cache_entry = pool->cache()->entry_at(cpc_index);
  cp_cache_entry->set_method_handle(pool, info);
}

// First time execution:  Resolve symbols, create a permanent CallSite object.
void InterpreterRuntime::resolve_invokedynamic(JavaThread* current) {
  LastFrameAccessor last_frame(current);
  const Bytecodes::Code bytecode = Bytecodes::_invokedynamic;

  // resolve method
  CallInfo info;
  constantPoolHandle pool(current, last_frame.method()->constants());
  int index = last_frame.get_index_u4(bytecode);
  {
    JvmtiHideSingleStepping jhss(current);
    JavaThread* THREAD = current; // For exception macros.
    LinkResolver::resolve_invoke(info, Handle(), pool,
                                 index, bytecode, CHECK);
  } // end JvmtiHideSingleStepping

  pool->cache()->set_dynamic_call(info, pool->decode_invokedynamic_index(index));
}

void InterpreterRuntime::cds_resolve_invokedynamic(int raw_index,
                                                   constantPoolHandle& pool, TRAPS) {
  const Bytecodes::Code bytecode = Bytecodes::_invokedynamic;
  CallInfo info;
  LinkResolver::resolve_invoke(info, Handle(), pool,
                               raw_index, bytecode, CHECK);
  pool->cache()->set_dynamic_call(info, pool->decode_invokedynamic_index(raw_index));
}

// This function is the interface to the assembly code. It returns the resolved
// cpCache entry.  This doesn't safepoint, but the helper routines safepoint.
// This function will check for redefinition!
JRT_ENTRY(void, InterpreterRuntime::resolve_from_cache(JavaThread* current, Bytecodes::Code bytecode)) {
  switch (bytecode) {
  case Bytecodes::_getstatic:
  case Bytecodes::_putstatic:
  case Bytecodes::_getfield:
  case Bytecodes::_putfield:
    resolve_get_put(current, bytecode);
    break;
  case Bytecodes::_invokevirtual:
  case Bytecodes::_invokespecial:
  case Bytecodes::_invokestatic:
  case Bytecodes::_invokeinterface:
    resolve_invoke(current, bytecode);
    break;
  case Bytecodes::_invokehandle:
    resolve_invokehandle(current);
    break;
  case Bytecodes::_invokedynamic:
    resolve_invokedynamic(current);
    break;
  default:
    fatal("unexpected bytecode: %s", Bytecodes::name(bytecode));
    break;
  }
}
JRT_END

//------------------------------------------------------------------------------------------------------------------------
// Miscellaneous


nmethod* InterpreterRuntime::frequency_counter_overflow(JavaThread* current, address branch_bcp) {
  // Enable WXWrite: the function is called directly by interpreter.
  MACOS_AARCH64_ONLY(ThreadWXEnable wx(WXWrite, current));

  // frequency_counter_overflow_inner can throw async exception.
  nmethod* nm = frequency_counter_overflow_inner(current, branch_bcp);
  assert(branch_bcp != nullptr || nm == nullptr, "always returns null for non OSR requests");
  if (branch_bcp != nullptr && nm != nullptr) {
    // This was a successful request for an OSR nmethod.  Because
    // frequency_counter_overflow_inner ends with a safepoint check,
    // nm could have been unloaded so look it up again.  It's unsafe
    // to examine nm directly since it might have been freed and used
    // for something else.
    LastFrameAccessor last_frame(current);
    Method* method =  last_frame.method();
    int bci = method->bci_from(last_frame.bcp());
    nm = method->lookup_osr_nmethod_for(bci, CompLevel_none, false);
    BarrierSetNMethod* bs_nm = BarrierSet::barrier_set()->barrier_set_nmethod();
    if (nm != nullptr && bs_nm != nullptr) {
      // in case the transition passed a safepoint we need to barrier this again
      if (!bs_nm->nmethod_osr_entry_barrier(nm)) {
        nm = nullptr;
      }
    }
  }
  if (nm != nullptr && current->is_interp_only_mode()) {
    // Normally we never get an nm if is_interp_only_mode() is true, because
    // policy()->event has a check for this and won't compile the method when
    // true. However, it's possible for is_interp_only_mode() to become true
    // during the compilation. We don't want to return the nm in that case
    // because we want to continue to execute interpreted.
    nm = nullptr;
  }
#ifndef PRODUCT
  if (TraceOnStackReplacement) {
    if (nm != nullptr) {
      tty->print("OSR entry @ pc: " INTPTR_FORMAT ": ", p2i(nm->osr_entry()));
      nm->print();
    }
  }
#endif
  return nm;
}

JRT_ENTRY(nmethod*,
          InterpreterRuntime::frequency_counter_overflow_inner(JavaThread* current, address branch_bcp))
  // use UnlockFlagSaver to clear and restore the _do_not_unlock_if_synchronized
  // flag, in case this method triggers classloading which will call into Java.
  UnlockFlagSaver fs(current);

  LastFrameAccessor last_frame(current);
  assert(last_frame.is_interpreted_frame(), "must come from interpreter");
  methodHandle method(current, last_frame.method());
  const int branch_bci = branch_bcp != nullptr ? method->bci_from(branch_bcp) : InvocationEntryBci;
  const int bci = branch_bcp != nullptr ? method->bci_from(last_frame.bcp()) : InvocationEntryBci;

  nmethod* osr_nm = CompilationPolicy::event(method, method, branch_bci, bci, CompLevel_none, nullptr, CHECK_NULL);

  BarrierSetNMethod* bs_nm = BarrierSet::barrier_set()->barrier_set_nmethod();
  if (osr_nm != nullptr && bs_nm != nullptr) {
    if (!bs_nm->nmethod_osr_entry_barrier(osr_nm)) {
      osr_nm = nullptr;
    }
  }
  return osr_nm;
JRT_END

JRT_LEAF(jint, InterpreterRuntime::bcp_to_di(Method* method, address cur_bcp))
  assert(ProfileInterpreter, "must be profiling interpreter");
  int bci = method->bci_from(cur_bcp);
  MethodData* mdo = method->method_data();
  if (mdo == nullptr)  return 0;
  return mdo->bci_to_di(bci);
JRT_END

#ifdef ASSERT
JRT_LEAF(void, InterpreterRuntime::verify_mdp(Method* method, address bcp, address mdp))
  assert(ProfileInterpreter, "must be profiling interpreter");

  MethodData* mdo = method->method_data();
  assert(mdo != nullptr, "must not be null");

  int bci = method->bci_from(bcp);

  address mdp2 = mdo->bci_to_dp(bci);
  if (mdp != mdp2) {
    ResourceMark rm;
    tty->print_cr("FAILED verify : actual mdp %p   expected mdp %p @ bci %d", mdp, mdp2, bci);
    int current_di = mdo->dp_to_di(mdp);
    int expected_di  = mdo->dp_to_di(mdp2);
    tty->print_cr("  actual di %d   expected di %d", current_di, expected_di);
    int expected_approx_bci = mdo->data_at(expected_di)->bci();
    int approx_bci = -1;
    if (current_di >= 0) {
      approx_bci = mdo->data_at(current_di)->bci();
    }
    tty->print_cr("  actual bci is %d  expected bci %d", approx_bci, expected_approx_bci);
    mdo->print_on(tty);
    method->print_codes();
  }
  assert(mdp == mdp2, "wrong mdp");
JRT_END
#endif // ASSERT

JRT_ENTRY(void, InterpreterRuntime::update_mdp_for_ret(JavaThread* current, int return_bci))
  assert(ProfileInterpreter, "must be profiling interpreter");
  ResourceMark rm(current);
  LastFrameAccessor last_frame(current);
  assert(last_frame.is_interpreted_frame(), "must come from interpreter");
  MethodData* h_mdo = last_frame.method()->method_data();

  // Grab a lock to ensure atomic access to setting the return bci and
  // the displacement.  This can block and GC, invalidating all naked oops.
  MutexLocker ml(RetData_lock);

  // ProfileData is essentially a wrapper around a derived oop, so we
  // need to take the lock before making any ProfileData structures.
  ProfileData* data = h_mdo->data_at(h_mdo->dp_to_di(last_frame.mdp()));
  guarantee(data != nullptr, "profile data must be valid");
  RetData* rdata = data->as_RetData();
  address new_mdp = rdata->fixup_ret(return_bci, h_mdo);
  last_frame.set_mdp(new_mdp);
JRT_END

JRT_ENTRY(MethodCounters*, InterpreterRuntime::build_method_counters(JavaThread* current, Method* m))
  return Method::build_method_counters(current, m);
JRT_END


JRT_ENTRY(void, InterpreterRuntime::at_safepoint(JavaThread* current))
  // We used to need an explicit preserve_arguments here for invoke bytecodes. However,
  // stack traversal automatically takes care of preserving arguments for invoke, so
  // this is no longer needed.

  // JRT_END does an implicit safepoint check, hence we are guaranteed to block
  // if this is called during a safepoint

  if (JvmtiExport::should_post_single_step()) {
    // This function is called by the interpreter when single stepping. Such single
    // stepping could unwind a frame. Then, it is important that we process any frames
    // that we might return into.
    StackWatermarkSet::before_unwind(current);

    // We are called during regular safepoints and when the VM is
    // single stepping. If any thread is marked for single stepping,
    // then we may have JVMTI work to do.
    LastFrameAccessor last_frame(current);
    JvmtiExport::at_single_stepping_point(current, last_frame.method(), last_frame.bcp());
  }
JRT_END

JRT_LEAF(void, InterpreterRuntime::at_unwind(JavaThread* current))
  assert(current == JavaThread::current(), "pre-condition");
  // This function is called by the interpreter when the return poll found a reason
  // to call the VM. The reason could be that we are returning into a not yet safe
  // to access frame. We handle that below.
  // Note that this path does not check for single stepping, because we do not want
  // to single step when unwinding frames for an exception being thrown. Instead,
  // such single stepping code will use the safepoint table, which will use the
  // InterpreterRuntime::at_safepoint callback.
  StackWatermarkSet::before_unwind(current);
JRT_END

JRT_ENTRY(void, InterpreterRuntime::post_field_access(JavaThread* current, oopDesc* obj,
                                                      ResolvedFieldEntry *entry))

  // check the access_flags for the field in the klass

  InstanceKlass* ik = entry->field_holder();
  int index = entry->field_index();
  if (!ik->field_status(index).is_access_watched()) return;

  bool is_static = (obj == nullptr);
  HandleMark hm(current);

  Handle h_obj;
  if (!is_static) {
    // non-static field accessors have an object, but we need a handle
    h_obj = Handle(current, obj);
  }
  InstanceKlass* field_holder = entry->field_holder(); // HERE
  jfieldID fid = jfieldIDWorkaround::to_jfieldID(field_holder, entry->field_offset(), is_static);
  LastFrameAccessor last_frame(current);
  JvmtiExport::post_field_access(current, last_frame.method(), last_frame.bcp(), field_holder, h_obj, fid);
JRT_END

JRT_ENTRY(void, InterpreterRuntime::post_field_modification(JavaThread* current, oopDesc* obj,
                                                            ResolvedFieldEntry *entry, jvalue *value))

  InstanceKlass* ik = entry->field_holder();

  // check the access_flags for the field in the klass
  int index = entry->field_index();
  // bail out if field modifications are not watched
  if (!ik->field_status(index).is_modification_watched()) return;

  char sig_type = '\0';

  switch((TosState)entry->tos_state()) {
    case btos: sig_type = JVM_SIGNATURE_BYTE;    break;
    case ztos: sig_type = JVM_SIGNATURE_BOOLEAN; break;
    case ctos: sig_type = JVM_SIGNATURE_CHAR;    break;
    case stos: sig_type = JVM_SIGNATURE_SHORT;   break;
    case itos: sig_type = JVM_SIGNATURE_INT;     break;
    case ftos: sig_type = JVM_SIGNATURE_FLOAT;   break;
    case atos: sig_type = JVM_SIGNATURE_CLASS;   break;
    case ltos: sig_type = JVM_SIGNATURE_LONG;    break;
    case dtos: sig_type = JVM_SIGNATURE_DOUBLE;  break;
    default:  ShouldNotReachHere(); return;
  }
  bool is_static = (obj == nullptr);

  HandleMark hm(current);
  jfieldID fid = jfieldIDWorkaround::to_jfieldID(ik, entry->field_offset(), is_static);
  jvalue fvalue;
#ifdef _LP64
  fvalue = *value;
#else
  // Long/double values are stored unaligned and also noncontiguously with
  // tagged stacks.  We can't just do a simple assignment even in the non-
  // J/D cases because a C++ compiler is allowed to assume that a jvalue is
  // 8-byte aligned, and interpreter stack slots are only 4-byte aligned.
  // We assume that the two halves of longs/doubles are stored in interpreter
  // stack slots in platform-endian order.
  jlong_accessor u;
  jint* newval = (jint*)value;
  u.words[0] = newval[0];
  u.words[1] = newval[Interpreter::stackElementWords]; // skip if tag
  fvalue.j = u.long_value;
#endif // _LP64

  Handle h_obj;
  if (!is_static) {
    // non-static field accessors have an object, but we need a handle
    h_obj = Handle(current, obj);
  }

  LastFrameAccessor last_frame(current);
  JvmtiExport::post_raw_field_modification(current, last_frame.method(), last_frame.bcp(), ik, h_obj,
                                           fid, sig_type, &fvalue);
JRT_END

JRT_ENTRY(void, InterpreterRuntime::post_method_entry(JavaThread* current))
  LastFrameAccessor last_frame(current);
  JvmtiExport::post_method_entry(current, last_frame.method(), last_frame.get_frame());
JRT_END


// This is a JRT_BLOCK_ENTRY because we have to stash away the return oop
// before transitioning to VM, and restore it after transitioning back
// to Java. The return oop at the top-of-stack, is not walked by the GC.
JRT_BLOCK_ENTRY(void, InterpreterRuntime::post_method_exit(JavaThread* current))
  LastFrameAccessor last_frame(current);
  JvmtiExport::post_method_exit(current, last_frame.method(), last_frame.get_frame());
JRT_END

JRT_LEAF(int, InterpreterRuntime::interpreter_contains(address pc))
{
  return (Interpreter::contains(Continuation::get_top_return_pc_post_barrier(JavaThread::current(), pc)) ? 1 : 0);
}
JRT_END


// Implementation of SignatureHandlerLibrary

#ifndef SHARING_FAST_NATIVE_FINGERPRINTS
// Dummy definition (else normalization method is defined in CPU
// dependent code)
uint64_t InterpreterRuntime::normalize_fast_native_fingerprint(uint64_t fingerprint) {
  return fingerprint;
}
#endif

address SignatureHandlerLibrary::set_handler_blob() {
  BufferBlob* handler_blob = BufferBlob::create("native signature handlers", blob_size);
  if (handler_blob == nullptr) {
    return nullptr;
  }
  address handler = handler_blob->code_begin();
  _handler_blob = handler_blob;
  _handler = handler;
  return handler;
}

void SignatureHandlerLibrary::initialize() {
  if (_fingerprints != nullptr) {
    return;
  }
  if (set_handler_blob() == nullptr) {
    vm_exit_out_of_memory(blob_size, OOM_MALLOC_ERROR, "native signature handlers");
  }

  BufferBlob* bb = BufferBlob::create("Signature Handler Temp Buffer",
                                      SignatureHandlerLibrary::buffer_size);
  _buffer = bb->code_begin();

  _fingerprints = new (mtCode) GrowableArray<uint64_t>(32, mtCode);
  _handlers     = new (mtCode) GrowableArray<address>(32, mtCode);
}

address SignatureHandlerLibrary::set_handler(CodeBuffer* buffer) {
  address handler   = _handler;
  int     insts_size = buffer->pure_insts_size();
  if (handler + insts_size > _handler_blob->code_end()) {
    // get a new handler blob
    handler = set_handler_blob();
  }
  if (handler != nullptr) {
    memcpy(handler, buffer->insts_begin(), insts_size);
    pd_set_handler(handler);
    ICache::invalidate_range(handler, insts_size);
    _handler = handler + insts_size;
  }
  return handler;
}

void SignatureHandlerLibrary::add(const methodHandle& method) {
  if (method->signature_handler() == nullptr) {
    // use slow signature handler if we can't do better
    int handler_index = -1;
    // check if we can use customized (fast) signature handler
    if (UseFastSignatureHandlers && method->size_of_parameters() <= Fingerprinter::fp_max_size_of_parameters) {
      // use customized signature handler
      MutexLocker mu(SignatureHandlerLibrary_lock);
      // make sure data structure is initialized
      initialize();
      // lookup method signature's fingerprint
      uint64_t fingerprint = Fingerprinter(method).fingerprint();
      // allow CPU dependent code to optimize the fingerprints for the fast handler
      fingerprint = InterpreterRuntime::normalize_fast_native_fingerprint(fingerprint);
      handler_index = _fingerprints->find(fingerprint);
      // create handler if necessary
      if (handler_index < 0) {
        ResourceMark rm;
        ptrdiff_t align_offset = align_up(_buffer, CodeEntryAlignment) - (address)_buffer;
        CodeBuffer buffer((address)(_buffer + align_offset),
                          SignatureHandlerLibrary::buffer_size - align_offset);
        InterpreterRuntime::SignatureHandlerGenerator(method, &buffer).generate(fingerprint);
        // copy into code heap
        address handler = set_handler(&buffer);
        if (handler == nullptr) {
          // use slow signature handler (without memorizing it in the fingerprints)
        } else {
          // debugging support
          if (PrintSignatureHandlers && (handler != Interpreter::slow_signature_handler())) {
            ttyLocker ttyl;
            tty->cr();
            tty->print_cr("argument handler #%d for: %s %s (fingerprint = " UINT64_FORMAT ", %d bytes generated)",
                          _handlers->length(),
                          (method->is_static() ? "static" : "receiver"),
                          method->name_and_sig_as_C_string(),
                          fingerprint,
                          buffer.insts_size());
            if (buffer.insts_size() > 0) {
              Disassembler::decode(handler, handler + buffer.insts_size(), tty
                                   NOT_PRODUCT(COMMA &buffer.asm_remarks()));
            }
#ifndef PRODUCT
            address rh_begin = Interpreter::result_handler(method()->result_type());
            if (CodeCache::contains(rh_begin)) {
              // else it might be special platform dependent values
              tty->print_cr(" --- associated result handler ---");
              address rh_end = rh_begin;
              while (*(int*)rh_end != 0) {
                rh_end += sizeof(int);
              }
              Disassembler::decode(rh_begin, rh_end);
            } else {
              tty->print_cr(" associated result handler: " PTR_FORMAT, p2i(rh_begin));
            }
#endif
          }
          // add handler to library
          _fingerprints->append(fingerprint);
          _handlers->append(handler);
          // set handler index
          assert(_fingerprints->length() == _handlers->length(), "sanity check");
          handler_index = _fingerprints->length() - 1;
        }
      }
      // Set handler under SignatureHandlerLibrary_lock
      if (handler_index < 0) {
        // use generic signature handler
        method->set_signature_handler(Interpreter::slow_signature_handler());
      } else {
        // set handler
        method->set_signature_handler(_handlers->at(handler_index));
      }
    } else {
      DEBUG_ONLY(JavaThread::current()->check_possible_safepoint());
      // use generic signature handler
      method->set_signature_handler(Interpreter::slow_signature_handler());
    }
  }
#ifdef ASSERT
  int handler_index = -1;
  int fingerprint_index = -2;
  {
    // '_handlers' and '_fingerprints' are 'GrowableArray's and are NOT synchronized
    // in any way if accessed from multiple threads. To avoid races with another
    // thread which may change the arrays in the above, mutex protected block, we
    // have to protect this read access here with the same mutex as well!
    MutexLocker mu(SignatureHandlerLibrary_lock);
    if (_handlers != nullptr) {
      handler_index = _handlers->find(method->signature_handler());
      uint64_t fingerprint = Fingerprinter(method).fingerprint();
      fingerprint = InterpreterRuntime::normalize_fast_native_fingerprint(fingerprint);
      fingerprint_index = _fingerprints->find(fingerprint);
    }
  }
  assert(method->signature_handler() == Interpreter::slow_signature_handler() ||
         handler_index == fingerprint_index, "sanity check");
#endif // ASSERT
}

void SignatureHandlerLibrary::add(uint64_t fingerprint, address handler) {
  int handler_index = -1;
  // use customized signature handler
  MutexLocker mu(SignatureHandlerLibrary_lock);
  // make sure data structure is initialized
  initialize();
  fingerprint = InterpreterRuntime::normalize_fast_native_fingerprint(fingerprint);
  handler_index = _fingerprints->find(fingerprint);
  // create handler if necessary
  if (handler_index < 0) {
    if (PrintSignatureHandlers && (handler != Interpreter::slow_signature_handler())) {
      tty->cr();
      tty->print_cr("argument handler #%d at " PTR_FORMAT " for fingerprint " UINT64_FORMAT,
                    _handlers->length(),
                    p2i(handler),
                    fingerprint);
    }
    _fingerprints->append(fingerprint);
    _handlers->append(handler);
  } else {
    if (PrintSignatureHandlers) {
      tty->cr();
      tty->print_cr("duplicate argument handler #%d for fingerprint " UINT64_FORMAT "(old: " PTR_FORMAT ", new : " PTR_FORMAT ")",
                    _handlers->length(),
                    fingerprint,
                    p2i(_handlers->at(handler_index)),
                    p2i(handler));
    }
  }
}


BufferBlob*              SignatureHandlerLibrary::_handler_blob = nullptr;
address                  SignatureHandlerLibrary::_handler      = nullptr;
GrowableArray<uint64_t>* SignatureHandlerLibrary::_fingerprints = nullptr;
GrowableArray<address>*  SignatureHandlerLibrary::_handlers     = nullptr;
address                  SignatureHandlerLibrary::_buffer       = nullptr;


JRT_ENTRY(void, InterpreterRuntime::prepare_native_call(JavaThread* current, Method* method))
  methodHandle m(current, method);
  assert(m->is_native(), "sanity check");
  // lookup native function entry point if it doesn't exist
  if (!m->has_native_function()) {
    NativeLookup::lookup(m, CHECK);
  }
  // make sure signature handler is installed
  SignatureHandlerLibrary::add(m);
  // The interpreter entry point checks the signature handler first,
  // before trying to fetch the native entry point and klass mirror.
  // We must set the signature handler last, so that multiple processors
  // preparing the same method will be sure to see non-null entry & mirror.
JRT_END

#if defined(IA32) || defined(AMD64) || defined(ARM)
JRT_LEAF(void, InterpreterRuntime::popframe_move_outgoing_args(JavaThread* current, void* src_address, void* dest_address))
  assert(current == JavaThread::current(), "pre-condition");
  if (src_address == dest_address) {
    return;
  }
  ResourceMark rm;
  LastFrameAccessor last_frame(current);
  assert(last_frame.is_interpreted_frame(), "");
  jint bci = last_frame.bci();
  methodHandle mh(current, last_frame.method());
  Bytecode_invoke invoke(mh, bci);
  ArgumentSizeComputer asc(invoke.signature());
  int size_of_arguments = (asc.size() + (invoke.has_receiver() ? 1 : 0)); // receiver
  Copy::conjoint_jbytes(src_address, dest_address,
                       size_of_arguments * Interpreter::stackElementSize);
JRT_END
#endif

#if INCLUDE_JVMTI
// This is a support of the JVMTI PopFrame interface.
// Make sure it is an invokestatic of a polymorphic intrinsic that has a member_name argument
// and return it as a vm_result so that it can be reloaded in the list of invokestatic parameters.
// The member_name argument is a saved reference (in local#0) to the member_name.
// For backward compatibility with some JDK versions (7, 8) it can also be a direct method handle.
// FIXME: remove DMH case after j.l.i.InvokerBytecodeGenerator code shape is updated.
JRT_ENTRY(void, InterpreterRuntime::member_name_arg_or_null(JavaThread* current, address member_name,
                                                            Method* method, address bcp))
  Bytecodes::Code code = Bytecodes::code_at(method, bcp);
  if (code != Bytecodes::_invokestatic) {
    return;
  }
  ConstantPool* cpool = method->constants();
  int cp_index = Bytes::get_native_u2(bcp + 1) + ConstantPool::CPCACHE_INDEX_TAG;
  Symbol* cname = cpool->klass_name_at(cpool->klass_ref_index_at(cp_index, code));
  Symbol* mname = cpool->name_ref_at(cp_index, code);

  if (MethodHandles::has_member_arg(cname, mname)) {
    oop member_name_oop = cast_to_oop(member_name);
    if (java_lang_invoke_DirectMethodHandle::is_instance(member_name_oop)) {
      // FIXME: remove after j.l.i.InvokerBytecodeGenerator code shape is updated.
      member_name_oop = java_lang_invoke_DirectMethodHandle::member(member_name_oop);
    }
    current->set_vm_result(member_name_oop);
  } else {
    current->set_vm_result(nullptr);
  }
JRT_END
#endif // INCLUDE_JVMTI

#ifndef PRODUCT
// This must be a JRT_LEAF function because the interpreter must save registers on x86 to
// call this, which changes rsp and makes the interpreter's expression stack not walkable.
// The generated code still uses call_VM because that will set up the frame pointer for
// bcp and method.
JRT_LEAF(intptr_t, InterpreterRuntime::trace_bytecode(JavaThread* current, intptr_t preserve_this_value, intptr_t tos, intptr_t tos2))
  assert(current == JavaThread::current(), "pre-condition");
  LastFrameAccessor last_frame(current);
  assert(last_frame.is_interpreted_frame(), "must be an interpreted frame");
  methodHandle mh(current, last_frame.method());
  BytecodeTracer::trace_interpreter(mh, last_frame.bcp(), tos, tos2);
  return preserve_this_value;
JRT_END
#endif // !PRODUCT<|MERGE_RESOLUTION|>--- conflicted
+++ resolved
@@ -659,38 +659,25 @@
   constantPoolHandle pool(current, last_frame.method()->constants());
   methodHandle m(current, last_frame.method());
 
-  resolve_get_put(bytecode, last_frame.get_index_u2_cpcache(bytecode), m, pool, last_frame.cache_entry(), current);
-}
-
-void InterpreterRuntime::resolve_get_put(Bytecodes::Code bytecode, int raw_index,
+  resolve_get_put(bytecode, last_frame.get_index_u2(bytecode), m, pool, current);
+}
+
+void InterpreterRuntime::resolve_get_put(Bytecodes::Code bytecode, int field_index,
                                          methodHandle& m,
-                                         constantPoolHandle& pool,
-                                         ConstantPoolCacheEntry* cp_cache_entry, TRAPS) {
+                                         constantPoolHandle& pool, TRAPS) {
   fieldDescriptor info;
   bool is_put    = (bytecode == Bytecodes::_putfield  || bytecode == Bytecodes::_nofast_putfield ||
                     bytecode == Bytecodes::_putstatic);
   bool is_static = (bytecode == Bytecodes::_getstatic || bytecode == Bytecodes::_putstatic);
 
-  int field_index = last_frame.get_index_u2(bytecode);
   {
-<<<<<<< HEAD
     JvmtiHideSingleStepping jhss(THREAD);
-    LinkResolver::resolve_field_access(info, pool, raw_index,
-=======
-    JvmtiHideSingleStepping jhss(current);
-    JavaThread* THREAD = current; // For exception macros.
     LinkResolver::resolve_field_access(info, pool, field_index,
->>>>>>> 31a307f2
                                        m, bytecode, CHECK);
   } // end JvmtiHideSingleStepping
 
   // check if link resolution caused cpCache to be updated
-<<<<<<< HEAD
-  if (cp_cache_entry->is_resolved(bytecode)) return;
-=======
   if (pool->resolved_field_entry_at(field_index)->is_resolved(bytecode)) return;
-
->>>>>>> 31a307f2
 
   // compute auxiliary field attributes
   TosState state  = as_TosState(info.field_type());
