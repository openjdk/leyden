--- conflicted
+++ resolved
@@ -851,12 +851,6 @@
   Bytecodes::Code get_code = (Bytecodes::Code)0;
   Bytecodes::Code put_code = (Bytecodes::Code)0;
   if (!uninitialized_static || VM_Version::supports_fast_class_init_checks()) {
-<<<<<<< HEAD
-#if !defined(X86) && !defined(AARCH64)
-    guarantee(!uninitialized_static, "fast class init checks missing in interpreter"); // FIXME
-#endif // !X86 && !AARCH64
-=======
->>>>>>> 622a611c
     get_code = ((is_static) ? Bytecodes::_getstatic : Bytecodes::_getfield);
     if ((is_put && !has_initialized_final_update) || !info.access_flags().is_final()) {
       put_code = ((is_static) ? Bytecodes::_putstatic : Bytecodes::_putfield);
