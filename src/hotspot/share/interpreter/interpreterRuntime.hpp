--- conflicted
+++ resolved
@@ -103,13 +103,12 @@
                                         constantPoolHandle& pool, TRAPS);
 private:
   // Statics & fields
-<<<<<<< HEAD
   static void resolve_getfield(JavaThread* current);
   static void resolve_putfield(JavaThread* current);
   static void resolve_getstatic(JavaThread* current);
   static void resolve_putstatic(JavaThread* current);
 
-  static void resolve_get_put(JavaThread* current, Bytecodes::Code bytecode);
+  static void resolve_get_put(Bytecodes::Code bytecode, TRAPS);
 
   // Calls
   static void resolve_invokevirtual(JavaThread* current);
@@ -117,17 +116,9 @@
   static void resolve_invokestatic(JavaThread* current);
   static void resolve_invokeinterface(JavaThread* current);
 
-  static void resolve_invoke(JavaThread* current, Bytecodes::Code bytecode);
-  static void resolve_invokehandle (JavaThread* current);
-  static void resolve_invokedynamic(JavaThread* current);
-=======
-  static void resolve_get_put(Bytecodes::Code bytecode, TRAPS);
-
-  // Calls
   static void resolve_invoke(Bytecodes::Code bytecode, TRAPS);
   static void resolve_invokehandle (TRAPS);
   static void resolve_invokedynamic(TRAPS);
->>>>>>> d5803aa7
 
   static void update_invoke_cp_cache_entry(CallInfo& info, Bytecodes::Code bytecode,
                                            methodHandle& resolved_method,
@@ -190,13 +181,11 @@
 #endif // ASSERT
   static MethodCounters* build_method_counters(JavaThread* current, Method* m);
 
-<<<<<<< HEAD
+  // Virtual Thread Preemption
+  DEBUG_ONLY(static bool is_preemptable_call(address entry_point);)
+
   static void init_counters();
   static void print_counters_on(outputStream* st);
-=======
-  // Virtual Thread Preemption
-  DEBUG_ONLY(static bool is_preemptable_call(address entry_point);)
->>>>>>> d5803aa7
 };
 
 
