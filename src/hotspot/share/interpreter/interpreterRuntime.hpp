--- conflicted
+++ resolved
@@ -95,7 +95,6 @@
   // Used by ClassListParser.
   static void resolve_get_put(Bytecodes::Code bytecode, int field_index,
                               methodHandle& m, constantPoolHandle& pool, bool initialize_holder, TRAPS);
-<<<<<<< HEAD
   static void cds_resolve_invoke(Bytecodes::Code bytecode, int method_index,
                                  constantPoolHandle& pool, TRAPS);
   static void cds_resolve_invokehandle(int raw_index,
@@ -103,10 +102,7 @@
   static void cds_resolve_invokedynamic(int raw_index,
                                         constantPoolHandle& pool, TRAPS);
  private:
-=======
-
-private:
->>>>>>> 8464ce6d
+
   // Statics & fields
   static void resolve_getfield(JavaThread* current);
   static void resolve_putfield(JavaThread* current);
