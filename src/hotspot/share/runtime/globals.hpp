/*
 * Copyright (c) 1997, 2024, Oracle and/or its affiliates. All rights reserved.
 * DO NOT ALTER OR REMOVE COPYRIGHT NOTICES OR THIS FILE HEADER.
 *
 * This code is free software; you can redistribute it and/or modify it
 * under the terms of the GNU General Public License version 2 only, as
 * published by the Free Software Foundation.
 *
 * This code is distributed in the hope that it will be useful, but WITHOUT
 * ANY WARRANTY; without even the implied warranty of MERCHANTABILITY or
 * FITNESS FOR A PARTICULAR PURPOSE.  See the GNU General Public License
 * version 2 for more details (a copy is included in the LICENSE file that
 * accompanied this code).
 *
 * You should have received a copy of the GNU General Public License version
 * 2 along with this work; if not, write to the Free Software Foundation,
 * Inc., 51 Franklin St, Fifth Floor, Boston, MA 02110-1301 USA.
 *
 * Please contact Oracle, 500 Oracle Parkway, Redwood Shores, CA 94065 USA
 * or visit www.oracle.com if you need additional information or have any
 * questions.
 *
 */

#ifndef SHARE_RUNTIME_GLOBALS_HPP
#define SHARE_RUNTIME_GLOBALS_HPP

#include "compiler/compiler_globals_pd.hpp"
#include "runtime/globals_shared.hpp"
#include "utilities/align.hpp"
#include "utilities/globalDefinitions.hpp"
#include "utilities/macros.hpp"
#include CPU_HEADER(globals)
#include OS_HEADER(globals)
#include OS_CPU_HEADER(globals)

// develop flags are settable / visible only during development and are constant in the PRODUCT version
// product flags are always settable / visible
// develop_pd/product_pd flags are the same as develop/product, except that their default values
// are specified in platform-dependent header files.

// Flags must be declared with the following number of parameters:
// non-pd flags:
//    (type, name, default_value, doc), or
//    (type, name, default_value, extra_attrs, doc)
// pd flags:
//    (type, name, doc), or
//    (type, name, extra_attrs, doc)

// A flag must be declared with one of the following types:
// bool, int, uint, intx, uintx, size_t, ccstr, ccstrlist, double, or uint64_t.
// The type "ccstr" and "ccstrlist" are an alias for "const char*" and is used
// only in this file, because the macrology requires single-token type names.

// The optional extra_attrs parameter may have one of the following values:
// DIAGNOSTIC, EXPERIMENTAL, or MANAGEABLE. Currently extra_attrs can be used
// only with product/product_pd flags.
//
// DIAGNOSTIC options are not meant for VM tuning or for product modes.
//    They are to be used for VM quality assurance or field diagnosis
//    of VM bugs.  They are hidden so that users will not be encouraged to
//    try them as if they were VM ordinary execution options.  However, they
//    are available in the product version of the VM.  Under instruction
//    from support engineers, VM customers can turn them on to collect
//    diagnostic information about VM problems.  To use a VM diagnostic
//    option, you must first specify +UnlockDiagnosticVMOptions.
//    (This master switch also affects the behavior of -Xprintflags.)
//
// EXPERIMENTAL flags are in support of features that may not be
//    an officially supported part of a product, but may be available
//    for experimenting with. They could, for example, be performance
//    features that may not have undergone full or rigorous QA, but which may
//    help performance in some cases and released for experimentation
//    by the community of users and developers. This flag also allows one to
//    be able to build a fully supported product that nonetheless also
//    ships with some unsupported, lightly tested, experimental features.
//    Refer to the documentation of any products using this code for details
//    on support and fitness for production.
//    Like the UnlockDiagnosticVMOptions flag above, there is a corresponding
//    UnlockExperimentalVMOptions flag, which allows the control and
//    modification of the experimental flags.
//
// Nota bene: neither diagnostic nor experimental options should be used casually,
//    Refer to the documentation of any products using this code for details.
//
// MANAGEABLE flags are writeable external product flags.
//    They are dynamically writeable through the JDK management interface
//    (com.sun.management.HotSpotDiagnosticMXBean API) and also through JConsole.
//    These flags are external exported interface (see CSR).  The list of
//    manageable flags can be queried programmatically through the management
//    interface.
//
//    A flag can be made as "manageable" only if
//    - the flag is defined in a CSR request as an external exported interface.
//    - the VM implementation supports dynamic setting of the flag.
//      This implies that the VM must *always* query the flag variable
//      and not reuse state related to the flag state at any given time.
//    - you want the flag to be queried programmatically by the customers.
//

//
// range is a macro that will expand to min and max arguments for range
//    checking code if provided - see jvmFlagLimit.hpp
//
// constraint is a macro that will expand to custom function call
//    for constraint checking if provided - see jvmFlagLimit.hpp

// Default and minimum StringTable and SymbolTable size values
// Must be powers of 2
const size_t defaultStringTableSize = NOT_LP64(1024) LP64_ONLY(65536);
const size_t minimumStringTableSize = 128;
const size_t defaultSymbolTableSize = 32768; // 2^15
const size_t minimumSymbolTableSize = 1024;

#ifdef _LP64
#define LP64_RUNTIME_FLAGS(develop,                                         \
                           develop_pd,                                      \
                           product,                                         \
                           product_pd,                                      \
                           range,                                           \
                           constraint)                                      \
                                                                            \
  product(bool, UseCompressedOops, false,                                   \
          "Use 32-bit object references in 64-bit VM. "                     \
          "lp64_product means flag is always constant in 32 bit VM")        \
                                                                            \
  product(bool, UseCompressedClassPointers, true,                           \
          "Use 32-bit class pointers in 64-bit VM. "                        \
          "lp64_product means flag is always constant in 32 bit VM")        \
                                                                            \
  /* Leyden */                                                              \
  product(bool, UseCompatibleCompressedOops, false,                         \
          "Always use HeapBasedNarrowOop mode, so that AOT code can be "    \
          "always work regardless of runtime heap range")                   \
                                                                            \
  product(bool, UseCompactObjectHeaders, false, EXPERIMENTAL,               \
          "Use compact 64-bit object headers in 64-bit VM")                 \
                                                                            \
  product(int, ObjectAlignmentInBytes, 8,                                   \
          "Default object alignment in bytes, 8 is minimum")                \
          range(8, 256)                                                     \
          constraint(ObjectAlignmentInBytesConstraintFunc, AtParse)

#else
// !_LP64

#define LP64_RUNTIME_FLAGS(develop,                                         \
                           develop_pd,                                      \
                           product,                                         \
                           product_pd,                                      \
                           range,                                           \
                           constraint)
const bool UseCompressedOops = false;
const bool UseCompressedClassPointers = false;
const bool UseCompactObjectHeaders = false;
const int ObjectAlignmentInBytes = 8;

#endif // _LP64

#define RUNTIME_FLAGS(develop,                                              \
                      develop_pd,                                           \
                      product,                                              \
                      product_pd,                                           \
                      range,                                                \
                      constraint)                                           \
                                                                            \
  develop(bool, CheckCompressedOops, true,                                  \
          "Generate checks in encoding/decoding code in debug VM")          \
                                                                            \
  product(uintx, HeapSearchSteps, 3 PPC64_ONLY(+17),                        \
          "Heap allocation steps through preferred address regions to find" \
          " where it can allocate the heap. Number of steps to take per "   \
          "region.")                                                        \
          range(1, max_uintx)                                               \
                                                                            \
  product(uint, HandshakeTimeout, 0, DIAGNOSTIC,                            \
          "If nonzero set a timeout in milliseconds for handshakes")        \
                                                                            \
  product(bool, AlwaysSafeConstructors, false, EXPERIMENTAL,                \
          "Force safe construction, as if all fields are final.")           \
                                                                            \
  product(bool, UnlockDiagnosticVMOptions, trueInDebug, DIAGNOSTIC,         \
          "Enable normal processing of flags relating to field diagnostics")\
                                                                            \
  product(bool, UnlockExperimentalVMOptions, false, EXPERIMENTAL,           \
          "Enable normal processing of flags relating to experimental "     \
          "features")                                                       \
                                                                            \
  product(bool, JavaMonitorsInStackTrace, true,                             \
          "Print information about Java monitor locks when the stacks are " \
          "dumped")                                                         \
                                                                            \
  product_pd(bool, UseLargePages,                                           \
          "Use large page memory")                                          \
                                                                            \
  product_pd(bool, UseLargePagesIndividualAllocation,                       \
          "Allocate large pages individually for better affinity")          \
                                                                            \
  develop(bool, LargePagesIndividualAllocationInjectError, false,           \
          "Fail large pages individual allocation")                         \
                                                                            \
  product(bool, UseNUMA, false,                                             \
          "Use NUMA if available")                                          \
                                                                            \
  product(bool, UseNUMAInterleaving, false,                                 \
          "Interleave memory across NUMA nodes if available")               \
                                                                            \
  product(size_t, NUMAInterleaveGranularity, 2*M,                           \
          "Granularity to use for NUMA interleaving on Windows OS")         \
          constraint(NUMAInterleaveGranularityConstraintFunc, AtParse)      \
                                                                            \
  product(uintx, NUMAChunkResizeWeight, 20,                                 \
          "Percentage (0-100) used to weight the current sample when "      \
          "computing exponentially decaying average for "                   \
          "AdaptiveNUMAChunkSizing")                                        \
          range(0, 100)                                                     \
                                                                            \
  product(size_t, NUMASpaceResizeRate, 1*G,                                 \
          "Do not reallocate more than this amount per collection")         \
          range(0, max_uintx)                                               \
                                                                            \
  product(bool, UseAdaptiveNUMAChunkSizing, true,                           \
          "Enable adaptive chunk sizing for NUMA")                          \
                                                                            \
  product(bool, NUMAStats, false,                                           \
          "Print NUMA stats in detailed heap information")                  \
                                                                            \
  product(bool, UseAES, false,                                              \
          "Control whether AES instructions are used when available")       \
                                                                            \
  product(bool, UseFMA, false,                                              \
          "Control whether FMA instructions are used when available")       \
                                                                            \
  product(bool, UseSHA, false,                                              \
          "Control whether SHA instructions are used when available")       \
                                                                            \
  product(bool, UseGHASHIntrinsics, false, DIAGNOSTIC,                      \
          "Use intrinsics for GHASH versions of crypto")                    \
                                                                            \
  product(bool, UseBASE64Intrinsics, false,                                 \
          "Use intrinsics for java.util.Base64")                            \
                                                                            \
  product(bool, UsePoly1305Intrinsics, false, DIAGNOSTIC,                   \
          "Use intrinsics for sun.security.util.math.intpoly")              \
  product(bool, UseIntPolyIntrinsics, false, DIAGNOSTIC,                   \
          "Use intrinsics for sun.security.util.math.intpoly.MontgomeryIntegerPolynomialP256") \
                                                                            \
  product(size_t, LargePageSizeInBytes, 0,                                  \
          "Maximum large page size used (0 will use the default large "     \
          "page size for the environment as the maximum)")                  \
          range(0, max_uintx)                                               \
                                                                            \
  product(size_t, LargePageHeapSizeThreshold, 128*M,                        \
          "Use large pages if maximum heap is at least this big")           \
          range(0, max_uintx)                                               \
                                                                            \
  product(bool, ForceTimeHighResolution, false,                             \
          "Using high time resolution (for Win32 only)")                    \
                                                                            \
  develop(bool, TracePcPatching, false,                                     \
          "Trace usage of frame::patch_pc")                                 \
                                                                            \
  develop(bool, TraceRelocator, false,                                      \
          "Trace the bytecode relocator")                                   \
                                                                            \
                                                                            \
  product(bool, SafepointALot, false, DIAGNOSTIC,                           \
          "Generate a lot of safepoints. This works with "                  \
          "GuaranteedSafepointInterval")                                    \
                                                                            \
  product(bool, HandshakeALot, false, DIAGNOSTIC,                           \
          "Generate a lot of handshakes. This works with "                  \
          "GuaranteedSafepointInterval")                                    \
                                                                            \
  product_pd(bool, BackgroundCompilation,                                   \
          "A thread requesting compilation is not blocked during "          \
          "compilation")                                                    \
                                                                            \
  product(bool, MethodFlushing, true,                                       \
          "Reclamation of compiled methods")                                \
                                                                            \
  develop(bool, VerifyStack, false,                                         \
          "Verify stack of each thread when it is entering a runtime call") \
                                                                            \
  product(bool, ForceUnreachable, false, DIAGNOSTIC,                        \
          "Make all non code cache addresses to be unreachable by "         \
          "forcing use of 64bit literal fixups")                            \
                                                                            \
  develop(bool, TraceDerivedPointers, false,                                \
          "Trace traversal of derived pointers on stack")                   \
                                                                            \
  develop(bool, TraceCodeBlobStacks, false,                                 \
          "Trace stack-walk of codeblobs")                                  \
                                                                            \
  develop(bool, PrintRewrites, false,                                       \
          "Print methods that are being rewritten")                         \
                                                                            \
  product(bool, UseInlineCaches, true,                                      \
          "Use Inline Caches for virtual calls ")                           \
                                                                            \
  product(bool, InlineArrayCopy, true, DIAGNOSTIC,                          \
          "Inline arraycopy native that is known to be part of "            \
          "base library DLL")                                               \
                                                                            \
  product(bool, InlineObjectHash, true, DIAGNOSTIC,                         \
          "Inline Object::hashCode() native that is known to be part "      \
          "of base library DLL")                                            \
                                                                            \
  product(bool, InlineNatives, true, DIAGNOSTIC,                            \
          "Inline natives that are known to be part of base library DLL")   \
                                                                            \
  product(bool, InlineMathNatives, true, DIAGNOSTIC,                        \
          "Inline SinD, CosD, etc.")                                        \
                                                                            \
  product(bool, InlineClassNatives, true, DIAGNOSTIC,                       \
          "Inline Class.isInstance, etc")                                   \
                                                                            \
  product(bool, InlineThreadNatives, true, DIAGNOSTIC,                      \
          "Inline Thread.currentThread, etc")                               \
                                                                            \
  product(bool, InlineUnsafeOps, true, DIAGNOSTIC,                          \
          "Inline memory ops (native methods) from Unsafe")                 \
                                                                            \
  product(bool, UseAESIntrinsics, false, DIAGNOSTIC,                        \
          "Use intrinsics for AES versions of crypto")                      \
                                                                            \
  product(bool, UseAESCTRIntrinsics, false, DIAGNOSTIC,                     \
          "Use intrinsics for the paralleled version of AES/CTR crypto")    \
                                                                            \
  product(bool, UseChaCha20Intrinsics, false, DIAGNOSTIC,                   \
          "Use intrinsics for the vectorized version of ChaCha20")          \
                                                                            \
  product(bool, UseMD5Intrinsics, false, DIAGNOSTIC,                        \
          "Use intrinsics for MD5 crypto hash function")                    \
                                                                            \
  product(bool, UseSHA1Intrinsics, false, DIAGNOSTIC,                       \
          "Use intrinsics for SHA-1 crypto hash function. "                 \
          "Requires that UseSHA is enabled.")                               \
                                                                            \
  product(bool, UseSHA256Intrinsics, false, DIAGNOSTIC,                     \
          "Use intrinsics for SHA-224 and SHA-256 crypto hash functions. "  \
          "Requires that UseSHA is enabled.")                               \
                                                                            \
  product(bool, UseSHA512Intrinsics, false, DIAGNOSTIC,                     \
          "Use intrinsics for SHA-384 and SHA-512 crypto hash functions. "  \
          "Requires that UseSHA is enabled.")                               \
                                                                            \
  product(bool, UseSHA3Intrinsics, false, DIAGNOSTIC,                       \
          "Use intrinsics for SHA3 crypto hash function. "                  \
          "Requires that UseSHA is enabled.")                               \
                                                                            \
  product(bool, UseCRC32Intrinsics, false, DIAGNOSTIC,                      \
          "use intrinsics for java.util.zip.CRC32")                         \
                                                                            \
  product(bool, UseCRC32CIntrinsics, false, DIAGNOSTIC,                     \
          "use intrinsics for java.util.zip.CRC32C")                        \
                                                                            \
  product(bool, UseAdler32Intrinsics, false, DIAGNOSTIC,                    \
          "use intrinsics for java.util.zip.Adler32")                       \
                                                                            \
  product(bool, UseVectorizedMismatchIntrinsic, false, DIAGNOSTIC,          \
          "Enables intrinsification of ArraysSupport.vectorizedMismatch()") \
                                                                            \
  product(bool, UseVectorizedHashCodeIntrinsic, false, DIAGNOSTIC,          \
          "Enables intrinsification of ArraysSupport.vectorizedHashCode()") \
                                                                            \
  product(bool, UseCopySignIntrinsic, false, DIAGNOSTIC,                    \
          "Enables intrinsification of Math.copySign")                      \
                                                                            \
  product(bool, UseSignumIntrinsic, false, DIAGNOSTIC,                      \
          "Enables intrinsification of Math.signum")                        \
                                                                            \
  product_pd(bool, DelayCompilerStubsGeneration, DIAGNOSTIC,                \
          "Use Compiler thread for compiler's stubs generation")            \
                                                                            \
  product(ccstrlist, DisableIntrinsic, "", DIAGNOSTIC,                      \
         "do not expand intrinsics whose (internal) names appear here")     \
         constraint(DisableIntrinsicConstraintFunc,AfterErgo)               \
                                                                            \
  product(ccstrlist, ControlIntrinsic, "", DIAGNOSTIC,                      \
         "Control intrinsics using a list of +/- (internal) names, "        \
         "separated by commas")                                             \
         constraint(ControlIntrinsicConstraintFunc,AfterErgo)               \
                                                                            \
  develop(ccstr, AddRuntimeUpcallsNOP, nullptr,                             \
          "Register a runtime upcall for testing."                          \
          "Format is '[upcallType]:[methodFilter]'"                         \
          "where upcallType is one of 'onMethodEntry', 'onMethodExit'"      \
          "and methodFilter is one of 'none', 'all'")                       \
                                                                            \
  develop(bool, TraceCallFixup, false,                                      \
          "Trace all call fixups")                                          \
                                                                            \
  develop(bool, DeoptimizeALot, false,                                      \
          "Deoptimize at every exit from the runtime system")               \
                                                                            \
  develop(ccstrlist, DeoptimizeOnlyAt, "",                                  \
          "A comma separated list of bcis to deoptimize at")                \
                                                                            \
  develop(bool, DeoptimizeRandom, false,                                    \
          "Deoptimize random frames on random exit from the runtime system")\
                                                                            \
  develop(bool, ZombieALot, false,                                          \
          "Create non-entrant nmethods at exit from the runtime system")    \
                                                                            \
  develop(bool, WalkStackALot, false,                                       \
          "Trace stack (no print) at every exit from the runtime system")   \
                                                                            \
  develop(bool, DeoptimizeObjectsALot, false,                               \
          "For testing purposes concurrent threads revert optimizations "   \
          "based on escape analysis at intervals given with "               \
          "DeoptimizeObjectsALotInterval=n. The thread count is given "     \
          "with DeoptimizeObjectsALotThreadCountSingle and "                \
          "DeoptimizeObjectsALotThreadCountAll.")                           \
                                                                            \
  develop(uint64_t, DeoptimizeObjectsALotInterval, 5,                       \
          "Interval for DeoptimizeObjectsALot.")                            \
          range(0, max_jlong)                                               \
                                                                            \
  develop(int, DeoptimizeObjectsALotThreadCountSingle, 1,                   \
          "The number of threads that revert optimizations based on "       \
          "escape analysis for a single thread if DeoptimizeObjectsALot "   \
          "is enabled. The target thread is selected round robin." )        \
          range(0, max_jint)                                                \
                                                                            \
  develop(int, DeoptimizeObjectsALotThreadCountAll, 1,                      \
          "The number of threads that revert optimizations based on "       \
          "escape analysis for all threads if DeoptimizeObjectsALot "       \
          "is enabled." )                                                   \
          range(0, max_jint)                                                \
                                                                            \
  develop(bool, VerifyLastFrame, false,                                     \
          "Verify oops on last frame on entry to VM")                       \
                                                                            \
  product(bool, SafepointTimeout, false,                                    \
          "Time out and warn or fail after SafepointTimeoutDelay "          \
          "milliseconds if failed to reach safepoint")                      \
                                                                            \
  product(bool, AbortVMOnSafepointTimeout, false, DIAGNOSTIC,               \
          "Abort upon failure to reach safepoint (see SafepointTimeout)")   \
                                                                            \
  product(uint64_t, AbortVMOnSafepointTimeoutDelay, 0, DIAGNOSTIC,          \
          "Delay in milliseconds for option AbortVMOnSafepointTimeout")     \
          range(0, max_jlong)                                               \
                                                                            \
  product(bool, AbortVMOnVMOperationTimeout, false, DIAGNOSTIC,             \
          "Abort upon failure to complete VM operation promptly")           \
                                                                            \
  product(intx, AbortVMOnVMOperationTimeoutDelay, 1000, DIAGNOSTIC,         \
          "Delay in milliseconds for option AbortVMOnVMOperationTimeout")   \
          range(0, max_intx)                                                \
                                                                            \
  product(bool, MaxFDLimit, true,                                           \
          "Bump the number of file descriptors to maximum (Unix only)")     \
                                                                            \
  product(bool, LogEvents, true, DIAGNOSTIC,                                \
          "Enable the various ring buffer event logs")                      \
                                                                            \
  product(int, LogEventsBufferEntries, 20, DIAGNOSTIC,                      \
          "Number of ring buffer event logs")                               \
          range(1, NOT_LP64(1*K) LP64_ONLY(1*M))                            \
                                                                            \
  product(bool, BytecodeVerificationRemote, true, DIAGNOSTIC,               \
          "Enable the Java bytecode verifier for remote classes")           \
                                                                            \
  product(bool, BytecodeVerificationLocal, false, DIAGNOSTIC,               \
          "Enable the Java bytecode verifier for local classes")            \
                                                                            \
  develop(bool, VerifyStackAtCalls, false,                                  \
          "Verify that the stack pointer is unchanged after calls")         \
                                                                            \
  develop(bool, TraceJavaAssertions, false,                                 \
          "Trace java language assertions")                                 \
                                                                            \
  develop(bool, VerifyCodeCache, false,                                     \
          "Verify code cache on memory allocation/deallocation")            \
                                                                            \
  develop(bool, ZapResourceArea, trueInDebug,                               \
          "Zap freed resource/arena space")                                 \
                                                                            \
  develop(bool, ZapVMHandleArea, trueInDebug,                               \
          "Zap freed VM handle space")                                      \
                                                                            \
  develop(bool, ZapStackSegments, trueInDebug,                              \
          "Zap allocated/freed stack segments")                             \
                                                                            \
  develop(bool, ZapUnusedHeapArea, trueInDebug,                             \
          "Zap unused heap space")                                          \
                                                                            \
  develop(bool, ZapFillerObjects, trueInDebug,                              \
          "Zap filler objects")                                             \
                                                                            \
  develop(bool, ZapTLAB, trueInDebug,                                       \
          "Zap allocated TLABs")                                            \
                                                                            \
  product(bool, ExecutingUnitTests, false,                                  \
          "Whether the JVM is running unit tests or not")                   \
                                                                            \
  develop(uint, ErrorHandlerTest, 0,                                        \
          "If > 0, provokes an error after VM initialization; the value "   \
          "determines which error to provoke. See controlled_crash() "      \
          "in vmError.cpp.")                                                \
          range(0, 17)                                                      \
                                                                            \
  develop(uint, TestCrashInErrorHandler, 0,                                 \
          "If > 0, provokes an error inside VM error handler (a secondary " \
          "crash). see controlled_crash() in vmError.cpp")                  \
          range(0, 17)                                                      \
                                                                            \
  develop(bool, TestSafeFetchInErrorHandler, false   ,                      \
          "If true, tests SafeFetch inside error handler.")                 \
                                                                            \
  develop(bool, TestUnresponsiveErrorHandler, false,                        \
          "If true, simulates an unresponsive error handler.")              \
                                                                            \
  develop(bool, Verbose, false,                                             \
          "Print additional debugging information from other modes")        \
                                                                            \
  develop(bool, PrintMiscellaneous, false,                                  \
          "Print uncategorized debugging information (requires +Verbose)")  \
                                                                            \
  develop(bool, WizardMode, false,                                          \
          "Print much more debugging information")                          \
                                                                            \
  product(bool, ShowMessageBoxOnError, false,                               \
          "Keep process alive on VM fatal error")                           \
                                                                            \
  product(bool, CreateCoredumpOnCrash, true,                                \
          "Create core/mini dump on VM fatal error")                        \
                                                                            \
  product(uint64_t, ErrorLogTimeout, 2 * 60,                                \
          "Timeout, in seconds, to limit the time spent on writing an "     \
          "error log in case of a crash.")                                  \
          range(0, (uint64_t)max_jlong/1000)                                \
                                                                            \
  product(bool, ErrorLogSecondaryErrorDetails, false, DIAGNOSTIC,           \
          "If enabled, show details on secondary crashes in the error log") \
                                                                            \
  develop(intx, TraceDwarfLevel, 0,                                         \
          "Debug levels for the dwarf parser")                              \
          range(0, 4)                                                       \
                                                                            \
  product(bool, SuppressFatalErrorMessage, false,                           \
          "Report NO fatal error message (avoid deadlock)")                 \
                                                                            \
  product(ccstrlist, OnError, "",                                           \
          "Run user-defined commands on fatal error; see VMError.cpp "      \
          "for examples")                                                   \
                                                                            \
  product(ccstrlist, OnOutOfMemoryError, "",                                \
          "Run user-defined commands on first java.lang.OutOfMemoryError "  \
          "thrown from JVM")                                                \
                                                                            \
  product(bool, HeapDumpBeforeFullGC, false, MANAGEABLE,                    \
          "Dump heap to file before any major stop-the-world GC "           \
          "(also see FullGCHeapDumpLimit, HeapDumpPath, HeapDumpGzipLevel)")\
                                                                            \
  product(bool, HeapDumpAfterFullGC, false, MANAGEABLE,                     \
          "Dump heap to file after any major stop-the-world GC "            \
          "(also see FullGCHeapDumpLimit, HeapDumpPath, HeapDumpGzipLevel)")\
                                                                            \
  product(uint, FullGCHeapDumpLimit, 0, MANAGEABLE,                         \
          "Limit the number of heap dumps triggered by "                    \
          "HeapDumpBeforeFullGC or HeapDumpAfterFullGC "                    \
          "(0 means no limit)")                                             \
                                                                            \
  product(bool, HeapDumpOnOutOfMemoryError, false, MANAGEABLE,              \
          "Dump heap to file when java.lang.OutOfMemoryError is thrown "    \
          "from JVM "                                                       \
          "(also see HeapDumpPath, HeapDumpGzipLevel)")                     \
                                                                            \
  product(ccstr, HeapDumpPath, nullptr, MANAGEABLE,                         \
          "When HeapDumpOnOutOfMemoryError, HeapDumpBeforeFullGC "          \
          "or HeapDumpAfterFullGC is on, the path (filename or "            \
          "directory) of the dump file (defaults to java_pid<pid>.hprof "   \
          "in the working directory)")                                      \
                                                                            \
  product(int, HeapDumpGzipLevel, 0, MANAGEABLE,                            \
          "When HeapDumpOnOutOfMemoryError, HeapDumpBeforeFullGC "          \
          "or HeapDumpAfterFullGC is on, the gzip compression "             \
          "level of the dump file. 0 (the default) disables gzip "          \
          "compression. Otherwise the level must be between 1 and 9.")      \
          range(0, 9)                                                       \
                                                                            \
  product(ccstr, NativeMemoryTracking, DEBUG_ONLY("summary") NOT_DEBUG("off"), \
          "Native memory tracking options")                                 \
                                                                            \
  product(bool, PrintNMTStatistics, false, DIAGNOSTIC,                      \
          "Print native memory tracking summary data if it is on")          \
                                                                            \
  product(bool, LogCompilation, false, DIAGNOSTIC,                          \
          "Log compilation activity in detail to LogFile")                  \
                                                                            \
  product(bool, PrintCompilation, false,                                    \
          "Print compilations")                                             \
                                                                            \
  product(intx, RepeatCompilation, 0, DIAGNOSTIC,                           \
          "Repeat compilation without installing code (number of times)")   \
          range(0, max_jint)                                                \
                                                                            \
  product(bool, PrintExtendedThreadInfo, false,                             \
          "Print more information in thread dump")                          \
                                                                            \
  product(intx, ScavengeRootsInCode, 2, DIAGNOSTIC,                         \
          "0: do not allow scavengable oops in the code cache; "            \
          "1: allow scavenging from the code cache; "                       \
          "2: emit as many constants as the compiler can see")              \
          range(0, 2)                                                       \
                                                                            \
  product(bool, AlwaysRestoreFPU, false,                                    \
          "Restore the FPU control word after every JNI call (expensive)")  \
                                                                            \
  product(bool, PrintCompilation2, false, DIAGNOSTIC,                       \
          "Print additional statistics per compilation")                    \
                                                                            \
  product(bool, PrintAdapterHandlers, false, DIAGNOSTIC,                    \
          "Print code generated for i2c/c2i adapters")                      \
                                                                            \
  product(bool, VerifyAdapterCalls, trueInDebug, DIAGNOSTIC,                \
          "Verify that i2c/c2i adapters are called properly")               \
                                                                            \
  develop(bool, VerifyAdapterSharing, false,                                \
          "Verify that the code for shared adapters is the equivalent")     \
                                                                            \
  product(bool, PrintAssembly, false, DIAGNOSTIC,                           \
          "Print assembly code (using external disassembler.so)")           \
                                                                            \
  product(ccstr, PrintAssemblyOptions, nullptr, DIAGNOSTIC,                 \
          "Print options string passed to disassembler.so")                 \
                                                                            \
  develop(bool, PrintNMethodStatistics, false,                              \
          "Print a summary statistic for the generated nmethods")           \
                                                                            \
  product(bool, PrintNMethods, false, DIAGNOSTIC,                           \
          "Print assembly code for nmethods when generated")                \
                                                                            \
  product(bool, PrintNativeNMethods, false, DIAGNOSTIC,                     \
          "Print assembly code for native nmethods when generated")         \
                                                                            \
  develop(bool, PrintDebugInfo, false,                                      \
          "Print debug information for all nmethods when generated")        \
                                                                            \
  develop(bool, PrintRelocations, false,                                    \
          "Print relocation information for all nmethods when generated")   \
                                                                            \
  develop(bool, PrintDependencies, false,                                   \
          "Print dependency information for all nmethods when generated")   \
                                                                            \
  develop(bool, PrintExceptionHandlers, false,                              \
          "Print exception handler tables for all nmethods when generated") \
                                                                            \
  develop(bool, StressCompiledExceptionHandlers, false,                     \
          "Exercise compiled exception handlers")                           \
                                                                            \
  develop(bool, InterceptOSException, false,                                \
          "Start debugger when an implicit OS (e.g. null pointer) "         \
          "exception happens")                                              \
                                                                            \
  product(bool, PrintCodeCache, false,                                      \
          "Print the code cache memory usage when exiting")                 \
                                                                            \
  develop(bool, PrintCodeCache2, false,                                     \
          "Print detailed usage information on the code cache when exiting")\
                                                                            \
  product(bool, PrintCodeCacheOnCompilation, false,                         \
          "Print the code cache memory usage each time a method is "        \
          "compiled")                                                       \
                                                                            \
  product(bool, PrintCodeHeapAnalytics, false, DIAGNOSTIC,                  \
          "Print code heap usage statistics on exit and on full condition") \
                                                                            \
  product(bool, PrintStubCode, false, DIAGNOSTIC,                           \
          "Print generated stub code")                                      \
                                                                            \
  product(bool, StackTraceInThrowable, true,                                \
          "Collect backtrace in throwable when exception happens")          \
                                                                            \
  product(bool, OmitStackTraceInFastThrow, true,                            \
          "Omit backtraces for some 'hot' exceptions in optimized code")    \
                                                                            \
  product(bool, ShowCodeDetailsInExceptionMessages, true, MANAGEABLE,       \
          "Show exception messages from RuntimeExceptions that contain "    \
          "snippets of the failing code. Disable this to improve privacy.") \
                                                                            \
  product(bool, PrintWarnings, true,                                        \
          "Print JVM warnings to output stream")                            \
                                                                            \
  develop(bool, RegisterReferences, true,                                   \
          "Tell whether the VM should register soft/weak/final/phantom "    \
          "references")                                                     \
                                                                            \
  develop(bool, PrintCodeCacheExtension, false,                             \
          "Print extension of code cache")                                  \
                                                                            \
  product(bool, ClassUnloading, true,                                       \
          "Do unloading of classes")                                        \
                                                                            \
  product(bool, ClassUnloadingWithConcurrentMark, true,                     \
          "Do unloading of classes with a concurrent marking cycle")        \
                                                                            \
  develop(bool, PrintSystemDictionaryAtExit, false,                         \
          "Print the system dictionary at exit")                            \
                                                                            \
  develop(bool, PrintClassLoaderDataGraphAtExit, false,                     \
          "Print the class loader data graph at exit")                      \
                                                                            \
  product(bool, AllowParallelDefineClass, false,                            \
          "Allow parallel defineClass requests for class loaders "          \
          "registering as parallel capable")                                \
                                                                            \
  product(bool, DisablePrimordialThreadGuardPages, false, EXPERIMENTAL,     \
               "Disable the use of stack guard pages if the JVM is loaded " \
               "on the primordial process thread")                          \
                                                                            \
  product(bool, DoJVMTIVirtualThreadTransitions, true, EXPERIMENTAL,        \
               "Do JVMTI virtual thread mount/unmount transitions "         \
               "(disabling this flag implies no JVMTI events are posted)")  \
                                                                            \
  /* notice: the max range value here is max_jint, not max_intx  */         \
  /* because of overflow issue                                   */         \
  product(intx, AsyncDeflationInterval, 250, DIAGNOSTIC,                    \
          "Async deflate idle monitors every so many milliseconds when "    \
          "MonitorUsedDeflationThreshold is exceeded (0 is off).")          \
          range(0, max_jint)                                                \
                                                                            \
  /* notice: the max range value here is max_jint, not max_intx  */         \
  /* because of overflow issue                                   */         \
  product(intx, GuaranteedAsyncDeflationInterval, 60000, DIAGNOSTIC,        \
          "Async deflate idle monitors every so many milliseconds even "    \
          "when MonitorUsedDeflationThreshold is NOT exceeded (0 is off).") \
          range(0, max_jint)                                                \
                                                                            \
  product(size_t, AvgMonitorsPerThreadEstimate, 1024, DIAGNOSTIC,           \
          "Used to estimate a variable ceiling based on number of threads " \
          "for use with MonitorUsedDeflationThreshold (0 is off).")         \
          range(0, max_uintx)                                               \
                                                                            \
  /* notice: the max range value here is max_jint, not max_intx  */         \
  /* because of overflow issue                                   */         \
  product(intx, MonitorDeflationMax, 1000000, DIAGNOSTIC,                   \
          "The maximum number of monitors to deflate, unlink and delete "   \
          "at one time (minimum is 1024).")                                 \
          range(1024, max_jint)                                             \
                                                                            \
  product(intx, MonitorUnlinkBatch, 500, DIAGNOSTIC,                        \
          "The maximum number of monitors to unlink in one batch. ")        \
          range(1, max_jint)                                                \
                                                                            \
  product(int, MonitorUsedDeflationThreshold, 90, DIAGNOSTIC,               \
          "Percentage of used monitors before triggering deflation (0 is "  \
          "off). The check is performed on AsyncDeflationInterval or "      \
          "GuaranteedAsyncDeflationInterval, whichever is lower.")          \
          range(0, 100)                                                     \
                                                                            \
  product(uintx, NoAsyncDeflationProgressMax, 3, DIAGNOSTIC,                \
          "Max number of no progress async deflation attempts to tolerate " \
          "before adjusting the in_use_list_ceiling up (0 is off).")        \
          range(0, max_uintx)                                               \
                                                                            \
  product(intx, hashCode, 5, EXPERIMENTAL,                                  \
               "(Unstable) select hashCode generation algorithm")           \
                                                                            \
  product(bool, ReduceSignalUsage, false,                                   \
          "Reduce the use of OS signals in Java and/or the VM")             \
                                                                            \
  develop(bool, LoadLineNumberTables, true,                                 \
          "Tell whether the class file parser loads line number tables")    \
                                                                            \
  develop(bool, LoadLocalVariableTables, true,                              \
          "Tell whether the class file parser loads local variable tables") \
                                                                            \
  develop(bool, LoadLocalVariableTypeTables, true,                          \
          "Tell whether the class file parser loads local variable type"    \
          "tables")                                                         \
                                                                            \
  product(bool, AllowUserSignalHandlers, false,                             \
          "Application will install primary signal handlers for the JVM "   \
          "(Unix only)")                                                    \
                                                                            \
  product(bool, UseSignalChaining, true,                                    \
          "Use signal-chaining to invoke signal handlers installed "        \
          "by the application (Unix only)")                                 \
                                                                            \
  product(bool, RestoreMXCSROnJNICalls, false,                              \
          "Restore MXCSR when returning from JNI calls")                    \
                                                                            \
  product(bool, CheckJNICalls, false,                                       \
          "Verify all arguments to JNI calls")                              \
                                                                            \
  product(bool, UseFastJNIAccessors, true,                                  \
          "Use optimized versions of Get<Primitive>Field")                  \
                                                                            \
  product(intx, MaxJNILocalCapacity, 65536,                                 \
          "Maximum allowable local JNI handle capacity to "                 \
          "EnsureLocalCapacity() and PushLocalFrame(), "                    \
          "where <= 0 is unlimited, default: 65536")                        \
          range(min_intx, max_intx)                                         \
                                                                            \
  product(bool, EagerXrunInit, false,                                       \
          "Eagerly initialize -Xrun libraries; allows startup profiling, "  \
          "but not all -Xrun libraries may support the state of the VM "    \
          "at this time")                                                   \
                                                                            \
  develop(uintx, PreallocatedOutOfMemoryErrorCount, 4,                      \
          "Number of OutOfMemoryErrors preallocated with backtrace")        \
                                                                            \
  product(bool, UseXMMForArrayCopy, false,                                  \
          "Use SSE2 MOVQ instruction for Arraycopy")                        \
                                                                            \
  develop(bool, PrintFieldLayout, false,                                    \
          "Print field layout for each class")                              \
                                                                            \
  /* Need to limit the extent of the padding to reasonable size.          */\
  /* 8K is well beyond the reasonable HW cache line size, even with       */\
  /* aggressive prefetching, while still leaving the room for segregating */\
  /* among the distinct pages.                                            */\
  product(int, ContendedPaddingWidth, 128,                                  \
          "How many bytes to pad the fields/classes marked @Contended with")\
          range(0, 8192)                                                    \
          constraint(ContendedPaddingWidthConstraintFunc,AfterErgo)         \
                                                                            \
  product(bool, EnableContended, true,                                      \
          "Enable @Contended annotation support")                           \
                                                                            \
  product(bool, RestrictContended, true,                                    \
          "Restrict @Contended to trusted classes")                         \
                                                                            \
  product(int, DiagnoseSyncOnValueBasedClasses, 0, DIAGNOSTIC,              \
             "Detect and take action upon identifying synchronization on "  \
             "value based classes. Modes: "                                 \
             "0: off; "                                                     \
             "1: exit with fatal error; "                                   \
             "2: log message to stdout. Output file can be specified with " \
             "   -Xlog:valuebasedclasses. If JFR is running it will "       \
             "   also generate JFR events.")                                \
             range(0, 2)                                                    \
                                                                            \
  product(bool, ExitOnOutOfMemoryError, false,                              \
          "JVM exits on the first occurrence of an out-of-memory error "    \
          "thrown from JVM")                                                \
                                                                            \
  product(bool, CrashOnOutOfMemoryError, false,                             \
          "JVM aborts, producing an error log and core/mini dump, on the "  \
          "first occurrence of an out-of-memory error thrown from JVM")     \
                                                                            \
  product(intx, UserThreadWaitAttemptsAtExit, 30,                           \
          "The number of times to wait for user threads to stop executing " \
          "native code during JVM exit. Each wait lasts 10 milliseconds. "  \
          "The maximum number of waits is 1000, to wait at most 10 "        \
          "seconds.")                                                       \
          range(0, 1000)                                                    \
                                                                            \
  /* tracing */                                                             \
                                                                            \
  develop(bool, StressRewriter, false,                                      \
          "Stress linktime bytecode rewriting")                             \
                                                                            \
  product(ccstr, TraceJVMTI, nullptr,                                       \
          "Trace flags for JVMTI functions and events")                     \
                                                                            \
  product(bool, StressLdcRewrite, false, DIAGNOSTIC,                        \
          "Force ldc -> ldc_w rewrite during RedefineClasses. "             \
          "This option can change an EMCP method into an obsolete method "  \
          "and can affect tests that expect specific methods to be EMCP. "  \
          "This option should be used with caution.")                       \
                                                                            \
  product(bool, AllowRedefinitionToAddDeleteMethods, false,                 \
          "(Deprecated) Allow redefinition to add and delete private "      \
          "static or final methods for compatibility with old releases")    \
                                                                            \
  develop(bool, TraceBytecodes, false,                                      \
          "Trace bytecode execution")                                       \
                                                                            \
  develop(bool, TraceBytecodesTruncated, false,                             \
          "Truncate non control-flow bytecode when tracing bytecode")       \
                                                                            \
  develop(bool, VerifyDependencies, trueInDebug,                            \
          "Exercise and verify the compilation dependency mechanism")       \
                                                                            \
  develop(bool, TraceNewOopMapGeneration, false,                            \
          "Trace OopMapGeneration")                                         \
                                                                            \
  develop(bool, TraceNewOopMapGenerationDetailed, false,                    \
          "Trace OopMapGeneration: print detailed cell states")             \
                                                                            \
  develop(bool, TimeOopMap, false,                                          \
          "Time calls to GenerateOopMap::compute_map() in sum")             \
                                                                            \
  develop(bool, TimeOopMap2, false,                                         \
          "Time calls to GenerateOopMap::compute_map() individually")       \
                                                                            \
  develop(bool, TraceOopMapRewrites, false,                                 \
          "Trace rewriting of methods during oop map generation")           \
                                                                            \
  develop(bool, TraceFinalizerRegistration, false,                          \
          "Trace registration of final references")                         \
                                                                            \
  product(bool, IgnoreEmptyClassPaths, false,                               \
          "Ignore empty path elements in -classpath")                       \
                                                                            \
  product(bool, PrintHeapAtSIGBREAK, true,                                  \
          "Print heap layout in response to SIGBREAK")                      \
                                                                            \
  product(bool, PrintClassHistogram, false, MANAGEABLE,                     \
          "Print a histogram of class instances")                           \
                                                                            \
  product(double, ObjectCountCutOffPercent, 0.5, EXPERIMENTAL,              \
          "The percentage of the used heap that the instances of a class "  \
          "must occupy for the class to generate a trace event")            \
          range(0.0, 100.0)                                                 \
                                                                            \
  /* JVMTI heap profiling */                                                \
                                                                            \
  product(bool, VerifyBeforeIteration, false, DIAGNOSTIC,                   \
          "Verify memory system before JVMTI iteration")                    \
                                                                            \
  /* compiler */                                                            \
                                                                            \
  /* notice: the max range value here is max_jint, not max_intx  */         \
  /* because of overflow issue                                   */         \
  product(intx, CICompilerCount, CI_COMPILER_COUNT,                         \
          "Number of compiler threads to run")                              \
          range(0, max_jint)                                                \
          constraint(CICompilerCountConstraintFunc, AfterErgo)              \
                                                                            \
  product(bool, UseDynamicNumberOfCompilerThreads, true,                    \
          "Dynamically choose the number of parallel compiler threads")     \
                                                                            \
  product(bool, ReduceNumberOfCompilerThreads, true, DIAGNOSTIC,            \
             "Reduce the number of parallel compiler threads when they "    \
             "are not used")                                                \
                                                                            \
  product(bool, TraceCompilerThreads, false, DIAGNOSTIC,                    \
             "Trace creation and removal of compiler threads")              \
                                                                            \
  product(ccstr, LogClassLoadingCauseFor, nullptr,                          \
          "Apply -Xlog:class+load+cause* to classes whose fully "           \
          "qualified name contains this string (\"*\" matches "             \
          "any class).")                                                    \
                                                                            \
  develop(bool, InjectCompilerCreationFailure, false,                       \
          "Inject thread creation failures for "                            \
          "UseDynamicNumberOfCompilerThreads")                              \
                                                                            \
  develop(bool, GenerateSynchronizationCode, true,                          \
          "generate locking/unlocking code for synchronized methods and "   \
          "monitors")                                                       \
                                                                            \
  product_pd(bool, ImplicitNullChecks, DIAGNOSTIC,                          \
          "Generate code for implicit null checks")                         \
                                                                            \
  product_pd(bool, TrapBasedNullChecks,                                     \
          "Generate code for null checks that uses a cmp and trap "         \
          "instruction raising SIGTRAP.  This is only used if an access to" \
          "null (+offset) will not raise a SIGSEGV, i.e.,"                  \
          "ImplicitNullChecks don't work (PPC64).")                         \
                                                                            \
  product(bool, EnableThreadSMRStatistics, trueInDebug, DIAGNOSTIC,         \
             "Enable Thread SMR Statistics")                                \
                                                                            \
  product(bool, Inline, true,                                               \
          "Enable inlining")                                                \
                                                                            \
  product(bool, ClipInlining, true,                                         \
          "Clip inlining if aggregate method exceeds DesiredMethodLimit")   \
                                                                            \
  develop(bool, UseCHA, true,                                               \
          "Enable CHA")                                                     \
                                                                            \
  product(bool, UseTypeProfile, true,                                       \
          "Check interpreter profile for historically monomorphic calls")   \
                                                                            \
  product(bool, PrintInlining, false, DIAGNOSTIC,                           \
          "Print inlining optimizations")                                   \
                                                                            \
  product(bool, UsePopCountInstruction, false,                              \
          "Use population count instruction")                               \
                                                                            \
  develop(bool, TraceMethodReplacement, false,                              \
          "Print when methods are replaced do to recompilation")            \
                                                                            \
  product(intx, MinPassesBeforeFlush, 10, DIAGNOSTIC,                       \
          "Minimum number of sweeper passes before an nmethod "             \
          "can be flushed")                                                 \
          range(0, max_intx)                                                \
                                                                            \
  develop(bool, StressCodeBuffers, false,                                   \
          "Exercise code buffer expansion and other rare state changes")    \
                                                                            \
  product(bool, DebugNonSafepoints, trueInDebug, DIAGNOSTIC,                \
          "Generate extra debugging information for non-safepoints in "     \
          "nmethods")                                                       \
                                                                            \
  product(bool, PrintVMOptions, false,                                      \
          "Print flags that appeared on the command line")                  \
                                                                            \
  product(bool, IgnoreUnrecognizedVMOptions, false,                         \
          "Ignore unrecognized VM options")                                 \
                                                                            \
  product(bool, PrintCommandLineFlags, false,                               \
          "Print flags specified on command line or set by ergonomics")     \
                                                                            \
  product(bool, PrintFlagsInitial, false,                                   \
          "Print all VM flags before argument processing and exit VM")      \
                                                                            \
  product(bool, PrintFlagsFinal, false,                                     \
          "Print all VM flags after argument and ergonomic processing")     \
                                                                            \
  develop(bool, PrintFlagsWithComments, false,                              \
          "Print all VM flags with default values and descriptions and "    \
          "exit")                                                           \
                                                                            \
  product(bool, PrintFlagsRanges, false,                                    \
          "Print VM flags and their ranges")                                \
                                                                            \
  product(bool, SerializeVMOutput, true, DIAGNOSTIC,                        \
          "Use a mutex to serialize output to tty and LogFile")             \
                                                                            \
  product(bool, DisplayVMOutput, true, DIAGNOSTIC,                          \
          "Display all VM output on the tty, independently of LogVMOutput") \
                                                                            \
  product(bool, LogVMOutput, false, DIAGNOSTIC,                             \
          "Save VM output to LogFile")                                      \
                                                                            \
  product(ccstr, LogFile, nullptr, DIAGNOSTIC,                              \
          "If LogVMOutput or LogCompilation is on, save VM output to "      \
          "this file [default: ./hotspot_%p.log] (%p replaced with pidNNN)")\
                                                                            \
  product(ccstr, ErrorFile, nullptr,                                        \
          "If an error occurs, save the error data to this file "           \
          "[default: ./hs_err_%p.log] (%p replaced with pidNNN)")           \
                                                                            \
  product(bool, ExtensiveErrorReports,                                      \
          PRODUCT_ONLY(false) NOT_PRODUCT(true),                            \
          "Error reports are more extensive.")                              \
                                                                            \
  product(bool, DisplayVMOutputToStderr, false,                             \
          "If DisplayVMOutput is true, display all VM output to stderr")    \
                                                                            \
  product(bool, DisplayVMOutputToStdout, false,                             \
          "If DisplayVMOutput is true, display all VM output to stdout")    \
                                                                            \
  product(bool, ErrorFileToStderr, false,                                   \
          "If true, error data is printed to stderr instead of a file")     \
                                                                            \
  product(bool, ErrorFileToStdout, false,                                   \
          "If true, error data is printed to stdout instead of a file")     \
                                                                            \
  develop(bool, VerifyHeavyMonitors, false,                                 \
          "Checks that no stack locking happens when using "                \
          "-XX:LockingMode=0 (LM_MONITOR)")                                 \
                                                                            \
  product(bool, PrintStringTableStatistics, false,                          \
          "print statistics about the StringTable and SymbolTable")         \
                                                                            \
  product(bool, VerifyStringTableAtExit, false, DIAGNOSTIC,                 \
          "verify StringTable contents at exit")                            \
                                                                            \
  develop(bool, PrintSymbolTableSizeHistogram, false,                       \
          "print histogram of the symbol table")                            \
                                                                            \
  product(ccstr, AbortVMOnException, nullptr, DIAGNOSTIC,                   \
          "Call fatal if this exception is thrown.  Example: "              \
          "java -XX:AbortVMOnException=java.lang.NullPointerException Foo") \
                                                                            \
  product(ccstr, AbortVMOnExceptionMessage, nullptr, DIAGNOSTIC,            \
          "Call fatal if the exception pointed by AbortVMOnException "      \
          "has this message")                                               \
                                                                            \
  develop(bool, DebugVtables, false,                                        \
          "add debugging code to vtable dispatch")                          \
                                                                            \
  product(bool, RangeCheckElimination, true,                                \
          "Eliminate range checks")                                         \
                                                                            \
  develop_pd(bool, UncommonNullCast,                                        \
          "track occurrences of null in casts; adjust compiler tactics")    \
                                                                            \
  develop(bool, TypeProfileCasts,  true,                                    \
          "treat casts like calls for purposes of type profiling")          \
                                                                            \
  develop(bool, TraceLivenessGen, false,                                    \
          "Trace the generation of liveness analysis information")          \
                                                                            \
  develop(bool, TraceLivenessQuery, false,                                  \
          "Trace queries of liveness analysis information")                 \
                                                                            \
  develop(bool, CollectIndexSetStatistics, false,                           \
          "Collect information about IndexSets")                            \
                                                                            \
  develop(int, FastAllocateSizeLimit, 128*K,                                \
          /* Note:  This value is zero mod 1<<13 for a cheap sparc set. */  \
          "Inline allocations larger than this in doublewords must go slow")\
                                                                            \
  product_pd(bool, CompactStrings,                                          \
          "Enable Strings to use single byte chars in backing store")       \
                                                                            \
  product_pd(uint, TypeProfileLevel,                                        \
          "=XYZ, with Z: Type profiling of arguments at call; "             \
                     "Y: Type profiling of return value at call; "          \
                     "X: Type profiling of parameters to methods; "         \
          "X, Y and Z in 0=off ; 1=jsr292 only; 2=all methods")             \
          constraint(TypeProfileLevelConstraintFunc, AfterErgo)             \
                                                                            \
  product(int, TypeProfileArgsLimit,     2,                                 \
          "max number of call arguments to consider for type profiling")    \
          range(0, 16)                                                      \
                                                                            \
  product(int, TypeProfileParmsLimit,    2,                                 \
          "max number of incoming parameters to consider for type profiling"\
          ", -1 for all")                                                   \
          range(-1, 64)                                                     \
                                                                            \
  /* statistics */                                                          \
  develop(bool, CountCompiledCalls, false,                                  \
          "Count method invocations")                                       \
                                                                            \
  develop(bool, ICMissHistogram, false,                                     \
          "Produce histogram of IC misses")                                 \
                                                                            \
  /* interpreter */                                                         \
  product_pd(bool, RewriteBytecodes,                                        \
          "Allow rewriting of bytecodes (bytecodes are not immutable)")     \
                                                                            \
  product_pd(bool, RewriteFrequentPairs,                                    \
          "Rewrite frequently used bytecode pairs into a single bytecode")  \
                                                                            \
  product(bool, PrintInterpreter, false, DIAGNOSTIC,                        \
          "Print the generated interpreter code")                           \
                                                                            \
  product(bool, UseInterpreter, true,                                       \
          "Use interpreter for non-compiled methods")                       \
                                                                            \
  develop(bool, UseFastSignatureHandlers, true,                             \
          "Use fast signature handlers for native calls")                   \
                                                                            \
  product(bool, UseLoopCounter, true,                                       \
          "Increment invocation counter on backward branch")                \
                                                                            \
  product_pd(bool, UseOnStackReplacement,                                   \
          "Use on stack replacement, calls runtime if invoc. counter "      \
          "overflows in loop")                                              \
                                                                            \
  develop(bool, TraceOnStackReplacement, false,                             \
          "Trace on stack replacement")                                     \
                                                                            \
  product_pd(bool, PreferInterpreterNativeStubs,                            \
          "Use always interpreter stubs for native methods invoked via "    \
          "interpreter")                                                    \
                                                                            \
  product(bool, CountBytecodes, false, DIAGNOSTIC,                          \
          "Count number of bytecodes executed")                             \
                                                                            \
  product(bool, CountBytecodesPerThread, false, DIAGNOSTIC,                 \
          "Count number of bytecodes executed per thread")                  \
                                                                            \
  product(bool, PrintBytecodeHistogram, false, DIAGNOSTIC,                  \
          "Print histogram of the executed bytecodes")                      \
                                                                            \
  product(double, PrintBytecodeHistogramCutoff, 0.01,                       \
          "Print cutoff for histogram of the executed bytecodes")           \
          range(0.0, 100.0)                                                 \
                                                                            \
  develop(bool, PrintBytecodePairHistogram, false,                          \
          "Print histogram of the executed bytecode pairs")                 \
                                                                            \
  product(bool, PrintSignatureHandlers, false, DIAGNOSTIC,                  \
          "Print code generated for native method signature handlers")      \
                                                                            \
  develop(bool, VerifyOops, false,                                          \
          "Do plausibility checks for oops")                                \
                                                                            \
  develop(bool, CheckUnhandledOops, false,                                  \
          "Check for unhandled oops in VM code")                            \
                                                                            \
  develop(bool, VerifyJNIFields, trueInDebug,                               \
          "Verify jfieldIDs for instance fields")                           \
                                                                            \
  develop(bool, VerifyFPU, false,                                           \
          "Verify FPU state (check for NaN's, etc.)")                       \
                                                                            \
  develop(bool, VerifyActivationFrameSize, false,                           \
          "Verify that activation frame didn't become smaller than its "    \
          "minimal size")                                                   \
                                                                            \
  develop(bool, TraceFrequencyInlining, false,                              \
          "Trace frequency based inlining")                                 \
                                                                            \
  develop_pd(bool, InlineIntrinsics,                                        \
          "Use intrinsics in Interpreter that can be statically resolved")  \
                                                                            \
  product_pd(bool, ProfileInterpreter,                                      \
          "Profile at the bytecode level during interpretation")            \
                                                                            \
  develop_pd(bool, ProfileTraps,                                            \
          "Profile deoptimization traps at the bytecode level")             \
                                                                            \
  product(intx, ProfileMaturityPercentage, 20,                              \
          "number of method invocations/branches (expressed as % of "       \
          "CompileThreshold) before using the method's profile")            \
          range(0, 100)                                                     \
                                                                            \
  product(bool, ForceProfiling, false, DIAGNOSTIC,                          \
          "Eagerly allocate MDOs")                                          \
                                                                            \
  product(bool, PrintMethodData, false, DIAGNOSTIC,                         \
          "Print the results of +ProfileInterpreter at end of run")         \
                                                                            \
  develop(bool, VerifyDataPointer, trueInDebug,                             \
          "Verify the method data pointer during interpreter profiling")    \
                                                                            \
  develop(bool, CrashGCForDumpingJavaThread, false,                         \
          "Manually make GC thread crash then dump java stack trace;  "     \
          "Test only")                                                      \
                                                                            \
  /* compilation */                                                         \
  product(bool, UseCompiler, true,                                          \
          "Use Just-In-Time compilation")                                   \
                                                                            \
  product(bool, AlwaysCompileLoopMethods, false,                            \
          "When using recompilation, never interpret methods "              \
          "containing loops")                                               \
                                                                            \
  product(int,  AllocatePrefetchStyle, 1,                                   \
          "0 = no prefetch, "                                               \
          "1 = generate prefetch instructions for each allocation, "        \
          "2 = use TLAB watermark to gate allocation prefetch, "            \
          "3 = generate one prefetch instruction per cache line")           \
          range(0, 3)                                                       \
                                                                            \
  product(int,  AllocatePrefetchDistance, -1,                               \
          "Distance to prefetch ahead of allocation pointer. "              \
          "-1: use system-specific value (automatically determined")        \
          range(-1, 512)                                                    \
                                                                            \
  product(int,  AllocatePrefetchLines, 3,                                   \
          "Number of lines to prefetch ahead of array allocation pointer")  \
          range(1, 64)                                                      \
                                                                            \
  product(int,  AllocateInstancePrefetchLines, 1,                           \
          "Number of lines to prefetch ahead of instance allocation "       \
          "pointer")                                                        \
          range(1, 64)                                                      \
                                                                            \
  product(int,  AllocatePrefetchStepSize, 16,                               \
          "Step size in bytes of sequential prefetch instructions")         \
          range(1, 512)                                                     \
          constraint(AllocatePrefetchStepSizeConstraintFunc,AfterMemoryInit)\
                                                                            \
  product(intx,  AllocatePrefetchInstr, 0,                                  \
          "Select instruction to prefetch ahead of allocation pointer")     \
          constraint(AllocatePrefetchInstrConstraintFunc, AfterMemoryInit)  \
                                                                            \
  /* deoptimization */                                                      \
  product(bool, TraceDeoptimization, false, DIAGNOSTIC,                     \
          "Trace deoptimization")                                           \
                                                                            \
  develop(bool, PrintDeoptimizationDetails, false,                          \
          "Print more information about deoptimization")                    \
                                                                            \
  develop(bool, DebugDeoptimization, false,                                 \
          "Tracing various information while debugging deoptimization")     \
                                                                            \
  product(double, SelfDestructTimer, 0.0,                                   \
          "Will cause VM to terminate after a given time "                  \
          "(in fractional minutes) "                                        \
          "(0.0 means off)")                                                \
          range(0.0, (double)max_intx)                                      \
                                                                            \
  product(int, MaxJavaStackTraceDepth, 1024,                                \
          "The maximum number of lines in the stack trace for Java "        \
          "exceptions (0 means all)")                                       \
          range(0, max_jint/2)                                              \
                                                                            \
  /* notice: the max range value here is max_jint, not max_intx  */         \
  /* because of overflow issue                                   */         \
  product(intx, GuaranteedSafepointInterval, 0, DIAGNOSTIC,                 \
          "Guarantee a safepoint (at least) every so many milliseconds "    \
          "(0 means none)")                                                 \
          range(0, max_jint)                                                \
                                                                            \
  product(intx, ServiceThreadCleanupInterval, 1000, DIAGNOSTIC,             \
          "Wake the ServiceThread to do periodic cleanup checks every so "  \
          "many milliseconds (0 means none)")                               \
          range(0, max_jint)                                                \
                                                                            \
  product(double, SafepointTimeoutDelay, 10000,                             \
          "Delay in milliseconds for option SafepointTimeout; "             \
          "supports sub-millisecond resolution with fractional values.")    \
          range(0, max_jlongDouble LP64_ONLY(/MICROUNITS))                  \
                                                                            \
  product(bool, UseSystemMemoryBarrier, false,                              \
          "Try to enable system memory barrier if supported by OS")         \
                                                                            \
  product(intx, NmethodSweepActivity, 4,                                    \
          "Removes cold nmethods from code cache if > 0. Higher values "    \
          "result in more aggressive sweeping")                             \
          range(0, 2000)                                                    \
                                                                            \
  develop(intx, MallocCatchPtr, -1,                                         \
          "Hit breakpoint when mallocing/freeing this pointer")             \
                                                                            \
  develop(int, StackPrintLimit, 100,                                        \
          "number of stack frames to print in VM-level stack dump")         \
                                                                            \
  product(int, ErrorLogPrintCodeLimit, 3, DIAGNOSTIC,                       \
          "max number of compiled code units to print in error log")        \
          range(0, VMError::max_error_log_print_code)                       \
                                                                            \
  develop(int, MaxElementPrintSize, 256,                                    \
          "maximum number of elements to print")                            \
                                                                            \
  develop(int, MaxStringPrintSize, 256,                                     \
          "maximum number of characters to print for a java.lang.String "   \
          "in the VM. If exceeded, an abridged version of the string is "   \
          "printed with the middle of the string elided.")                  \
          range(2, O_BUFLEN)                                                \
                                                                            \
  develop(intx, MaxSubklassPrintSize, 4,                                    \
          "maximum number of subklasses to print when printing klass")      \
                                                                            \
  develop(intx, MaxForceInlineLevel, 100,                                   \
          "maximum number of nested calls that are forced for inlining "    \
          "(using CompileCommand or marked w/ @ForceInline)")               \
          range(0, max_jint)                                                \
                                                                            \
  develop(intx, MethodHistogramCutoff, 100,                                 \
          "The cutoff value for method invocation histogram (+CountCalls)") \
                                                                            \
  develop(intx, DeoptimizeALotInterval,     5,                              \
          "Number of exits until DeoptimizeALot kicks in")                  \
                                                                            \
  develop(intx, ZombieALotInterval,     5,                                  \
          "Number of exits until ZombieALot kicks in")                      \
                                                                            \
  product(ccstr, MallocLimit, nullptr, DIAGNOSTIC,                          \
          "Limit malloc allocation size from VM. Reaching a limit will "    \
          "trigger an action (see flag). This feature requires "            \
          "NativeMemoryTracking=summary or NativeMemoryTracking=detail."    \
          "Usage:"                                                          \
          "\"-XX:MallocLimit=<size>[:<flag>]\" sets a total limit."         \
          "\"-XX:MallocLimit=<category>:<size>[:<flag>][,<category>:<size>[:<flag>] ...]\"" \
          "sets one or more category-specific limits."                      \
          "<flag> defines the action upon reaching the limit:"              \
          "\"fatal\": end VM with a fatal error at the allocation site"     \
          "\"oom\"  : will mimic a native OOM"                              \
          "If <flag> is omitted, \"fatal\" is the default."                 \
          "Examples:\n"                                                     \
          "-XX:MallocLimit=2g"                                              \
          "-XX:MallocLimit=2g:oom"                                          \
          "-XX:MallocLimit=compiler:200m:oom,code:100m")                    \
                                                                            \
  product(intx, TypeProfileWidth, 2,                                        \
          "Number of receiver types to record in call/cast profile")        \
          range(0, 8)                                                       \
                                                                            \
  develop(intx, BciProfileWidth,      2,                                    \
          "Number of return bci's to record in ret profile")                \
                                                                            \
  product(intx, PerMethodRecompilationCutoff, 400,                          \
          "After recompiling N times, stay in the interpreter (-1=>'Inf')") \
          range(-1, max_intx)                                               \
                                                                            \
  product(intx, PerBytecodeRecompilationCutoff, 200,                        \
          "Per-BCI limit on repeated recompilation (-1=>'Inf')")            \
          range(-1, max_intx)                                               \
                                                                            \
  product(intx, PerMethodTrapLimit,  100,                                   \
          "Limit on traps (of one kind) in a method (includes inlines)")    \
          range(0, max_jint)                                                \
                                                                            \
  product(intx, PerMethodSpecTrapLimit,  5000, EXPERIMENTAL,                \
          "Limit on speculative traps (of one kind) in a method "           \
          "(includes inlines)")                                             \
          range(0, max_jint)                                                \
                                                                            \
  product(intx, PerBytecodeTrapLimit,  4,                                   \
          "Limit on traps (of one kind) at a particular BCI")               \
          range(0, max_jint)                                                \
                                                                            \
  product(int, SpecTrapLimitExtraEntries,  3, EXPERIMENTAL,                 \
          "Extra method data trap entries for speculation")                 \
                                                                            \
  product(double, InlineFrequencyRatio, 0.25, DIAGNOSTIC,                   \
          "Ratio of call site execution to caller method invocation")       \
                                                                            \
  product(double, MinInlineFrequencyRatio, 0.0085, DIAGNOSTIC,              \
          "Minimum ratio of call site execution to caller method"           \
          "invocation to be considered for inlining")                       \
                                                                            \
  develop(intx, InlineThrowCount,    50,                                    \
          "Force inlining of interpreted methods that throw this often")    \
          range(0, max_jint)                                                \
                                                                            \
  develop(intx, InlineThrowMaxSize,   200,                                  \
          "Force inlining of throwing methods smaller than this")           \
          range(0, max_jint)                                                \
                                                                            \
  product(size_t, MetaspaceSize, NOT_LP64(16 * M) LP64_ONLY(21 * M),        \
          "Initial threshold (in bytes) at which a garbage collection "     \
          "is done to reduce Metaspace usage")                              \
          constraint(MetaspaceSizeConstraintFunc,AfterErgo)                 \
                                                                            \
  product(size_t, MaxMetaspaceSize, max_uintx,                              \
          "Maximum size of Metaspaces (in bytes)")                          \
          constraint(MaxMetaspaceSizeConstraintFunc,AfterErgo)              \
                                                                            \
  product(size_t, CompressedClassSpaceSize, 1*G,                            \
          "Maximum size of class area in Metaspace when compressed "        \
          "class pointers are used")                                        \
          range(1*M, LP64_ONLY(4*G) NOT_LP64(max_uintx))                    \
                                                                            \
  develop(size_t, CompressedClassSpaceBaseAddress, 0,                       \
          "Force the class space to be allocated at this address or "       \
          "fails VM initialization (requires -Xshare=off.")                 \
                                                                            \
  develop(bool, RandomizeClassSpaceLocation, true,                          \
          "Randomize location of class space.")                             \
                                                                            \
  product(bool, PrintMetaspaceStatisticsAtExit, false, DIAGNOSTIC,          \
          "Print metaspace statistics upon VM exit.")                       \
                                                                            \
  product(uintx, MinHeapFreeRatio, 40, MANAGEABLE,                          \
          "The minimum percentage of heap free after GC to avoid expansion."\
          " For most GCs this applies to the old generation. In G1 and"     \
          " ParallelGC it applies to the whole heap.")                      \
          range(0, 100)                                                     \
          constraint(MinHeapFreeRatioConstraintFunc,AfterErgo)              \
                                                                            \
  product(uintx, MaxHeapFreeRatio, 70, MANAGEABLE,                          \
          "The maximum percentage of heap free after GC to avoid shrinking."\
          " For most GCs this applies to the old generation. In G1 and"     \
          " ParallelGC it applies to the whole heap.")                      \
          range(0, 100)                                                     \
          constraint(MaxHeapFreeRatioConstraintFunc,AfterErgo)              \
                                                                            \
  product(intx, SoftRefLRUPolicyMSPerMB, 1000,                              \
          "Number of milliseconds per MB of free space in the heap")        \
          range(0, max_intx)                                                \
          constraint(SoftRefLRUPolicyMSPerMBConstraintFunc,AfterMemoryInit) \
                                                                            \
  product(size_t, MinHeapDeltaBytes, ScaleForWordSize(128*K),               \
          "The minimum change in heap space due to GC (in bytes)")          \
          range(0, max_uintx)                                               \
                                                                            \
  product(size_t, MinMetaspaceExpansion, ScaleForWordSize(256*K),           \
          "The minimum expansion of Metaspace (in bytes)")                  \
          range(0, max_uintx)                                               \
                                                                            \
  product(uint, MaxMetaspaceFreeRatio,    70,                               \
          "The maximum percentage of Metaspace free after GC to avoid "     \
          "shrinking")                                                      \
          range(0, 100)                                                     \
          constraint(MaxMetaspaceFreeRatioConstraintFunc,AfterErgo)         \
                                                                            \
  product(uint, MinMetaspaceFreeRatio,    40,                               \
          "The minimum percentage of Metaspace free after GC to avoid "     \
          "expansion")                                                      \
          range(0, 99)                                                      \
          constraint(MinMetaspaceFreeRatioConstraintFunc,AfterErgo)         \
                                                                            \
  product(size_t, MaxMetaspaceExpansion, ScaleForWordSize(4*M),             \
          "The maximum expansion of Metaspace without full GC (in bytes)")  \
          range(0, max_uintx)                                               \
                                                                            \
  /* stack parameters */                                                    \
  product_pd(intx, StackYellowPages,                                        \
          "Number of yellow zone (recoverable overflows) pages of size "    \
          "4KB. If pages are bigger yellow zone is aligned up.")            \
          range(MIN_STACK_YELLOW_PAGES, (DEFAULT_STACK_YELLOW_PAGES+5))     \
                                                                            \
  product_pd(intx, StackRedPages,                                           \
          "Number of red zone (unrecoverable overflows) pages of size "     \
          "4KB. If pages are bigger red zone is aligned up.")               \
          range(MIN_STACK_RED_PAGES, (DEFAULT_STACK_RED_PAGES+2))           \
                                                                            \
  product_pd(intx, StackReservedPages,                                      \
          "Number of reserved zone (reserved to annotated methods) pages"   \
          " of size 4KB. If pages are bigger reserved zone is aligned up.") \
          range(MIN_STACK_RESERVED_PAGES, (DEFAULT_STACK_RESERVED_PAGES+10))\
                                                                            \
  product(bool, RestrictReservedStack, true,                                \
          "Restrict @ReservedStackAccess to trusted classes")               \
                                                                            \
  /* greater stack shadow pages can't generate instruction to bang stack */ \
  product_pd(intx, StackShadowPages,                                        \
          "Number of shadow zone (for overflow checking) pages of size "    \
          "4KB. If pages are bigger shadow zone is aligned up. "            \
          "This should exceed the depth of the VM and native call stack.")  \
          range(MIN_STACK_SHADOW_PAGES, (DEFAULT_STACK_SHADOW_PAGES+30))    \
                                                                            \
  product_pd(intx, ThreadStackSize,                                         \
          "Thread Stack Size (in Kbytes)")                                  \
          range(0, 1 * M)                                                   \
                                                                            \
  product_pd(intx, VMThreadStackSize,                                       \
          "Non-Java Thread Stack Size (in Kbytes)")                         \
          range(0, max_intx/(1 * K))                                        \
                                                                            \
  product_pd(intx, CompilerThreadStackSize,                                 \
          "Compiler Thread Stack Size (in Kbytes)")                         \
          range(0, max_intx/(1 * K))                                        \
                                                                            \
  develop_pd(size_t, JVMInvokeMethodSlack,                                  \
          "Stack space (bytes) required for JVM_InvokeMethod to complete")  \
                                                                            \
  /* code cache parameters                                    */            \
  product_pd(uintx, CodeCacheSegmentSize, EXPERIMENTAL,                     \
          "Code cache segment size (in bytes) - smallest unit of "          \
          "allocation")                                                     \
          range(1, 1024)                                                    \
          constraint(CodeCacheSegmentSizeConstraintFunc, AfterErgo)         \
                                                                            \
  product_pd(intx, CodeEntryAlignment, EXPERIMENTAL,                        \
          "Code entry alignment for generated code (in bytes)")             \
          constraint(CodeEntryAlignmentConstraintFunc, AfterErgo)           \
                                                                            \
  product_pd(intx, OptoLoopAlignment,                                       \
          "Align inner loops to zero relative to this modulus")             \
          range(1, 128)                                                     \
          constraint(OptoLoopAlignmentConstraintFunc, AfterErgo)            \
                                                                            \
  product_pd(uintx, InitialCodeCacheSize,                                   \
          "Initial code cache size (in bytes)")                             \
          constraint(VMPageSizeConstraintFunc, AtParse)                     \
                                                                            \
  develop_pd(uintx, CodeCacheMinimumUseSpace,                               \
          "Minimum code cache size (in bytes) required to start VM.")       \
          range(0, max_uintx)                                               \
                                                                            \
  product(bool, SegmentedCodeCache, false,                                  \
          "Use a segmented code cache")                                     \
                                                                            \
  product_pd(uintx, ReservedCodeCacheSize,                                  \
          "Reserved code cache size (in bytes) - maximum code cache size")  \
          constraint(VMPageSizeConstraintFunc, AtParse)                     \
                                                                            \
  product_pd(uintx, NonProfiledCodeHeapSize,                                \
          "Size of code heap with non-profiled methods (in bytes)")         \
          range(0, max_uintx)                                               \
                                                                            \
  product_pd(uintx, ProfiledCodeHeapSize,                                   \
          "Size of code heap with profiled methods (in bytes)")             \
          range(0, max_uintx)                                               \
                                                                            \
  product_pd(uintx, NonNMethodCodeHeapSize,                                 \
          "Size of code heap with non-nmethods (in bytes)")                 \
          constraint(VMPageSizeConstraintFunc, AtParse)                     \
                                                                            \
  product_pd(uintx, CodeCacheExpansionSize,                                 \
          "Code cache expansion size (in bytes)")                           \
          range(32*K, max_uintx)                                            \
                                                                            \
  product_pd(uintx, CodeCacheMinBlockLength, DIAGNOSTIC,                    \
          "Minimum number of segments in a code cache block")               \
          range(1, 100)                                                     \
                                                                            \
  develop(bool, ExitOnFullCodeCache, false,                                 \
          "Exit the VM if we fill the code cache")                          \
                                                                            \
  product(bool, UseCodeCacheFlushing, true,                                 \
          "Remove cold/old nmethods from the code cache")                   \
                                                                            \
  product(double, SweeperThreshold, 15.0,                                   \
          "Threshold when a code cache unloading GC is invoked."            \
          "Value is percentage of ReservedCodeCacheSize.")                  \
          range(0.0, 100.0)                                                 \
                                                                            \
  product(uintx, StartAggressiveSweepingAt, 10,                             \
          "Start aggressive sweeping if X[%] of the code cache is free."    \
          "Segmented code cache: X[%] of the non-profiled heap."            \
          "Non-segmented code cache: X[%] of the total code cache")         \
          range(0, 100)                                                     \
                                                                            \
  /* interpreter debugging */                                               \
  develop(intx, BinarySwitchThreshold, 5,                                   \
          "Minimal number of lookupswitch entries for rewriting to binary " \
          "switch")                                                         \
                                                                            \
  develop(intx, StopInterpreterAt, 0,                                       \
          "Stop interpreter execution at specified bytecode number")        \
                                                                            \
  develop(intx, TraceBytecodesAt, 0,                                        \
          "Trace bytecodes starting with specified bytecode number")        \
                                                                            \
  develop(intx, TraceBytecodesStopAt, 0,                                    \
          "Stop bytecode tracing at the specified bytecode number")         \
                                                                            \
  /* Priorities */                                                          \
  product_pd(bool, UseThreadPriorities,  "Use native thread priorities")    \
                                                                            \
  product(int, ThreadPriorityPolicy, 0,                                     \
          "0 : Normal.                                                     "\
          "    VM chooses priorities that are appropriate for normal       "\
          "    applications.                                               "\
          "    On Windows applications are allowed to use higher native    "\
          "    priorities. However, with ThreadPriorityPolicy=0, VM will   "\
          "    not use the highest possible native priority,               "\
          "    THREAD_PRIORITY_TIME_CRITICAL, as it may interfere with     "\
          "    system threads. On Linux thread priorities are ignored      "\
          "    because the OS does not support static priority in          "\
          "    SCHED_OTHER scheduling class which is the only choice for   "\
          "    non-root, non-realtime applications.                        "\
          "1 : Aggressive.                                                 "\
          "    Java thread priorities map over to the entire range of      "\
          "    native thread priorities. Higher Java thread priorities map "\
          "    to higher native thread priorities. This policy should be   "\
          "    used with care, as sometimes it can cause performance       "\
          "    degradation in the application and/or the entire system. On "\
          "    Linux/BSD/macOS this policy requires root privilege or an   "\
          "    extended capability.")                                       \
          range(0, 1)                                                       \
                                                                            \
  product(bool, ThreadPriorityVerbose, false,                               \
          "Print priority changes")                                         \
                                                                            \
  product(int, CompilerThreadPriority, -1,                                  \
          "The native priority at which compiler threads should run "       \
          "(-1 means no change)")                                           \
          range(min_jint, max_jint)                                         \
                                                                            \
  product(int, VMThreadPriority, -1,                                        \
          "The native priority at which the VM thread should run "          \
          "(-1 means no change)")                                           \
          range(-1, 127)                                                    \
                                                                            \
  product(int, JavaPriority1_To_OSPriority, -1,                             \
          "Map Java priorities to OS priorities")                           \
          range(-1, 127)                                                    \
                                                                            \
  product(int, JavaPriority2_To_OSPriority, -1,                             \
          "Map Java priorities to OS priorities")                           \
          range(-1, 127)                                                    \
                                                                            \
  product(int, JavaPriority3_To_OSPriority, -1,                             \
          "Map Java priorities to OS priorities")                           \
          range(-1, 127)                                                    \
                                                                            \
  product(int, JavaPriority4_To_OSPriority, -1,                             \
          "Map Java priorities to OS priorities")                           \
          range(-1, 127)                                                    \
                                                                            \
  product(int, JavaPriority5_To_OSPriority, -1,                             \
          "Map Java priorities to OS priorities")                           \
          range(-1, 127)                                                    \
                                                                            \
  product(int, JavaPriority6_To_OSPriority, -1,                             \
          "Map Java priorities to OS priorities")                           \
          range(-1, 127)                                                    \
                                                                            \
  product(int, JavaPriority7_To_OSPriority, -1,                             \
          "Map Java priorities to OS priorities")                           \
          range(-1, 127)                                                    \
                                                                            \
  product(int, JavaPriority8_To_OSPriority, -1,                             \
          "Map Java priorities to OS priorities")                           \
          range(-1, 127)                                                    \
                                                                            \
  product(int, JavaPriority9_To_OSPriority, -1,                             \
          "Map Java priorities to OS priorities")                           \
          range(-1, 127)                                                    \
                                                                            \
  product(int, JavaPriority10_To_OSPriority,-1,                             \
          "Map Java priorities to OS priorities")                           \
          range(-1, 127)                                                    \
                                                                            \
  product(bool, UseCriticalJavaThreadPriority, false, EXPERIMENTAL,         \
          "Java thread priority 10 maps to critical scheduling priority")   \
                                                                            \
  product(bool, UseCriticalCompilerThreadPriority, false, EXPERIMENTAL,     \
          "Compiler thread(s) run at critical scheduling priority")         \
                                                                            \
  develop(intx, NewCodeParameter,      0,                                   \
          "Testing Only: Create a dedicated integer parameter before "      \
          "putback")                                                        \
                                                                            \
  /* new oopmap storage allocation */                                       \
  develop(intx, MinOopMapAllocation,     8,                                 \
          "Minimum number of OopMap entries in an OopMapSet")               \
                                                                            \
  /* recompilation */                                                       \
  product_pd(intx, CompileThreshold,                                        \
          "number of interpreted method invocations before (re-)compiling") \
          constraint(CompileThresholdConstraintFunc, AfterErgo)             \
                                                                            \
  product_pd(bool, TieredCompilation,                                       \
          "Enable tiered compilation")                                      \
                                                                            \
  /* Properties for Java libraries  */                                      \
                                                                            \
  product(uint64_t, MaxDirectMemorySize, 0,                                 \
          "Maximum total size of NIO direct-buffer allocations. "           \
          "Ignored if not explicitly set.")                                 \
          range(0, max_jlong)                                               \
                                                                            \
  /* Flags used for temporary code during development  */                   \
                                                                            \
  product(bool, UseNewCode, false, DIAGNOSTIC,                              \
          "Testing Only: Use the new version while testing")                \
                                                                            \
  product(bool, UseNewCode2, false, DIAGNOSTIC,                             \
          "Testing Only: Use the new version while testing")                \
                                                                            \
  product(bool, UseNewCode3, false, DIAGNOSTIC,                             \
          "Testing Only: Use the new version while testing")                \
                                                                            \
  develop(bool, UseDebuggerErgo, false,                                     \
          "Debugging Only: Adjust the VM to be more debugger-friendly. "    \
          "Turns on the other UseDebuggerErgo* flags")                      \
                                                                            \
  develop(bool, UseDebuggerErgo1, false,                                    \
          "Debugging Only: Enable workarounds for debugger induced "        \
          "os::processor_id() >= os::processor_count() problems")           \
                                                                            \
  develop(bool, UseDebuggerErgo2, false,                                    \
          "Debugging Only: Limit the number of spawned JVM threads")        \
                                                                            \
  develop(bool, EnableJVMTIStackDepthAsserts, true,                         \
          "Enable JVMTI asserts related to stack depth checks")             \
                                                                            \
  /* flags for performance data collection */                               \
                                                                            \
  product(bool, UsePerfData, true,                                          \
          "Flag to disable jvmstat instrumentation for performance testing "\
          "and problem isolation purposes")                                 \
                                                                            \
  product(bool, PerfDataSaveToFile, false,                                  \
          "Save PerfData memory to hsperfdata_<pid> file on exit")          \
                                                                            \
  product(ccstr, PerfDataSaveFile, nullptr,                                 \
          "Save PerfData memory to the specified absolute pathname. "       \
          "The string %p in the file name (if present) "                    \
          "will be replaced by pid")                                        \
                                                                            \
  product(int, PerfDataSamplingInterval, 50,                                \
          "Data sampling interval (in milliseconds)")                       \
          range(PeriodicTask::min_interval, max_jint)                       \
          constraint(PerfDataSamplingIntervalFunc, AfterErgo)               \
                                                                            \
  product(bool, PerfDisableSharedMem, false,                                \
          "Store performance data in standard memory")                      \
                                                                            \
  product(int, PerfDataMemorySize, 64*K,                                    \
          "Size of performance data memory region. Will be rounded "        \
          "up to a multiple of the native os page size.")                   \
          range(128, 32*64*K)                                               \
                                                                            \
  product(int, PerfMaxStringConstLength, 1024,                              \
          "Maximum PerfStringConstant string length before truncation")     \
          range(32, 32*K)                                                   \
                                                                            \
  product(bool, PerfAllowAtExitRegistration, false,                         \
          "Allow registration of atexit() methods")                         \
                                                                            \
  product(bool, PerfBypassFileSystemCheck, false,                           \
          "Bypass Win32 file system criteria checks (Windows Only)")        \
                                                                            \
  product(int, UnguardOnExecutionViolation, 0,                              \
          "Unguard page and retry on no-execute fault (Win32 only) "        \
          "0=off, 1=conservative, 2=aggressive")                            \
          range(0, 2)                                                       \
                                                                            \
  /* Serviceability Support */                                              \
                                                                            \
  product(bool, ManagementServer, false,                                    \
          "Create JMX Management Server")                                   \
                                                                            \
  product(bool, DisableAttachMechanism, false,                              \
          "Disable mechanism that allows tools to attach to this VM")       \
                                                                            \
  product(bool, StartAttachListener, false,                                 \
          "Always start Attach Listener at VM startup")                     \
                                                                            \
  product(bool, EnableDynamicAgentLoading, true,                            \
          "Allow tools to load agents with the attach mechanism")           \
                                                                            \
  product(bool, PrintConcurrentLocks, false, MANAGEABLE,                    \
          "Print java.util.concurrent locks in thread dump")                \
                                                                            \
  product(bool, PrintMethodHandleStubs, false, DIAGNOSTIC,                  \
          "Print generated stub code for method handles")                   \
                                                                            \
  product(bool, VerifyMethodHandles, trueInDebug, DIAGNOSTIC,               \
          "perform extra checks when constructing method handles")          \
                                                                            \
  product(bool, ShowHiddenFrames, false, DIAGNOSTIC,                        \
          "show method handle implementation frames (usually hidden)")      \
                                                                            \
  product(bool, ShowCarrierFrames, false, DIAGNOSTIC,                       \
          "show virtual threads' carrier frames in exceptions")             \
                                                                            \
  product(bool, TrustFinalNonStaticFields, false, EXPERIMENTAL,             \
          "trust final non-static declarations for constant folding")       \
                                                                            \
  product(bool, FoldStableValues, true, DIAGNOSTIC,                         \
          "Optimize loads from stable fields (marked w/ @Stable)")          \
                                                                            \
  product(int, UseBootstrapCallInfo, 1, DIAGNOSTIC,                         \
          "0: when resolving InDy or ConDy, force all BSM arguments to be " \
          "resolved before the bootstrap method is called; 1: when a BSM "  \
          "that may accept a BootstrapCallInfo is detected, use that API "  \
          "to pass BSM arguments, which allows the BSM to delay their "     \
          "resolution; 2+: stress test the BCI API by calling more BSMs "   \
          "via that API, instead of with the eagerly-resolved array.")      \
                                                                            \
  product(bool, PauseAtStartup,      false, DIAGNOSTIC,                     \
          "Causes the VM to pause at startup time and wait for the pause "  \
          "file to be removed (default: ./vm.paused.<pid>)")                \
                                                                            \
  product(ccstr, PauseAtStartupFile, nullptr, DIAGNOSTIC,                      \
          "The file to create and for whose removal to await when pausing " \
          "at startup. (default: ./vm.paused.<pid>)")                       \
                                                                            \
  product(bool, PauseAtExit, false, DIAGNOSTIC,                             \
          "Pause and wait for keypress on exit if a debugger is attached")  \
                                                                            \
  product(bool, DTraceMethodProbes, false,                                  \
          "Enable dtrace tool probes for method-entry and method-exit")     \
                                                                            \
  product(bool, DTraceAllocProbes, false,                                   \
          "Enable dtrace tool probes for object allocation")                \
                                                                            \
  product(bool, DTraceMonitorProbes, false,                                 \
          "Enable dtrace tool probes for monitor events")                   \
                                                                            \
  product(bool, RelaxAccessControlCheck, false,                             \
          "Relax the access control checks in the verifier")                \
                                                                            \
  product(uintx, StringTableSize, defaultStringTableSize,                   \
          "Number of buckets in the interned String table "                 \
          "(will be rounded to nearest higher power of 2)")                 \
          range(minimumStringTableSize, 16777216ul /* 2^24 */)              \
                                                                            \
  product(uintx, SymbolTableSize, defaultSymbolTableSize, EXPERIMENTAL,     \
          "Number of buckets in the JVM internal Symbol table")             \
          range(minimumSymbolTableSize, 16777216ul /* 2^24 */)              \
                                                                            \
  product(bool, UseStringDeduplication, false,                              \
          "Use string deduplication")                                       \
                                                                            \
  product(uint, StringDeduplicationAgeThreshold, 3,                         \
          "A string must reach this age (or be promoted to an old region) " \
          "to be considered for deduplication")                             \
          range(1, markWord::max_age)                                       \
                                                                            \
  product(size_t, StringDeduplicationInitialTableSize, 500, EXPERIMENTAL,   \
          "Approximate initial number of buckets in the table")             \
          range(1, 1 * G)                                                   \
                                                                            \
  product(double, StringDeduplicationGrowTableLoad, 14.0, EXPERIMENTAL,     \
          "Entries per bucket above which the table should be expanded")    \
          range(0.1, 1000.0)                                                \
                                                                            \
  product(double, StringDeduplicationShrinkTableLoad, 1.0, EXPERIMENTAL,    \
          "Entries per bucket below which the table should be shrunk")      \
          range(0.01, 100.0)                                                \
                                                                            \
  product(double, StringDeduplicationTargetTableLoad, 7.0, EXPERIMENTAL,    \
          "Desired entries per bucket when resizing the table")             \
          range(0.01, 1000.0)                                               \
                                                                            \
  product(size_t, StringDeduplicationCleanupDeadMinimum, 100, EXPERIMENTAL, \
          "Minimum number of dead table entries for cleaning the table")    \
                                                                            \
  product(int, StringDeduplicationCleanupDeadPercent, 5, EXPERIMENTAL,      \
          "Minimum percentage of dead table entries for cleaning the table") \
          range(1, 100)                                                     \
                                                                            \
  product(bool, StringDeduplicationResizeALot, false, DIAGNOSTIC,           \
          "Force more frequent table resizing")                             \
                                                                            \
  product(uint64_t, StringDeduplicationHashSeed, 0, DIAGNOSTIC,             \
          "Seed for the table hashing function; 0 requests computed seed")  \
                                                                            \
  product(bool, WhiteBoxAPI, false, DIAGNOSTIC,                             \
          "Enable internal testing APIs")                                   \
                                                                            \
  product(bool, AlwaysAtomicAccesses, false, EXPERIMENTAL,                  \
          "Accesses to all variables should always be atomic")              \
                                                                            \
  product(bool, UseUnalignedAccesses, false, DIAGNOSTIC,                    \
          "Use unaligned memory accesses in Unsafe")                        \
                                                                            \
  product_pd(bool, PreserveFramePointer,                                    \
             "Use the FP register for holding the frame pointer "           \
             "and not as a general purpose register.")                      \
                                                                            \
  product(size_t, AsyncLogBufferSize, 2*M,                                  \
          "Memory budget (in bytes) for the buffer of Asynchronous "        \
          "Logging (-Xlog:async).")                                         \
          range(100*K, 50*M)                                                \
                                                                            \
  product(bool, CheckIntrinsics, true, DIAGNOSTIC,                          \
             "When a class C is loaded, check that "                        \
             "(1) all intrinsics defined by the VM for class C are present "\
             "in the loaded class file and are marked with the "            \
             "@IntrinsicCandidate annotation, that "                        \
             "(2) there is an intrinsic registered for all loaded methods " \
             "that are annotated with the @IntrinsicCandidate annotation, " \
             "and that "                                                    \
             "(3) no orphan methods exist for class C (i.e., methods for "  \
             "which the VM declares an intrinsic but that are not declared "\
             "in the loaded class C. "                                      \
             "Check (3) is available only in debug builds.")                \
                                                                            \
  product_pd(intx, InitArrayShortSize, DIAGNOSTIC,                          \
          "Threshold small size (in bytes) for clearing arrays. "           \
          "Anything this size or smaller may get converted to discrete "    \
          "scalar stores.")                                                 \
          range(0, max_intx)                                                \
          constraint(InitArrayShortSizeConstraintFunc, AfterErgo)           \
                                                                            \
  product(ccstr, AllocateHeapAt, nullptr,                                   \
          "Path to the directory where a temporary file will be created "   \
          "to use as the backing store for Java Heap.")                     \
                                                                            \
  product_pd(bool, VMContinuations, EXPERIMENTAL,                           \
          "Enable VM continuations support")                                \
                                                                            \
  develop(bool, LoomDeoptAfterThaw, false,                                  \
          "Deopt stack after thaw")                                         \
                                                                            \
  develop(bool, LoomVerifyAfterThaw, false,                                 \
          "Verify stack after thaw")                                        \
                                                                            \
  develop(bool, VerifyContinuations, false,                                 \
          "Verify continuation consistency")                                \
                                                                            \
  develop(bool, UseContinuationFastPath, true,                              \
          "Use fast-path frame walking in continuations")                   \
                                                                            \
  develop(int, VerifyMetaspaceInterval, DEBUG_ONLY(500) NOT_DEBUG(0),       \
               "Run periodic metaspace verifications (0 - none, "           \
               "1 - always, >1 every nth interval)")                        \
                                                                            \
  product(bool, ShowRegistersOnAssert, true, DIAGNOSTIC,                    \
          "On internal errors, include registers in error report.")         \
                                                                            \
  product(bool, UseSwitchProfiling, true, DIAGNOSTIC,                       \
          "leverage profiling for table/lookup switch")                     \
                                                                            \
  develop(bool, TraceMemoryWriteback, false,                                \
          "Trace memory writeback operations")                              \
                                                                            \
  JFR_ONLY(product(bool, FlightRecorder, false,                             \
          "(Deprecated) Enable Flight Recorder"))                           \
                                                                            \
  JFR_ONLY(product(ccstr, FlightRecorderOptions, nullptr,                   \
          "Flight Recorder options"))                                       \
                                                                            \
  JFR_ONLY(product(ccstr, StartFlightRecording, nullptr,                    \
          "Start flight recording with options"))                           \
                                                                            \
  product(bool, UseFastUnorderedTimeStamps, false, EXPERIMENTAL,            \
          "Use platform unstable time where supported for timestamps only") \
                                                                            \
  product(bool, DeoptimizeNMethodBarriersALot, false, DIAGNOSTIC,           \
                "Make nmethod barriers deoptimise a lot.")                  \
                                                                            \
  develop(bool, VerifyCrossModifyFence,                                     \
          false AARCH64_ONLY(DEBUG_ONLY(||true)),                           \
             "Mark all threads after a safepoint, and clear on a modify "   \
             "fence. Add cleanliness checks.")                              \
                                                                            \
  product(int, LockingMode, LM_LIGHTWEIGHT,                                 \
          "(Deprecated) Select locking mode: "                              \
          "0: (Deprecated) monitors only (LM_MONITOR), "                    \
          "1: (Deprecated) monitors & legacy stack-locking (LM_LEGACY), "   \
          "2: monitors & new lightweight locking (LM_LIGHTWEIGHT, default)") \
          range(0, 2)                                                       \
                                                                            \
  product(bool, UseObjectMonitorTable, false, DIAGNOSTIC,                   \
          "With Lightweight Locking mode, use a table to record inflated "  \
          "monitors rather than the first word of the object.")             \
                                                                            \
  product(int, LightweightFastLockingSpins, 13, DIAGNOSTIC,                 \
          "Specifies the number of times lightweight fast locking will "    \
          "attempt to CAS the markWord before inflating. Between each "     \
          "CAS it will spin for exponentially more time, resulting in "     \
          "a total number of spins on the order of O(2^value)")             \
          range(1, 30)                                                      \
                                                                            \
  product(uint, TrimNativeHeapInterval, 0,                                  \
          "Interval, in ms, at which the JVM will trim the native heap if " \
          "the platform supports that. Lower values will reclaim memory "   \
          "more eagerly at the cost of higher overhead. A value of 0 "      \
          "(default) disables native heap trimming.")                       \
          range(0, UINT_MAX)                                                \
                                                                            \
  product(bool, ProfileVMLocks, false, DIAGNOSTIC,                          \
          "Profile VM locks usage on main thread")                          \
                                                                            \
  product(bool, ProfileVMCalls, false, DIAGNOSTIC,                          \
          "Profile VM calls on main thread")                                \
                                                                            \
  product(bool, ProfileVMOps, true, DIAGNOSTIC,                             \
          "Profile VM operations on main thread")                           \
                                                                            \
  product(bool, ProfileRuntimeCalls, false, DIAGNOSTIC,                     \
          "Profile calls into VM runtime on main thread")                   \
                                                                            \
  develop(bool, SimulateFullAddressSpace, false,                            \
          "Simulates a very populated, fragmented address space; no "       \
          "targeted reservations will succeed.")                            \
                                                                            \
  product(bool, ProfileExceptionHandlers, true,                             \
          "Profile exception handlers")                                     \
                                                                            \
  product(bool, AlwaysRecordEvolDependencies, true, EXPERIMENTAL,           \
                "Unconditionally record nmethod dependencies on class "     \
                "rewriting/transformation independently of the JVMTI "      \
                "can_{retransform/redefine}_classes capabilities.")         \
                                                                            \
  product(bool, TraceThreadTime, false,                                     \
          "Enable tracing of thread time in Perf counters")                 \
                                                                            \
  product(bool, UseSecondarySupersCache, true, DIAGNOSTIC,                  \
                "Use secondary supers cache during subtype checks.")        \
                                                                            \
  product(bool, UseSecondarySupersTable, false, DIAGNOSTIC,                 \
                "Use hash table to lookup secondary supers.")               \
                                                                            \
  product(bool, VerifySecondarySupers, false, DIAGNOSTIC,                   \
          "Check that linear and hashed secondary lookups return the same result.") \
                                                                            \
  product(bool, StressSecondarySupers, false, DIAGNOSTIC,                   \
          "Use a terrible hash function in order to generate many collisions.") \
                                                                            \
<<<<<<< HEAD
  develop(bool, TestAdapterLinkFailure, false,                              \
          "Test failure of adapter linking when loading from AOT cache.")   \
=======
  product(bool, UseThreadsLockThrottleLock, true, DIAGNOSTIC,               \
          "Use an extra lock during Thread start and exit to alleviate"     \
          "contention on Threads_lock.")                                    \
>>>>>>> 12163408


// end of RUNTIME_FLAGS

DECLARE_FLAGS(LP64_RUNTIME_FLAGS)
DECLARE_ARCH_FLAGS(ARCH_FLAGS)
DECLARE_FLAGS(RUNTIME_FLAGS)
DECLARE_FLAGS(RUNTIME_OS_FLAGS)

#endif // SHARE_RUNTIME_GLOBALS_HPP<|MERGE_RESOLUTION|>--- conflicted
+++ resolved
@@ -2026,14 +2026,12 @@
   product(bool, StressSecondarySupers, false, DIAGNOSTIC,                   \
           "Use a terrible hash function in order to generate many collisions.") \
                                                                             \
-<<<<<<< HEAD
   develop(bool, TestAdapterLinkFailure, false,                              \
           "Test failure of adapter linking when loading from AOT cache.")   \
-=======
+                                                                            \
   product(bool, UseThreadsLockThrottleLock, true, DIAGNOSTIC,               \
           "Use an extra lock during Thread start and exit to alleviate"     \
           "contention on Threads_lock.")                                    \
->>>>>>> 12163408
 
 
 // end of RUNTIME_FLAGS
