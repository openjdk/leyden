--- conflicted
+++ resolved
@@ -22,7 +22,7 @@
  *
  */
 
-#include "cds/metaspaceShared.hpp"
+#include "cds/aotMetaspace.hpp"
 #include "classfile/stringTable.hpp"
 #include "classfile/symbolTable.hpp"
 #include "classfile/systemDictionary.hpp"
@@ -144,7 +144,7 @@
   bytecodes_init();
   classLoader_init1();
   compilationPolicy_init();
-  MetaspaceShared::open_static_archive();
+  AOTMetaspace::open_static_archive();
   codeCache_init();
   VM_Version_init();              // depends on codeCache_init for emitting code
   icache_init2();                 // depends on VM_Version for choosing the mechanism
@@ -224,15 +224,8 @@
     JVMCI::initialize_globals();
   }
 #endif
-<<<<<<< HEAD
-  // Initialize TrainingData only we're recording/replaying
-  if (TrainingData::have_data() || TrainingData::need_data()) {
-    TrainingData::initialize();
-  }
-=======
 
   TrainingData::initialize();
->>>>>>> 945aaf89
 
   if (!universe_post_init()) {
     return JNI_ERR;
