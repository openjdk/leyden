--- conflicted
+++ resolved
@@ -470,14 +470,6 @@
     VM_LEAF_BASE(result_type, header)
 
 
-<<<<<<< HEAD
-#define JVM_ENTRY_FROM_LEAF(env, result_type, header)                \
-  { {                                                                \
-    JavaThread* thread=JavaThread::thread_from_jni_environment(env); \
-    ThreadInVMfromNative __tiv(thread);                              \
-    debug_only(VMNativeEntryWrapper __vew;)                          \
-    VM_ENTRY_BASE_FROM_LEAF(result_type, header, thread)
-
 #define JVM_ENTRY_PROF(result_type, name, header)                    \
   PerfCounter* _perf_##name##_timer = nullptr;                       \
   PerfCounter* _perf_##name##_count = nullptr;                       \
@@ -514,8 +506,6 @@
     VM_Exit::block_if_vm_exited();                                   \
     VM_LEAF_BASE(result_type, header)
 
-=======
->>>>>>> 75a7c199
 #define JVM_END } }
 
 #endif // SHARE_RUNTIME_INTERFACESUPPORT_INLINE_HPP