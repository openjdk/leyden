/*
 * Copyright (c) 1997, 2025, Oracle and/or its affiliates. All rights reserved.
 * DO NOT ALTER OR REMOVE COPYRIGHT NOTICES OR THIS FILE HEADER.
 *
 * This code is free software; you can redistribute it and/or modify it
 * under the terms of the GNU General Public License version 2 only, as
 * published by the Free Software Foundation.
 *
 * This code is distributed in the hope that it will be useful, but WITHOUT
 * ANY WARRANTY; without even the implied warranty of MERCHANTABILITY or
 * FITNESS FOR A PARTICULAR PURPOSE.  See the GNU General Public License
 * version 2 for more details (a copy is included in the LICENSE file that
 * accompanied this code).
 *
 * You should have received a copy of the GNU General Public License version
 * 2 along with this work; if not, write to the Free Software Foundation,
 * Inc., 51 Franklin St, Fifth Floor, Boston, MA 02110-1301 USA.
 *
 * Please contact Oracle, 500 Oracle Parkway, Redwood Shores, CA 94065 USA
 * or visit www.oracle.com if you need additional information or have any
 * questions.
 *
 */

#ifndef SHARE_RUNTIME_SHAREDRUNTIME_HPP
#define SHARE_RUNTIME_SHAREDRUNTIME_HPP

#include "classfile/compactHashtable.hpp"
#include "code/codeBlob.hpp"
#include "code/vmreg.hpp"
#include "interpreter/linkResolver.hpp"
#include "memory/allStatic.hpp"
#include "memory/metaspaceClosure.hpp"
#include "memory/resourceArea.hpp"
#include "runtime/safepointVerifiers.hpp"
#include "runtime/stubInfo.hpp"
#include "utilities/macros.hpp"

class AdapterHandlerEntry;
class AdapterFingerPrint;
class vframeStream;
class MetaspaceClosure;

// Runtime is the base class for various runtime interfaces
// (InterpreterRuntime, CompilerRuntime, etc.). It provides
// shared functionality such as exception forwarding (C++ to
// Java exceptions), locking/unlocking mechanisms, statistical
// information, etc.

class SharedRuntime: AllStatic {
 private:
  // Declare shared stub fields
#define SHARED_STUB_FIELD_DECLARE(name, type) \
  static type*       BLOB_FIELD_NAME(name);
  SHARED_STUBS_DO(SHARED_STUB_FIELD_DECLARE)
#undef SHARED_STUB_FIELD_DECLARE

#ifdef ASSERT
  static bool is_resolve_id(StubId id) {
    return (id == StubId::shared_wrong_method_id ||
            id == StubId::shared_wrong_method_abstract_id ||
            id == StubId::shared_ic_miss_id ||
            id == StubId::shared_resolve_opt_virtual_call_id ||
            id == StubId::shared_resolve_virtual_call_id ||
            id == StubId::shared_resolve_static_call_id);
  }
  static bool is_polling_page_id(StubId id) {
    return (id == StubId::shared_polling_page_vectors_safepoint_handler_id ||
            id == StubId::shared_polling_page_safepoint_handler_id ||
            id == StubId::shared_polling_page_return_handler_id);
  }
  static bool is_throw_id(StubId id) {
    return (id == StubId::shared_throw_AbstractMethodError_id ||
            id == StubId::shared_throw_IncompatibleClassChangeError_id ||
            id == StubId::shared_throw_NullPointerException_at_call_id ||
            id == StubId::shared_throw_StackOverflowError_id ||
            id == StubId::shared_throw_delayed_StackOverflowError_id);
  }
#endif

  // cont_doYieldStub is not yet folded into the general model for
  // shared stub/blob handling. It is actually a specially generated
  // native wrapper for a specific native method, as also is it's
  // counterpart the continuation do_enter method.
  static nmethod*            _cont_doYield_stub;

#ifndef PRODUCT
  // Counters
  static int64_t _nof_megamorphic_calls;         // total # of megamorphic calls (through vtable)
#endif // !PRODUCT

 private:
  static SafepointBlob* generate_handler_blob(StubId id, address call_ptr);
  static RuntimeStub*   generate_resolve_blob(StubId id, address destination);
  static RuntimeStub*   generate_throw_exception(StubId id, address runtime_entry);
 public:
  static void generate_initial_stubs(void);
  static void generate_stubs(void);
#if INCLUDE_JFR
  static void generate_jfr_stubs(void);
  // For c2: c_rarg0 is junk, call to runtime to write a checkpoint.
  // It returns a jobject handle to the event writer.
  // The handle is dereferenced and the return value is the event writer oop.
  static RuntimeStub* generate_jfr_write_checkpoint();
  // For c2: call to runtime to return a buffer lease.
  static RuntimeStub* generate_jfr_return_lease();
#endif
  static void init_adapter_library();

  static const char *stub_name(StubId id) {
    assert(StubInfo::is_shared(id), "not a shared stub %s", StubInfo::name(id));
    return StubInfo::name(id);
  }

  // max bytes for each dtrace string parameter
  enum { max_dtrace_string_size = 256 };

  // The following arithmetic routines are used on platforms that do
  // not have machine instructions to implement their functionality.
  // Do not remove these.

  // long arithmetics
  static jlong   lmul(jlong y, jlong x);
  static jlong   ldiv(jlong y, jlong x);
  static jlong   lrem(jlong y, jlong x);

  // float and double remainder
  static jfloat  frem(jfloat  x, jfloat  y);
  static jdouble drem(jdouble x, jdouble y);


#ifdef _WIN64
  // Workaround for fmod issue in the Windows x64 CRT
  static double fmod_winx64(double x, double y);
#endif

#ifdef __SOFTFP__
  static jfloat  fadd(jfloat x, jfloat y);
  static jfloat  fsub(jfloat x, jfloat y);
  static jfloat  fmul(jfloat x, jfloat y);
  static jfloat  fdiv(jfloat x, jfloat y);

  static jdouble dadd(jdouble x, jdouble y);
  static jdouble dsub(jdouble x, jdouble y);
  static jdouble dmul(jdouble x, jdouble y);
  static jdouble ddiv(jdouble x, jdouble y);
#endif // __SOFTFP__

  // float conversion (needs to set appropriate rounding mode)
  static jint    f2i (jfloat  x);
  static jlong   f2l (jfloat  x);
  static jint    d2i (jdouble x);
  static jlong   d2l (jdouble x);
  static jfloat  d2f (jdouble x);
  static jfloat  l2f (jlong   x);
  static jdouble l2d (jlong   x);
  static jfloat  i2f (jint    x);

#ifdef __SOFTFP__
  static jdouble i2d (jint    x);
  static jdouble f2d (jfloat  x);
#endif // __SOFTFP__

  // double trigonometrics and transcendentals
  static jdouble dsin(jdouble x);
  static jdouble dcos(jdouble x);
  static jdouble dtan(jdouble x);
  static jdouble dlog(jdouble x);
  static jdouble dlog10(jdouble x);
  static jdouble dexp(jdouble x);
  static jdouble dpow(jdouble x, jdouble y);

#if defined(__SOFTFP__) || defined(E500V2)
  static double dabs(double f);
#endif

#if defined(__SOFTFP__)
  static double dsqrt(double f);
#endif

  // Montgomery multiplication
  static void montgomery_multiply(jint *a_ints, jint *b_ints, jint *n_ints,
                                  jint len, jlong inv, jint *m_ints);
  static void montgomery_square(jint *a_ints, jint *n_ints,
                                jint len, jlong inv, jint *m_ints);

#ifdef __SOFTFP__
  // C++ compiler generates soft float instructions as well as passing
  // float and double in registers.
  static int  fcmpl(float x, float y);
  static int  fcmpg(float x, float y);
  static int  dcmpl(double x, double y);
  static int  dcmpg(double x, double y);

  static int unordered_fcmplt(float x, float y);
  static int unordered_dcmplt(double x, double y);
  static int unordered_fcmple(float x, float y);
  static int unordered_dcmple(double x, double y);
  static int unordered_fcmpge(float x, float y);
  static int unordered_dcmpge(double x, double y);
  static int unordered_fcmpgt(float x, float y);
  static int unordered_dcmpgt(double x, double y);

  static float  fneg(float f);
  static double dneg(double f);
#endif

  // exception handling across interpreter/compiler boundaries
  static address raw_exception_handler_for_return_address(JavaThread* current, address return_address);
  static address exception_handler_for_return_address(JavaThread* current, address return_address);

  // exception handling and implicit exceptions
  static address compute_compiled_exc_handler(nmethod* nm, address ret_pc, Handle& exception,
                                              bool force_unwind, bool top_frame_only, bool& recursive_exception_occurred);
  enum ImplicitExceptionKind {
    IMPLICIT_NULL,
    IMPLICIT_DIVIDE_BY_ZERO,
    STACK_OVERFLOW
  };
  static void    throw_AbstractMethodError(JavaThread* current);
  static void    throw_IncompatibleClassChangeError(JavaThread* current);
  static void    throw_ArithmeticException(JavaThread* current);
  static void    throw_NullPointerException(JavaThread* current);
  static void    throw_NullPointerException_at_call(JavaThread* current);
  static void    throw_StackOverflowError(JavaThread* current);
  static void    throw_delayed_StackOverflowError(JavaThread* current);
  static void    throw_StackOverflowError_common(JavaThread* current, bool delayed);
  static address continuation_for_implicit_exception(JavaThread* current,
                                                     address faulting_pc,
                                                     ImplicitExceptionKind exception_kind);

  // Post-slow-path-allocation, pre-initializing-stores step for
  // implementing e.g. ReduceInitialCardMarks
  static void on_slowpath_allocation_exit(JavaThread* current);

  static void enable_stack_reserved_zone(JavaThread* current);
  static frame look_for_reserved_stack_annotated_method(JavaThread* current, frame fr);

  // Shared stub locations
  static address get_poll_stub(address pc);

  static address get_ic_miss_stub() {
    assert(_ic_miss_blob!= nullptr, "oops");
    return _ic_miss_blob->entry_point();
  }

  static address get_handle_wrong_method_stub() {
    assert(_wrong_method_blob!= nullptr, "oops");
    return _wrong_method_blob->entry_point();
  }

  static address get_handle_wrong_method_abstract_stub() {
    assert(_wrong_method_abstract_blob!= nullptr, "oops");
    return _wrong_method_abstract_blob->entry_point();
  }

  static address get_resolve_opt_virtual_call_stub() {
    assert(_resolve_opt_virtual_call_blob != nullptr, "oops");
    return _resolve_opt_virtual_call_blob->entry_point();
  }
  static address get_resolve_virtual_call_stub() {
    assert(_resolve_virtual_call_blob != nullptr, "oops");
    return _resolve_virtual_call_blob->entry_point();
  }
  static address get_resolve_static_call_stub() {
    assert(_resolve_static_call_blob != nullptr, "oops");
    return _resolve_static_call_blob->entry_point();
  }

  static SafepointBlob* polling_page_return_handler_blob()     { return _polling_page_return_handler_blob; }
  static SafepointBlob* polling_page_safepoint_handler_blob()  { return _polling_page_safepoint_handler_blob; }
  static SafepointBlob* polling_page_vectors_safepoint_handler_blob()  { return _polling_page_vectors_safepoint_handler_blob; }

  static nmethod* cont_doYield_stub() {
    assert(_cont_doYield_stub != nullptr, "oops");
    return _cont_doYield_stub;
  }

  // Implicit exceptions
  static address throw_AbstractMethodError_entry()          {
    assert(_throw_AbstractMethodError_blob != nullptr, "");
    return _throw_AbstractMethodError_blob->entry_point();
  }
  static address throw_IncompatibleClassChangeError_entry() {
    assert(_throw_IncompatibleClassChangeError_blob != nullptr, "");
    return  _throw_IncompatibleClassChangeError_blob->entry_point();
  }
  static address throw_NullPointerException_at_call_entry() {
    assert(_throw_NullPointerException_at_call_blob != nullptr, "");
    return  _throw_NullPointerException_at_call_blob->entry_point();
  }
  static address throw_StackOverflowError_entry()           {
    assert(_throw_StackOverflowError_blob != nullptr, "");
    return _throw_StackOverflowError_blob->entry_point();
  }
  static address throw_delayed_StackOverflowError_entry()   {
    assert(_throw_delayed_StackOverflowError_blob != nullptr, "");
    return _throw_delayed_StackOverflowError_blob->entry_point();
  }

#if INCLUDE_JFR
  static address jfr_write_checkpoint() {
    assert(_jfr_write_checkpoint_blob != nullptr, "");
    return _jfr_write_checkpoint_blob->entry_point();
  }
  static address jfr_return_lease()     {
    assert(_jfr_return_lease_blob != nullptr, "");
    return _jfr_return_lease_blob->entry_point();
  }
#endif

  // Counters
#ifndef PRODUCT
  static address nof_megamorphic_calls_addr() { return (address)&_nof_megamorphic_calls; }
#endif // PRODUCT

  // Helper routine for full-speed JVMTI exception throwing support
  static void throw_and_post_jvmti_exception(JavaThread* current, Handle h_exception);
  static void throw_and_post_jvmti_exception(JavaThread* current, Symbol* name, const char *message = nullptr);

#if INCLUDE_JVMTI
  // Functions for JVMTI notifications
  static void notify_jvmti_vthread_start(oopDesc* vt, jboolean hide, JavaThread* current);
  static void notify_jvmti_vthread_end(oopDesc* vt, jboolean hide, JavaThread* current);
  static void notify_jvmti_vthread_mount(oopDesc* vt, jboolean hide, JavaThread* current);
  static void notify_jvmti_vthread_unmount(oopDesc* vt, jboolean hide, JavaThread* current);
#endif

  // RedefineClasses() tracing support for obsolete method entry
  static int rc_trace_method_entry(JavaThread* thread, Method* m);

  // To be used as the entry point for unresolved native methods.
  static address native_method_throw_unsatisfied_link_error_entry();

  static void register_finalizer(JavaThread* thread, oopDesc* obj);

  // dtrace notifications
  static int dtrace_object_alloc(oopDesc* o);
  static int dtrace_object_alloc(JavaThread* thread, oopDesc* o);
  static int dtrace_object_alloc(JavaThread* thread, oopDesc* o, size_t size);
  static int dtrace_method_entry(JavaThread* thread, Method* m);
  static int dtrace_method_exit(JavaThread* thread, Method* m);

  // Utility method for retrieving the Java thread id, returns 0 if the
  // thread is not a well formed Java thread.
  static jlong get_java_tid(JavaThread* thread);


  // used by native wrappers to re-enable yellow if overflow happened in native code
  static void reguard_yellow_pages();

  // Fill in the "X cannot be cast to a Y" message for ClassCastException
  //
  // @param thr the current thread
  // @param caster_klass the class of the object we are casting
  // @return the dynamically allocated exception message (must be freed
  // by the caller using a resource mark)
  //
  // BCP must refer to the current 'checkcast' opcode for the frame
  // on top of the stack.
  // The caller (or one of its callers) must use a ResourceMark
  // in order to correctly free the result.
  //
  static char* generate_class_cast_message(JavaThread* thr, Klass* caster_klass);

  // Fill in the "X cannot be cast to a Y" message for ClassCastException
  //
  // @param caster_klass the class of the object we are casting
  // @param target_klass the target klass attempt
  // @return the dynamically allocated exception message (must be freed
  // by the caller using a resource mark)
  //
  // This version does not require access the frame, so it can be called
  // from interpreted code
  // The caller (or one of it's callers) must use a ResourceMark
  // in order to correctly free the result.
  //
  static char* generate_class_cast_message(Klass* caster_klass, Klass* target_klass, Symbol* target_klass_name = nullptr);

  // Resolves a call site- may patch in the destination of the call into the
  // compiled code.
  static methodHandle resolve_helper(bool is_virtual, bool is_optimized, TRAPS);

 private:
  // deopt blob
  static void generate_deopt_blob(void);

  static bool handle_ic_miss_helper_internal(Handle receiver, nmethod* caller_nm, const frame& caller_frame,
                                             methodHandle callee_method, Bytecodes::Code bc, CallInfo& call_info,
                                             bool& needs_ic_stub_refill, TRAPS);

 public:
  static DeoptimizationBlob* deopt_blob(void)      { return _deopt_blob; }

  // Resets a call-site in compiled code so it will get resolved again.
  static methodHandle reresolve_call_site(TRAPS);

  // In the code prolog, if the klass comparison fails, the inline cache
  // misses and the call site is patched to megamorphic
  static methodHandle handle_ic_miss_helper(TRAPS);

  // Find the method that called us.
  static methodHandle find_callee_method(TRAPS);

  static void monitor_enter_helper(oopDesc* obj, BasicLock* lock, JavaThread* thread);

  static void monitor_exit_helper(oopDesc* obj, BasicLock* lock, JavaThread* current);

 private:
  static Handle find_callee_info(Bytecodes::Code& bc, CallInfo& callinfo, TRAPS);
  static Handle find_callee_info_helper(vframeStream& vfst, Bytecodes::Code& bc, CallInfo& callinfo, TRAPS);

  static Method* extract_attached_method(vframeStream& vfst);

#if defined(X86) && defined(COMPILER1)
  // For Object.hashCode, System.identityHashCode try to pull hashCode from object header if available.
  static void inline_check_hashcode_from_object_header(MacroAssembler* masm, const methodHandle& method, Register obj_reg, Register result);
#endif // X86 && COMPILER1

 public:

  // Read the array of BasicTypes from a Java signature, and compute where
  // compiled Java code would like to put the results.  Values in reg_lo and
  // reg_hi refer to 4-byte quantities.  Values less than SharedInfo::stack0 are
  // registers, those above refer to 4-byte stack slots.  All stack slots are
  // based off of the window top.  SharedInfo::stack0 refers to the first usable
  // slot in the bottom of the frame. SharedInfo::stack0+1 refers to the memory word
  // 4-bytes higher.
  // return value is the maximum number of VMReg stack slots the convention will use.
  static int java_calling_convention(const BasicType* sig_bt, VMRegPair* regs, int total_args_passed);

  static void check_member_name_argument_is_last_argument(const methodHandle& method,
                                                          const BasicType* sig_bt,
                                                          const VMRegPair* regs) NOT_DEBUG_RETURN;

  // Ditto except for calling C
  //
  // C argument in register AND stack slot.
  // Some architectures require that an argument must be passed in a register
  // AND in a stack slot. These architectures provide a second VMRegPair array
  // to be filled by the c_calling_convention method. On other architectures,
  // null is being passed as the second VMRegPair array, so arguments are either
  // passed in a register OR in a stack slot.
  static int c_calling_convention(const BasicType *sig_bt, VMRegPair *regs, int total_args_passed);

  static int vector_calling_convention(VMRegPair *regs,
                                       uint num_bits,
                                       uint total_args_passed);

  // Generate I2C and C2I adapters. These adapters are simple argument marshalling
  // blobs. Unlike adapters in the tiger and earlier releases the code in these
  // blobs does not create a new frame and are therefore virtually invisible
  // to the stack walking code. In general these blobs extend the callers stack
  // as needed for the conversion of argument locations.

  // When calling a c2i blob the code will always call the interpreter even if
  // by the time we reach the blob there is compiled code available. This allows
  // the blob to pass the incoming stack pointer (the sender sp) in a known
  // location for the interpreter to record. This is used by the frame code
  // to correct the sender code to match up with the stack pointer when the
  // thread left the compiled code. In addition it allows the interpreter
  // to remove the space the c2i adapter allocated to do its argument conversion.

  // Although a c2i blob will always run interpreted even if compiled code is
  // present if we see that compiled code is present the compiled call site
  // will be patched/re-resolved so that later calls will run compiled.

  // Additionally a c2i blob need to have a unverified entry because it can be reached
  // in situations where the call site is an inlined cache site and may go megamorphic.

  // A i2c adapter is simpler than the c2i adapter. This is because it is assumed
  // that the interpreter before it does any call dispatch will record the current
  // stack pointer in the interpreter frame. On return it will restore the stack
  // pointer as needed. This means the i2c adapter code doesn't need any special
  // handshaking path with compiled code to keep the stack walking correct.

  static void generate_i2c2i_adapters(MacroAssembler *_masm,
                                      int total_args_passed,
                                      int max_arg,
                                      const BasicType *sig_bt,
                                      const VMRegPair *regs,
                                      address entry_address[AdapterBlob::ENTRY_COUNT]);

  static void gen_i2c_adapter(MacroAssembler *_masm,
                              int total_args_passed,
                              int comp_args_on_stack,
                              const BasicType *sig_bt,
                              const VMRegPair *regs);

  // OSR support

  // OSR_migration_begin will extract the jvm state from an interpreter
  // frame (locals, monitors) and store the data in a piece of C heap
  // storage. This then allows the interpreter frame to be removed from the
  // stack and the OSR nmethod to be called. That method is called with a
  // pointer to the C heap storage. This pointer is the return value from
  // OSR_migration_begin.

  static intptr_t* OSR_migration_begin(JavaThread *thread);

  // OSR_migration_end is a trivial routine. It is called after the compiled
  // method has extracted the jvm state from the C heap that OSR_migration_begin
  // created. It's entire job is to simply free this storage.
  static void OSR_migration_end(intptr_t* buf);

  // Convert a sig into a calling convention register layout
  // and find interesting things about it.
  static VMRegPair* find_callee_arguments(Symbol* sig, bool has_receiver, bool has_appendix, int *arg_size);
  static VMReg name_for_receiver();

  // "Top of Stack" slots that may be unused by the calling convention but must
  // otherwise be preserved.
  // On Intel these are not necessary and the value can be zero.
  // On Sparc this describes the words reserved for storing a register window
  // when an interrupt occurs.
  static uint out_preserve_stack_slots();

  // Stack slots that may be unused by the calling convention but must
  // otherwise be preserved.  On Intel this includes the return address.
  // On PowerPC it includes the 4 words holding the old TOC & LR glue.
  static uint in_preserve_stack_slots();

  static VMReg thread_register();

  static void continuation_enter_cleanup(MacroAssembler* masm);

  // Is vector's size (in bytes) bigger than a size saved by default?
  // For example, on x86 16 bytes XMM registers are saved by default.
  static bool is_wide_vector(int size);

  // Save and restore a native result
  static void    save_native_result(MacroAssembler *_masm, BasicType ret_type, int frame_slots);
  static void restore_native_result(MacroAssembler *_masm, BasicType ret_type, int frame_slots);

  // Generate a native wrapper for a given method.  The method takes arguments
  // in the Java compiled code convention, marshals them to the native
  // convention (handlizes oops, etc), transitions to native, makes the call,
  // returns to java state (possibly blocking), unhandlizes any result and
  // returns.
  //
  // The wrapper may contain special-case code if the given method
  // is a compiled method handle adapter, such as _invokeBasic, _linkToVirtual, etc.
  static nmethod* generate_native_wrapper(MacroAssembler* masm,
                                          const methodHandle& method,
                                          int compile_id,
                                          BasicType* sig_bt,
                                          VMRegPair* regs,
                                          BasicType ret_type);

  // A compiled caller has just called the interpreter, but compiled code
  // exists.  Patch the caller so he no longer calls into the interpreter.
  static void fixup_callers_callsite(Method* moop, address ret_pc);
  static bool should_fixup_call_destination(address destination, address entry_point, address caller_pc, Method* moop, CodeBlob* cb);

  // Slow-path Locking and Unlocking
  static void complete_monitor_locking_C(oopDesc* obj, BasicLock* lock, JavaThread* current);
  static void complete_monitor_unlocking_C(oopDesc* obj, BasicLock* lock, JavaThread* current);

  // Resolving of calls
  static address get_resolved_entry        (JavaThread* current, methodHandle callee_method);
  static address resolve_static_call_C     (JavaThread* current);
  static address resolve_virtual_call_C    (JavaThread* current);
  static address resolve_opt_virtual_call_C(JavaThread* current);

  // arraycopy, the non-leaf version.  (See StubRoutines for all the leaf calls.)
  static void slow_arraycopy_C(oopDesc* src,  jint src_pos,
                               oopDesc* dest, jint dest_pos,
                               jint length, JavaThread* thread);

  // handle ic miss with caller being compiled code
  // wrong method handling (inline cache misses)
  static address handle_wrong_method(JavaThread* current);
  static address handle_wrong_method_abstract(JavaThread* current);
  static address handle_wrong_method_ic_miss(JavaThread* current);

  static address handle_unsafe_access(JavaThread* thread, address next_pc);

 private:
  static PerfTickCounters* _perf_resolve_opt_virtual_total_time;
  static PerfTickCounters* _perf_resolve_virtual_total_time;
  static PerfTickCounters* _perf_resolve_static_total_time;
  static PerfTickCounters* _perf_handle_wrong_method_total_time;
  static PerfTickCounters* _perf_ic_miss_total_time;
 public:
  static uint _ic_miss_ctr;                      // total # of IC misses
  static uint _wrong_method_ctr;
  static uint _resolve_static_ctr;
  static uint _resolve_virtual_ctr;
  static uint _resolve_opt_virtual_ctr;

  static void print_counters_on(outputStream* st);

#ifndef PRODUCT

  // Collect and print inline cache miss statistics
 private:
  enum { maxICmiss_count = 100 };
  static int     _ICmiss_index;                  // length of IC miss histogram
  static int     _ICmiss_count[maxICmiss_count]; // miss counts
  static address _ICmiss_at[maxICmiss_count];    // miss addresses
  static void trace_ic_miss(address at);

 public:
  static uint _implicit_null_throws;
  static uint _implicit_div0_throws;

  static uint _jbyte_array_copy_ctr;       // Slow-path byte array copy
  static uint _jshort_array_copy_ctr;      // Slow-path short array copy
  static uint _jint_array_copy_ctr;        // Slow-path int array copy
  static uint _jlong_array_copy_ctr;       // Slow-path long array copy
  static uint _oop_array_copy_ctr;         // Slow-path oop array copy
  static uint _checkcast_array_copy_ctr;   // Slow-path oop array copy, with cast
  static uint _unsafe_array_copy_ctr;      // Slow-path includes alignment checks
  static uint _generic_array_copy_ctr;     // Slow-path includes type decoding
  static uint _slow_array_copy_ctr;        // Slow-path failed out to a method call

  static uint _unsafe_set_memory_ctr;      // Slow-path includes alignment checks

  static uint _new_instance_ctr;           // 'new' object requires GC
  static uint _new_array_ctr;              // 'new' array requires GC
  static uint _multi2_ctr, _multi3_ctr, _multi4_ctr, _multi5_ctr;
  static uint _find_handler_ctr;           // find exception handler
  static uint _rethrow_ctr;                // rethrow exception
  static uint _mon_enter_stub_ctr;         // monitor enter stub
  static uint _mon_exit_stub_ctr;          // monitor exit stub
  static uint _mon_enter_ctr;              // monitor enter slow
  static uint _mon_exit_ctr;               // monitor exit slow
  static uint _partial_subtype_ctr;        // SubRoutines::partial_subtype_check

  // Statistics code
  // stats for "normal" compiled calls (non-interface)
  static int64_t _nof_normal_calls;               // total # of calls
  static int64_t _nof_inlined_calls;              // total # of inlined normal calls
  static int64_t _nof_static_calls;               // total # of calls to static methods or super methods (invokespecial)
  static int64_t _nof_inlined_static_calls;       // total # of inlined static calls
  // stats for compiled interface calls
  static int64_t _nof_interface_calls;            // total # of compiled calls
  static int64_t _nof_inlined_interface_calls;    // total # of inlined interface calls

 public: // for compiler
  static address nof_normal_calls_addr()                { return (address)&_nof_normal_calls; }
  static address nof_inlined_calls_addr()               { return (address)&_nof_inlined_calls; }
  static address nof_static_calls_addr()                { return (address)&_nof_static_calls; }
  static address nof_inlined_static_calls_addr()        { return (address)&_nof_inlined_static_calls; }
  static address nof_interface_calls_addr()             { return (address)&_nof_interface_calls; }
  static address nof_inlined_interface_calls_addr()     { return (address)&_nof_inlined_interface_calls; }

<<<<<<< HEAD
  static void print_call_statistics_on(outputStream* st);
  static void print_ic_miss_histogram_on(outputStream* st);
=======
#ifdef COMPILER2
  // Runtime methods for printf-style debug nodes
  static void debug_print_value(jboolean x);
  static void debug_print_value(jbyte x);
  static void debug_print_value(jshort x);
  static void debug_print_value(jchar x);
  static void debug_print_value(jint x);
  static void debug_print_value(jlong x);
  static void debug_print_value(jfloat x);
  static void debug_print_value(jdouble x);
  static void debug_print_value(oopDesc* x);

  template <typename T, typename... Rest>
  static void debug_print_rec(T arg, Rest... args) {
    debug_print_value(arg);
    debug_print_rec(args...);
  }

  static void debug_print_rec() {}

  // template is required here as we need to know the exact signature at compile-time
  template <typename... TT>
  static void debug_print(const char *str, TT... args) {
    // these three lines are the manual expansion of JRT_LEAF ... JRT_END, does not work well with templates
    DEBUG_ONLY(NoHandleMark __hm;)
    os::verify_stack_alignment();
    DEBUG_ONLY(NoSafepointVerifier __nsv;)

    tty->print_cr("%s", str);
    debug_print_rec(args...);
  }
#endif // COMPILER2

>>>>>>> 09e87971
#endif // PRODUCT

  static void print_statistics() PRODUCT_RETURN;
};


// ---------------------------------------------------------------------------
// Implementation of AdapterHandlerLibrary
//
// This library manages argument marshaling adapters and native wrappers.
// There are 2 flavors of adapters: I2C and C2I.
//
// The I2C flavor takes a stock interpreted call setup, marshals the
// arguments for a Java-compiled call, and jumps to Rmethod-> code()->
// code_begin().  It is broken to call it without an nmethod assigned.
// The usual behavior is to lift any register arguments up out of the
// stack and possibly re-pack the extra arguments to be contiguous.
// I2C adapters will save what the interpreter's stack pointer will be
// after arguments are popped, then adjust the interpreter's frame
// size to force alignment and possibly to repack the arguments.
// After re-packing, it jumps to the compiled code start.  There are
// no safepoints in this adapter code and a GC cannot happen while
// marshaling is in progress.
//
// The C2I flavor takes a stock compiled call setup plus the target method in
// Rmethod, marshals the arguments for an interpreted call and jumps to
// Rmethod->_i2i_entry.  On entry, the interpreted frame has not yet been
// setup.  Compiled frames are fixed-size and the args are likely not in the
// right place.  Hence all the args will likely be copied into the
// interpreter's frame, forcing that frame to grow.  The compiled frame's
// outgoing stack args will be dead after the copy.
//
// Native wrappers, like adapters, marshal arguments.  Unlike adapters they
// also perform an official frame push & pop.  They have a call to the native
// routine in their middles and end in a return (instead of ending in a jump).
// The native wrappers are stored in real nmethods instead of the BufferBlobs
// used by the adapters.  The code generation happens here because it's very
// similar to what the adapters have to do.

class AdapterHandlerEntry : public MetaspaceObj {
  friend class AdapterHandlerLibrary;

 public:
  static const int ENTRIES_COUNT = 4;

 private:
  AdapterFingerPrint* _fingerprint;
  AdapterBlob* _adapter_blob;
  uint _id;
  bool _linked;

  static const char *_entry_names[];

#ifdef ASSERT
  // Captures code and signature used to generate this adapter when
  // verifying adapter equivalence.
  unsigned char* _saved_code;
  int            _saved_code_length;
#endif

  AdapterHandlerEntry(int id, AdapterFingerPrint* fingerprint) :
    _fingerprint(fingerprint),
    _adapter_blob(nullptr),
    _id(id),
    _linked(false)
#ifdef ASSERT
    , _saved_code(nullptr),
    _saved_code_length(0)
#endif
  { }

  ~AdapterHandlerEntry();

  // Allocate on CHeap instead of metaspace (see JDK-8331086).
  // Dummy argument is used to avoid C++ warning about using
  // deleted opearator MetaspaceObj::delete().
  void* operator new(size_t size, size_t dummy) throw() {
    assert(size == BytesPerWord * heap_word_size(sizeof(AdapterHandlerEntry)), "should match");
    void* p = AllocateHeap(size, mtCode);
    memset(p, 0, size);
    return p;
  }

 public:
  static AdapterHandlerEntry* allocate(uint id, AdapterFingerPrint* fingerprint) {
    return new(0) AdapterHandlerEntry(id, fingerprint);
  }

  static void deallocate(AdapterHandlerEntry *handler) {
    handler->~AdapterHandlerEntry();
  }

  void set_adapter_blob(AdapterBlob* blob) {
    _adapter_blob = blob;
    _linked = true;
  }

  address get_i2c_entry() const {
#ifndef ZERO
    assert(_adapter_blob != nullptr, "must be");
    return _adapter_blob->i2c_entry();
#else
    return nullptr;
#endif // ZERO
  }

  address get_c2i_entry() const {
#ifndef ZERO
    assert(_adapter_blob != nullptr, "must be");
    return _adapter_blob->c2i_entry();
#else
    return nullptr;
#endif // ZERO
  }

  address get_c2i_unverified_entry() const {
#ifndef ZERO
    assert(_adapter_blob != nullptr, "must be");
    return _adapter_blob->c2i_unverified_entry();
#else
    return nullptr;
#endif // ZERO
  }

  address get_c2i_no_clinit_check_entry()  const {
#ifndef ZERO
    assert(_adapter_blob != nullptr, "must be");
    return _adapter_blob->c2i_no_clinit_check_entry();
#else
    return nullptr;
#endif // ZERO
  }

  AdapterBlob* adapter_blob() const { return _adapter_blob; }
  bool is_linked() const { return _linked; }

  uint id() const { return _id; }
  AdapterFingerPrint* fingerprint() const { return _fingerprint; }

#ifdef ASSERT
  // Used to verify that code generated for shared adapters is equivalent
  void save_code   (unsigned char* code, int length);
  bool compare_code(AdapterHandlerEntry* other);
#endif

  //virtual void print_on(outputStream* st) const;  DO NOT USE
  void print_adapter_on(outputStream* st) const;

  void metaspace_pointers_do(MetaspaceClosure* it);
  int size() const {return (int)heap_word_size(sizeof(AdapterHandlerEntry)); }
  MetaspaceObj::Type type() const { return AdapterHandlerEntryType; }

  void remove_unshareable_info() NOT_CDS_RETURN;
  void link() NOT_CDS_RETURN;
};

#if INCLUDE_CDS
class ArchivedAdapterTable;
#endif // INCLUDE_CDS

class AdapterHandlerLibrary: public AllStatic {
  friend class SharedRuntime;
 private:
  static volatile uint _id_counter; // counter for generating unique adapter ids, range = [1,UINT_MAX]
  static BufferBlob* _buffer; // the temporary code buffer in CodeCache
  static AdapterHandlerEntry* _no_arg_handler;
  static AdapterHandlerEntry* _int_arg_handler;
  static AdapterHandlerEntry* _obj_arg_handler;
  static AdapterHandlerEntry* _obj_int_arg_handler;
  static AdapterHandlerEntry* _obj_obj_arg_handler;
#if INCLUDE_CDS
  static ArchivedAdapterTable _aot_adapter_handler_table;
#endif // INCLUDE_CDS

  static BufferBlob* buffer_blob();
  static void initialize();
  static AdapterHandlerEntry* get_simple_adapter(const methodHandle& method);
  static void lookup_aot_cache(AdapterHandlerEntry* handler);
  static AdapterHandlerEntry* create_adapter(int total_args_passed,
                                             BasicType* sig_bt,
                                             bool is_transient = false);
  static void lookup_simple_adapters() NOT_CDS_RETURN;
#ifndef PRODUCT
  static void print_adapter_handler_info(outputStream* st, AdapterHandlerEntry* handler);
#endif // PRODUCT
 public:

  static AdapterHandlerEntry* new_entry(AdapterFingerPrint* fingerprint);
  static void create_native_wrapper(const methodHandle& method);
  static AdapterHandlerEntry* get_adapter(const methodHandle& method);
  static AdapterHandlerEntry* lookup(int total_args_passed, BasicType* sig_bt);
  static bool generate_adapter_code(AdapterHandlerEntry* handler,
                                    int total_args_passed,
                                    BasicType* sig_bt,
                                    bool is_transient);

#ifdef ASSERT
  static void verify_adapter_sharing(int total_args_passed, BasicType* sig_bt, AdapterHandlerEntry* cached);
#endif // ASSERT

  static void print_handler(const CodeBlob* b) { print_handler_on(tty, b); }
  static void print_handler_on(outputStream* st, const CodeBlob* b);
  static bool contains(const CodeBlob* b);
  static const char* name(AdapterHandlerEntry* handler);
  static uint32_t id(AdapterHandlerEntry* handler);
#ifndef PRODUCT
  static void print_statistics_on(outputStream* st);
#endif // PRODUCT

  static void link_aot_adapter_handler(AdapterHandlerEntry* handler) NOT_CDS_RETURN;
  static void dump_aot_adapter_table() NOT_CDS_RETURN;
  static void serialize_shared_table_header(SerializeClosure* soc) NOT_CDS_RETURN;
  static void link_aot_adapters() NOT_CDS_RETURN;
  static void address_to_offset(address entry_address[AdapterBlob::ENTRY_COUNT], int entry_offset[AdapterBlob::ENTRY_COUNT]);
};

#endif // SHARE_RUNTIME_SHAREDRUNTIME_HPP<|MERGE_RESOLUTION|>--- conflicted
+++ resolved
@@ -645,10 +645,9 @@
   static address nof_interface_calls_addr()             { return (address)&_nof_interface_calls; }
   static address nof_inlined_interface_calls_addr()     { return (address)&_nof_inlined_interface_calls; }
 
-<<<<<<< HEAD
   static void print_call_statistics_on(outputStream* st);
   static void print_ic_miss_histogram_on(outputStream* st);
-=======
+
 #ifdef COMPILER2
   // Runtime methods for printf-style debug nodes
   static void debug_print_value(jboolean x);
@@ -682,7 +681,6 @@
   }
 #endif // COMPILER2
 
->>>>>>> 09e87971
 #endif // PRODUCT
 
   static void print_statistics() PRODUCT_RETURN;
