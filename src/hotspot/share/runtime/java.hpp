--- conflicted
+++ resolved
@@ -59,15 +59,13 @@
 
 extern void vm_exit_during_cds_dumping(const char* error, const char* message = nullptr);
 
-<<<<<<< HEAD
 extern void perf_jvm_print_on(outputStream* st);
 extern void perf_deoptimization_print_on(outputStream* st);
 
 extern void log_vm_init_stats(bool use_tty);
-=======
+
 // This is defined in linkType.cpp due to linking restraints
 extern bool is_vm_statically_linked();
->>>>>>> 9ebc2ecb
 
 /**
  * With the integration of the changes to handle the version string
