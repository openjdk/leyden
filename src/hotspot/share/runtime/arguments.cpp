/*
 * Copyright (c) 1997, 2024, Oracle and/or its affiliates. All rights reserved.
 * DO NOT ALTER OR REMOVE COPYRIGHT NOTICES OR THIS FILE HEADER.
 *
 * This code is free software; you can redistribute it and/or modify it
 * under the terms of the GNU General Public License version 2 only, as
 * published by the Free Software Foundation.
 *
 * This code is distributed in the hope that it will be useful, but WITHOUT
 * ANY WARRANTY; without even the implied warranty of MERCHANTABILITY or
 * FITNESS FOR A PARTICULAR PURPOSE.  See the GNU General Public License
 * version 2 for more details (a copy is included in the LICENSE file that
 * accompanied this code).
 *
 * You should have received a copy of the GNU General Public License version
 * 2 along with this work; if not, write to the Free Software Foundation,
 * Inc., 51 Franklin St, Fifth Floor, Boston, MA 02110-1301 USA.
 *
 * Please contact Oracle, 500 Oracle Parkway, Redwood Shores, CA 94065 USA
 * or visit www.oracle.com if you need additional information or have any
 * questions.
 *
 */

#include "precompiled.hpp"
#include "cds/cds_globals.hpp"
#include "cds/cdsConfig.hpp"
#include "cds/filemap.hpp"
#include "cds/heapShared.hpp"
#include "classfile/classLoader.hpp"
#include "classfile/javaAssertions.hpp"
#include "classfile/moduleEntry.hpp"
#include "classfile/stringTable.hpp"
#include "classfile/symbolTable.hpp"
#include "compiler/compilerDefinitions.hpp"
#include "gc/shared/gcArguments.hpp"
#include "gc/shared/gcConfig.hpp"
#include "gc/shared/genArguments.hpp"
#include "gc/shared/stringdedup/stringDedup.hpp"
#include "gc/shared/tlab_globals.hpp"
#include "jvm.h"
#include "logging/log.hpp"
#include "logging/logConfiguration.hpp"
#include "logging/logStream.hpp"
#include "logging/logTag.hpp"
#include "memory/allocation.inline.hpp"
#include "nmt/nmtCommon.hpp"
#include "oops/compressedKlass.hpp"
#include "oops/instanceKlass.hpp"
#include "oops/oop.inline.hpp"
#include "prims/jvmtiAgentList.hpp"
#include "prims/jvmtiExport.hpp"
#include "runtime/arguments.hpp"
#include "runtime/flags/jvmFlag.hpp"
#include "runtime/flags/jvmFlagAccess.hpp"
#include "runtime/flags/jvmFlagLimit.hpp"
#include "runtime/globals_extension.hpp"
#include "runtime/java.hpp"
#include "runtime/os.hpp"
#include "runtime/safepoint.hpp"
#include "runtime/safepointMechanism.hpp"
#include "runtime/synchronizer.hpp"
#include "runtime/vm_version.hpp"
#include "services/management.hpp"
#include "utilities/align.hpp"
#include "utilities/checkedCast.hpp"
#include "utilities/debug.hpp"
#include "utilities/defaultStream.hpp"
#include "utilities/macros.hpp"
#include "utilities/parseInteger.hpp"
#include "utilities/powerOfTwo.hpp"
#include "utilities/stringUtils.hpp"
#include "utilities/systemMemoryBarrier.hpp"
#if INCLUDE_JFR
#include "jfr/jfr.hpp"
#endif

#include <limits>

static const char _default_java_launcher[] = "generic";

#define DEFAULT_JAVA_LAUNCHER _default_java_launcher

char*  Arguments::_jvm_flags_file               = nullptr;
char** Arguments::_jvm_flags_array              = nullptr;
int    Arguments::_num_jvm_flags                = 0;
char** Arguments::_jvm_args_array               = nullptr;
int    Arguments::_num_jvm_args                 = 0;
unsigned int Arguments::_addmods_count          = 0;
char*  Arguments::_java_command                 = nullptr;
SystemProperty* Arguments::_system_properties   = nullptr;
size_t Arguments::_conservative_max_heap_alignment = 0;
Arguments::Mode Arguments::_mode                = _mixed;
const char*  Arguments::_java_vendor_url_bug    = nullptr;
const char*  Arguments::_sun_java_launcher      = DEFAULT_JAVA_LAUNCHER;
bool   Arguments::_sun_java_launcher_is_altjvm  = false;

// These parameters are reset in method parse_vm_init_args()
bool   Arguments::_AlwaysCompileLoopMethods     = AlwaysCompileLoopMethods;
bool   Arguments::_UseOnStackReplacement        = UseOnStackReplacement;
bool   Arguments::_BackgroundCompilation        = BackgroundCompilation;
bool   Arguments::_ClipInlining                 = ClipInlining;
size_t Arguments::_default_SharedBaseAddress    = SharedBaseAddress;

bool   Arguments::_enable_preview               = false;

LegacyGCLogging Arguments::_legacyGCLogging     = { nullptr, 0 };

// These are not set by the JDK's built-in launchers, but they can be set by
// programs that embed the JVM using JNI_CreateJavaVM. See comments around
// JavaVMOption in jni.h.
abort_hook_t     Arguments::_abort_hook         = nullptr;
exit_hook_t      Arguments::_exit_hook          = nullptr;
vfprintf_hook_t  Arguments::_vfprintf_hook      = nullptr;


SystemProperty *Arguments::_sun_boot_library_path = nullptr;
SystemProperty *Arguments::_java_library_path = nullptr;
SystemProperty *Arguments::_java_home = nullptr;
SystemProperty *Arguments::_java_class_path = nullptr;
SystemProperty *Arguments::_jdk_boot_class_path_append = nullptr;
SystemProperty *Arguments::_vm_info = nullptr;

GrowableArray<ModulePatchPath*> *Arguments::_patch_mod_prefix = nullptr;
PathString *Arguments::_boot_class_path = nullptr;
bool Arguments::_has_jimage = false;

char* Arguments::_ext_dirs = nullptr;

// True if -Xshare:auto option was specified.
static bool xshare_auto_cmd_line = false;

// True if -Xint/-Xmixed/-Xcomp were specified
static bool mode_flag_cmd_line = false;

bool PathString::set_value(const char *value, AllocFailType alloc_failmode) {
  char* new_value = AllocateHeap(strlen(value)+1, mtArguments, alloc_failmode);
  if (new_value == nullptr) {
    assert(alloc_failmode == AllocFailStrategy::RETURN_NULL, "must be");
    return false;
  }
  if (_value != nullptr) {
    FreeHeap(_value);
  }
  _value = new_value;
  strcpy(_value, value);
  return true;
}

void PathString::append_value(const char *value) {
  char *sp;
  size_t len = 0;
  if (value != nullptr) {
    len = strlen(value);
    if (_value != nullptr) {
      len += strlen(_value);
    }
    sp = AllocateHeap(len+2, mtArguments);
    assert(sp != nullptr, "Unable to allocate space for new append path value");
    if (sp != nullptr) {
      if (_value != nullptr) {
        strcpy(sp, _value);
        strcat(sp, os::path_separator());
        strcat(sp, value);
        FreeHeap(_value);
      } else {
        strcpy(sp, value);
      }
      _value = sp;
    }
  }
}

PathString::PathString(const char* value) {
  if (value == nullptr) {
    _value = nullptr;
  } else {
    _value = AllocateHeap(strlen(value)+1, mtArguments);
    strcpy(_value, value);
  }
}

PathString::~PathString() {
  if (_value != nullptr) {
    FreeHeap(_value);
    _value = nullptr;
  }
}

ModulePatchPath::ModulePatchPath(const char* module_name, const char* path) {
  assert(module_name != nullptr && path != nullptr, "Invalid module name or path value");
  size_t len = strlen(module_name) + 1;
  _module_name = AllocateHeap(len, mtInternal);
  strncpy(_module_name, module_name, len); // copy the trailing null
  _path =  new PathString(path);
}

ModulePatchPath::~ModulePatchPath() {
  if (_module_name != nullptr) {
    FreeHeap(_module_name);
    _module_name = nullptr;
  }
  if (_path != nullptr) {
    delete _path;
    _path = nullptr;
  }
}

SystemProperty::SystemProperty(const char* key, const char* value, bool writeable, bool internal) : PathString(value) {
  if (key == nullptr) {
    _key = nullptr;
  } else {
    _key = AllocateHeap(strlen(key)+1, mtArguments);
    strcpy(_key, key);
  }
  _next = nullptr;
  _internal = internal;
  _writeable = writeable;
}

// Check if head of 'option' matches 'name', and sets 'tail' to the remaining
// part of the option string.
static bool match_option(const JavaVMOption *option, const char* name,
                         const char** tail) {
  size_t len = strlen(name);
  if (strncmp(option->optionString, name, len) == 0) {
    *tail = option->optionString + len;
    return true;
  } else {
    return false;
  }
}

// Check if 'option' matches 'name'. No "tail" is allowed.
static bool match_option(const JavaVMOption *option, const char* name) {
  const char* tail = nullptr;
  bool result = match_option(option, name, &tail);
  if (tail != nullptr && *tail == '\0') {
    return result;
  } else {
    return false;
  }
}

// Return true if any of the strings in null-terminated array 'names' matches.
// If tail_allowed is true, then the tail must begin with a colon; otherwise,
// the option must match exactly.
static bool match_option(const JavaVMOption* option, const char** names, const char** tail,
  bool tail_allowed) {
  for (/* empty */; *names != nullptr; ++names) {
  if (match_option(option, *names, tail)) {
      if (**tail == '\0' || (tail_allowed && **tail == ':')) {
        return true;
      }
    }
  }
  return false;
}

#if INCLUDE_JFR
static bool _has_jfr_option = false;  // is using JFR

// return true on failure
static bool match_jfr_option(const JavaVMOption** option) {
  assert((*option)->optionString != nullptr, "invariant");
  char* tail = nullptr;
  if (match_option(*option, "-XX:StartFlightRecording", (const char**)&tail)) {
    _has_jfr_option = true;
    return Jfr::on_start_flight_recording_option(option, tail);
  } else if (match_option(*option, "-XX:FlightRecorderOptions", (const char**)&tail)) {
    _has_jfr_option = true;
    return Jfr::on_flight_recorder_option(option, tail);
  }
  return false;
}

bool Arguments::has_jfr_option() {
  return _has_jfr_option;
}
#endif

static void logOption(const char* opt) {
  if (PrintVMOptions) {
    jio_fprintf(defaultStream::output_stream(), "VM option '%s'\n", opt);
  }
}

bool needs_module_property_warning = false;

#define MODULE_PROPERTY_PREFIX "jdk.module."
#define MODULE_PROPERTY_PREFIX_LEN 11
#define ADDEXPORTS "addexports"
#define ADDEXPORTS_LEN 10
#define ADDREADS "addreads"
#define ADDREADS_LEN 8
#define ADDOPENS "addopens"
#define ADDOPENS_LEN 8
#define PATCH "patch"
#define PATCH_LEN 5
#define ADDMODS "addmods"
#define ADDMODS_LEN 7
#define LIMITMODS "limitmods"
#define LIMITMODS_LEN 9
#define PATH "path"
#define PATH_LEN 4
#define UPGRADE_PATH "upgrade.path"
#define UPGRADE_PATH_LEN 12
#define ENABLE_NATIVE_ACCESS "enable.native.access"
#define ENABLE_NATIVE_ACCESS_LEN 20
#define ILLEGAL_NATIVE_ACCESS "illegal.native.access"
#define ILLEGAL_NATIVE_ACCESS_LEN 21

// Return TRUE if option matches 'property', or 'property=', or 'property.'.
static bool matches_property_suffix(const char* option, const char* property, size_t len) {
  return ((strncmp(option, property, len) == 0) &&
          (option[len] == '=' || option[len] == '.' || option[len] == '\0'));
}

// Return true if property starts with "jdk.module." and its ensuing chars match
// any of the reserved module properties.
// property should be passed without the leading "-D".
bool Arguments::is_internal_module_property(const char* property) {
  if  (strncmp(property, MODULE_PROPERTY_PREFIX, MODULE_PROPERTY_PREFIX_LEN) == 0) {
    const char* property_suffix = property + MODULE_PROPERTY_PREFIX_LEN;
    if (matches_property_suffix(property_suffix, ADDEXPORTS, ADDEXPORTS_LEN) ||
        matches_property_suffix(property_suffix, ADDREADS, ADDREADS_LEN) ||
        matches_property_suffix(property_suffix, ADDOPENS, ADDOPENS_LEN) ||
        matches_property_suffix(property_suffix, PATCH, PATCH_LEN) ||
        matches_property_suffix(property_suffix, ADDMODS, ADDMODS_LEN) ||
        matches_property_suffix(property_suffix, LIMITMODS, LIMITMODS_LEN) ||
        matches_property_suffix(property_suffix, PATH, PATH_LEN) ||
        matches_property_suffix(property_suffix, UPGRADE_PATH, UPGRADE_PATH_LEN) ||
        matches_property_suffix(property_suffix, ILLEGAL_NATIVE_ACCESS, ILLEGAL_NATIVE_ACCESS_LEN) ||
        matches_property_suffix(property_suffix, ENABLE_NATIVE_ACCESS, ENABLE_NATIVE_ACCESS_LEN)) {
      return true;
    }
  }
  return false;
}

bool Arguments::is_add_modules_property(const char* key) {
  return (strcmp(key, MODULE_PROPERTY_PREFIX ADDMODS) == 0);
}

// Return true if the key matches the --module-path property name ("jdk.module.path").
bool Arguments::is_module_path_property(const char* key) {
  return (strcmp(key, MODULE_PROPERTY_PREFIX PATH) == 0);
}

// Process java launcher properties.
void Arguments::process_sun_java_launcher_properties(JavaVMInitArgs* args) {
  // See if sun.java.launcher or sun.java.launcher.is_altjvm is defined.
  // Must do this before setting up other system properties,
  // as some of them may depend on launcher type.
  for (int index = 0; index < args->nOptions; index++) {
    const JavaVMOption* option = args->options + index;
    const char* tail;

    if (match_option(option, "-Dsun.java.launcher=", &tail)) {
      process_java_launcher_argument(tail, option->extraInfo);
      continue;
    }
    if (match_option(option, "-Dsun.java.launcher.is_altjvm=", &tail)) {
      if (strcmp(tail, "true") == 0) {
        _sun_java_launcher_is_altjvm = true;
      }
      continue;
    }
  }
}

// Initialize system properties key and value.
void Arguments::init_system_properties() {

  // Set up _boot_class_path which is not a property but
  // relies heavily on argument processing and the jdk.boot.class.path.append
  // property. It is used to store the underlying boot class path.
  _boot_class_path = new PathString(nullptr);

  PropertyList_add(&_system_properties, new SystemProperty("java.vm.specification.name",
                                                           "Java Virtual Machine Specification",  false));
  PropertyList_add(&_system_properties, new SystemProperty("java.vm.version", VM_Version::vm_release(),  false));
  PropertyList_add(&_system_properties, new SystemProperty("java.vm.name", VM_Version::vm_name(),  false));
  PropertyList_add(&_system_properties, new SystemProperty("jdk.debug", VM_Version::jdk_debug_level(),  false));

  // Initialize the vm.info now, but it will need updating after argument parsing.
  _vm_info = new SystemProperty("java.vm.info", VM_Version::vm_info_string(), true);

  // Following are JVMTI agent writable properties.
  // Properties values are set to nullptr and they are
  // os specific they are initialized in os::init_system_properties_values().
  _sun_boot_library_path = new SystemProperty("sun.boot.library.path", nullptr,  true);
  _java_library_path = new SystemProperty("java.library.path", nullptr,  true);
  _java_home =  new SystemProperty("java.home", nullptr,  true);
  _java_class_path = new SystemProperty("java.class.path", "",  true);
  // jdk.boot.class.path.append is a non-writeable, internal property.
  // It can only be set by either:
  //    - -Xbootclasspath/a:
  //    - AddToBootstrapClassLoaderSearch during JVMTI OnLoad phase
  _jdk_boot_class_path_append = new SystemProperty("jdk.boot.class.path.append", nullptr, false, true);

  // Add to System Property list.
  PropertyList_add(&_system_properties, _sun_boot_library_path);
  PropertyList_add(&_system_properties, _java_library_path);
  PropertyList_add(&_system_properties, _java_home);
  PropertyList_add(&_system_properties, _java_class_path);
  PropertyList_add(&_system_properties, _jdk_boot_class_path_append);
  PropertyList_add(&_system_properties, _vm_info);

  // Set OS specific system properties values
  os::init_system_properties_values();
}

// Update/Initialize System properties after JDK version number is known
void Arguments::init_version_specific_system_properties() {
  enum { bufsz = 16 };
  char buffer[bufsz];
  const char* spec_vendor = "Oracle Corporation";
  uint32_t spec_version = JDK_Version::current().major_version();

  jio_snprintf(buffer, bufsz, UINT32_FORMAT, spec_version);

  PropertyList_add(&_system_properties,
      new SystemProperty("java.vm.specification.vendor",  spec_vendor, false));
  PropertyList_add(&_system_properties,
      new SystemProperty("java.vm.specification.version", buffer, false));
  PropertyList_add(&_system_properties,
      new SystemProperty("java.vm.vendor", VM_Version::vm_vendor(),  false));
}

/*
 *  -XX argument processing:
 *
 *  -XX arguments are defined in several places, such as:
 *      globals.hpp, globals_<cpu>.hpp, globals_<os>.hpp, <compiler>_globals.hpp, or <gc>_globals.hpp.
 *  -XX arguments are parsed in parse_argument().
 *  -XX argument bounds checking is done in check_vm_args_consistency().
 *
 * Over time -XX arguments may change. There are mechanisms to handle common cases:
 *
 *      ALIASED: An option that is simply another name for another option. This is often
 *               part of the process of deprecating a flag, but not all aliases need
 *               to be deprecated.
 *
 *               Create an alias for an option by adding the old and new option names to the
 *               "aliased_jvm_flags" table. Delete the old variable from globals.hpp (etc).
 *
 *   DEPRECATED: An option that is supported, but a warning is printed to let the user know that
 *               support may be removed in the future. Both regular and aliased options may be
 *               deprecated.
 *
 *               Add a deprecation warning for an option (or alias) by adding an entry in the
 *               "special_jvm_flags" table and setting the "deprecated_in" field.
 *               Often an option "deprecated" in one major release will
 *               be made "obsolete" in the next. In this case the entry should also have its
 *               "obsolete_in" field set.
 *
 *     OBSOLETE: An option that has been removed (and deleted from globals.hpp), but is still accepted
 *               on the command line. A warning is printed to let the user know that option might not
 *               be accepted in the future.
 *
 *               Add an obsolete warning for an option by adding an entry in the "special_jvm_flags"
 *               table and setting the "obsolete_in" field.
 *
 *      EXPIRED: A deprecated or obsolete option that has an "accept_until" version less than or equal
 *               to the current JDK version. The system will flatly refuse to admit the existence of
 *               the flag. This allows a flag to die automatically over JDK releases.
 *
 *               Note that manual cleanup of expired options should be done at major JDK version upgrades:
 *                  - Newly expired options should be removed from the special_jvm_flags and aliased_jvm_flags tables.
 *                  - Newly obsolete or expired deprecated options should have their global variable
 *                    definitions removed (from globals.hpp, etc) and related implementations removed.
 *
 * Recommended approach for removing options:
 *
 * To remove options commonly used by customers (e.g. product -XX options), use
 * the 3-step model adding major release numbers to the deprecate, obsolete and expire columns.
 *
 * To remove internal options (e.g. diagnostic, experimental, develop options), use
 * a 2-step model adding major release numbers to the obsolete and expire columns.
 *
 * To change the name of an option, use the alias table as well as a 2-step
 * model adding major release numbers to the deprecate and expire columns.
 * Think twice about aliasing commonly used customer options.
 *
 * There are times when it is appropriate to leave a future release number as undefined.
 *
 * Tests:  Aliases should be tested in VMAliasOptions.java.
 *         Deprecated options should be tested in VMDeprecatedOptions.java.
 */

// The special_jvm_flags table declares options that are being deprecated and/or obsoleted. The
// "deprecated_in" or "obsolete_in" fields may be set to "undefined", but not both.
// When the JDK version reaches 'deprecated_in' limit, the JVM will process this flag on
// the command-line as usual, but will issue a warning.
// When the JDK version reaches 'obsolete_in' limit, the JVM will continue accepting this flag on
// the command-line, while issuing a warning and ignoring the flag value.
// Once the JDK version reaches 'expired_in' limit, the JVM will flatly refuse to admit the
// existence of the flag.
//
// MANUAL CLEANUP ON JDK VERSION UPDATES:
// This table ensures that the handling of options will update automatically when the JDK
// version is incremented, but the source code needs to be cleanup up manually:
// - As "deprecated" options age into "obsolete" or "expired" options, the associated "globals"
//   variable should be removed, as well as users of the variable.
// - As "deprecated" options age into "obsolete" options, move the entry into the
//   "Obsolete Flags" section of the table.
// - All expired options should be removed from the table.
static SpecialFlag const special_jvm_flags[] = {
  // -------------- Deprecated Flags --------------
  // --- Non-alias flags - sorted by obsolete_in then expired_in:
  { "AllowRedefinitionToAddDeleteMethods", JDK_Version::jdk(13), JDK_Version::undefined(), JDK_Version::undefined() },
  { "FlightRecorder",               JDK_Version::jdk(13), JDK_Version::undefined(), JDK_Version::undefined() },
  { "DumpSharedSpaces",             JDK_Version::jdk(18), JDK_Version::jdk(19), JDK_Version::undefined() },
  { "DynamicDumpSharedSpaces",      JDK_Version::jdk(18), JDK_Version::jdk(19), JDK_Version::undefined() },
  { "RequireSharedSpaces",          JDK_Version::jdk(18), JDK_Version::jdk(19), JDK_Version::undefined() },
  { "UseSharedSpaces",              JDK_Version::jdk(18), JDK_Version::jdk(19), JDK_Version::undefined() },
  { "DontYieldALot",                JDK_Version::jdk(23), JDK_Version::jdk(24), JDK_Version::jdk(25) },
#ifdef LINUX
  { "UseLinuxPosixThreadCPUClocks", JDK_Version::jdk(24), JDK_Version::jdk(25), JDK_Version::jdk(26) },
#endif
  { "LockingMode",                  JDK_Version::jdk(24), JDK_Version::jdk(26), JDK_Version::jdk(27) },
  // --- Deprecated alias flags (see also aliased_jvm_flags) - sorted by obsolete_in then expired_in:
  { "CreateMinidumpOnCrash",        JDK_Version::jdk(9),  JDK_Version::undefined(), JDK_Version::undefined() },

  // -------------- Obsolete Flags - sorted by expired_in --------------

  { "MetaspaceReclaimPolicy",       JDK_Version::undefined(), JDK_Version::jdk(21), JDK_Version::undefined() },
  { "ZGenerational",                JDK_Version::jdk(23), JDK_Version::jdk(24), JDK_Version::undefined() },
  { "UseNotificationThread",        JDK_Version::jdk(23), JDK_Version::jdk(24), JDK_Version::jdk(25) },
  { "PreserveAllAnnotations",       JDK_Version::jdk(23), JDK_Version::jdk(24), JDK_Version::jdk(25) },
  { "UseEmptySlotsInSupers",        JDK_Version::jdk(23), JDK_Version::jdk(24), JDK_Version::jdk(25) },
  { "OldSize",                      JDK_Version::jdk(23), JDK_Version::jdk(24), JDK_Version::jdk(25) },
#if defined(X86)
  { "UseRTMLocking",                JDK_Version::jdk(23), JDK_Version::jdk(24), JDK_Version::jdk(25) },
  { "UseRTMDeopt",                  JDK_Version::jdk(23), JDK_Version::jdk(24), JDK_Version::jdk(25) },
  { "RTMRetryCount",                JDK_Version::jdk(23), JDK_Version::jdk(24), JDK_Version::jdk(25) },
#endif // X86


  { "BaseFootPrintEstimate",           JDK_Version::undefined(), JDK_Version::jdk(24), JDK_Version::jdk(25) },
  { "HeapFirstMaximumCompactionCount", JDK_Version::undefined(), JDK_Version::jdk(24), JDK_Version::jdk(25) },
  { "UseVtableBasedCHA",               JDK_Version::undefined(), JDK_Version::jdk(24), JDK_Version::jdk(25) },
#ifdef ASSERT
  { "DummyObsoleteTestFlag",        JDK_Version::undefined(), JDK_Version::jdk(18), JDK_Version::undefined() },
#endif

#ifdef TEST_VERIFY_SPECIAL_JVM_FLAGS
  // These entries will generate build errors.  Their purpose is to test the macros.
  { "dep > obs",                    JDK_Version::jdk(9), JDK_Version::jdk(8), JDK_Version::undefined() },
  { "dep > exp ",                   JDK_Version::jdk(9), JDK_Version::undefined(), JDK_Version::jdk(8) },
  { "obs > exp ",                   JDK_Version::undefined(), JDK_Version::jdk(9), JDK_Version::jdk(8) },
  { "obs > exp",                    JDK_Version::jdk(8), JDK_Version::undefined(), JDK_Version::jdk(10) },
  { "not deprecated or obsolete",   JDK_Version::undefined(), JDK_Version::undefined(), JDK_Version::jdk(9) },
  { "dup option",                   JDK_Version::jdk(9), JDK_Version::undefined(), JDK_Version::undefined() },
  { "dup option",                   JDK_Version::jdk(9), JDK_Version::undefined(), JDK_Version::undefined() },
#endif

  { nullptr, JDK_Version(0), JDK_Version(0) }
};

// Flags that are aliases for other flags.
typedef struct {
  const char* alias_name;
  const char* real_name;
} AliasedFlag;

static AliasedFlag const aliased_jvm_flags[] = {
  { "CreateMinidumpOnCrash",    "CreateCoredumpOnCrash" },
  { nullptr, nullptr}
};

// Return true if "v" is less than "other", where "other" may be "undefined".
static bool version_less_than(JDK_Version v, JDK_Version other) {
  assert(!v.is_undefined(), "must be defined");
  if (!other.is_undefined() && v.compare(other) >= 0) {
    return false;
  } else {
    return true;
  }
}

static bool lookup_special_flag(const char *flag_name, SpecialFlag& flag) {
  for (size_t i = 0; special_jvm_flags[i].name != nullptr; i++) {
    if ((strcmp(special_jvm_flags[i].name, flag_name) == 0)) {
      flag = special_jvm_flags[i];
      return true;
    }
  }
  return false;
}

bool Arguments::is_obsolete_flag(const char *flag_name, JDK_Version* version) {
  assert(version != nullptr, "Must provide a version buffer");
  SpecialFlag flag;
  if (lookup_special_flag(flag_name, flag)) {
    if (!flag.obsolete_in.is_undefined()) {
      if (!version_less_than(JDK_Version::current(), flag.obsolete_in)) {
        *version = flag.obsolete_in;
        // This flag may have been marked for obsoletion in this version, but we may not
        // have actually removed it yet. Rather than ignoring it as soon as we reach
        // this version we allow some time for the removal to happen. So if the flag
        // still actually exists we process it as normal, but issue an adjusted warning.
        const JVMFlag *real_flag = JVMFlag::find_declared_flag(flag_name);
        if (real_flag != nullptr) {
          char version_str[256];
          version->to_string(version_str, sizeof(version_str));
          warning("Temporarily processing option %s; support is scheduled for removal in %s",
                  flag_name, version_str);
          return false;
        }
        return true;
      }
    }
  }
  return false;
}

int Arguments::is_deprecated_flag(const char *flag_name, JDK_Version* version) {
  assert(version != nullptr, "Must provide a version buffer");
  SpecialFlag flag;
  if (lookup_special_flag(flag_name, flag)) {
    if (!flag.deprecated_in.is_undefined()) {
      if (version_less_than(JDK_Version::current(), flag.obsolete_in) &&
          version_less_than(JDK_Version::current(), flag.expired_in)) {
        *version = flag.deprecated_in;
        return 1;
      } else {
        return -1;
      }
    }
  }
  return 0;
}

const char* Arguments::real_flag_name(const char *flag_name) {
  for (size_t i = 0; aliased_jvm_flags[i].alias_name != nullptr; i++) {
    const AliasedFlag& flag_status = aliased_jvm_flags[i];
    if (strcmp(flag_status.alias_name, flag_name) == 0) {
        return flag_status.real_name;
    }
  }
  return flag_name;
}

#ifdef ASSERT
static bool lookup_special_flag(const char *flag_name, size_t skip_index) {
  for (size_t i = 0; special_jvm_flags[i].name != nullptr; i++) {
    if ((i != skip_index) && (strcmp(special_jvm_flags[i].name, flag_name) == 0)) {
      return true;
    }
  }
  return false;
}

// Verifies the correctness of the entries in the special_jvm_flags table.
// If there is a semantic error (i.e. a bug in the table) such as the obsoletion
// version being earlier than the deprecation version, then a warning is issued
// and verification fails - by returning false. If it is detected that the table
// is out of date, with respect to the current version, then ideally a warning is
// issued but verification does not fail. This allows the VM to operate when the
// version is first updated, without needing to update all the impacted flags at
// the same time. In practice we can't issue the warning immediately when the version
// is updated as it occurs for every test and some tests are not prepared to handle
// unexpected output - see 8196739. Instead we only check if the table is up-to-date
// if the check_globals flag is true, and in addition allow a grace period and only
// check for stale flags when we hit build 25 (which is far enough into the 6 month
// release cycle that all flag updates should have been processed, whilst still
// leaving time to make the change before RDP2).
// We use a gtest to call this, passing true, so that we can detect stale flags before
// the end of the release cycle.

static const int SPECIAL_FLAG_VALIDATION_BUILD = 25;

bool Arguments::verify_special_jvm_flags(bool check_globals) {
  bool success = true;
  for (size_t i = 0; special_jvm_flags[i].name != nullptr; i++) {
    const SpecialFlag& flag = special_jvm_flags[i];
    if (lookup_special_flag(flag.name, i)) {
      warning("Duplicate special flag declaration \"%s\"", flag.name);
      success = false;
    }
    if (flag.deprecated_in.is_undefined() &&
        flag.obsolete_in.is_undefined()) {
      warning("Special flag entry \"%s\" must declare version deprecated and/or obsoleted in.", flag.name);
      success = false;
    }

    if (!flag.deprecated_in.is_undefined()) {
      if (!version_less_than(flag.deprecated_in, flag.obsolete_in)) {
        warning("Special flag entry \"%s\" must be deprecated before obsoleted.", flag.name);
        success = false;
      }

      if (!version_less_than(flag.deprecated_in, flag.expired_in)) {
        warning("Special flag entry \"%s\" must be deprecated before expired.", flag.name);
        success = false;
      }
    }

    if (!flag.obsolete_in.is_undefined()) {
      if (!version_less_than(flag.obsolete_in, flag.expired_in)) {
        warning("Special flag entry \"%s\" must be obsoleted before expired.", flag.name);
        success = false;
      }

      // if flag has become obsolete it should not have a "globals" flag defined anymore.
      if (check_globals && VM_Version::vm_build_number() >= SPECIAL_FLAG_VALIDATION_BUILD &&
          !version_less_than(JDK_Version::current(), flag.obsolete_in)) {
        if (JVMFlag::find_declared_flag(flag.name) != nullptr) {
          warning("Global variable for obsolete special flag entry \"%s\" should be removed", flag.name);
          success = false;
        }
      }

    } else if (!flag.expired_in.is_undefined()) {
      warning("Special flag entry \"%s\" must be explicitly obsoleted before expired.", flag.name);
      success = false;
    }

    if (!flag.expired_in.is_undefined()) {
      // if flag has become expired it should not have a "globals" flag defined anymore.
      if (check_globals && VM_Version::vm_build_number() >= SPECIAL_FLAG_VALIDATION_BUILD &&
          !version_less_than(JDK_Version::current(), flag.expired_in)) {
        if (JVMFlag::find_declared_flag(flag.name) != nullptr) {
          warning("Global variable for expired flag entry \"%s\" should be removed", flag.name);
          success = false;
        }
      }
    }
  }
  return success;
}
#endif

bool Arguments::atojulong(const char *s, julong* result) {
  return parse_integer(s, result);
}

Arguments::ArgsRange Arguments::check_memory_size(julong size, julong min_size, julong max_size) {
  if (size < min_size) return arg_too_small;
  if (size > max_size) return arg_too_big;
  return arg_in_range;
}

// Describe an argument out of range error
void Arguments::describe_range_error(ArgsRange errcode) {
  switch(errcode) {
  case arg_too_big:
    jio_fprintf(defaultStream::error_stream(),
                "The specified size exceeds the maximum "
                "representable size.\n");
    break;
  case arg_too_small:
  case arg_unreadable:
  case arg_in_range:
    // do nothing for now
    break;
  default:
    ShouldNotReachHere();
  }
}

static bool set_bool_flag(JVMFlag* flag, bool value, JVMFlagOrigin origin) {
  if (JVMFlagAccess::set_bool(flag, &value, origin) == JVMFlag::SUCCESS) {
    return true;
  } else {
    return false;
  }
}

static bool set_fp_numeric_flag(JVMFlag* flag, const char* value, JVMFlagOrigin origin) {
  // strtod allows leading whitespace, but our flag format does not.
  if (*value == '\0' || isspace((unsigned char) *value)) {
    return false;
  }
  char* end;
  errno = 0;
  double v = strtod(value, &end);
  if ((errno != 0) || (*end != 0)) {
    return false;
  }
  if (g_isnan(v) || !g_isfinite(v)) {
    // Currently we cannot handle these special values.
    return false;
  }

  if (JVMFlagAccess::set_double(flag, &v, origin) == JVMFlag::SUCCESS) {
    return true;
  }
  return false;
}

static bool set_numeric_flag(JVMFlag* flag, const char* value, JVMFlagOrigin origin) {
  JVMFlag::Error result = JVMFlag::WRONG_FORMAT;

  if (flag->is_int()) {
    int v;
    if (parse_integer(value, &v)) {
      result = JVMFlagAccess::set_int(flag, &v, origin);
    }
  } else if (flag->is_uint()) {
    uint v;
    if (parse_integer(value, &v)) {
      result = JVMFlagAccess::set_uint(flag, &v, origin);
    }
  } else if (flag->is_intx()) {
    intx v;
    if (parse_integer(value, &v)) {
      result = JVMFlagAccess::set_intx(flag, &v, origin);
    }
  } else if (flag->is_uintx()) {
    uintx v;
    if (parse_integer(value, &v)) {
      result = JVMFlagAccess::set_uintx(flag, &v, origin);
    }
  } else if (flag->is_uint64_t()) {
    uint64_t v;
    if (parse_integer(value, &v)) {
      result = JVMFlagAccess::set_uint64_t(flag, &v, origin);
    }
  } else if (flag->is_size_t()) {
    size_t v;
    if (parse_integer(value, &v)) {
      result = JVMFlagAccess::set_size_t(flag, &v, origin);
    }
  }

  return result == JVMFlag::SUCCESS;
}

static bool set_string_flag(JVMFlag* flag, const char* value, JVMFlagOrigin origin) {
  if (value[0] == '\0') {
    value = nullptr;
  }
  if (JVMFlagAccess::set_ccstr(flag, &value, origin) != JVMFlag::SUCCESS) return false;
  // Contract:  JVMFlag always returns a pointer that needs freeing.
  FREE_C_HEAP_ARRAY(char, value);
  return true;
}

static bool append_to_string_flag(JVMFlag* flag, const char* new_value, JVMFlagOrigin origin) {
  const char* old_value = "";
  if (JVMFlagAccess::get_ccstr(flag, &old_value) != JVMFlag::SUCCESS) return false;
  size_t old_len = old_value != nullptr ? strlen(old_value) : 0;
  size_t new_len = strlen(new_value);
  const char* value;
  char* free_this_too = nullptr;
  if (old_len == 0) {
    value = new_value;
  } else if (new_len == 0) {
    value = old_value;
  } else {
     size_t length = old_len + 1 + new_len + 1;
     char* buf = NEW_C_HEAP_ARRAY(char, length, mtArguments);
    // each new setting adds another LINE to the switch:
    jio_snprintf(buf, length, "%s\n%s", old_value, new_value);
    value = buf;
    free_this_too = buf;
  }
  (void) JVMFlagAccess::set_ccstr(flag, &value, origin);
  // JVMFlag always returns a pointer that needs freeing.
  FREE_C_HEAP_ARRAY(char, value);
  // JVMFlag made its own copy, so I must delete my own temp. buffer.
  FREE_C_HEAP_ARRAY(char, free_this_too);
  return true;
}

const char* Arguments::handle_aliases_and_deprecation(const char* arg) {
  const char* real_name = real_flag_name(arg);
  JDK_Version since = JDK_Version();
  switch (is_deprecated_flag(arg, &since)) {
  case -1: {
      // Obsolete or expired, so don't process normally,
      // but allow for an obsolete flag we're still
      // temporarily allowing.
      if (!is_obsolete_flag(arg, &since)) {
        return real_name;
      }
      // Note if we're not considered obsolete then we can't be expired either
      // as obsoletion must come first.
      return nullptr;
    }
    case 0:
      return real_name;
    case 1: {
      char version[256];
      since.to_string(version, sizeof(version));
      if (real_name != arg) {
        warning("Option %s was deprecated in version %s and will likely be removed in a future release. Use option %s instead.",
                arg, version, real_name);
      } else {
        warning("Option %s was deprecated in version %s and will likely be removed in a future release.",
                arg, version);
      }
      return real_name;
    }
  }
  ShouldNotReachHere();
  return nullptr;
}

#define BUFLEN 255

JVMFlag* Arguments::find_jvm_flag(const char* name, size_t name_length) {
  char name_copied[BUFLEN+1];
  if (name[name_length] != 0) {
    if (name_length > BUFLEN) {
      return nullptr;
    } else {
      strncpy(name_copied, name, name_length);
      name_copied[name_length] = '\0';
      name = name_copied;
    }
  }

  const char* real_name = Arguments::handle_aliases_and_deprecation(name);
  if (real_name == nullptr) {
    return nullptr;
  }
  JVMFlag* flag = JVMFlag::find_flag(real_name);
  return flag;
}

bool Arguments::parse_argument(const char* arg, JVMFlagOrigin origin) {
  bool is_bool = false;
  bool bool_val = false;
  char c = *arg;
  if (c == '+' || c == '-') {
    is_bool = true;
    bool_val = (c == '+');
    arg++;
  }

  const char* name = arg;
  while (true) {
    c = *arg;
    if (isalnum(c) || (c == '_')) {
      ++arg;
    } else {
      break;
    }
  }

  size_t name_len = size_t(arg - name);
  if (name_len == 0) {
    return false;
  }

  JVMFlag* flag = find_jvm_flag(name, name_len);
  if (flag == nullptr) {
    return false;
  }

  if (is_bool) {
    if (*arg != 0) {
      // Error -- extra characters such as -XX:+BoolFlag=123
      return false;
    }
    return set_bool_flag(flag, bool_val, origin);
  }

  if (arg[0] == '=') {
    const char* value = arg + 1;
    if (flag->is_ccstr()) {
      if (flag->ccstr_accumulates()) {
        return append_to_string_flag(flag, value, origin);
      } else {
        return set_string_flag(flag, value, origin);
      }
    } else if (flag->is_double()) {
      return set_fp_numeric_flag(flag, value, origin);
    } else {
      return set_numeric_flag(flag, value, origin);
    }
  }

  if (arg[0] == ':' && arg[1] == '=') {
    // -XX:Foo:=xxx will reset the string flag to the given value.
    const char* value = arg + 2;
    return set_string_flag(flag, value, origin);
  }

  return false;
}

void Arguments::add_string(char*** bldarray, int* count, const char* arg) {
  assert(bldarray != nullptr, "illegal argument");

  if (arg == nullptr) {
    return;
  }

  int new_count = *count + 1;

  // expand the array and add arg to the last element
  if (*bldarray == nullptr) {
    *bldarray = NEW_C_HEAP_ARRAY(char*, new_count, mtArguments);
  } else {
    *bldarray = REALLOC_C_HEAP_ARRAY(char*, *bldarray, new_count, mtArguments);
  }
  (*bldarray)[*count] = os::strdup_check_oom(arg);
  *count = new_count;
}

void Arguments::build_jvm_args(const char* arg) {
  add_string(&_jvm_args_array, &_num_jvm_args, arg);
}

void Arguments::build_jvm_flags(const char* arg) {
  add_string(&_jvm_flags_array, &_num_jvm_flags, arg);
}

// utility function to return a string that concatenates all
// strings in a given char** array
const char* Arguments::build_resource_string(char** args, int count) {
  if (args == nullptr || count == 0) {
    return nullptr;
  }
  size_t length = 0;
  for (int i = 0; i < count; i++) {
    length += strlen(args[i]) + 1; // add 1 for a space or null terminating character
  }
  char* s = NEW_RESOURCE_ARRAY(char, length);
  char* dst = s;
  for (int j = 0; j < count; j++) {
    size_t offset = strlen(args[j]) + 1; // add 1 for a space or null terminating character
    jio_snprintf(dst, length, "%s ", args[j]); // jio_snprintf will replace the last space character with null character
    dst += offset;
    length -= offset;
  }
  return (const char*) s;
}

void Arguments::print_on(outputStream* st) {
  st->print_cr("VM Arguments:");
  if (num_jvm_flags() > 0) {
    st->print("jvm_flags: "); print_jvm_flags_on(st);
    st->cr();
  }
  if (num_jvm_args() > 0) {
    st->print("jvm_args: "); print_jvm_args_on(st);
    st->cr();
  }
  st->print_cr("java_command: %s", java_command() ? java_command() : "<unknown>");
  if (_java_class_path != nullptr) {
    char* path = _java_class_path->value();
    size_t len = strlen(path);
    st->print("java_class_path (initial): ");
    // Avoid using st->print_cr() because path length maybe longer than O_BUFLEN.
    if (len == 0) {
      st->print_raw_cr("<not set>");
    } else {
      st->print_raw_cr(path, len);
    }
  }
  st->print_cr("Launcher Type: %s", _sun_java_launcher);
}

void Arguments::print_summary_on(outputStream* st) {
  // Print the command line.  Environment variables that are helpful for
  // reproducing the problem are written later in the hs_err file.
  // flags are from setting file
  if (num_jvm_flags() > 0) {
    st->print_raw("Settings File: ");
    print_jvm_flags_on(st);
    st->cr();
  }
  // args are the command line and environment variable arguments.
  st->print_raw("Command Line: ");
  if (num_jvm_args() > 0) {
    print_jvm_args_on(st);
  }
  // this is the classfile and any arguments to the java program
  if (java_command() != nullptr) {
    st->print("%s", java_command());
  }
  st->cr();
}

void Arguments::print_jvm_flags_on(outputStream* st) {
  if (_num_jvm_flags > 0) {
    for (int i=0; i < _num_jvm_flags; i++) {
      st->print("%s ", _jvm_flags_array[i]);
    }
  }
}

void Arguments::print_jvm_args_on(outputStream* st) {
  if (_num_jvm_args > 0) {
    for (int i=0; i < _num_jvm_args; i++) {
      st->print("%s ", _jvm_args_array[i]);
    }
  }
}

bool Arguments::process_argument(const char* arg,
                                 jboolean ignore_unrecognized,
                                 JVMFlagOrigin origin) {
  JDK_Version since = JDK_Version();

  if (parse_argument(arg, origin)) {
    return true;
  }

  // Determine if the flag has '+', '-', or '=' characters.
  bool has_plus_minus = (*arg == '+' || *arg == '-');
  const char* const argname = has_plus_minus ? arg + 1 : arg;

  size_t arg_len;
  const char* equal_sign = strchr(argname, '=');
  if (equal_sign == nullptr) {
    arg_len = strlen(argname);
  } else {
    arg_len = equal_sign - argname;
  }

  // Only make the obsolete check for valid arguments.
  if (arg_len <= BUFLEN) {
    // Construct a string which consists only of the argument name without '+', '-', or '='.
    char stripped_argname[BUFLEN+1]; // +1 for '\0'
    jio_snprintf(stripped_argname, arg_len+1, "%s", argname); // +1 for '\0'
    if (is_obsolete_flag(stripped_argname, &since)) {
      char version[256];
      since.to_string(version, sizeof(version));
      warning("Ignoring option %s; support was removed in %s", stripped_argname, version);
      return true;
    }
  }

  // For locked flags, report a custom error message if available.
  // Otherwise, report the standard unrecognized VM option.
  const JVMFlag* found_flag = JVMFlag::find_declared_flag((const char*)argname, arg_len);
  if (found_flag != nullptr) {
    char locked_message_buf[BUFLEN];
    JVMFlag::MsgType msg_type = found_flag->get_locked_message(locked_message_buf, BUFLEN);
    if (strlen(locked_message_buf) != 0) {
#ifdef PRODUCT
      bool mismatched = msg_type == JVMFlag::DEVELOPER_FLAG_BUT_PRODUCT_BUILD;
      if (ignore_unrecognized && mismatched) {
        return true;
      }
#endif
      jio_fprintf(defaultStream::error_stream(), "%s", locked_message_buf);
    }
    if (found_flag->is_bool() && !has_plus_minus) {
      jio_fprintf(defaultStream::error_stream(),
        "Missing +/- setting for VM option '%s'\n", argname);
    } else if (!found_flag->is_bool() && has_plus_minus) {
      jio_fprintf(defaultStream::error_stream(),
        "Unexpected +/- setting in VM option '%s'\n", argname);
    } else {
      jio_fprintf(defaultStream::error_stream(),
        "Improperly specified VM option '%s'\n", argname);
    }
  } else {
    if (ignore_unrecognized) {
      return true;
    }
    jio_fprintf(defaultStream::error_stream(),
                "Unrecognized VM option '%s'\n", argname);
    JVMFlag* fuzzy_matched = JVMFlag::fuzzy_match((const char*)argname, arg_len, true);
    if (fuzzy_matched != nullptr) {
      jio_fprintf(defaultStream::error_stream(),
                  "Did you mean '%s%s%s'?\n",
                  (fuzzy_matched->is_bool()) ? "(+/-)" : "",
                  fuzzy_matched->name(),
                  (fuzzy_matched->is_bool()) ? "" : "=<value>");
    }
  }

  // allow for commandline "commenting out" options like -XX:#+Verbose
  return arg[0] == '#';
}

bool Arguments::process_settings_file(const char* file_name, bool should_exist, jboolean ignore_unrecognized) {
  FILE* stream = os::fopen(file_name, "rb");
  if (stream == nullptr) {
    if (should_exist) {
      jio_fprintf(defaultStream::error_stream(),
                  "Could not open settings file %s\n", file_name);
      return false;
    } else {
      return true;
    }
  }

  char token[1024];
  int  pos = 0;

  bool in_white_space = true;
  bool in_comment     = false;
  bool in_quote       = false;
  int  quote_c        = 0;
  bool result         = true;

  int c = getc(stream);
  while(c != EOF && pos < (int)(sizeof(token)-1)) {
    if (in_white_space) {
      if (in_comment) {
        if (c == '\n') in_comment = false;
      } else {
        if (c == '#') in_comment = true;
        else if (!isspace((unsigned char) c)) {
          in_white_space = false;
          token[pos++] = checked_cast<char>(c);
        }
      }
    } else {
      if (c == '\n' || (!in_quote && isspace((unsigned char) c))) {
        // token ends at newline, or at unquoted whitespace
        // this allows a way to include spaces in string-valued options
        token[pos] = '\0';
        logOption(token);
        result &= process_argument(token, ignore_unrecognized, JVMFlagOrigin::CONFIG_FILE);
        build_jvm_flags(token);
        pos = 0;
        in_white_space = true;
        in_quote = false;
      } else if (!in_quote && (c == '\'' || c == '"')) {
        in_quote = true;
        quote_c = c;
      } else if (in_quote && (c == quote_c)) {
        in_quote = false;
      } else {
        token[pos++] = checked_cast<char>(c);
      }
    }
    c = getc(stream);
  }
  if (pos > 0) {
    token[pos] = '\0';
    result &= process_argument(token, ignore_unrecognized, JVMFlagOrigin::CONFIG_FILE);
    build_jvm_flags(token);
  }
  fclose(stream);
  return result;
}

//=============================================================================================================
// Parsing of properties (-D)

const char* Arguments::get_property(const char* key) {
  return PropertyList_get_value(system_properties(), key);
}

bool Arguments::add_property(const char* prop, PropertyWriteable writeable, PropertyInternal internal) {
  const char* eq = strchr(prop, '=');
  const char* key;
  const char* value = "";

  if (eq == nullptr) {
    // property doesn't have a value, thus use passed string
    key = prop;
  } else {
    // property have a value, thus extract it and save to the
    // allocated string
    size_t key_len = eq - prop;
    char* tmp_key = AllocateHeap(key_len + 1, mtArguments);

    jio_snprintf(tmp_key, key_len + 1, "%s", prop);
    key = tmp_key;

    value = &prop[key_len + 1];
  }

  if (internal == ExternalProperty) {
    CDSConfig::check_incompatible_property(key, value);
  }

  if (strcmp(key, "java.compiler") == 0) {
    // we no longer support java.compiler system property, log a warning and let it get
    // passed to Java, like any other system property
    if (strlen(value) == 0 || strcasecmp(value, "NONE") == 0) {
        // for applications using NONE or empty value, log a more informative message
        warning("The java.compiler system property is obsolete and no longer supported, use -Xint");
    } else {
        warning("The java.compiler system property is obsolete and no longer supported.");
    }
  } else if (strcmp(key, "sun.java.launcher.is_altjvm") == 0) {
    // sun.java.launcher.is_altjvm property is
    // private and is processed in process_sun_java_launcher_properties();
    // the sun.java.launcher property is passed on to the java application
  } else if (strcmp(key, "sun.boot.library.path") == 0) {
    // append is true, writable is true, internal is false
    PropertyList_unique_add(&_system_properties, key, value, AppendProperty,
                            WriteableProperty, ExternalProperty);
  } else {
    if (strcmp(key, "sun.java.command") == 0) {
      char *old_java_command = _java_command;
      _java_command = os::strdup_check_oom(value, mtArguments);
      if (old_java_command != nullptr) {
        os::free(old_java_command);
      }
    } else if (strcmp(key, "java.vendor.url.bug") == 0) {
      // If this property is set on the command line then its value will be
      // displayed in VM error logs as the URL at which to submit such logs.
      // Normally the URL displayed in error logs is different from the value
      // of this system property, so a different property should have been
      // used here, but we leave this as-is in case someone depends upon it.
      const char* old_java_vendor_url_bug = _java_vendor_url_bug;
      // save it in _java_vendor_url_bug, so JVM fatal error handler can access
      // its value without going through the property list or making a Java call.
      _java_vendor_url_bug = os::strdup_check_oom(value, mtArguments);
      if (old_java_vendor_url_bug != nullptr) {
        os::free((void *)old_java_vendor_url_bug);
      }
    }

    // Create new property and add at the end of the list
    PropertyList_unique_add(&_system_properties, key, value, AddProperty, writeable, internal);
  }

  if (key != prop) {
    // SystemProperty copy passed value, thus free previously allocated
    // memory
    FreeHeap((void *)key);
  }

  return true;
}

//===========================================================================================================
// Setting int/mixed/comp mode flags

void Arguments::set_mode_flags(Mode mode) {
  // Set up default values for all flags.
  // If you add a flag to any of the branches below,
  // add a default value for it here.
  _mode                      = mode;

  // Ensure Agent_OnLoad has the correct initial values.
  // This may not be the final mode; mode may change later in onload phase.
  PropertyList_unique_add(&_system_properties, "java.vm.info",
                          VM_Version::vm_info_string(), AddProperty, UnwriteableProperty, ExternalProperty);

  UseInterpreter             = true;
  UseCompiler                = true;
  UseLoopCounter             = true;

  // Default values may be platform/compiler dependent -
  // use the saved values
  ClipInlining               = Arguments::_ClipInlining;
  AlwaysCompileLoopMethods   = Arguments::_AlwaysCompileLoopMethods;
  UseOnStackReplacement      = Arguments::_UseOnStackReplacement;
  BackgroundCompilation      = Arguments::_BackgroundCompilation;

  // Change from defaults based on mode
  switch (mode) {
  default:
    ShouldNotReachHere();
    break;
  case _int:
    UseCompiler              = false;
    UseLoopCounter           = false;
    AlwaysCompileLoopMethods = false;
    UseOnStackReplacement    = false;
    break;
  case _mixed:
    // same as default
    break;
  case _comp:
    UseInterpreter           = false;
    BackgroundCompilation    = false;
    ClipInlining             = false;
    break;
  }
}

// Conflict: required to use shared spaces (-Xshare:on), but
// incompatible command line options were chosen.
void Arguments::no_shared_spaces(const char* message) {
  if (RequireSharedSpaces) {
    jio_fprintf(defaultStream::error_stream(),
      "Class data sharing is inconsistent with other specified options.\n");
    vm_exit_during_initialization("Unable to use shared archive", message);
  } else {
    log_info(cds)("Unable to use shared archive: %s", message);
    UseSharedSpaces = false;
  }
}

static void set_object_alignment() {
  // Object alignment.
  assert(is_power_of_2(ObjectAlignmentInBytes), "ObjectAlignmentInBytes must be power of 2");
  MinObjAlignmentInBytes     = ObjectAlignmentInBytes;
  assert(MinObjAlignmentInBytes >= HeapWordsPerLong * HeapWordSize, "ObjectAlignmentInBytes value is too small");
  MinObjAlignment            = MinObjAlignmentInBytes / HeapWordSize;
  assert(MinObjAlignmentInBytes == MinObjAlignment * HeapWordSize, "ObjectAlignmentInBytes value is incorrect");
  MinObjAlignmentInBytesMask = MinObjAlignmentInBytes - 1;

  LogMinObjAlignmentInBytes  = exact_log2(ObjectAlignmentInBytes);
  LogMinObjAlignment         = LogMinObjAlignmentInBytes - LogHeapWordSize;

  // Oop encoding heap max
  OopEncodingHeapMax = (uint64_t(max_juint) + 1) << LogMinObjAlignmentInBytes;
}

size_t Arguments::max_heap_for_compressed_oops() {
  // Avoid sign flip.
  assert(OopEncodingHeapMax > (uint64_t)os::vm_page_size(), "Unusual page size");
  // We need to fit both the null page and the heap into the memory budget, while
  // keeping alignment constraints of the heap. To guarantee the latter, as the
  // null page is located before the heap, we pad the null page to the conservative
  // maximum alignment that the GC may ever impose upon the heap.
  size_t displacement_due_to_null_page = align_up(os::vm_page_size(),
                                                  _conservative_max_heap_alignment);

  LP64_ONLY(return OopEncodingHeapMax - displacement_due_to_null_page);
  NOT_LP64(ShouldNotReachHere(); return 0);
}

void Arguments::set_use_compressed_oops() {
#ifdef _LP64
  // MaxHeapSize is not set up properly at this point, but
  // the only value that can override MaxHeapSize if we are
  // to use UseCompressedOops are InitialHeapSize and MinHeapSize.
  size_t max_heap_size = MAX3(MaxHeapSize, InitialHeapSize, MinHeapSize);

  if (max_heap_size <= max_heap_for_compressed_oops()) {
    if (FLAG_IS_DEFAULT(UseCompressedOops)) {
      FLAG_SET_ERGO(UseCompressedOops, true);
    }
  } else {
    if (UseCompressedOops && !FLAG_IS_DEFAULT(UseCompressedOops)) {
      warning("Max heap size too large for Compressed Oops");
      FLAG_SET_DEFAULT(UseCompressedOops, false);
    }
  }
#endif // _LP64
}

void Arguments::set_conservative_max_heap_alignment() {
  // The conservative maximum required alignment for the heap is the maximum of
  // the alignments imposed by several sources: any requirements from the heap
  // itself and the maximum page size we may run the VM with.
  size_t heap_alignment = GCConfig::arguments()->conservative_max_heap_alignment();
  _conservative_max_heap_alignment = MAX4(heap_alignment,
                                          os::vm_allocation_granularity(),
                                          os::max_page_size(),
                                          GCArguments::compute_heap_alignment());
}

jint Arguments::set_ergonomics_flags() {
  GCConfig::initialize();

  set_conservative_max_heap_alignment();

#ifdef _LP64
  set_use_compressed_oops();

  // Also checks that certain machines are slower with compressed oops
  // in vm_version initialization code.
#endif // _LP64

  return JNI_OK;
}

size_t Arguments::limit_heap_by_allocatable_memory(size_t limit) {
  size_t max_allocatable;
  size_t result = limit;
  if (os::has_allocatable_memory_limit(&max_allocatable)) {
    // The AggressiveHeap check is a temporary workaround to avoid calling
    // GCarguments::heap_virtual_to_physical_ratio() before a GC has been
    // selected. This works because AggressiveHeap implies UseParallelGC
    // where we know the ratio will be 1. Once the AggressiveHeap option is
    // removed, this can be cleaned up.
    size_t heap_virtual_to_physical_ratio = (AggressiveHeap ? 1 : GCConfig::arguments()->heap_virtual_to_physical_ratio());
    size_t fraction = MaxVirtMemFraction * heap_virtual_to_physical_ratio;
    result = MIN2(result, max_allocatable / fraction);
  }
  return result;
}

// Use static initialization to get the default before parsing
static const size_t DefaultHeapBaseMinAddress = HeapBaseMinAddress;

void Arguments::set_heap_size() {
  julong phys_mem;

  // If the user specified one of these options, they
  // want specific memory sizing so do not limit memory
  // based on compressed oops addressability.
  // Also, memory limits will be calculated based on
  // available os physical memory, not our MaxRAM limit,
  // unless MaxRAM is also specified.
  bool override_coop_limit = (!FLAG_IS_DEFAULT(MaxRAMPercentage) ||
                           !FLAG_IS_DEFAULT(MinRAMPercentage) ||
                           !FLAG_IS_DEFAULT(InitialRAMPercentage) ||
                           !FLAG_IS_DEFAULT(MaxRAM));
  if (override_coop_limit) {
    if (FLAG_IS_DEFAULT(MaxRAM)) {
      phys_mem = os::physical_memory();
      FLAG_SET_ERGO(MaxRAM, (uint64_t)phys_mem);
    } else {
      phys_mem = (julong)MaxRAM;
    }
  } else {
    phys_mem = FLAG_IS_DEFAULT(MaxRAM) ? MIN2(os::physical_memory(), (julong)MaxRAM)
                                       : (julong)MaxRAM;
  }

  // If the maximum heap size has not been set with -Xmx,
  // then set it as fraction of the size of physical memory,
  // respecting the maximum and minimum sizes of the heap.
  if (FLAG_IS_DEFAULT(MaxHeapSize)) {
    julong reasonable_max = (julong)(((double)phys_mem * MaxRAMPercentage) / 100);
    const julong reasonable_min = (julong)(((double)phys_mem * MinRAMPercentage) / 100);
    if (reasonable_min < MaxHeapSize) {
      // Small physical memory, so use a minimum fraction of it for the heap
      reasonable_max = reasonable_min;
    } else {
      // Not-small physical memory, so require a heap at least
      // as large as MaxHeapSize
      reasonable_max = MAX2(reasonable_max, (julong)MaxHeapSize);
    }

    if (!FLAG_IS_DEFAULT(ErgoHeapSizeLimit) && ErgoHeapSizeLimit != 0) {
      // Limit the heap size to ErgoHeapSizeLimit
      reasonable_max = MIN2(reasonable_max, (julong)ErgoHeapSizeLimit);
    }

    reasonable_max = limit_heap_by_allocatable_memory(reasonable_max);

    if (!FLAG_IS_DEFAULT(InitialHeapSize)) {
      // An initial heap size was specified on the command line,
      // so be sure that the maximum size is consistent.  Done
      // after call to limit_heap_by_allocatable_memory because that
      // method might reduce the allocation size.
      reasonable_max = MAX2(reasonable_max, (julong)InitialHeapSize);
    } else if (!FLAG_IS_DEFAULT(MinHeapSize)) {
      reasonable_max = MAX2(reasonable_max, (julong)MinHeapSize);
    }

#ifdef _LP64
    if (UseCompressedOops || UseCompressedClassPointers) {
      // HeapBaseMinAddress can be greater than default but not less than.
      if (!FLAG_IS_DEFAULT(HeapBaseMinAddress)) {
        if (HeapBaseMinAddress < DefaultHeapBaseMinAddress) {
          // matches compressed oops printing flags
          log_debug(gc, heap, coops)("HeapBaseMinAddress must be at least " SIZE_FORMAT
                                     " (" SIZE_FORMAT "G) which is greater than value given " SIZE_FORMAT,
                                     DefaultHeapBaseMinAddress,
                                     DefaultHeapBaseMinAddress/G,
                                     HeapBaseMinAddress);
          FLAG_SET_ERGO(HeapBaseMinAddress, DefaultHeapBaseMinAddress);
        }
      }
    }
    if (UseCompressedOops) {
      // Limit the heap size to the maximum possible when using compressed oops
      julong max_coop_heap = (julong)max_heap_for_compressed_oops();

      if (HeapBaseMinAddress + MaxHeapSize < max_coop_heap) {
        // Heap should be above HeapBaseMinAddress to get zero based compressed oops
        // but it should be not less than default MaxHeapSize.
        max_coop_heap -= HeapBaseMinAddress;
      }

      // If user specified flags prioritizing os physical
      // memory limits, then disable compressed oops if
      // limits exceed max_coop_heap and UseCompressedOops
      // was not specified.
      if (reasonable_max > max_coop_heap) {
        if (FLAG_IS_ERGO(UseCompressedOops) && override_coop_limit) {
          log_info(cds)("UseCompressedOops and UseCompressedClassPointers have been disabled due to"
            " max heap " SIZE_FORMAT " > compressed oop heap " SIZE_FORMAT ". "
            "Please check the setting of MaxRAMPercentage %5.2f."
            ,(size_t)reasonable_max, (size_t)max_coop_heap, MaxRAMPercentage);
          FLAG_SET_ERGO(UseCompressedOops, false);
        } else {
          reasonable_max = MIN2(reasonable_max, max_coop_heap);
        }
      }
    }
#endif // _LP64

    log_trace(gc, heap)("  Maximum heap size " SIZE_FORMAT, (size_t) reasonable_max);
    FLAG_SET_ERGO(MaxHeapSize, (size_t)reasonable_max);
  }

  // If the minimum or initial heap_size have not been set or requested to be set
  // ergonomically, set them accordingly.
  if (InitialHeapSize == 0 || MinHeapSize == 0) {
    julong reasonable_minimum = (julong)(OldSize + NewSize);

    reasonable_minimum = MIN2(reasonable_minimum, (julong)MaxHeapSize);

    reasonable_minimum = limit_heap_by_allocatable_memory(reasonable_minimum);

    if (InitialHeapSize == 0) {
      julong reasonable_initial = (julong)(((double)phys_mem * InitialRAMPercentage) / 100);
      reasonable_initial = limit_heap_by_allocatable_memory(reasonable_initial);

      reasonable_initial = MAX3(reasonable_initial, reasonable_minimum, (julong)MinHeapSize);
      reasonable_initial = MIN2(reasonable_initial, (julong)MaxHeapSize);

      FLAG_SET_ERGO(InitialHeapSize, (size_t)reasonable_initial);
      log_trace(gc, heap)("  Initial heap size " SIZE_FORMAT, InitialHeapSize);
    }
    // If the minimum heap size has not been set (via -Xms or -XX:MinHeapSize),
    // synchronize with InitialHeapSize to avoid errors with the default value.
    if (MinHeapSize == 0) {
      FLAG_SET_ERGO(MinHeapSize, MIN2((size_t)reasonable_minimum, InitialHeapSize));
      log_trace(gc, heap)("  Minimum heap size " SIZE_FORMAT, MinHeapSize);
    }
  }
}

// This option inspects the machine and attempts to set various
// parameters to be optimal for long-running, memory allocation
// intensive jobs.  It is intended for machines with large
// amounts of cpu and memory.
jint Arguments::set_aggressive_heap_flags() {
  // initHeapSize is needed since _initial_heap_size is 4 bytes on a 32 bit
  // VM, but we may not be able to represent the total physical memory
  // available (like having 8gb of memory on a box but using a 32bit VM).
  // Thus, we need to make sure we're using a julong for intermediate
  // calculations.
  julong initHeapSize;
  julong total_memory = os::physical_memory();

  if (total_memory < (julong) 256 * M) {
    jio_fprintf(defaultStream::error_stream(),
            "You need at least 256mb of memory to use -XX:+AggressiveHeap\n");
    vm_exit(1);
  }

  // The heap size is half of available memory, or (at most)
  // all of possible memory less 160mb (leaving room for the OS
  // when using ISM).  This is the maximum; because adaptive sizing
  // is turned on below, the actual space used may be smaller.

  initHeapSize = MIN2(total_memory / (julong) 2,
          total_memory - (julong) 160 * M);

  initHeapSize = limit_heap_by_allocatable_memory(initHeapSize);

  if (FLAG_IS_DEFAULT(MaxHeapSize)) {
    if (FLAG_SET_CMDLINE(MaxHeapSize, initHeapSize) != JVMFlag::SUCCESS) {
      return JNI_EINVAL;
    }
    if (FLAG_SET_CMDLINE(InitialHeapSize, initHeapSize) != JVMFlag::SUCCESS) {
      return JNI_EINVAL;
    }
    if (FLAG_SET_CMDLINE(MinHeapSize, initHeapSize) != JVMFlag::SUCCESS) {
      return JNI_EINVAL;
    }
  }
  if (FLAG_IS_DEFAULT(NewSize)) {
    // Make the young generation 3/8ths of the total heap.
    if (FLAG_SET_CMDLINE(NewSize,
            ((julong) MaxHeapSize / (julong) 8) * (julong) 3) != JVMFlag::SUCCESS) {
      return JNI_EINVAL;
    }
    if (FLAG_SET_CMDLINE(MaxNewSize, NewSize) != JVMFlag::SUCCESS) {
      return JNI_EINVAL;
    }
  }

#if !defined(_ALLBSD_SOURCE) && !defined(AIX)  // UseLargePages is not yet supported on BSD and AIX.
  FLAG_SET_DEFAULT(UseLargePages, true);
#endif

  // Increase some data structure sizes for efficiency
  if (FLAG_SET_CMDLINE(ResizeTLAB, false) != JVMFlag::SUCCESS) {
    return JNI_EINVAL;
  }
  if (FLAG_SET_CMDLINE(TLABSize, 256 * K) != JVMFlag::SUCCESS) {
    return JNI_EINVAL;
  }

  // See the OldPLABSize comment below, but replace 'after promotion'
  // with 'after copying'.  YoungPLABSize is the size of the survivor
  // space per-gc-thread buffers.  The default is 4kw.
  if (FLAG_SET_CMDLINE(YoungPLABSize, 256 * K) != JVMFlag::SUCCESS) { // Note: this is in words
    return JNI_EINVAL;
  }

  // OldPLABSize is the size of the buffers in the old gen that
  // UseParallelGC uses to promote live data that doesn't fit in the
  // survivor spaces.  At any given time, there's one for each gc thread.
  // The default size is 1kw. These buffers are rarely used, since the
  // survivor spaces are usually big enough.  For specjbb, however, there
  // are occasions when there's lots of live data in the young gen
  // and we end up promoting some of it.  We don't have a definite
  // explanation for why bumping OldPLABSize helps, but the theory
  // is that a bigger PLAB results in retaining something like the
  // original allocation order after promotion, which improves mutator
  // locality.  A minor effect may be that larger PLABs reduce the
  // number of PLAB allocation events during gc.  The value of 8kw
  // was arrived at by experimenting with specjbb.
  if (FLAG_SET_CMDLINE(OldPLABSize, 8 * K) != JVMFlag::SUCCESS) { // Note: this is in words
    return JNI_EINVAL;
  }

  // Enable parallel GC and adaptive generation sizing
  if (FLAG_SET_CMDLINE(UseParallelGC, true) != JVMFlag::SUCCESS) {
    return JNI_EINVAL;
  }

  // Encourage steady state memory management
  if (FLAG_SET_CMDLINE(ThresholdTolerance, 100) != JVMFlag::SUCCESS) {
    return JNI_EINVAL;
  }

  return JNI_OK;
}

// This must be called after ergonomics.
void Arguments::set_bytecode_flags() {
  if (!RewriteBytecodes) {
    FLAG_SET_DEFAULT(RewriteFrequentPairs, false);
  }
}

// Aggressive optimization flags
jint Arguments::set_aggressive_opts_flags() {
#ifdef COMPILER2
  if (AggressiveUnboxing) {
    if (FLAG_IS_DEFAULT(EliminateAutoBox)) {
      FLAG_SET_DEFAULT(EliminateAutoBox, true);
    } else if (!EliminateAutoBox) {
      // warning("AggressiveUnboxing is disabled because EliminateAutoBox is disabled");
      AggressiveUnboxing = false;
    }
    if (FLAG_IS_DEFAULT(DoEscapeAnalysis)) {
      FLAG_SET_DEFAULT(DoEscapeAnalysis, true);
    } else if (!DoEscapeAnalysis) {
      // warning("AggressiveUnboxing is disabled because DoEscapeAnalysis is disabled");
      AggressiveUnboxing = false;
    }
  }
  if (!FLAG_IS_DEFAULT(AutoBoxCacheMax)) {
    if (FLAG_IS_DEFAULT(EliminateAutoBox)) {
      FLAG_SET_DEFAULT(EliminateAutoBox, true);
    }
    // Feed the cache size setting into the JDK
    char buffer[1024];
    jio_snprintf(buffer, 1024, "java.lang.Integer.IntegerCache.high=" INTX_FORMAT, AutoBoxCacheMax);
    if (!add_property(buffer)) {
      return JNI_ENOMEM;
    }
  }
#endif

  return JNI_OK;
}

//===========================================================================================================

void Arguments::process_java_launcher_argument(const char* launcher, void* extra_info) {
  if (_sun_java_launcher != _default_java_launcher) {
    os::free(const_cast<char*>(_sun_java_launcher));
  }
  _sun_java_launcher = os::strdup_check_oom(launcher);
}

bool Arguments::created_by_java_launcher() {
  assert(_sun_java_launcher != nullptr, "property must have value");
  return strcmp(DEFAULT_JAVA_LAUNCHER, _sun_java_launcher) != 0;
}

bool Arguments::sun_java_launcher_is_altjvm() {
  return _sun_java_launcher_is_altjvm;
}

//===========================================================================================================
// Parsing of main arguments

unsigned int addreads_count = 0;
unsigned int addexports_count = 0;
unsigned int addopens_count = 0;
unsigned int patch_mod_count = 0;
unsigned int enable_native_access_count = 0;

// Check the consistency of vm_init_args
bool Arguments::check_vm_args_consistency() {
  // Method for adding checks for flag consistency.
  // The intent is to warn the user of all possible conflicts,
  // before returning an error.
  // Note: Needs platform-dependent factoring.
  bool status = true;

  if (TLABRefillWasteFraction == 0) {
    jio_fprintf(defaultStream::error_stream(),
                "TLABRefillWasteFraction should be a denominator, "
                "not " SIZE_FORMAT "\n",
                TLABRefillWasteFraction);
    status = false;
  }

  status = CompilerConfig::check_args_consistency(status);
#if INCLUDE_JVMCI
  if (status && EnableJVMCI) {
    PropertyList_unique_add(&_system_properties, "jdk.internal.vm.ci.enabled", "true",
        AddProperty, UnwriteableProperty, InternalProperty);
<<<<<<< HEAD
    /*
     * Ioi - 2023/05/19. There's no need for this with my patch-jdk.sh script, which adds
     * jdk.internal.vm.ci as one of the default modules. Using -Djdk.module.addmods will
     * cause the full module graph to be disabled and slow down performance.
     */
    if (!TempDisableAddJVMCIModule && ClassLoader::is_module_observable("jdk.internal.vm.ci")) {
      if (!create_numbered_module_property("jdk.module.addmods", "jdk.internal.vm.ci", addmods_count++)) {
=======
    if (ClassLoader::is_module_observable("jdk.internal.vm.ci")) {
      if (!create_numbered_module_property("jdk.module.addmods", "jdk.internal.vm.ci", _addmods_count++)) {
>>>>>>> db56266a
        return false;
      }
    }
  }
#endif

#if INCLUDE_JFR
  if (status && (FlightRecorderOptions || StartFlightRecording)) {
    if (!create_numbered_module_property("jdk.module.addmods", "jdk.jfr", _addmods_count++)) {
      return false;
    }
  }
#endif

#ifndef SUPPORT_RESERVED_STACK_AREA
  if (StackReservedPages != 0) {
    FLAG_SET_CMDLINE(StackReservedPages, 0);
    warning("Reserved Stack Area not supported on this platform");
  }
#endif

#ifndef _LP64
  if (LockingMode == LM_LEGACY) {
    FLAG_SET_CMDLINE(LockingMode, LM_LIGHTWEIGHT);
    // Self-forwarding in bit 3 of the mark-word conflicts
    // with 4-byte-aligned stack-locks.
    warning("Legacy locking not supported on this platform");
  }
#endif

  if (UseObjectMonitorTable && LockingMode != LM_LIGHTWEIGHT) {
    // ObjectMonitorTable requires lightweight locking.
    FLAG_SET_CMDLINE(UseObjectMonitorTable, false);
    warning("UseObjectMonitorTable requires LM_LIGHTWEIGHT");
  }

#if !defined(X86) && !defined(AARCH64) && !defined(PPC64) && !defined(RISCV64) && !defined(S390)
  if (LockingMode == LM_MONITOR) {
    jio_fprintf(defaultStream::error_stream(),
                "LockingMode == 0 (LM_MONITOR) is not fully implemented on this architecture\n");
    return false;
  }
#endif
  if (VerifyHeavyMonitors && LockingMode != LM_MONITOR) {
    jio_fprintf(defaultStream::error_stream(),
                "-XX:+VerifyHeavyMonitors requires LockingMode == 0 (LM_MONITOR)\n");
    return false;
  }
  return status;
}

bool Arguments::is_bad_option(const JavaVMOption* option, jboolean ignore,
  const char* option_type) {
  if (ignore) return false;

  const char* spacer = " ";
  if (option_type == nullptr) {
    option_type = ++spacer; // Set both to the empty string.
  }

  jio_fprintf(defaultStream::error_stream(),
              "Unrecognized %s%soption: %s\n", option_type, spacer,
              option->optionString);
  return true;
}

static const char* user_assertion_options[] = {
  "-da", "-ea", "-disableassertions", "-enableassertions", nullptr
};

static const char* system_assertion_options[] = {
  "-dsa", "-esa", "-disablesystemassertions", "-enablesystemassertions", nullptr
};

bool Arguments::parse_uint(const char* value,
                           uint* uint_arg,
                           uint min_size) {
  uint n;
  if (!parse_integer(value, &n)) {
    return false;
  }
  if (n >= min_size) {
    *uint_arg = n;
    return true;
  } else {
    return false;
  }
}

bool Arguments::create_module_property(const char* prop_name, const char* prop_value, PropertyInternal internal) {
  assert(is_internal_module_property(prop_name), "unknown module property: '%s'", prop_name);
  CDSConfig::check_internal_module_property(prop_name, prop_value);
  size_t prop_len = strlen(prop_name) + strlen(prop_value) + 2;
  char* property = AllocateHeap(prop_len, mtArguments);
  int ret = jio_snprintf(property, prop_len, "%s=%s", prop_name, prop_value);
  if (ret < 0 || ret >= (int)prop_len) {
    FreeHeap(property);
    return false;
  }
  // These are not strictly writeable properties as they cannot be set via -Dprop=val. But that
  // is enforced by checking is_internal_module_property(). We need the property to be writeable so
  // that multiple occurrences of the associated flag just causes the existing property value to be
  // replaced ("last option wins"). Otherwise we would need to keep track of the flags and only convert
  // to a property after we have finished flag processing.
  bool added = add_property(property, WriteableProperty, internal);
  FreeHeap(property);
  return added;
}

bool Arguments::create_numbered_module_property(const char* prop_base_name, const char* prop_value, unsigned int count) {
  assert(is_internal_module_property(prop_base_name), "unknown module property: '%s'", prop_base_name);
  CDSConfig::check_internal_module_property(prop_base_name, prop_value);
  const unsigned int props_count_limit = 1000;
  const int max_digits = 3;
  const int extra_symbols_count = 3; // includes '.', '=', '\0'

  // Make sure count is < props_count_limit. Otherwise, memory allocation will be too small.
  if (count < props_count_limit) {
    size_t prop_len = strlen(prop_base_name) + strlen(prop_value) + max_digits + extra_symbols_count;
    char* property = AllocateHeap(prop_len, mtArguments);
    int ret = jio_snprintf(property, prop_len, "%s.%d=%s", prop_base_name, count, prop_value);
    if (ret < 0 || ret >= (int)prop_len) {
      FreeHeap(property);
      jio_fprintf(defaultStream::error_stream(), "Failed to create property %s.%d=%s\n", prop_base_name, count, prop_value);
      return false;
    }
    bool added = add_property(property, UnwriteableProperty, InternalProperty);
    FreeHeap(property);
    return added;
  }

  jio_fprintf(defaultStream::error_stream(), "Property count limit exceeded: %s, limit=%d\n", prop_base_name, props_count_limit);
  return false;
}

Arguments::ArgsRange Arguments::parse_memory_size(const char* s,
                                                  julong* long_arg,
                                                  julong min_size,
                                                  julong max_size) {
  if (!parse_integer(s, long_arg)) return arg_unreadable;
  return check_memory_size(*long_arg, min_size, max_size);
}

// Parse JavaVMInitArgs structure

jint Arguments::parse_vm_init_args(const JavaVMInitArgs *vm_options_args,
                                   const JavaVMInitArgs *java_tool_options_args,
                                   const JavaVMInitArgs *java_options_args,
                                   const JavaVMInitArgs *cmd_line_args) {
  bool patch_mod_javabase = false;

  // Save default settings for some mode flags
  Arguments::_AlwaysCompileLoopMethods = AlwaysCompileLoopMethods;
  Arguments::_UseOnStackReplacement    = UseOnStackReplacement;
  Arguments::_ClipInlining             = ClipInlining;
  Arguments::_BackgroundCompilation    = BackgroundCompilation;

  // Remember the default value of SharedBaseAddress.
  Arguments::_default_SharedBaseAddress = SharedBaseAddress;

  // Setup flags for mixed which is the default
  set_mode_flags(_mixed);

  // Parse args structure generated from java.base vm options resource
  jint result = parse_each_vm_init_arg(vm_options_args, &patch_mod_javabase, JVMFlagOrigin::JIMAGE_RESOURCE);
  if (result != JNI_OK) {
    return result;
  }

  // Parse args structure generated from JAVA_TOOL_OPTIONS environment
  // variable (if present).
  result = parse_each_vm_init_arg(java_tool_options_args, &patch_mod_javabase, JVMFlagOrigin::ENVIRON_VAR);
  if (result != JNI_OK) {
    return result;
  }

  // Parse args structure generated from the command line flags.
  result = parse_each_vm_init_arg(cmd_line_args, &patch_mod_javabase, JVMFlagOrigin::COMMAND_LINE);
  if (result != JNI_OK) {
    return result;
  }

  // Parse args structure generated from the _JAVA_OPTIONS environment
  // variable (if present) (mimics classic VM)
  result = parse_each_vm_init_arg(java_options_args, &patch_mod_javabase, JVMFlagOrigin::ENVIRON_VAR);
  if (result != JNI_OK) {
    return result;
  }

  // Disable CDS for exploded image
  if (!has_jimage()) {
    no_shared_spaces("CDS disabled on exploded JDK");
  }

  // We need to ensure processor and memory resources have been properly
  // configured - which may rely on arguments we just processed - before
  // doing the final argument processing. Any argument processing that
  // needs to know about processor and memory resources must occur after
  // this point.

  os::init_container_support();

  SystemMemoryBarrier::initialize();

  // Do final processing now that all arguments have been parsed
  result = finalize_vm_init_args(patch_mod_javabase);
  if (result != JNI_OK) {
    return result;
  }

  return JNI_OK;
}

#if !INCLUDE_JVMTI
// Checks if name in command-line argument -agent{lib,path}:name[=options]
// represents a valid JDWP agent.  is_path==true denotes that we
// are dealing with -agentpath (case where name is a path), otherwise with
// -agentlib
static bool valid_jdwp_agent(char *name, bool is_path) {
  char *_name;
  const char *_jdwp = "jdwp";
  size_t _len_jdwp, _len_prefix;

  if (is_path) {
    if ((_name = strrchr(name, (int) *os::file_separator())) == nullptr) {
      return false;
    }

    _name++;  // skip past last path separator
    _len_prefix = strlen(JNI_LIB_PREFIX);

    if (strncmp(_name, JNI_LIB_PREFIX, _len_prefix) != 0) {
      return false;
    }

    _name += _len_prefix;
    _len_jdwp = strlen(_jdwp);

    if (strncmp(_name, _jdwp, _len_jdwp) == 0) {
      _name += _len_jdwp;
    }
    else {
      return false;
    }

    if (strcmp(_name, JNI_LIB_SUFFIX) != 0) {
      return false;
    }

    return true;
  }

  if (strcmp(name, _jdwp) == 0) {
    return true;
  }

  return false;
}
#endif

int Arguments::process_patch_mod_option(const char* patch_mod_tail, bool* patch_mod_javabase) {
  // --patch-module=<module>=<file>(<pathsep><file>)*
  assert(patch_mod_tail != nullptr, "Unexpected null patch-module value");
  // Find the equal sign between the module name and the path specification
  const char* module_equal = strchr(patch_mod_tail, '=');
  if (module_equal == nullptr) {
    jio_fprintf(defaultStream::output_stream(), "Missing '=' in --patch-module specification\n");
    return JNI_ERR;
  } else {
    // Pick out the module name
    size_t module_len = module_equal - patch_mod_tail;
    char* module_name = NEW_C_HEAP_ARRAY_RETURN_NULL(char, module_len+1, mtArguments);
    if (module_name != nullptr) {
      memcpy(module_name, patch_mod_tail, module_len);
      *(module_name + module_len) = '\0';
      // The path piece begins one past the module_equal sign
      add_patch_mod_prefix(module_name, module_equal + 1, patch_mod_javabase);
      FREE_C_HEAP_ARRAY(char, module_name);
      if (!create_numbered_module_property("jdk.module.patch", patch_mod_tail, patch_mod_count++)) {
        return JNI_ENOMEM;
      }
    } else {
      return JNI_ENOMEM;
    }
  }
  return JNI_OK;
}

// Parse -Xss memory string parameter and convert to ThreadStackSize in K.
jint Arguments::parse_xss(const JavaVMOption* option, const char* tail, intx* out_ThreadStackSize) {
  // The min and max sizes match the values in globals.hpp, but scaled
  // with K. The values have been chosen so that alignment with page
  // size doesn't change the max value, which makes the conversions
  // back and forth between Xss value and ThreadStackSize value easier.
  // The values have also been chosen to fit inside a 32-bit signed type.
  const julong min_ThreadStackSize = 0;
  const julong max_ThreadStackSize = 1 * M;

  // Make sure the above values match the range set in globals.hpp
  const JVMTypedFlagLimit<intx>* limit = JVMFlagLimit::get_range_at(FLAG_MEMBER_ENUM(ThreadStackSize))->cast<intx>();
  assert(min_ThreadStackSize == static_cast<julong>(limit->min()), "must be");
  assert(max_ThreadStackSize == static_cast<julong>(limit->max()), "must be");

  const julong min_size = min_ThreadStackSize * K;
  const julong max_size = max_ThreadStackSize * K;

  assert(is_aligned(max_size, os::vm_page_size()), "Implementation assumption");

  julong size = 0;
  ArgsRange errcode = parse_memory_size(tail, &size, min_size, max_size);
  if (errcode != arg_in_range) {
    bool silent = (option == nullptr); // Allow testing to silence error messages
    if (!silent) {
      jio_fprintf(defaultStream::error_stream(),
                  "Invalid thread stack size: %s\n", option->optionString);
      describe_range_error(errcode);
    }
    return JNI_EINVAL;
  }

  // Internally track ThreadStackSize in units of 1024 bytes.
  const julong size_aligned = align_up(size, K);
  assert(size <= size_aligned,
         "Overflow: " JULONG_FORMAT " " JULONG_FORMAT,
         size, size_aligned);

  const julong size_in_K = size_aligned / K;
  assert(size_in_K < (julong)max_intx,
         "size_in_K doesn't fit in the type of ThreadStackSize: " JULONG_FORMAT,
         size_in_K);

  // Check that code expanding ThreadStackSize to a page aligned number of bytes won't overflow.
  const julong max_expanded = align_up(size_in_K * K, os::vm_page_size());
  assert(max_expanded < max_uintx && max_expanded >= size_in_K,
         "Expansion overflowed: " JULONG_FORMAT " " JULONG_FORMAT,
         max_expanded, size_in_K);

  *out_ThreadStackSize = (intx)size_in_K;

  return JNI_OK;
}

jint Arguments::parse_each_vm_init_arg(const JavaVMInitArgs* args, bool* patch_mod_javabase, JVMFlagOrigin origin) {
  // For match_option to return remaining or value part of option string
  const char* tail;

  // iterate over arguments
  for (int index = 0; index < args->nOptions; index++) {
    bool is_absolute_path = false;  // for -agentpath vs -agentlib

    const JavaVMOption* option = args->options + index;

    if (!match_option(option, "-Djava.class.path", &tail) &&
        !match_option(option, "-Dsun.java.command", &tail) &&
        !match_option(option, "-Dsun.java.launcher", &tail)) {

        // add all jvm options to the jvm_args string. This string
        // is used later to set the java.vm.args PerfData string constant.
        // the -Djava.class.path and the -Dsun.java.command options are
        // omitted from jvm_args string as each have their own PerfData
        // string constant object.
        build_jvm_args(option->optionString);
    }

    // -verbose:[class/module/gc/jni]
    if (match_option(option, "-verbose", &tail)) {
      if (!strcmp(tail, ":class") || !strcmp(tail, "")) {
        LogConfiguration::configure_stdout(LogLevel::Info, true, LOG_TAGS(class, load));
        LogConfiguration::configure_stdout(LogLevel::Info, true, LOG_TAGS(class, unload));
      } else if (!strcmp(tail, ":module")) {
        LogConfiguration::configure_stdout(LogLevel::Info, true, LOG_TAGS(module, load));
        LogConfiguration::configure_stdout(LogLevel::Info, true, LOG_TAGS(module, unload));
      } else if (!strcmp(tail, ":gc")) {
        if (_legacyGCLogging.lastFlag == 0) {
          _legacyGCLogging.lastFlag = 1;
        }
      } else if (!strcmp(tail, ":jni")) {
        LogConfiguration::configure_stdout(LogLevel::Debug, true, LOG_TAGS(jni, resolve));
      }
    // -da / -ea / -disableassertions / -enableassertions
    // These accept an optional class/package name separated by a colon, e.g.,
    // -da:java.lang.Thread.
    } else if (match_option(option, user_assertion_options, &tail, true)) {
      bool enable = option->optionString[1] == 'e';     // char after '-' is 'e'
      if (*tail == '\0') {
        JavaAssertions::setUserClassDefault(enable);
      } else {
        assert(*tail == ':', "bogus match by match_option()");
        JavaAssertions::addOption(tail + 1, enable);
      }
    // -dsa / -esa / -disablesystemassertions / -enablesystemassertions
    } else if (match_option(option, system_assertion_options, &tail, false)) {
      bool enable = option->optionString[1] == 'e';     // char after '-' is 'e'
      JavaAssertions::setSystemClassDefault(enable);
    // -bootclasspath:
    } else if (match_option(option, "-Xbootclasspath:", &tail)) {
        jio_fprintf(defaultStream::output_stream(),
          "-Xbootclasspath is no longer a supported option.\n");
        return JNI_EINVAL;
    // -bootclasspath/a:
    } else if (match_option(option, "-Xbootclasspath/a:", &tail)) {
      Arguments::append_sysclasspath(tail);
    // -bootclasspath/p:
    } else if (match_option(option, "-Xbootclasspath/p:", &tail)) {
        jio_fprintf(defaultStream::output_stream(),
          "-Xbootclasspath/p is no longer a supported option.\n");
        return JNI_EINVAL;
    // -Xrun
    } else if (match_option(option, "-Xrun", &tail)) {
      if (tail != nullptr) {
        const char* pos = strchr(tail, ':');
        size_t len = (pos == nullptr) ? strlen(tail) : pos - tail;
        char* name = NEW_C_HEAP_ARRAY(char, len + 1, mtArguments);
        jio_snprintf(name, len + 1, "%s", tail);

        char *options = nullptr;
        if(pos != nullptr) {
          size_t len2 = strlen(pos+1) + 1; // options start after ':'.  Final zero must be copied.
          options = (char*)memcpy(NEW_C_HEAP_ARRAY(char, len2, mtArguments), pos+1, len2);
        }
#if !INCLUDE_JVMTI
        if (strcmp(name, "jdwp") == 0) {
          jio_fprintf(defaultStream::error_stream(),
            "Debugging agents are not supported in this VM\n");
          return JNI_ERR;
        }
#endif // !INCLUDE_JVMTI
        JvmtiAgentList::add_xrun(name, options, false);
        FREE_C_HEAP_ARRAY(char, name);
        FREE_C_HEAP_ARRAY(char, options);
      }
    } else if (match_option(option, "--add-reads=", &tail)) {
      if (!create_numbered_module_property("jdk.module.addreads", tail, addreads_count++)) {
        return JNI_ENOMEM;
      }
    } else if (match_option(option, "--add-exports=", &tail)) {
      if (!create_numbered_module_property("jdk.module.addexports", tail, addexports_count++)) {
        return JNI_ENOMEM;
      }
    } else if (match_option(option, "--add-opens=", &tail)) {
      if (!create_numbered_module_property("jdk.module.addopens", tail, addopens_count++)) {
        return JNI_ENOMEM;
      }
    } else if (match_option(option, "--add-modules=", &tail)) {
      if (!create_numbered_module_property("jdk.module.addmods", tail, _addmods_count++)) {
        return JNI_ENOMEM;
      }
    } else if (match_option(option, "--enable-native-access=", &tail)) {
      if (!create_numbered_module_property("jdk.module.enable.native.access", tail, enable_native_access_count++)) {
        return JNI_ENOMEM;
      }
    } else if (match_option(option, "--illegal-native-access=", &tail)) {
      if (!create_module_property("jdk.module.illegal.native.access", tail, InternalProperty)) {
        return JNI_ENOMEM;
      }
    } else if (match_option(option, "--limit-modules=", &tail)) {
      if (!create_module_property("jdk.module.limitmods", tail, InternalProperty)) {
        return JNI_ENOMEM;
      }
    } else if (match_option(option, "--module-path=", &tail)) {
      if (!create_module_property("jdk.module.path", tail, ExternalProperty)) {
        return JNI_ENOMEM;
      }
    } else if (match_option(option, "--upgrade-module-path=", &tail)) {
      if (!create_module_property("jdk.module.upgrade.path", tail, ExternalProperty)) {
        return JNI_ENOMEM;
      }
    } else if (match_option(option, "--patch-module=", &tail)) {
      // --patch-module=<module>=<file>(<pathsep><file>)*
      int res = process_patch_mod_option(tail, patch_mod_javabase);
      if (res != JNI_OK) {
        return res;
      }
    } else if (match_option(option, "--sun-misc-unsafe-memory-access=", &tail)) {
      if (strcmp(tail, "allow") == 0 || strcmp(tail, "warn") == 0 || strcmp(tail, "debug") == 0 || strcmp(tail, "deny") == 0) {
        PropertyList_unique_add(&_system_properties, "sun.misc.unsafe.memory.access", tail,
                                AddProperty, WriteableProperty, InternalProperty);
      } else {
        jio_fprintf(defaultStream::error_stream(),
                    "Value specified to --sun-misc-unsafe-memory-access not recognized: '%s'\n", tail);
        return JNI_ERR;
      }
    } else if (match_option(option, "--illegal-access=", &tail)) {
      char version[256];
      JDK_Version::jdk(17).to_string(version, sizeof(version));
      warning("Ignoring option %s; support was removed in %s", option->optionString, version);
    // -agentlib and -agentpath
    } else if (match_option(option, "-agentlib:", &tail) ||
          (is_absolute_path = match_option(option, "-agentpath:", &tail))) {
      if(tail != nullptr) {
        const char* pos = strchr(tail, '=');
        char* name;
        if (pos == nullptr) {
          name = os::strdup_check_oom(tail, mtArguments);
        } else {
          size_t len = pos - tail;
          name = NEW_C_HEAP_ARRAY(char, len + 1, mtArguments);
          memcpy(name, tail, len);
          name[len] = '\0';
        }

        char *options = nullptr;
        if(pos != nullptr) {
          options = os::strdup_check_oom(pos + 1, mtArguments);
        }
#if !INCLUDE_JVMTI
        if (valid_jdwp_agent(name, is_absolute_path)) {
          jio_fprintf(defaultStream::error_stream(),
            "Debugging agents are not supported in this VM\n");
          return JNI_ERR;
        }
#endif // !INCLUDE_JVMTI
        JvmtiAgentList::add(name, options, is_absolute_path);
        os::free(name);
        os::free(options);
      }
    // -javaagent
    } else if (match_option(option, "-javaagent:", &tail)) {
#if !INCLUDE_JVMTI
      jio_fprintf(defaultStream::error_stream(),
        "Instrumentation agents are not supported in this VM\n");
      return JNI_ERR;
#else
      if (tail != nullptr) {
        size_t length = strlen(tail) + 1;
        char *options = NEW_C_HEAP_ARRAY(char, length, mtArguments);
        jio_snprintf(options, length, "%s", tail);
        JvmtiAgentList::add("instrument", options, false);
        FREE_C_HEAP_ARRAY(char, options);

        // java agents need module java.instrument
        if (!create_numbered_module_property("jdk.module.addmods", "java.instrument", _addmods_count++)) {
          return JNI_ENOMEM;
        }
      }
#endif // !INCLUDE_JVMTI
    // --enable_preview
    } else if (match_option(option, "--enable-preview")) {
      set_enable_preview();
    // -Xnoclassgc
    } else if (match_option(option, "-Xnoclassgc")) {
      if (FLAG_SET_CMDLINE(ClassUnloading, false) != JVMFlag::SUCCESS) {
        return JNI_EINVAL;
      }
    // -Xbatch
    } else if (match_option(option, "-Xbatch")) {
      if (FLAG_SET_CMDLINE(BackgroundCompilation, false) != JVMFlag::SUCCESS) {
        return JNI_EINVAL;
      }
    // -Xmn for compatibility with other JVM vendors
    } else if (match_option(option, "-Xmn", &tail)) {
      julong long_initial_young_size = 0;
      ArgsRange errcode = parse_memory_size(tail, &long_initial_young_size, 1);
      if (errcode != arg_in_range) {
        jio_fprintf(defaultStream::error_stream(),
                    "Invalid initial young generation size: %s\n", option->optionString);
        describe_range_error(errcode);
        return JNI_EINVAL;
      }
      if (FLAG_SET_CMDLINE(MaxNewSize, (size_t)long_initial_young_size) != JVMFlag::SUCCESS) {
        return JNI_EINVAL;
      }
      if (FLAG_SET_CMDLINE(NewSize, (size_t)long_initial_young_size) != JVMFlag::SUCCESS) {
        return JNI_EINVAL;
      }
    // -Xms
    } else if (match_option(option, "-Xms", &tail)) {
      julong size = 0;
      // an initial heap size of 0 means automatically determine
      ArgsRange errcode = parse_memory_size(tail, &size, 0);
      if (errcode != arg_in_range) {
        jio_fprintf(defaultStream::error_stream(),
                    "Invalid initial heap size: %s\n", option->optionString);
        describe_range_error(errcode);
        return JNI_EINVAL;
      }
      if (FLAG_SET_CMDLINE(MinHeapSize, (size_t)size) != JVMFlag::SUCCESS) {
        return JNI_EINVAL;
      }
      if (FLAG_SET_CMDLINE(InitialHeapSize, (size_t)size) != JVMFlag::SUCCESS) {
        return JNI_EINVAL;
      }
    // -Xmx
    } else if (match_option(option, "-Xmx", &tail) || match_option(option, "-XX:MaxHeapSize=", &tail)) {
      julong long_max_heap_size = 0;
      ArgsRange errcode = parse_memory_size(tail, &long_max_heap_size, 1);
      if (errcode != arg_in_range) {
        jio_fprintf(defaultStream::error_stream(),
                    "Invalid maximum heap size: %s\n", option->optionString);
        describe_range_error(errcode);
        return JNI_EINVAL;
      }
      if (FLAG_SET_CMDLINE(MaxHeapSize, (size_t)long_max_heap_size) != JVMFlag::SUCCESS) {
        return JNI_EINVAL;
      }
    // Xmaxf
    } else if (match_option(option, "-Xmaxf", &tail)) {
      char* err;
      int maxf = (int)(strtod(tail, &err) * 100);
      if (*err != '\0' || *tail == '\0') {
        jio_fprintf(defaultStream::error_stream(),
                    "Bad max heap free percentage size: %s\n",
                    option->optionString);
        return JNI_EINVAL;
      } else {
        if (FLAG_SET_CMDLINE(MaxHeapFreeRatio, maxf) != JVMFlag::SUCCESS) {
            return JNI_EINVAL;
        }
      }
    // Xminf
    } else if (match_option(option, "-Xminf", &tail)) {
      char* err;
      int minf = (int)(strtod(tail, &err) * 100);
      if (*err != '\0' || *tail == '\0') {
        jio_fprintf(defaultStream::error_stream(),
                    "Bad min heap free percentage size: %s\n",
                    option->optionString);
        return JNI_EINVAL;
      } else {
        if (FLAG_SET_CMDLINE(MinHeapFreeRatio, minf) != JVMFlag::SUCCESS) {
          return JNI_EINVAL;
        }
      }
    // -Xss
    } else if (match_option(option, "-Xss", &tail)) {
      intx value = 0;
      jint err = parse_xss(option, tail, &value);
      if (err != JNI_OK) {
        return err;
      }
      if (FLAG_SET_CMDLINE(ThreadStackSize, value) != JVMFlag::SUCCESS) {
        return JNI_EINVAL;
      }
    } else if (match_option(option, "-Xmaxjitcodesize", &tail) ||
               match_option(option, "-XX:ReservedCodeCacheSize=", &tail)) {
      julong long_ReservedCodeCacheSize = 0;

      ArgsRange errcode = parse_memory_size(tail, &long_ReservedCodeCacheSize, 1);
      if (errcode != arg_in_range) {
        jio_fprintf(defaultStream::error_stream(),
                    "Invalid maximum code cache size: %s.\n", option->optionString);
        return JNI_EINVAL;
      }
      if (FLAG_SET_CMDLINE(ReservedCodeCacheSize, (uintx)long_ReservedCodeCacheSize) != JVMFlag::SUCCESS) {
        return JNI_EINVAL;
      }
    // -green
    } else if (match_option(option, "-green")) {
      jio_fprintf(defaultStream::error_stream(),
                  "Green threads support not available\n");
          return JNI_EINVAL;
    // -native
    } else if (match_option(option, "-native")) {
          // HotSpot always uses native threads, ignore silently for compatibility
    // -Xrs
    } else if (match_option(option, "-Xrs")) {
          // Classic/EVM option, new functionality
      if (FLAG_SET_CMDLINE(ReduceSignalUsage, true) != JVMFlag::SUCCESS) {
        return JNI_EINVAL;
      }
      // -Xprof
    } else if (match_option(option, "-Xprof")) {
      char version[256];
      // Obsolete in JDK 10
      JDK_Version::jdk(10).to_string(version, sizeof(version));
      warning("Ignoring option %s; support was removed in %s", option->optionString, version);
    // -Xinternalversion
    } else if (match_option(option, "-Xinternalversion")) {
      jio_fprintf(defaultStream::output_stream(), "%s\n",
                  VM_Version::internal_vm_info_string());
      vm_exit(0);
#ifndef PRODUCT
    // -Xprintflags
    } else if (match_option(option, "-Xprintflags")) {
      JVMFlag::printFlags(tty, false);
      vm_exit(0);
#endif
    // -D
    } else if (match_option(option, "-D", &tail)) {
      const char* value;
      if (match_option(option, "-Djava.endorsed.dirs=", &value) &&
            *value!= '\0' && strcmp(value, "\"\"") != 0) {
        // abort if -Djava.endorsed.dirs is set
        jio_fprintf(defaultStream::output_stream(),
          "-Djava.endorsed.dirs=%s is not supported. Endorsed standards and standalone APIs\n"
          "in modular form will be supported via the concept of upgradeable modules.\n", value);
        return JNI_EINVAL;
      }
      if (match_option(option, "-Djava.ext.dirs=", &value) &&
            *value != '\0' && strcmp(value, "\"\"") != 0) {
        // abort if -Djava.ext.dirs is set
        jio_fprintf(defaultStream::output_stream(),
          "-Djava.ext.dirs=%s is not supported.  Use -classpath instead.\n", value);
        return JNI_EINVAL;
      }
      // Check for module related properties.  They must be set using the modules
      // options. For example: use "--add-modules=java.sql", not
      // "-Djdk.module.addmods=java.sql"
      if (is_internal_module_property(option->optionString + 2)) {
        needs_module_property_warning = true;
        continue;
      }
      if (!add_property(tail)) {
        return JNI_ENOMEM;
      }
      // Out of the box management support
      if (match_option(option, "-Dcom.sun.management", &tail)) {
#if INCLUDE_MANAGEMENT
        if (FLAG_SET_CMDLINE(ManagementServer, true) != JVMFlag::SUCCESS) {
          return JNI_EINVAL;
        }
        // management agent in module jdk.management.agent
        if (!create_numbered_module_property("jdk.module.addmods", "jdk.management.agent", _addmods_count++)) {
          return JNI_ENOMEM;
        }
#else
        jio_fprintf(defaultStream::output_stream(),
          "-Dcom.sun.management is not supported in this VM.\n");
        return JNI_ERR;
#endif
      }
    // -Xint
    } else if (match_option(option, "-Xint")) {
          set_mode_flags(_int);
          mode_flag_cmd_line = true;
    // -Xmixed
    } else if (match_option(option, "-Xmixed")) {
          set_mode_flags(_mixed);
          mode_flag_cmd_line = true;
    // -Xcomp
    } else if (match_option(option, "-Xcomp")) {
      // for testing the compiler; turn off all flags that inhibit compilation
          set_mode_flags(_comp);
          mode_flag_cmd_line = true;
    // -Xshare:dump
    } else if (match_option(option, "-Xshare:dump")) {
      CDSConfig::enable_dumping_static_archive();
      CDSConfig::set_old_cds_flags_used();
    // -Xshare:on
    } else if (match_option(option, "-Xshare:on")) {
      UseSharedSpaces = true;
      RequireSharedSpaces = true;
      CDSConfig::set_old_cds_flags_used();
    // -Xshare:auto || -XX:ArchiveClassesAtExit=<archive file>
    } else if (match_option(option, "-Xshare:auto")) {
      UseSharedSpaces = true;
      RequireSharedSpaces = false;
      xshare_auto_cmd_line = true;
      CDSConfig::set_old_cds_flags_used();
    // -Xshare:off
    } else if (match_option(option, "-Xshare:off")) {
      UseSharedSpaces = false;
      RequireSharedSpaces = false;
      CDSConfig::set_old_cds_flags_used();
    // -Xverify
    } else if (match_option(option, "-Xverify", &tail)) {
      if (strcmp(tail, ":all") == 0 || strcmp(tail, "") == 0) {
        if (FLAG_SET_CMDLINE(BytecodeVerificationLocal, true) != JVMFlag::SUCCESS) {
          return JNI_EINVAL;
        }
        if (FLAG_SET_CMDLINE(BytecodeVerificationRemote, true) != JVMFlag::SUCCESS) {
          return JNI_EINVAL;
        }
      } else if (strcmp(tail, ":remote") == 0) {
        if (FLAG_SET_CMDLINE(BytecodeVerificationLocal, false) != JVMFlag::SUCCESS) {
          return JNI_EINVAL;
        }
        if (FLAG_SET_CMDLINE(BytecodeVerificationRemote, true) != JVMFlag::SUCCESS) {
          return JNI_EINVAL;
        }
      } else if (strcmp(tail, ":none") == 0) {
        if (FLAG_SET_CMDLINE(BytecodeVerificationLocal, false) != JVMFlag::SUCCESS) {
          return JNI_EINVAL;
        }
        if (FLAG_SET_CMDLINE(BytecodeVerificationRemote, false) != JVMFlag::SUCCESS) {
          return JNI_EINVAL;
        }
        warning("Options -Xverify:none and -noverify were deprecated in JDK 13 and will likely be removed in a future release.");
      } else if (is_bad_option(option, args->ignoreUnrecognized, "verification")) {
        return JNI_EINVAL;
      }
    // -Xdebug
    } else if (match_option(option, "-Xdebug")) {
      warning("Option -Xdebug was deprecated in JDK 22 and will likely be removed in a future release.");
    } else if (match_option(option, "-Xloggc:", &tail)) {
      // Deprecated flag to redirect GC output to a file. -Xloggc:<filename>
      log_warning(gc)("-Xloggc is deprecated. Will use -Xlog:gc:%s instead.", tail);
      _legacyGCLogging.lastFlag = 2;
      _legacyGCLogging.file = os::strdup_check_oom(tail);
    } else if (match_option(option, "-Xlog", &tail)) {
      bool ret = false;
      if (strcmp(tail, ":help") == 0) {
        fileStream stream(defaultStream::output_stream());
        LogConfiguration::print_command_line_help(&stream);
        vm_exit(0);
      } else if (strcmp(tail, ":disable") == 0) {
        LogConfiguration::disable_logging();
        ret = true;
      } else if (strcmp(tail, ":async") == 0) {
        LogConfiguration::set_async_mode(true);
        ret = true;
      } else if (*tail == '\0') {
        ret = LogConfiguration::parse_command_line_arguments();
        assert(ret, "-Xlog without arguments should never fail to parse");
      } else if (*tail == ':') {
        ret = LogConfiguration::parse_command_line_arguments(tail + 1);
      }
      if (ret == false) {
        jio_fprintf(defaultStream::error_stream(),
                    "Invalid -Xlog option '-Xlog%s', see error log for details.\n",
                    tail);
        return JNI_EINVAL;
      }
    // JNI hooks
    } else if (match_option(option, "-Xcheck", &tail)) {
      if (!strcmp(tail, ":jni")) {
#if !INCLUDE_JNI_CHECK
        warning("JNI CHECKING is not supported in this VM");
#else
        CheckJNICalls = true;
#endif // INCLUDE_JNI_CHECK
      } else if (is_bad_option(option, args->ignoreUnrecognized,
                                     "check")) {
        return JNI_EINVAL;
      }
    } else if (match_option(option, "vfprintf")) {
      _vfprintf_hook = CAST_TO_FN_PTR(vfprintf_hook_t, option->extraInfo);
    } else if (match_option(option, "exit")) {
      _exit_hook = CAST_TO_FN_PTR(exit_hook_t, option->extraInfo);
    } else if (match_option(option, "abort")) {
      _abort_hook = CAST_TO_FN_PTR(abort_hook_t, option->extraInfo);
    // Need to keep consistency of MaxTenuringThreshold and AlwaysTenure/NeverTenure;
    // and the last option wins.
    } else if (match_option(option, "-XX:+NeverTenure")) {
      if (FLAG_SET_CMDLINE(NeverTenure, true) != JVMFlag::SUCCESS) {
        return JNI_EINVAL;
      }
      if (FLAG_SET_CMDLINE(AlwaysTenure, false) != JVMFlag::SUCCESS) {
        return JNI_EINVAL;
      }
      if (FLAG_SET_CMDLINE(MaxTenuringThreshold, markWord::max_age + 1) != JVMFlag::SUCCESS) {
        return JNI_EINVAL;
      }
    } else if (match_option(option, "-XX:+AlwaysTenure")) {
      if (FLAG_SET_CMDLINE(NeverTenure, false) != JVMFlag::SUCCESS) {
        return JNI_EINVAL;
      }
      if (FLAG_SET_CMDLINE(AlwaysTenure, true) != JVMFlag::SUCCESS) {
        return JNI_EINVAL;
      }
      if (FLAG_SET_CMDLINE(MaxTenuringThreshold, 0) != JVMFlag::SUCCESS) {
        return JNI_EINVAL;
      }
    } else if (match_option(option, "-XX:MaxTenuringThreshold=", &tail)) {
      uint max_tenuring_thresh = 0;
      if (!parse_uint(tail, &max_tenuring_thresh, 0)) {
        jio_fprintf(defaultStream::error_stream(),
                    "Improperly specified VM option \'MaxTenuringThreshold=%s\'\n", tail);
        return JNI_EINVAL;
      }

      if (FLAG_SET_CMDLINE(MaxTenuringThreshold, max_tenuring_thresh) != JVMFlag::SUCCESS) {
        return JNI_EINVAL;
      }

      if (MaxTenuringThreshold == 0) {
        if (FLAG_SET_CMDLINE(NeverTenure, false) != JVMFlag::SUCCESS) {
          return JNI_EINVAL;
        }
        if (FLAG_SET_CMDLINE(AlwaysTenure, true) != JVMFlag::SUCCESS) {
          return JNI_EINVAL;
        }
      } else {
        if (FLAG_SET_CMDLINE(NeverTenure, false) != JVMFlag::SUCCESS) {
          return JNI_EINVAL;
        }
        if (FLAG_SET_CMDLINE(AlwaysTenure, false) != JVMFlag::SUCCESS) {
          return JNI_EINVAL;
        }
      }
    } else if (match_option(option, "-XX:+DisplayVMOutputToStderr")) {
      if (FLAG_SET_CMDLINE(DisplayVMOutputToStdout, false) != JVMFlag::SUCCESS) {
        return JNI_EINVAL;
      }
      if (FLAG_SET_CMDLINE(DisplayVMOutputToStderr, true) != JVMFlag::SUCCESS) {
        return JNI_EINVAL;
      }
    } else if (match_option(option, "-XX:+DisplayVMOutputToStdout")) {
      if (FLAG_SET_CMDLINE(DisplayVMOutputToStderr, false) != JVMFlag::SUCCESS) {
        return JNI_EINVAL;
      }
      if (FLAG_SET_CMDLINE(DisplayVMOutputToStdout, true) != JVMFlag::SUCCESS) {
        return JNI_EINVAL;
      }
    } else if (match_option(option, "-XX:+ErrorFileToStderr")) {
      if (FLAG_SET_CMDLINE(ErrorFileToStdout, false) != JVMFlag::SUCCESS) {
        return JNI_EINVAL;
      }
      if (FLAG_SET_CMDLINE(ErrorFileToStderr, true) != JVMFlag::SUCCESS) {
        return JNI_EINVAL;
      }
    } else if (match_option(option, "-XX:+ErrorFileToStdout")) {
      if (FLAG_SET_CMDLINE(ErrorFileToStderr, false) != JVMFlag::SUCCESS) {
        return JNI_EINVAL;
      }
      if (FLAG_SET_CMDLINE(ErrorFileToStdout, true) != JVMFlag::SUCCESS) {
        return JNI_EINVAL;
      }
    } else if (match_option(option, "--finalization=", &tail)) {
      if (strcmp(tail, "enabled") == 0) {
        InstanceKlass::set_finalization_enabled(true);
      } else if (strcmp(tail, "disabled") == 0) {
        InstanceKlass::set_finalization_enabled(false);
      } else {
        jio_fprintf(defaultStream::error_stream(),
                    "Invalid finalization value '%s', must be 'disabled' or 'enabled'.\n",
                    tail);
        return JNI_EINVAL;
      }
#if !defined(DTRACE_ENABLED)
    } else if (match_option(option, "-XX:+DTraceMethodProbes")) {
      jio_fprintf(defaultStream::error_stream(),
                  "DTraceMethodProbes flag is not applicable for this configuration\n");
      return JNI_EINVAL;
    } else if (match_option(option, "-XX:+DTraceAllocProbes")) {
      jio_fprintf(defaultStream::error_stream(),
                  "DTraceAllocProbes flag is not applicable for this configuration\n");
      return JNI_EINVAL;
    } else if (match_option(option, "-XX:+DTraceMonitorProbes")) {
      jio_fprintf(defaultStream::error_stream(),
                  "DTraceMonitorProbes flag is not applicable for this configuration\n");
      return JNI_EINVAL;
#endif // !defined(DTRACE_ENABLED)
#ifdef ASSERT
    } else if (match_option(option, "-XX:+FullGCALot")) {
      if (FLAG_SET_CMDLINE(FullGCALot, true) != JVMFlag::SUCCESS) {
        return JNI_EINVAL;
      }
#endif
#if !INCLUDE_MANAGEMENT
    } else if (match_option(option, "-XX:+ManagementServer")) {
        jio_fprintf(defaultStream::error_stream(),
          "ManagementServer is not supported in this VM.\n");
        return JNI_ERR;
#endif // INCLUDE_MANAGEMENT
#if INCLUDE_JVMCI
    } else if (match_option(option, "-XX:-EnableJVMCIProduct") || match_option(option, "-XX:-UseGraalJIT")) {
      if (EnableJVMCIProduct) {
        jio_fprintf(defaultStream::error_stream(),
                  "-XX:-EnableJVMCIProduct or -XX:-UseGraalJIT cannot come after -XX:+EnableJVMCIProduct or -XX:+UseGraalJIT\n");
        return JNI_EINVAL;
      }
    } else if (match_option(option, "-XX:+EnableJVMCIProduct") || match_option(option, "-XX:+UseGraalJIT")) {
      bool use_graal_jit = match_option(option, "-XX:+UseGraalJIT");
      if (use_graal_jit) {
        const char* jvmci_compiler = get_property("jvmci.Compiler");
        if (jvmci_compiler != nullptr) {
          if (strncmp(jvmci_compiler, "graal", strlen("graal")) != 0) {
            jio_fprintf(defaultStream::error_stream(),
              "Value of jvmci.Compiler incompatible with +UseGraalJIT: %s\n", jvmci_compiler);
            return JNI_ERR;
          }
        } else if (!add_property("jvmci.Compiler=graal")) {
            return JNI_ENOMEM;
        }
      }

      // Just continue, since "-XX:+EnableJVMCIProduct" or "-XX:+UseGraalJIT" has been specified before
      if (EnableJVMCIProduct) {
        continue;
      }
      JVMFlag *jvmciFlag = JVMFlag::find_flag("EnableJVMCIProduct");
      // Allow this flag if it has been unlocked.
      if (jvmciFlag != nullptr && jvmciFlag->is_unlocked()) {
        if (!JVMCIGlobals::enable_jvmci_product_mode(origin, use_graal_jit)) {
          jio_fprintf(defaultStream::error_stream(),
            "Unable to enable JVMCI in product mode\n");
          return JNI_ERR;
        }
      }
      // The flag was locked so process normally to report that error
      else if (!process_argument(use_graal_jit ? "UseGraalJIT" : "EnableJVMCIProduct", args->ignoreUnrecognized, origin)) {
        return JNI_EINVAL;
      }
#endif // INCLUDE_JVMCI
#if INCLUDE_JFR
    } else if (match_jfr_option(&option)) {
      return JNI_EINVAL;
#endif
    } else if (match_option(option, "-XX:", &tail)) { // -XX:xxxx
      // Skip -XX:Flags= and -XX:VMOptionsFile= since those cases have
      // already been handled
      if ((strncmp(tail, "Flags=", strlen("Flags=")) != 0) &&
          (strncmp(tail, "VMOptionsFile=", strlen("VMOptionsFile=")) != 0)) {
        if (!process_argument(tail, args->ignoreUnrecognized, origin)) {
          return JNI_EINVAL;
        }
      }
    // Unknown option
    } else if (is_bad_option(option, args->ignoreUnrecognized)) {
      return JNI_ERR;
    }
  }

  // PrintSharedArchiveAndExit will turn on
  //   -Xshare:on
  //   -Xlog:class+path=info
  if (PrintSharedArchiveAndExit) {
    UseSharedSpaces = true;
    RequireSharedSpaces = true;
    LogConfiguration::configure_stdout(LogLevel::Info, true, LOG_TAGS(class, path));
  }

  fix_appclasspath();

  return JNI_OK;
}

void Arguments::add_patch_mod_prefix(const char* module_name, const char* path, bool* patch_mod_javabase) {
  // For java.base check for duplicate --patch-module options being specified on the command line.
  // This check is only required for java.base, all other duplicate module specifications
  // will be checked during module system initialization.  The module system initialization
  // will throw an ExceptionInInitializerError if this situation occurs.
  if (strcmp(module_name, JAVA_BASE_NAME) == 0) {
    if (*patch_mod_javabase) {
      vm_exit_during_initialization("Cannot specify " JAVA_BASE_NAME " more than once to --patch-module");
    } else {
      *patch_mod_javabase = true;
    }
  }

  // Create GrowableArray lazily, only if --patch-module has been specified
  if (_patch_mod_prefix == nullptr) {
    _patch_mod_prefix = new (mtArguments) GrowableArray<ModulePatchPath*>(10, mtArguments);
  }

  _patch_mod_prefix->push(new ModulePatchPath(module_name, path));
}

// Remove all empty paths from the app classpath (if IgnoreEmptyClassPaths is enabled)
//
// This is necessary because some apps like to specify classpath like -cp foo.jar:${XYZ}:bar.jar
// in their start-up scripts. If XYZ is empty, the classpath will look like "-cp foo.jar::bar.jar".
// Java treats such empty paths as if the user specified "-cp foo.jar:.:bar.jar". I.e., an empty
// path is treated as the current directory.
//
// This causes problems with CDS, which requires that all directories specified in the classpath
// must be empty. In most cases, applications do NOT want to load classes from the current
// directory anyway. Adding -XX:+IgnoreEmptyClassPaths will make these applications' start-up
// scripts compatible with CDS.
void Arguments::fix_appclasspath() {
  if (IgnoreEmptyClassPaths) {
    const char separator = *os::path_separator();
    const char* src = _java_class_path->value();

    // skip over all the leading empty paths
    while (*src == separator) {
      src ++;
    }

    char* copy = os::strdup_check_oom(src, mtArguments);

    // trim all trailing empty paths
    for (char* tail = copy + strlen(copy) - 1; tail >= copy && *tail == separator; tail--) {
      *tail = '\0';
    }

    char from[3] = {separator, separator, '\0'};
    char to  [2] = {separator, '\0'};
    while (StringUtils::replace_no_expand(copy, from, to) > 0) {
      // Keep replacing "::" -> ":" until we have no more "::" (non-windows)
      // Keep replacing ";;" -> ";" until we have no more ";;" (windows)
    }

    _java_class_path->set_writeable_value(copy);
    FreeHeap(copy); // a copy was made by set_value, so don't need this anymore
  }
}

jint Arguments::finalize_vm_init_args(bool patch_mod_javabase) {
  // check if the default lib/endorsed directory exists; if so, error
  char path[JVM_MAXPATHLEN];
  const char* fileSep = os::file_separator();
  jio_snprintf(path, JVM_MAXPATHLEN, "%s%slib%sendorsed", Arguments::get_java_home(), fileSep, fileSep);

  DIR* dir = os::opendir(path);
  if (dir != nullptr) {
    jio_fprintf(defaultStream::output_stream(),
      "<JAVA_HOME>/lib/endorsed is not supported. Endorsed standards and standalone APIs\n"
      "in modular form will be supported via the concept of upgradeable modules.\n");
    os::closedir(dir);
    return JNI_ERR;
  }

  jio_snprintf(path, JVM_MAXPATHLEN, "%s%slib%sext", Arguments::get_java_home(), fileSep, fileSep);
  dir = os::opendir(path);
  if (dir != nullptr) {
    jio_fprintf(defaultStream::output_stream(),
      "<JAVA_HOME>/lib/ext exists, extensions mechanism no longer supported; "
      "Use -classpath instead.\n.");
    os::closedir(dir);
    return JNI_ERR;
  }

  // This must be done after all arguments have been processed
  // and the container support has been initialized since AggressiveHeap
  // relies on the amount of total memory available.
  if (AggressiveHeap) {
    jint result = set_aggressive_heap_flags();
    if (result != JNI_OK) {
      return result;
    }
  }

  // CompileThresholdScaling == 0.0 is same as -Xint: Disable compilation (enable interpreter-only mode),
  // but like -Xint, leave compilation thresholds unaffected.
  // With tiered compilation disabled, setting CompileThreshold to 0 disables compilation as well.
  if ((CompileThresholdScaling == 0.0) || (!TieredCompilation && CompileThreshold == 0)) {
    set_mode_flags(_int);
  }

#ifdef ZERO
  // Zero always runs in interpreted mode
  set_mode_flags(_int);
#endif

  // eventually fix up InitialTenuringThreshold if only MaxTenuringThreshold is set
  if (FLAG_IS_DEFAULT(InitialTenuringThreshold) && (InitialTenuringThreshold > MaxTenuringThreshold)) {
    FLAG_SET_ERGO(InitialTenuringThreshold, MaxTenuringThreshold);
  }

#if !COMPILER2_OR_JVMCI
  // Don't degrade server performance for footprint
  if (FLAG_IS_DEFAULT(UseLargePages) &&
      MaxHeapSize < LargePageHeapSizeThreshold) {
    // No need for large granularity pages w/small heaps.
    // Note that large pages are enabled/disabled for both the
    // Java heap and the code cache.
    FLAG_SET_DEFAULT(UseLargePages, false);
  }

  UNSUPPORTED_OPTION(ProfileInterpreter);
#endif

  // Parse the CompilationMode flag
  if (!CompilationModeFlag::initialize()) {
    return JNI_ERR;
  }

  if (!check_vm_args_consistency()) {
    return JNI_ERR;
  }

  if (!CDSConfig::check_vm_args_consistency(patch_mod_javabase, mode_flag_cmd_line, xshare_auto_cmd_line)) {
    return JNI_ERR;
  }

  if (StoreCachedCode) {
    FLAG_SET_ERGO_IF_DEFAULT(CachedCodeMaxSize, 512*M);
  }

#ifndef CAN_SHOW_REGISTERS_ON_ASSERT
  UNSUPPORTED_OPTION(ShowRegistersOnAssert);
#endif // CAN_SHOW_REGISTERS_ON_ASSERT

  return JNI_OK;
}

// Helper class for controlling the lifetime of JavaVMInitArgs
// objects.  The contents of the JavaVMInitArgs are guaranteed to be
// deleted on the destruction of the ScopedVMInitArgs object.
class ScopedVMInitArgs : public StackObj {
 private:
  JavaVMInitArgs _args;
  char*          _container_name;
  bool           _is_set;
  char*          _vm_options_file_arg;

 public:
  ScopedVMInitArgs(const char *container_name) {
    _args.version = JNI_VERSION_1_2;
    _args.nOptions = 0;
    _args.options = nullptr;
    _args.ignoreUnrecognized = false;
    _container_name = (char *)container_name;
    _is_set = false;
    _vm_options_file_arg = nullptr;
  }

  // Populates the JavaVMInitArgs object represented by this
  // ScopedVMInitArgs object with the arguments in options.  The
  // allocated memory is deleted by the destructor.  If this method
  // returns anything other than JNI_OK, then this object is in a
  // partially constructed state, and should be abandoned.
  jint set_args(const GrowableArrayView<JavaVMOption>* options) {
    _is_set = true;
    JavaVMOption* options_arr = NEW_C_HEAP_ARRAY_RETURN_NULL(
        JavaVMOption, options->length(), mtArguments);
    if (options_arr == nullptr) {
      return JNI_ENOMEM;
    }
    _args.options = options_arr;

    for (int i = 0; i < options->length(); i++) {
      options_arr[i] = options->at(i);
      options_arr[i].optionString = os::strdup(options_arr[i].optionString);
      if (options_arr[i].optionString == nullptr) {
        // Rely on the destructor to do cleanup.
        _args.nOptions = i;
        return JNI_ENOMEM;
      }
    }

    _args.nOptions = options->length();
    _args.ignoreUnrecognized = IgnoreUnrecognizedVMOptions;
    return JNI_OK;
  }

  JavaVMInitArgs* get()             { return &_args; }
  char* container_name()            { return _container_name; }
  bool  is_set()                    { return _is_set; }
  bool  found_vm_options_file_arg() { return _vm_options_file_arg != nullptr; }
  char* vm_options_file_arg()       { return _vm_options_file_arg; }

  void set_vm_options_file_arg(const char *vm_options_file_arg) {
    if (_vm_options_file_arg != nullptr) {
      os::free(_vm_options_file_arg);
    }
    _vm_options_file_arg = os::strdup_check_oom(vm_options_file_arg);
  }

  ~ScopedVMInitArgs() {
    if (_vm_options_file_arg != nullptr) {
      os::free(_vm_options_file_arg);
    }
    if (_args.options == nullptr) return;
    for (int i = 0; i < _args.nOptions; i++) {
      os::free(_args.options[i].optionString);
    }
    FREE_C_HEAP_ARRAY(JavaVMOption, _args.options);
  }

  // Insert options into this option list, to replace option at
  // vm_options_file_pos (-XX:VMOptionsFile)
  jint insert(const JavaVMInitArgs* args,
              const JavaVMInitArgs* args_to_insert,
              const int vm_options_file_pos) {
    assert(_args.options == nullptr, "shouldn't be set yet");
    assert(args_to_insert->nOptions != 0, "there should be args to insert");
    assert(vm_options_file_pos != -1, "vm_options_file_pos should be set");

    int length = args->nOptions + args_to_insert->nOptions - 1;
    // Construct new option array
    GrowableArrayCHeap<JavaVMOption, mtArguments> options(length);
    for (int i = 0; i < args->nOptions; i++) {
      if (i == vm_options_file_pos) {
        // insert the new options starting at the same place as the
        // -XX:VMOptionsFile option
        for (int j = 0; j < args_to_insert->nOptions; j++) {
          options.push(args_to_insert->options[j]);
        }
      } else {
        options.push(args->options[i]);
      }
    }
    // make into options array
    return set_args(&options);
  }
};

jint Arguments::parse_java_options_environment_variable(ScopedVMInitArgs* args) {
  return parse_options_environment_variable("_JAVA_OPTIONS", args);
}

jint Arguments::parse_java_tool_options_environment_variable(ScopedVMInitArgs* args) {
  return parse_options_environment_variable("JAVA_TOOL_OPTIONS", args);
}

jint Arguments::parse_options_environment_variable(const char* name,
                                                   ScopedVMInitArgs* vm_args) {
  char *buffer = ::getenv(name);

  // Don't check this environment variable if user has special privileges
  // (e.g. unix su command).
  if (buffer == nullptr || os::have_special_privileges()) {
    return JNI_OK;
  }

  if ((buffer = os::strdup(buffer)) == nullptr) {
    return JNI_ENOMEM;
  }

  jio_fprintf(defaultStream::error_stream(),
              "Picked up %s: %s\n", name, buffer);

  int retcode = parse_options_buffer(name, buffer, strlen(buffer), vm_args);

  os::free(buffer);
  return retcode;
}

jint Arguments::parse_vm_options_file(const char* file_name, ScopedVMInitArgs* vm_args) {
  // read file into buffer
  int fd = ::open(file_name, O_RDONLY);
  if (fd < 0) {
    jio_fprintf(defaultStream::error_stream(),
                "Could not open options file '%s'\n",
                file_name);
    return JNI_ERR;
  }

  struct stat stbuf;
  int retcode = os::stat(file_name, &stbuf);
  if (retcode != 0) {
    jio_fprintf(defaultStream::error_stream(),
                "Could not stat options file '%s'\n",
                file_name);
    ::close(fd);
    return JNI_ERR;
  }

  if (stbuf.st_size == 0) {
    // tell caller there is no option data and that is ok
    ::close(fd);
    return JNI_OK;
  }

  // '+ 1' for null termination even with max bytes
  size_t bytes_alloc = stbuf.st_size + 1;

  char *buf = NEW_C_HEAP_ARRAY_RETURN_NULL(char, bytes_alloc, mtArguments);
  if (nullptr == buf) {
    jio_fprintf(defaultStream::error_stream(),
                "Could not allocate read buffer for options file parse\n");
    ::close(fd);
    return JNI_ENOMEM;
  }

  memset(buf, 0, bytes_alloc);

  // Fill buffer
  ssize_t bytes_read = ::read(fd, (void *)buf, (unsigned)bytes_alloc);
  ::close(fd);
  if (bytes_read < 0) {
    FREE_C_HEAP_ARRAY(char, buf);
    jio_fprintf(defaultStream::error_stream(),
                "Could not read options file '%s'\n", file_name);
    return JNI_ERR;
  }

  if (bytes_read == 0) {
    // tell caller there is no option data and that is ok
    FREE_C_HEAP_ARRAY(char, buf);
    return JNI_OK;
  }

  retcode = parse_options_buffer(file_name, buf, bytes_read, vm_args);

  FREE_C_HEAP_ARRAY(char, buf);
  return retcode;
}

jint Arguments::parse_options_buffer(const char* name, char* buffer, const size_t buf_len, ScopedVMInitArgs* vm_args) {
  // Construct option array
  GrowableArrayCHeap<JavaVMOption, mtArguments> options(2);

  // some pointers to help with parsing
  char *buffer_end = buffer + buf_len;
  char *opt_hd = buffer;
  char *wrt = buffer;
  char *rd = buffer;

  // parse all options
  while (rd < buffer_end) {
    // skip leading white space from the input string
    while (rd < buffer_end && isspace((unsigned char) *rd)) {
      rd++;
    }

    if (rd >= buffer_end) {
      break;
    }

    // Remember this is where we found the head of the token.
    opt_hd = wrt;

    // Tokens are strings of non white space characters separated
    // by one or more white spaces.
    while (rd < buffer_end && !isspace((unsigned char) *rd)) {
      if (*rd == '\'' || *rd == '"') {      // handle a quoted string
        int quote = *rd;                    // matching quote to look for
        rd++;                               // don't copy open quote
        while (rd < buffer_end && *rd != quote) {
                                            // include everything (even spaces)
                                            // up until the close quote
          *wrt++ = *rd++;                   // copy to option string
        }

        if (rd < buffer_end) {
          rd++;                             // don't copy close quote
        } else {
                                            // did not see closing quote
          jio_fprintf(defaultStream::error_stream(),
                      "Unmatched quote in %s\n", name);
          return JNI_ERR;
        }
      } else {
        *wrt++ = *rd++;                     // copy to option string
      }
    }

    // steal a white space character and set it to null
    *wrt++ = '\0';
    // We now have a complete token

    JavaVMOption option;
    option.optionString = opt_hd;
    option.extraInfo = nullptr;

    options.append(option);                // Fill in option

    rd++;  // Advance to next character
  }

  // Fill out JavaVMInitArgs structure.
  return vm_args->set_args(&options);
}

#ifndef PRODUCT
// Determine whether LogVMOutput should be implicitly turned on.
static bool use_vm_log() {
  if (LogCompilation || !FLAG_IS_DEFAULT(LogFile) ||
      PrintCompilation || PrintInlining || PrintDependencies || PrintNativeNMethods ||
      PrintDebugInfo || PrintRelocations || PrintNMethods || PrintExceptionHandlers ||
      PrintAssembly || TraceDeoptimization ||
      (VerifyDependencies && FLAG_IS_CMDLINE(VerifyDependencies))) {
    return true;
  }

#ifdef COMPILER1
  if (PrintC1Statistics) {
    return true;
  }
#endif // COMPILER1

#ifdef COMPILER2
  if (PrintOptoAssembly || PrintOptoStatistics) {
    return true;
  }
#endif // COMPILER2

  return false;
}

#endif // PRODUCT

bool Arguments::args_contains_vm_options_file_arg(const JavaVMInitArgs* args) {
  for (int index = 0; index < args->nOptions; index++) {
    const JavaVMOption* option = args->options + index;
    const char* tail;
    if (match_option(option, "-XX:VMOptionsFile=", &tail)) {
      return true;
    }
  }
  return false;
}

jint Arguments::insert_vm_options_file(const JavaVMInitArgs* args,
                                       const char* vm_options_file,
                                       const int vm_options_file_pos,
                                       ScopedVMInitArgs* vm_options_file_args,
                                       ScopedVMInitArgs* args_out) {
  jint code = parse_vm_options_file(vm_options_file, vm_options_file_args);
  if (code != JNI_OK) {
    return code;
  }

  if (vm_options_file_args->get()->nOptions < 1) {
    return JNI_OK;
  }

  if (args_contains_vm_options_file_arg(vm_options_file_args->get())) {
    jio_fprintf(defaultStream::error_stream(),
                "A VM options file may not refer to a VM options file. "
                "Specification of '-XX:VMOptionsFile=<file-name>' in the "
                "options file '%s' in options container '%s' is an error.\n",
                vm_options_file_args->vm_options_file_arg(),
                vm_options_file_args->container_name());
    return JNI_EINVAL;
  }

  return args_out->insert(args, vm_options_file_args->get(),
                          vm_options_file_pos);
}

// Expand -XX:VMOptionsFile found in args_in as needed.
// mod_args and args_out parameters may return values as needed.
jint Arguments::expand_vm_options_as_needed(const JavaVMInitArgs* args_in,
                                            ScopedVMInitArgs* mod_args,
                                            JavaVMInitArgs** args_out) {
  jint code = match_special_option_and_act(args_in, mod_args);
  if (code != JNI_OK) {
    return code;
  }

  if (mod_args->is_set()) {
    // args_in contains -XX:VMOptionsFile and mod_args contains the
    // original options from args_in along with the options expanded
    // from the VMOptionsFile. Return a short-hand to the caller.
    *args_out = mod_args->get();
  } else {
    *args_out = (JavaVMInitArgs *)args_in;  // no changes so use args_in
  }
  return JNI_OK;
}

jint Arguments::match_special_option_and_act(const JavaVMInitArgs* args,
                                             ScopedVMInitArgs* args_out) {
  // Remaining part of option string
  const char* tail;
  ScopedVMInitArgs vm_options_file_args(args_out->container_name());

  for (int index = 0; index < args->nOptions; index++) {
    const JavaVMOption* option = args->options + index;
    if (match_option(option, "-XX:Flags=", &tail)) {
      Arguments::set_jvm_flags_file(tail);
      continue;
    }
    if (match_option(option, "-XX:VMOptionsFile=", &tail)) {
      if (vm_options_file_args.found_vm_options_file_arg()) {
        jio_fprintf(defaultStream::error_stream(),
                    "The option '%s' is already specified in the options "
                    "container '%s' so the specification of '%s' in the "
                    "same options container is an error.\n",
                    vm_options_file_args.vm_options_file_arg(),
                    vm_options_file_args.container_name(),
                    option->optionString);
        return JNI_EINVAL;
      }
      vm_options_file_args.set_vm_options_file_arg(option->optionString);
      // If there's a VMOptionsFile, parse that
      jint code = insert_vm_options_file(args, tail, index,
                                         &vm_options_file_args, args_out);
      if (code != JNI_OK) {
        return code;
      }
      args_out->set_vm_options_file_arg(vm_options_file_args.vm_options_file_arg());
      if (args_out->is_set()) {
        // The VMOptions file inserted some options so switch 'args'
        // to the new set of options, and continue processing which
        // preserves "last option wins" semantics.
        args = args_out->get();
        // The first option from the VMOptionsFile replaces the
        // current option.  So we back track to process the
        // replacement option.
        index--;
      }
      continue;
    }
    if (match_option(option, "-XX:+PrintVMOptions")) {
      PrintVMOptions = true;
      continue;
    }
    if (match_option(option, "-XX:-PrintVMOptions")) {
      PrintVMOptions = false;
      continue;
    }
    if (match_option(option, "-XX:+IgnoreUnrecognizedVMOptions")) {
      IgnoreUnrecognizedVMOptions = true;
      continue;
    }
    if (match_option(option, "-XX:-IgnoreUnrecognizedVMOptions")) {
      IgnoreUnrecognizedVMOptions = false;
      continue;
    }
    if (match_option(option, "-XX:+PrintFlagsInitial")) {
      JVMFlag::printFlags(tty, false);
      vm_exit(0);
    }

#ifndef PRODUCT
    if (match_option(option, "-XX:+PrintFlagsWithComments")) {
      JVMFlag::printFlags(tty, true);
      vm_exit(0);
    }
#endif
  }
  return JNI_OK;
}

static void print_options(const JavaVMInitArgs *args) {
  const char* tail;
  for (int index = 0; index < args->nOptions; index++) {
    const JavaVMOption *option = args->options + index;
    if (match_option(option, "-XX:", &tail)) {
      logOption(tail);
    }
  }
}

bool Arguments::handle_deprecated_print_gc_flags() {
  if (PrintGC) {
    log_warning(gc)("-XX:+PrintGC is deprecated. Will use -Xlog:gc instead.");
  }
  if (PrintGCDetails) {
    log_warning(gc)("-XX:+PrintGCDetails is deprecated. Will use -Xlog:gc* instead.");
  }

  if (_legacyGCLogging.lastFlag == 2) {
    // -Xloggc was used to specify a filename
    const char* gc_conf = PrintGCDetails ? "gc*" : "gc";

    LogTarget(Error, logging) target;
    LogStream errstream(target);
    return LogConfiguration::parse_log_arguments(_legacyGCLogging.file, gc_conf, nullptr, nullptr, &errstream);
  } else if (PrintGC || PrintGCDetails || (_legacyGCLogging.lastFlag == 1)) {
    LogConfiguration::configure_stdout(LogLevel::Info, !PrintGCDetails, LOG_TAGS(gc));
  }
  return true;
}

static void apply_debugger_ergo() {
#ifdef ASSERT
  if (ReplayCompiles) {
    FLAG_SET_ERGO_IF_DEFAULT(UseDebuggerErgo, true);
  }

  if (UseDebuggerErgo) {
    // Turn on sub-flags
    FLAG_SET_ERGO_IF_DEFAULT(UseDebuggerErgo1, true);
    FLAG_SET_ERGO_IF_DEFAULT(UseDebuggerErgo2, true);
  }

  if (UseDebuggerErgo2) {
    // Debugging with limited number of CPUs
    FLAG_SET_ERGO_IF_DEFAULT(UseNUMA, false);
    FLAG_SET_ERGO_IF_DEFAULT(ConcGCThreads, 1);
    FLAG_SET_ERGO_IF_DEFAULT(ParallelGCThreads, 1);
    FLAG_SET_ERGO_IF_DEFAULT(CICompilerCount, 2);
  }
#endif // ASSERT
}

// Parse entry point called from JNI_CreateJavaVM

jint Arguments::parse(const JavaVMInitArgs* initial_cmd_args) {
  assert(verify_special_jvm_flags(false), "deprecated and obsolete flag table inconsistent");
  JVMFlag::check_all_flag_declarations();

  // If flag "-XX:Flags=flags-file" is used it will be the first option to be processed.
  const char* hotspotrc = ".hotspotrc";
  bool settings_file_specified = false;
  bool needs_hotspotrc_warning = false;
  ScopedVMInitArgs initial_vm_options_args("");
  ScopedVMInitArgs initial_java_tool_options_args("env_var='JAVA_TOOL_OPTIONS'");
  ScopedVMInitArgs initial_java_options_args("env_var='_JAVA_OPTIONS'");

  // Pointers to current working set of containers
  JavaVMInitArgs* cur_cmd_args;
  JavaVMInitArgs* cur_vm_options_args;
  JavaVMInitArgs* cur_java_options_args;
  JavaVMInitArgs* cur_java_tool_options_args;

  // Containers for modified/expanded options
  ScopedVMInitArgs mod_cmd_args("cmd_line_args");
  ScopedVMInitArgs mod_vm_options_args("vm_options_args");
  ScopedVMInitArgs mod_java_tool_options_args("env_var='JAVA_TOOL_OPTIONS'");
  ScopedVMInitArgs mod_java_options_args("env_var='_JAVA_OPTIONS'");


  jint code =
      parse_java_tool_options_environment_variable(&initial_java_tool_options_args);
  if (code != JNI_OK) {
    return code;
  }

  code = parse_java_options_environment_variable(&initial_java_options_args);
  if (code != JNI_OK) {
    return code;
  }

  // Parse the options in the /java.base/jdk/internal/vm/options resource, if present
  char *vmoptions = ClassLoader::lookup_vm_options();
  if (vmoptions != nullptr) {
    code = parse_options_buffer("vm options resource", vmoptions, strlen(vmoptions), &initial_vm_options_args);
    FREE_C_HEAP_ARRAY(char, vmoptions);
    if (code != JNI_OK) {
      return code;
    }
  }

  code = expand_vm_options_as_needed(initial_java_tool_options_args.get(),
                                     &mod_java_tool_options_args,
                                     &cur_java_tool_options_args);
  if (code != JNI_OK) {
    return code;
  }

  code = expand_vm_options_as_needed(initial_cmd_args,
                                     &mod_cmd_args,
                                     &cur_cmd_args);
  if (code != JNI_OK) {
    return code;
  }

  code = expand_vm_options_as_needed(initial_java_options_args.get(),
                                     &mod_java_options_args,
                                     &cur_java_options_args);
  if (code != JNI_OK) {
    return code;
  }

  code = expand_vm_options_as_needed(initial_vm_options_args.get(),
                                     &mod_vm_options_args,
                                     &cur_vm_options_args);
  if (code != JNI_OK) {
    return code;
  }

  const char* flags_file = Arguments::get_jvm_flags_file();
  settings_file_specified = (flags_file != nullptr);

  if (IgnoreUnrecognizedVMOptions) {
    cur_cmd_args->ignoreUnrecognized = true;
    cur_java_tool_options_args->ignoreUnrecognized = true;
    cur_java_options_args->ignoreUnrecognized = true;
  }

  // Parse specified settings file
  if (settings_file_specified) {
    if (!process_settings_file(flags_file, true,
                               cur_cmd_args->ignoreUnrecognized)) {
      return JNI_EINVAL;
    }
  } else {
#ifdef ASSERT
    // Parse default .hotspotrc settings file
    if (!process_settings_file(".hotspotrc", false,
                               cur_cmd_args->ignoreUnrecognized)) {
      return JNI_EINVAL;
    }
#else
    struct stat buf;
    if (os::stat(hotspotrc, &buf) == 0) {
      needs_hotspotrc_warning = true;
    }
#endif
  }

  if (PrintVMOptions) {
    print_options(cur_java_tool_options_args);
    print_options(cur_cmd_args);
    print_options(cur_java_options_args);
  }

  // Parse JavaVMInitArgs structure passed in, as well as JAVA_TOOL_OPTIONS and _JAVA_OPTIONS
  jint result = parse_vm_init_args(cur_vm_options_args,
                                   cur_java_tool_options_args,
                                   cur_java_options_args,
                                   cur_cmd_args);

  if (result != JNI_OK) {
    return result;
  }

  // Delay warning until here so that we've had a chance to process
  // the -XX:-PrintWarnings flag
  if (needs_hotspotrc_warning) {
    warning("%s file is present but has been ignored.  "
            "Run with -XX:Flags=%s to load the file.",
            hotspotrc, hotspotrc);
  }

  if (needs_module_property_warning) {
    warning("Ignoring system property options whose names match the '-Djdk.module.*'."
            " names that are reserved for internal use.");
  }

#if defined(_ALLBSD_SOURCE) || defined(AIX)  // UseLargePages is not yet supported on BSD and AIX.
  UNSUPPORTED_OPTION(UseLargePages);
#endif

#if defined(AIX)
  UNSUPPORTED_OPTION_NULL(AllocateHeapAt);
#endif

#ifndef PRODUCT
  if (TraceBytecodesAt != 0) {
    TraceBytecodes = true;
  }
#endif // PRODUCT

  if (ScavengeRootsInCode == 0) {
    if (!FLAG_IS_DEFAULT(ScavengeRootsInCode)) {
      warning("Forcing ScavengeRootsInCode non-zero");
    }
    ScavengeRootsInCode = 1;
  }

  if (!handle_deprecated_print_gc_flags()) {
    return JNI_EINVAL;
  }

  // Set object alignment values.
  set_object_alignment();

#if !INCLUDE_CDS
  if (CDSConfig::is_dumping_static_archive() || RequireSharedSpaces) {
    jio_fprintf(defaultStream::error_stream(),
      "Shared spaces are not supported in this VM\n");
    return JNI_ERR;
  }
  if (DumpLoadedClassList != nullptr) {
    jio_fprintf(defaultStream::error_stream(),
      "DumpLoadedClassList is not supported in this VM\n");
    return JNI_ERR;
  }
  if ((CDSConfig::is_using_archive() && xshare_auto_cmd_line) ||
      log_is_enabled(Info, cds)) {
    warning("Shared spaces are not supported in this VM");
    UseSharedSpaces = false;
    LogConfiguration::configure_stdout(LogLevel::Off, true, LOG_TAGS(cds));
  }
  no_shared_spaces("CDS Disabled");
#endif // INCLUDE_CDS

  // Verify NMT arguments
  const NMT_TrackingLevel lvl = NMTUtil::parse_tracking_level(NativeMemoryTracking);
  if (lvl == NMT_unknown) {
    jio_fprintf(defaultStream::error_stream(),
                "Syntax error, expecting -XX:NativeMemoryTracking=[off|summary|detail]\n");
    return JNI_ERR;
  }
  if (PrintNMTStatistics && lvl == NMT_off) {
    warning("PrintNMTStatistics is disabled, because native memory tracking is not enabled");
    FLAG_SET_DEFAULT(PrintNMTStatistics, false);
  }

  bool trace_dependencies = log_is_enabled(Debug, dependencies);
  if (trace_dependencies && VerifyDependencies) {
    warning("dependency logging results may be inflated by VerifyDependencies");
  }

  bool log_class_load_cause = log_is_enabled(Info, class, load, cause, native) ||
                              log_is_enabled(Info, class, load, cause);
  if (log_class_load_cause && LogClassLoadingCauseFor == nullptr) {
    warning("class load cause logging will not produce output without LogClassLoadingCauseFor");
  }

  apply_debugger_ergo();

  // The VMThread needs to stop now and then to execute these debug options.
  if ((HandshakeALot || SafepointALot) && FLAG_IS_DEFAULT(GuaranteedSafepointInterval)) {
    FLAG_SET_DEFAULT(GuaranteedSafepointInterval, 1000);
  }

  if (log_is_enabled(Info, arguments)) {
    LogStream st(Log(arguments)::info());
    Arguments::print_on(&st);
  }

#ifdef _LP64
  if (UseCompactObjectHeaders && FLAG_IS_CMDLINE(UseCompressedClassPointers) && !UseCompressedClassPointers) {
    warning("Compact object headers require compressed class pointers. Disabling compact object headers.");
    FLAG_SET_DEFAULT(UseCompactObjectHeaders, false);
  }
  if (UseCompactObjectHeaders && LockingMode != LM_LIGHTWEIGHT) {
    FLAG_SET_DEFAULT(LockingMode, LM_LIGHTWEIGHT);
  }
  if (UseCompactObjectHeaders && !UseObjectMonitorTable) {
    // If UseCompactObjectHeaders is on the command line, turn on UseObjectMonitorTable.
    if (FLAG_IS_CMDLINE(UseCompactObjectHeaders)) {
      FLAG_SET_DEFAULT(UseObjectMonitorTable, true);

    // If UseObjectMonitorTable is on the command line, turn off UseCompactObjectHeaders.
    } else if (FLAG_IS_CMDLINE(UseObjectMonitorTable)) {
      FLAG_SET_DEFAULT(UseCompactObjectHeaders, false);
    // If neither on the command line, the defaults are incompatible, but turn on UseObjectMonitorTable.
    } else {
      FLAG_SET_DEFAULT(UseObjectMonitorTable, true);
    }
  }
  if (UseCompactObjectHeaders && !UseCompressedClassPointers) {
    FLAG_SET_DEFAULT(UseCompressedClassPointers, true);
  }
#endif

  return JNI_OK;
}

jint Arguments::apply_ergo() {
  // Set flags based on ergonomics.
  jint result = set_ergonomics_flags();
  if (result != JNI_OK) return result;

  // Set heap size based on available physical memory
  set_heap_size();

  GCConfig::arguments()->initialize();

  if (UseCompressedClassPointers) {
    CompressedKlassPointers::pre_initialize();
  }

  CDSConfig::initialize();

  // Initialize Metaspace flags and alignments
  Metaspace::ergo_initialize();

  if (!StringDedup::ergo_initialize()) {
    return JNI_EINVAL;
  }

  // Set compiler flags after GC is selected and GC specific
  // flags (LoopStripMiningIter) are set.
  CompilerConfig::ergo_initialize();

  // Set bytecode rewriting flags
  set_bytecode_flags();

  // Set flags if aggressive optimization flags are enabled
  jint code = set_aggressive_opts_flags();
  if (code != JNI_OK) {
    return code;
  }

  if (FLAG_IS_DEFAULT(UseSecondarySupersTable)) {
    FLAG_SET_DEFAULT(UseSecondarySupersTable, VM_Version::supports_secondary_supers_table());
  } else if (UseSecondarySupersTable && !VM_Version::supports_secondary_supers_table()) {
    warning("UseSecondarySupersTable is not supported");
    FLAG_SET_DEFAULT(UseSecondarySupersTable, false);
  }
  UseSecondarySupersTable = false; // FIXME: Disabled for Leyden. Neet to fix SCAddressTable::id_for_address()
  if (!UseSecondarySupersTable) {
    FLAG_SET_DEFAULT(StressSecondarySupers, false);
    FLAG_SET_DEFAULT(VerifySecondarySupers, false);
  }

#ifdef ZERO
  // Clear flags not supported on zero.
  FLAG_SET_DEFAULT(ProfileInterpreter, false);
#endif // ZERO

  if (PrintAssembly && FLAG_IS_DEFAULT(DebugNonSafepoints)) {
    warning("PrintAssembly is enabled; turning on DebugNonSafepoints to gain additional output");
    DebugNonSafepoints = true;
  }

  if (FLAG_IS_CMDLINE(CompressedClassSpaceSize) && !UseCompressedClassPointers) {
    warning("Setting CompressedClassSpaceSize has no effect when compressed class pointers are not used");
  }

  // Treat the odd case where local verification is enabled but remote
  // verification is not as if both were enabled.
  if (BytecodeVerificationLocal && !BytecodeVerificationRemote) {
    log_info(verification)("Turning on remote verification because local verification is on");
    FLAG_SET_DEFAULT(BytecodeVerificationRemote, true);
  }

#ifndef PRODUCT
  if (!LogVMOutput && FLAG_IS_DEFAULT(LogVMOutput)) {
    if (use_vm_log()) {
      LogVMOutput = true;
    }
  }
#endif // PRODUCT

  if (PrintCommandLineFlags) {
    JVMFlag::printSetFlags(tty);
  }

#if COMPILER2_OR_JVMCI
  if (!FLAG_IS_DEFAULT(EnableVectorSupport) && !EnableVectorSupport) {
    if (!FLAG_IS_DEFAULT(EnableVectorReboxing) && EnableVectorReboxing) {
      warning("Disabling EnableVectorReboxing since EnableVectorSupport is turned off.");
    }
    FLAG_SET_DEFAULT(EnableVectorReboxing, false);

    if (!FLAG_IS_DEFAULT(EnableVectorAggressiveReboxing) && EnableVectorAggressiveReboxing) {
      if (!EnableVectorReboxing) {
        warning("Disabling EnableVectorAggressiveReboxing since EnableVectorReboxing is turned off.");
      } else {
        warning("Disabling EnableVectorAggressiveReboxing since EnableVectorSupport is turned off.");
      }
    }
    FLAG_SET_DEFAULT(EnableVectorAggressiveReboxing, false);

    if (!FLAG_IS_DEFAULT(UseVectorStubs) && UseVectorStubs) {
      warning("Disabling UseVectorStubs since EnableVectorSupport is turned off.");
    }
    FLAG_SET_DEFAULT(UseVectorStubs, false);
  }
#endif // COMPILER2_OR_JVMCI

  if (log_is_enabled(Info, init)) {
    if (FLAG_IS_DEFAULT(ProfileVMLocks)) {
      FLAG_SET_DEFAULT(ProfileVMLocks, true);
    }
    if (UsePerfData && !log_is_enabled(Info, perf, class, link)) {
      // automatically enable -Xlog:perf+class+link
      LogConfiguration::configure_stdout(LogLevel::Info, true, LOG_TAGS(perf, class, link));
    }
    // Don't turn on ProfileVMCalls and ProfileRuntimeCalls by default.
  } else {
    if (!FLAG_IS_DEFAULT(ProfileVMLocks) && ProfileVMLocks) {
      warning("Disabling ProfileVMLocks since logging is turned off.");
      FLAG_SET_DEFAULT(ProfileVMLocks, false);
    }
    if (!FLAG_IS_DEFAULT(ProfileVMCalls) && ProfileVMCalls) {
      warning("Disabling ProfileVMCalls since logging is turned off.");
      FLAG_SET_DEFAULT(ProfileVMCalls, false);
    }
    if (!FLAG_IS_DEFAULT(ProfileRuntimeCalls) && ProfileRuntimeCalls) {
      warning("Disabling ProfileRuntimeCalls since logging is turned off.");
      FLAG_SET_DEFAULT(ProfileRuntimeCalls, false);
    }
    if (log_is_enabled(Info, perf, class, link)) {
      warning("Disabling -Xlog:perf+class+link since logging is turned off.");
      LogConfiguration::configure_stdout(LogLevel::Off, false, LOG_TAGS(perf, class, link));
    }
  }
  if (FLAG_IS_DEFAULT(PerfDataMemorySize)) {
    if (ProfileVMLocks || ProfileVMCalls || ProfileRuntimeCalls) {
      FLAG_SET_DEFAULT(PerfDataMemorySize, 128*K); // reserve more space for extra perf counters
    }
  }

  if (FLAG_IS_CMDLINE(DiagnoseSyncOnValueBasedClasses)) {
    if (DiagnoseSyncOnValueBasedClasses == ObjectSynchronizer::LOG_WARNING && !log_is_enabled(Info, valuebasedclasses)) {
      LogConfiguration::configure_stdout(LogLevel::Info, true, LOG_TAGS(valuebasedclasses));
    }
  }
  return JNI_OK;
}

jint Arguments::adjust_after_os() {
  if (UseNUMA) {
    if (UseParallelGC) {
      if (FLAG_IS_DEFAULT(MinHeapDeltaBytes)) {
         FLAG_SET_DEFAULT(MinHeapDeltaBytes, 64*M);
      }
    }
  }
  return JNI_OK;
}

int Arguments::PropertyList_count(SystemProperty* pl) {
  int count = 0;
  while(pl != nullptr) {
    count++;
    pl = pl->next();
  }
  return count;
}

// Return the number of readable properties.
int Arguments::PropertyList_readable_count(SystemProperty* pl) {
  int count = 0;
  while(pl != nullptr) {
    if (pl->readable()) {
      count++;
    }
    pl = pl->next();
  }
  return count;
}

const char* Arguments::PropertyList_get_value(SystemProperty *pl, const char* key) {
  assert(key != nullptr, "just checking");
  SystemProperty* prop;
  for (prop = pl; prop != nullptr; prop = prop->next()) {
    if (strcmp(key, prop->key()) == 0) return prop->value();
  }
  return nullptr;
}

// Return the value of the requested property provided that it is a readable property.
const char* Arguments::PropertyList_get_readable_value(SystemProperty *pl, const char* key) {
  assert(key != nullptr, "just checking");
  SystemProperty* prop;
  // Return the property value if the keys match and the property is not internal or
  // it's the special internal property "jdk.boot.class.path.append".
  for (prop = pl; prop != nullptr; prop = prop->next()) {
    if (strcmp(key, prop->key()) == 0) {
      if (!prop->internal()) {
        return prop->value();
      } else if (strcmp(key, "jdk.boot.class.path.append") == 0) {
        return prop->value();
      } else {
        // Property is internal and not jdk.boot.class.path.append so return null.
        return nullptr;
      }
    }
  }
  return nullptr;
}

void Arguments::PropertyList_add(SystemProperty** plist, SystemProperty *new_p) {
  SystemProperty* p = *plist;
  if (p == nullptr) {
    *plist = new_p;
  } else {
    while (p->next() != nullptr) {
      p = p->next();
    }
    p->set_next(new_p);
  }
}

void Arguments::PropertyList_add(SystemProperty** plist, const char* k, const char* v,
                                 bool writeable, bool internal) {
  if (plist == nullptr)
    return;

  SystemProperty* new_p = new SystemProperty(k, v, writeable, internal);
  PropertyList_add(plist, new_p);
}

void Arguments::PropertyList_add(SystemProperty *element) {
  PropertyList_add(&_system_properties, element);
}

// This add maintains unique property key in the list.
void Arguments::PropertyList_unique_add(SystemProperty** plist, const char* k, const char* v,
                                        PropertyAppendable append, PropertyWriteable writeable,
                                        PropertyInternal internal) {
  if (plist == nullptr)
    return;

  // If property key exists and is writeable, then update with new value.
  // Trying to update a non-writeable property is silently ignored.
  SystemProperty* prop;
  for (prop = *plist; prop != nullptr; prop = prop->next()) {
    if (strcmp(k, prop->key()) == 0) {
      if (append == AppendProperty) {
        prop->append_writeable_value(v);
      } else {
        prop->set_writeable_value(v);
      }
      return;
    }
  }

  PropertyList_add(plist, k, v, writeable == WriteableProperty, internal == InternalProperty);
}

// Copies src into buf, replacing "%%" with "%" and "%p" with pid
// Returns true if all of the source pointed by src has been copied over to
// the destination buffer pointed by buf. Otherwise, returns false.
// Notes:
// 1. If the length (buflen) of the destination buffer excluding the
// null terminator character is not long enough for holding the expanded
// pid characters, it also returns false instead of returning the partially
// expanded one.
// 2. The passed in "buflen" should be large enough to hold the null terminator.
bool Arguments::copy_expand_pid(const char* src, size_t srclen,
                                char* buf, size_t buflen) {
  const char* p = src;
  char* b = buf;
  const char* src_end = &src[srclen];
  char* buf_end = &buf[buflen - 1];

  while (p < src_end && b < buf_end) {
    if (*p == '%') {
      switch (*(++p)) {
      case '%':         // "%%" ==> "%"
        *b++ = *p++;
        break;
      case 'p':  {       //  "%p" ==> current process id
        // buf_end points to the character before the last character so
        // that we could write '\0' to the end of the buffer.
        size_t buf_sz = buf_end - b + 1;
        int ret = jio_snprintf(b, buf_sz, "%d", os::current_process_id());

        // if jio_snprintf fails or the buffer is not long enough to hold
        // the expanded pid, returns false.
        if (ret < 0 || ret >= (int)buf_sz) {
          return false;
        } else {
          b += ret;
          assert(*b == '\0', "fail in copy_expand_pid");
          if (p == src_end && b == buf_end + 1) {
            // reach the end of the buffer.
            return true;
          }
        }
        p++;
        break;
      }
      default :
        *b++ = '%';
      }
    } else {
      *b++ = *p++;
    }
  }
  *b = '\0';
  return (p == src_end); // return false if not all of the source was copied
}<|MERGE_RESOLUTION|>--- conflicted
+++ resolved
@@ -1795,18 +1795,8 @@
   if (status && EnableJVMCI) {
     PropertyList_unique_add(&_system_properties, "jdk.internal.vm.ci.enabled", "true",
         AddProperty, UnwriteableProperty, InternalProperty);
-<<<<<<< HEAD
-    /*
-     * Ioi - 2023/05/19. There's no need for this with my patch-jdk.sh script, which adds
-     * jdk.internal.vm.ci as one of the default modules. Using -Djdk.module.addmods will
-     * cause the full module graph to be disabled and slow down performance.
-     */
-    if (!TempDisableAddJVMCIModule && ClassLoader::is_module_observable("jdk.internal.vm.ci")) {
-      if (!create_numbered_module_property("jdk.module.addmods", "jdk.internal.vm.ci", addmods_count++)) {
-=======
     if (ClassLoader::is_module_observable("jdk.internal.vm.ci")) {
       if (!create_numbered_module_property("jdk.module.addmods", "jdk.internal.vm.ci", _addmods_count++)) {
->>>>>>> db56266a
         return false;
       }
     }
