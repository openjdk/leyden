--- conflicted
+++ resolved
@@ -189,16 +189,17 @@
 }
 #endif
 
-<<<<<<< HEAD
+static int _num_mutex = 0; // FIXME @vlivanov - merge with mainline - -Xlog:init
+
+#if 0
 static void add_mutex(Mutex* var) {
   assert(_num_mutex < MAX_NUM_MUTEX, "increase MAX_NUM_MUTEX");
   int id = _num_mutex++;
   _mutex_array[id] = var;
 //  var->set_id(id);
 }
-
-=======
->>>>>>> 973c6307
+#endif
+
 #define MUTEX_STORAGE_NAME(name) name##_storage
 #define MUTEX_STORAGE(name, type) alignas(type) static uint8_t MUTEX_STORAGE_NAME(name)[sizeof(type)]
 #define MUTEX_DEF(name, type, pri, ...) {                                                       \
