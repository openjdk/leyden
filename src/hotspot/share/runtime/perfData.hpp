--- conflicted
+++ resolved
@@ -898,17 +898,11 @@
     elapsedTimer _t;
 
   public:
-<<<<<<< HEAD
     inline PerfTraceElapsedTime(PerfCounter* counter, bool is_on = true) : PerfTraceTimeBase(&_t, counter, is_on) {
       if (!UsePerfData || !is_on) return;
       if (counter != nullptr) {
         _t.start();
       }
-=======
-    inline PerfTraceTime(PerfLongCounter* timerp) : _timerp(timerp) {
-      if (!UsePerfData || timerp == nullptr) { return; }
-      _t.start();
->>>>>>> eb2488fd
     }
 };
 
@@ -916,24 +910,12 @@
   protected:
     ThreadTimer _t;
 
-<<<<<<< HEAD
   public:
     inline PerfTraceThreadTime(PerfCounter* counter, bool is_on = true) : PerfTraceTimeBase(&_t, counter, is_on) {
       if (!UsePerfData || !is_on || !TraceThreadTime) return;
       if (counter != nullptr) {
         _t.start();
       }
-=======
-    const char* name() const {
-      assert(_timerp != nullptr, "sanity");
-      return _timerp->name();
-    }
-
-    ~PerfTraceTime() {
-      if (!UsePerfData || !_t.is_active()) { return; }
-      _t.stop();
-      _timerp->inc(_t.ticks());
->>>>>>> eb2488fd
     }
 };
 
@@ -1023,13 +1005,8 @@
     PerfLongCounter* _eventp;
 
   public:
-<<<<<<< HEAD
     inline PerfTraceElapsedTimeEvent(PerfCounter* counter, PerfLongCounter* eventp, bool is_on = true) : PerfTraceElapsedTime(counter, is_on), _eventp(eventp) {
       if (!UsePerfData || !is_on) return;
-=======
-    inline PerfTraceTimedEvent(PerfLongCounter* timerp, PerfLongCounter* eventp): PerfTraceTime(timerp), _eventp(eventp) {
-      if (!UsePerfData || timerp == nullptr) { return; }
->>>>>>> eb2488fd
       _eventp->inc();
     }
 };
@@ -1051,7 +1028,7 @@
 
   public:
     inline PerfTraceTimedEvent(PerfTickCounters* counters, PerfLongCounter* eventp, bool is_on = true) : PerfTraceTime(counters, is_on), _eventp(eventp) {
-      if (!UsePerfData || !is_on) return;
+      if (!UsePerfData || !is_on || counters == nullptr) return;
       _eventp->inc();
     }
 };
