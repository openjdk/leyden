/*
 * Copyright (c) 1997, 2025, Oracle and/or its affiliates. All rights reserved.
 * Copyright (c) 2021, Azul Systems, Inc. All rights reserved.
 * DO NOT ALTER OR REMOVE COPYRIGHT NOTICES OR THIS FILE HEADER.
 *
 * This code is free software; you can redistribute it and/or modify it
 * under the terms of the GNU General Public License version 2 only, as
 * published by the Free Software Foundation.
 *
 * This code is distributed in the hope that it will be useful, but WITHOUT
 * ANY WARRANTY; without even the implied warranty of MERCHANTABILITY or
 * FITNESS FOR A PARTICULAR PURPOSE.  See the GNU General Public License
 * version 2 for more details (a copy is included in the LICENSE file that
 * accompanied this code).
 *
 * You should have received a copy of the GNU General Public License version
 * 2 along with this work; if not, write to the Free Software Foundation,
 * Inc., 51 Franklin St, Fifth Floor, Boston, MA 02110-1301 USA.
 *
 * Please contact Oracle, 500 Oracle Parkway, Redwood Shores, CA 94065 USA
 * or visit www.oracle.com if you need additional information or have any
 * questions.
 *
 */

#include "cds/cdsConfig.hpp"
#include "classfile/javaClasses.hpp"
#include "classfile/javaThreadStatus.hpp"
#include "gc/shared/barrierSet.hpp"
#include "jfr/jfrEvents.hpp"
#include "jvm.h"
#include "jvmtifiles/jvmtiEnv.hpp"
#include "logging/log.hpp"
#include "memory/allocation.inline.hpp"
#include "memory/iterator.hpp"
#include "memory/resourceArea.hpp"
#include "nmt/memTracker.hpp"
#include "oops/oop.inline.hpp"
#include "runtime/atomicAccess.hpp"
#include "runtime/handles.inline.hpp"
#include "runtime/javaThread.inline.hpp"
#include "runtime/nonJavaThread.hpp"
#include "runtime/orderAccess.hpp"
#include "runtime/osThread.hpp"
#include "runtime/safepoint.hpp"
#include "runtime/safepointMechanism.inline.hpp"
#include "runtime/thread.inline.hpp"
#include "runtime/threadSMR.inline.hpp"
#include "utilities/macros.hpp"
#include "utilities/spinYield.hpp"
#if INCLUDE_JFR
#include "jfr/jfr.hpp"
#endif

THREAD_LOCAL Thread* Thread::_thr_current = nullptr;

// ======= Thread ========
// Base class for all threads: VMThread, WatcherThread, ConcurrentMarkSweepThread,
// JavaThread

Thread::Thread(MemTag mem_tag) {

  DEBUG_ONLY(_run_state = PRE_CALL_RUN;)

  // stack and get_thread
  set_stack_base(nullptr);
  set_stack_size(0);
  set_lgrp_id(-1);
  DEBUG_ONLY(clear_suspendible_thread();)
  DEBUG_ONLY(clear_indirectly_suspendible_thread();)
  DEBUG_ONLY(clear_indirectly_safepoint_thread();)

  // allocated data structures
  set_osthread(nullptr);
  set_resource_area(new (mem_tag) ResourceArea(mem_tag));
  DEBUG_ONLY(_current_resource_mark = nullptr;)
  set_handle_area(new (mem_tag) HandleArea(mem_tag, nullptr));
  set_metadata_handles(new (mtClass) GrowableArray<Metadata*>(30, mtClass));
  set_last_handle_mark(nullptr);

  // Initial value of zero ==> never claimed.
  _threads_do_token = 0;
  _threads_hazard_ptr = nullptr;
  _threads_list_ptr = nullptr;
  _nested_threads_hazard_ptr_cnt = 0;
  _rcu_counter = 0;

  // the handle mark links itself to last_handle_mark
  new HandleMark(this);

  // plain initialization
  DEBUG_ONLY(_owned_locks = nullptr;)
  NOT_PRODUCT(_skip_gcalot = false;)
  _jvmti_env_iteration_count = 0;
  set_allocated_bytes(0);
  _current_pending_raw_monitor = nullptr;
  _vm_error_callbacks = nullptr;

  // thread-specific hashCode stream generator state - Marsaglia shift-xor form
  // If we are dumping, keep ihashes constant. Note that during dumping we only
  // ever run one java thread, and no other thread should generate ihashes either,
  // so using a constant seed should work fine.
  _hashStateX = CDSConfig::is_dumping_static_archive() ? 0x12345678 : os::random();
  _hashStateY = 842502087;
  _hashStateZ = 0x8767;    // (int)(3579807591LL & 0xffff) ;
  _hashStateW = 273326509;

  // Many of the following fields are effectively final - immutable
  // Note that nascent threads can't use the Native Monitor-Mutex
  // construct until the _MutexEvent is initialized ...
  // CONSIDER: instead of using a fixed set of purpose-dedicated ParkEvents
  // we might instead use a stack of ParkEvents that we could provision on-demand.
  // The stack would act as a cache to avoid calls to ParkEvent::Allocate()
  // and ::Release()
  _ParkEvent   = ParkEvent::Allocate(this);

#ifdef CHECK_UNHANDLED_OOPS
  if (CheckUnhandledOops) {
    _unhandled_oops = new UnhandledOops(this);
  }
#endif // CHECK_UNHANDLED_OOPS

  // Notify the barrier set that a thread is being created. The initial
  // thread is created before the barrier set is available.  The call to
  // BarrierSet::on_thread_create() for this thread is therefore deferred
  // to BarrierSet::set_barrier_set().
  BarrierSet* const barrier_set = BarrierSet::barrier_set();
  if (barrier_set != nullptr) {
    barrier_set->on_thread_create(this);
  } else {
    // Only the main thread should be created before the barrier set
    // and that happens just before Thread::current is set. No other thread
    // can attach as the VM is not created yet, so they can't execute this code.
    // If the main thread creates other threads before the barrier set that is an error.
    assert(Thread::current_or_null() == nullptr, "creating thread before barrier set");
  }

  MACOS_AARCH64_ONLY(DEBUG_ONLY(_wx_init = false));

  _profile_vm_locks = false;
  _profile_vm_calls = false;
  _profile_vm_ops   = false;
  _profile_rt_calls = false;
  _profile_upcalls  = false;

  _all_bc_counter_value = 0;
  _clinit_bc_counter_value = 0;

  _current_rt_call_timer = nullptr;
}

#ifdef ASSERT
address Thread::stack_base() const {
  // Note: can't report Thread::name() here as that can require a ResourceMark which we
  // can't use because this gets called too early in the thread initialization.
  assert(_stack_base != nullptr, "Stack base not yet set for thread id:%d (0 if not set)",
         osthread() != nullptr ? osthread()->thread_id() : 0);
  return _stack_base;
}
#endif

void Thread::initialize_tlab() {
  if (UseTLAB) {
    tlab().initialize();
  }
}

void Thread::retire_tlab(ThreadLocalAllocStats* stats) {
  // Sampling and serviceability support
  if (tlab().end() != nullptr) {
    incr_allocated_bytes(tlab().used_bytes());
    heap_sampler().retire_tlab(tlab().top());
  }

  // Retire the TLAB
  tlab().retire(stats);
}

void Thread::fill_tlab(HeapWord* start, size_t pre_reserved, size_t new_size) {
  // Thread allocation sampling support
  heap_sampler().set_tlab_top_at_sample_start(start);

  // Fill the TLAB
  tlab().fill(start, start + pre_reserved, new_size);
}

void Thread::initialize_thread_current() {
  assert(_thr_current == nullptr, "Thread::current already initialized");
  _thr_current = this;
  assert(ThreadLocalStorage::thread() == nullptr, "ThreadLocalStorage::thread already initialized");
  ThreadLocalStorage::set_thread(this);
  assert(Thread::current() == ThreadLocalStorage::thread(), "TLS mismatch!");
}

void Thread::clear_thread_current() {
  assert(Thread::current() == ThreadLocalStorage::thread(), "TLS mismatch!");
  _thr_current = nullptr;
  ThreadLocalStorage::set_thread(nullptr);
}

void Thread::record_stack_base_and_size() {
  // Note: at this point, Thread object is not yet initialized. Do not rely on
  // any members being initialized. Do not rely on Thread::current() being set.
  // If possible, refrain from doing anything which may crash or assert since
  // quite probably those crash dumps will be useless.
  address base;
  size_t size;
  os::current_stack_base_and_size(&base, &size);
  set_stack_base(base);
  set_stack_size(size);

  // Set stack limits after thread is initialized.
  if (is_Java_thread()) {
    JavaThread::cast(this)->stack_overflow_state()->initialize(stack_base(), stack_end());
  }
}

void Thread::register_thread_stack_with_NMT() {
  MemTracker::record_thread_stack(stack_end(), stack_size());
}

void Thread::unregister_thread_stack_with_NMT() {
  MemTracker::release_thread_stack(stack_end(), stack_size());
}

void Thread::call_run() {
  DEBUG_ONLY(_run_state = CALL_RUN;)

  // At this point, Thread object should be fully initialized and
  // Thread::current() should be set.

  assert(Thread::current_or_null() != nullptr, "current thread is unset");
  assert(Thread::current_or_null() == this, "current thread is wrong");

  // Perform common initialization actions

  MACOS_AARCH64_ONLY(this->init_wx());

  register_thread_stack_with_NMT();

  JFR_ONLY(Jfr::on_thread_start(this);)

  log_debug(os, thread)("Thread %zu stack dimensions: "
    PTR_FORMAT "-" PTR_FORMAT " (%zuk).",
    os::current_thread_id(), p2i(stack_end()),
    p2i(stack_base()), stack_size()/1024);

  // Perform <ChildClass> initialization actions
  DEBUG_ONLY(_run_state = PRE_RUN;)
  this->pre_run();

  // Invoke <ChildClass>::run()
  DEBUG_ONLY(_run_state = RUN;)
  this->run();
  // Returned from <ChildClass>::run(). Thread finished.

  // Perform common tear-down actions

  assert(Thread::current_or_null() != nullptr, "current thread is unset");
  assert(Thread::current_or_null() == this, "current thread is wrong");

  // Perform <ChildClass> tear-down actions
  DEBUG_ONLY(_run_state = POST_RUN;)
  this->post_run();

  // Note: at this point the thread object may already have deleted itself,
  // so from here on do not dereference *this*. Not all thread types currently
  // delete themselves when they terminate. But no thread should ever be deleted
  // asynchronously with respect to its termination - that is what _run_state can
  // be used to check.

  // Logically we should do this->unregister_thread_stack_with_NMT() here, but we
  // had to move that into post_run() because of the `this` deletion issue.

  assert(Thread::current_or_null() == nullptr, "current thread still present");
}

Thread::~Thread() {

  // Attached threads will remain in PRE_CALL_RUN, as will threads that don't actually
  // get started due to errors etc. Any active thread should at least reach post_run
  // before it is deleted (usually in post_run()).
  assert(_run_state == PRE_CALL_RUN ||
         _run_state == POST_RUN, "Active Thread deleted before post_run(): "
         "_run_state=%d", (int)_run_state);

  // Notify the barrier set that a thread is being destroyed. Note that a barrier
  // set might not be available if we encountered errors during bootstrapping.
  BarrierSet* const barrier_set = BarrierSet::barrier_set();
  if (barrier_set != nullptr) {
    barrier_set->on_thread_destroy(this);
  }

  // deallocate data structures
  delete resource_area();
  // since the handle marks are using the handle area, we have to deallocated the root
  // handle mark before deallocating the thread's handle area,
  assert(last_handle_mark() != nullptr, "check we have an element");
  delete last_handle_mark();
  assert(last_handle_mark() == nullptr, "check we have reached the end");

  ParkEvent::Release(_ParkEvent);
  // Set to null as a termination indicator for has_terminated().
  AtomicAccess::store(&_ParkEvent, (ParkEvent*)nullptr);

  delete handle_area();
  delete metadata_handles();

  // osthread() can be null, if creation of thread failed.
  if (osthread() != nullptr) os::free_thread(osthread());

  // Clear Thread::current if thread is deleting itself and it has not
  // already been done. This must be done before the memory is deallocated.
  // Needed to ensure JNI correctly detects non-attached threads.
  if (this == Thread::current_or_null()) {
    Thread::clear_thread_current();
  }

  CHECK_UNHANDLED_OOPS_ONLY(if (CheckUnhandledOops) delete unhandled_oops();)
}

#ifdef ASSERT
// A JavaThread is considered dangling if it not handshake-safe with respect to
// the current thread, it is not on a ThreadsList, or not at safepoint.
void Thread::check_for_dangling_thread_pointer(Thread *thread) {
  assert(!thread->is_Java_thread() ||
         JavaThread::cast(thread)->is_handshake_safe_for(Thread::current()) ||
         !JavaThread::cast(thread)->on_thread_list() ||
         SafepointSynchronize::is_at_safepoint() ||
         ThreadsSMRSupport::is_a_protected_JavaThread_with_lock(JavaThread::cast(thread)),
         "possibility of dangling Thread pointer");
}
#endif

// Is the target JavaThread protected by the calling Thread or by some other
// mechanism?
//
bool Thread::is_JavaThread_protected(const JavaThread* target) {
  Thread* current_thread = Thread::current();

  // Do the simplest check first:
  if (SafepointSynchronize::is_at_safepoint()) {
    // The target is protected since JavaThreads cannot exit
    // while we're at a safepoint.
    return true;
  }

  // If the target hasn't been started yet then it is trivially
  // "protected". We assume the caller is the thread that will do
  // the starting.
  if (target->osthread() == nullptr || target->osthread()->get_state() <= INITIALIZED) {
    return true;
  }

  // Now make the simple checks based on who the caller is:
  if (current_thread == target || Threads_lock->owner() == current_thread) {
    // Target JavaThread is self or calling thread owns the Threads_lock.
    // Second check is the same as Threads_lock->owner_is_self(),
    // but we already have the current thread so check directly.
    return true;
  }

  // Check the ThreadsLists associated with the calling thread (if any)
  // to see if one of them protects the target JavaThread:
  if (is_JavaThread_protected_by_TLH(target)) {
    return true;
  }

  // Use this debug code with -XX:+UseNewCode to diagnose locations that
  // are missing a ThreadsListHandle or other protection mechanism:
  // guarantee(!UseNewCode, "current_thread=" INTPTR_FORMAT " is not protecting target="
  //           INTPTR_FORMAT, p2i(current_thread), p2i(target));

  // Note: Since 'target' isn't protected by a TLH, the call to
  // target->is_handshake_safe_for() may crash, but we have debug bits so
  // we'll be able to figure out what protection mechanism is missing.
  assert(target->is_handshake_safe_for(current_thread), "JavaThread=" INTPTR_FORMAT
         " is not protected and not handshake safe.", p2i(target));

  // The target JavaThread is not protected so it is not safe to query:
  return false;
}

// Is the target JavaThread protected by a ThreadsListHandle (TLH) associated
// with the calling Thread?
//
bool Thread::is_JavaThread_protected_by_TLH(const JavaThread* target) {
  Thread* current_thread = Thread::current();

  // Check the ThreadsLists associated with the calling thread (if any)
  // to see if one of them protects the target JavaThread:
  for (SafeThreadsListPtr* stlp = current_thread->_threads_list_ptr;
       stlp != nullptr; stlp = stlp->previous()) {
    if (stlp->list()->includes(target)) {
      // The target JavaThread is protected by this ThreadsList:
      return true;
    }
  }

  // The target JavaThread is not protected by a TLH so it is not safe to query:
  return false;
}

void Thread::set_priority(Thread* thread, ThreadPriority priority) {
  DEBUG_ONLY(check_for_dangling_thread_pointer(thread);)
  // Can return an error!
  (void)os::set_priority(thread, priority);
}


void Thread::start(Thread* thread) {
  // Start is different from resume in that its safety is guaranteed by context or
  // being called from a Java method synchronized on the Thread object.
  if (thread->is_Java_thread()) {
    // Initialize the thread state to RUNNABLE before starting this thread.
    // Can not set it after the thread started because we do not know the
    // exact thread state at that time. It could be in MONITOR_WAIT or
    // in SLEEPING or some other state.
    java_lang_Thread::set_thread_status(JavaThread::cast(thread)->threadObj(),
                                        JavaThreadStatus::RUNNABLE);
  }
  os::start_thread(thread);
}

// GC Support
bool Thread::claim_par_threads_do(uintx claim_token) {
  uintx token = _threads_do_token;
  if (token != claim_token) {
    uintx res = AtomicAccess::cmpxchg(&_threads_do_token, token, claim_token);
    if (res == token) {
      return true;
    }
    guarantee(res == claim_token, "invariant");
  }
  return false;
}

void Thread::oops_do_no_frames(OopClosure* f, NMethodClosure* cf) {
  // Do oop for ThreadShadow
  f->do_oop((oop*)&_pending_exception);
  handle_area()->oops_do(f);
}

// If the caller is a NamedThread, then remember, in the current scope,
// the given JavaThread in its _processed_thread field.
class RememberProcessedThread: public StackObj {
  NamedThread* _cur_thr;
public:
  RememberProcessedThread(Thread* thread) {
    Thread* self = Thread::current();
    if (self->is_Named_thread()) {
      _cur_thr = (NamedThread *)self;
      assert(_cur_thr->processed_thread() == nullptr, "nesting not supported");
      _cur_thr->set_processed_thread(thread);
    } else {
      _cur_thr = nullptr;
    }
  }

  ~RememberProcessedThread() {
    if (_cur_thr) {
      assert(_cur_thr->processed_thread() != nullptr, "nesting not supported");
      _cur_thr->set_processed_thread(nullptr);
    }
  }
};

void Thread::oops_do(OopClosure* f, NMethodClosure* cf) {
  // Record JavaThread to GC thread
  RememberProcessedThread rpt(this);
  oops_do_no_frames(f, cf);
  oops_do_frames(f, cf);
}

void Thread::metadata_handles_do(void f(Metadata*)) {
  // Only walk the Handles in Thread.
  if (metadata_handles() != nullptr) {
    for (int i = 0; i< metadata_handles()->length(); i++) {
      f(metadata_handles()->at(i));
    }
  }
}

void Thread::print_on(outputStream* st, bool print_extended_info) const {
  // get_priority assumes osthread initialized
  if (osthread() != nullptr) {
    int os_prio;
    if (os::get_native_priority(this, &os_prio) == OS_OK) {
      st->print("os_prio=%d ", os_prio);
    }

    st->print("cpu=%.2fms ",
              (double)os::thread_cpu_time(const_cast<Thread*>(this), true) / 1000000.0
              );
    st->print("elapsed=%.2fs ",
              (double)_statistical_info.getElapsedTime() / 1000.0
              );
    if (is_Java_thread() && (PrintExtendedThreadInfo || print_extended_info)) {
      size_t allocated_bytes = (size_t) const_cast<Thread*>(this)->cooked_allocated_bytes();
      st->print("allocated=%zu%s ",
                byte_size_in_proper_unit(allocated_bytes),
                proper_unit_for_byte_size(allocated_bytes)
                );
      st->print("defined_classes=" INT64_FORMAT " ", _statistical_info.getDefineClassCount());
    }

    st->print("tid=" INTPTR_FORMAT " ", p2i(this));
    if (!is_Java_thread() || !JavaThread::cast(this)->is_vthread_mounted()) {
      osthread()->print_on(st);
    }
  }
  ThreadsSMRSupport::print_info_on(this, st);
  st->print(" ");
  DEBUG_ONLY(if (WizardMode) print_owned_locks_on(st);)
}

void Thread::print() const { print_on(tty); }

// Thread::print_on_error() is called by fatal error handler. Don't use
// any lock or allocate memory.
void Thread::print_on_error(outputStream* st, char* buf, int buflen) const {
  assert(!(is_Compiler_thread() || is_Java_thread()), "Can't call name() here if it allocates");

  st->print("%s \"%s\"", type_name(), name());

  OSThread* os_thr = osthread();
  if (os_thr != nullptr) {
    st->fill_to(67);
    if (os_thr->get_state() != ZOMBIE) {
      // Use raw field members for stack base/size as this could be
      // called before a thread has run enough to initialize them.
      st->print(" [id=%d, stack(" PTR_FORMAT "," PTR_FORMAT ") (" PROPERFMT ")]",
                osthread()->thread_id(), p2i(_stack_base - _stack_size), p2i(_stack_base),
                PROPERFMTARGS(_stack_size));
    } else {
      st->print(" terminated");
    }
  } else {
    st->print(" unknown state (no osThread)");
  }
  ThreadsSMRSupport::print_info_on(this, st);
}

void Thread::print_value_on(outputStream* st) const {
  if (is_Named_thread()) {
    st->print(" \"%s\" ", name());
  }
  st->print(INTPTR_FORMAT, p2i(this));   // print address
}

#ifdef ASSERT
void Thread::print_owned_locks_on(outputStream* st) const {
  Mutex* cur = _owned_locks;
  if (cur == nullptr) {
    st->print(" (no locks) ");
  } else {
    st->print_cr(" Locks owned:");
    while (cur) {
      cur->print_on(st);
      cur = cur->next();
    }
  }
}

Thread* Thread::_starting_thread = nullptr;

bool Thread::is_starting_thread(const Thread* t) {
  assert(_starting_thread != nullptr, "invariant");
  return t == _starting_thread;
}
#endif // ASSERT

bool Thread::set_as_starting_thread(JavaThread* jt) {
  assert(jt != nullptr, "invariant");
  assert(_starting_thread == nullptr, "already initialized: "
         "_starting_thread=" INTPTR_FORMAT, p2i(_starting_thread));
  // NOTE: this must be called from Threads::create_vm().
  DEBUG_ONLY(_starting_thread = jt;)
  return os::create_main_thread(jt);
}

// Ad-hoc mutual exclusion primitive: spin lock
//
// We employ a spin lock _only for low-contention, fixed-length
// short-duration critical sections where we're concerned
// about native mutex_t or HotSpot Mutex:: latency.

void Thread::SpinAcquire(volatile int * adr) {
  if (AtomicAccess::cmpxchg(adr, 0, 1) == 0) {
    return;   // normal fast-path return
  }

  // Slow-path : We've encountered contention -- Spin/Yield/Block strategy.
  int ctr = 0;
  int Yields = 0;
  for (;;) {
    while (*adr != 0) {
      ++ctr;
      if ((ctr & 0xFFF) == 0 || !os::is_MP()) {
        if (Yields > 5) {
          os::naked_short_sleep(1);
        } else {
          os::naked_yield();
          ++Yields;
        }
      } else {
        SpinPause();
      }
    }
    if (AtomicAccess::cmpxchg(adr, 0, 1) == 0) return;
  }
}

void Thread::SpinRelease(volatile int * adr) {
  assert(*adr != 0, "invariant");
  // Roach-motel semantics.
  // It's safe if subsequent LDs and STs float "up" into the critical section,
  // but prior LDs and STs within the critical section can't be allowed
  // to reorder or float past the ST that releases the lock.
  // Loads and stores in the critical section - which appear in program
  // order before the store that releases the lock - must also appear
  // before the store that releases the lock in memory visibility order.
  // So we need a #loadstore|#storestore "release" memory barrier before
  // the ST of 0 into the lock-word which releases the lock.
<<<<<<< HEAD
  Atomic::release_store(adr, 0);
}

const char* ProfileVMCallContext::name(PerfTraceTime* t) {
  return t->name();
}

int ProfileVMCallContext::_perf_nested_runtime_calls_count = 0;

void ProfileVMCallContext::notify_nested_rt_call(PerfTraceTime* outer_timer, PerfTraceTime* inner_timer) {
  log_debug(init)("Nested runtime call: inner=%s outer=%s", inner_timer->name(), outer_timer->name());
  Atomic::inc(&ProfileVMCallContext::_perf_nested_runtime_calls_count);
}
=======
  AtomicAccess::release_store(adr, 0);
}
>>>>>>> ca182912
<|MERGE_RESOLUTION|>--- conflicted
+++ resolved
@@ -622,8 +622,7 @@
   // before the store that releases the lock in memory visibility order.
   // So we need a #loadstore|#storestore "release" memory barrier before
   // the ST of 0 into the lock-word which releases the lock.
-<<<<<<< HEAD
-  Atomic::release_store(adr, 0);
+  AtomicAccess::release_store(adr, 0);
 }
 
 const char* ProfileVMCallContext::name(PerfTraceTime* t) {
@@ -634,9 +633,5 @@
 
 void ProfileVMCallContext::notify_nested_rt_call(PerfTraceTime* outer_timer, PerfTraceTime* inner_timer) {
   log_debug(init)("Nested runtime call: inner=%s outer=%s", inner_timer->name(), outer_timer->name());
-  Atomic::inc(&ProfileVMCallContext::_perf_nested_runtime_calls_count);
-}
-=======
-  AtomicAccess::release_store(adr, 0);
-}
->>>>>>> ca182912
+  AtomicAccess::inc(&ProfileVMCallContext::_perf_nested_runtime_calls_count);
+}
