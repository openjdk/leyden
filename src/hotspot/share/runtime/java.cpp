/*
 * Copyright (c) 1997, 2024, Oracle and/or its affiliates. All rights reserved.
 * DO NOT ALTER OR REMOVE COPYRIGHT NOTICES OR THIS FILE HEADER.
 *
 * This code is free software; you can redistribute it and/or modify it
 * under the terms of the GNU General Public License version 2 only, as
 * published by the Free Software Foundation.
 *
 * This code is distributed in the hope that it will be useful, but WITHOUT
 * ANY WARRANTY; without even the implied warranty of MERCHANTABILITY or
 * FITNESS FOR A PARTICULAR PURPOSE.  See the GNU General Public License
 * version 2 for more details (a copy is included in the LICENSE file that
 * accompanied this code).
 *
 * You should have received a copy of the GNU General Public License version
 * 2 along with this work; if not, write to the Free Software Foundation,
 * Inc., 51 Franklin St, Fifth Floor, Boston, MA 02110-1301 USA.
 *
 * Please contact Oracle, 500 Oracle Parkway, Redwood Shores, CA 94065 USA
 * or visit www.oracle.com if you need additional information or have any
 * questions.
 *
 */

#include "precompiled.hpp"
#include "cds/cds_globals.hpp"
#include "cds/cdsConfig.hpp"
#include "cds/classListWriter.hpp"
#include "cds/classPreloader.hpp"
#include "cds/dynamicArchive.hpp"
<<<<<<< HEAD
#include "cds/methodProfiler.hpp"
#include "cds/metaspaceShared.hpp"
=======
>>>>>>> eb2488fd
#include "classfile/classLoader.hpp"
#include "classfile/classLoaderDataGraph.hpp"
#include "classfile/javaClasses.hpp"
#include "classfile/stringTable.hpp"
#include "classfile/symbolTable.hpp"
#include "classfile/systemDictionary.hpp"
#include "code/codeCache.hpp"
#include "code/SCCache.hpp"
#include "compiler/compilationMemoryStatistic.hpp"
#include "compiler/compilationPolicy.hpp"
#include "compiler/compileBroker.hpp"
#include "compiler/compilerOracle.hpp"
#include "gc/shared/collectedHeap.hpp"
#include "gc/shared/stringdedup/stringDedup.hpp"
#include "interpreter/bytecodeHistogram.hpp"
#include "interpreter/interpreterRuntime.hpp"
#include "jfr/jfrEvents.hpp"
#include "jfr/support/jfrThreadId.hpp"
#include "jvm.h"
#include "logging/log.hpp"
#include "logging/logStream.hpp"
#include "memory/metaspaceUtils.hpp"
#include "memory/oopFactory.hpp"
#include "memory/resourceArea.hpp"
#include "memory/universe.hpp"
#include "nmt/memTracker.hpp"
#include "oops/constantPool.hpp"
#include "oops/generateOopMap.hpp"
#include "oops/instanceKlass.hpp"
#include "oops/instanceOop.hpp"
#include "oops/klassVtable.hpp"
#include "oops/method.hpp"
#include "oops/objArrayOop.hpp"
#include "oops/oop.inline.hpp"
#include "oops/symbol.hpp"
#include "oops/trainingData.hpp"
#include "prims/jvmtiAgentList.hpp"
#include "prims/jvmtiExport.hpp"
#include "prims/methodHandles.hpp"
#include "runtime/continuation.hpp"
#include "runtime/deoptimization.hpp"
#include "runtime/flags/flagSetting.hpp"
#include "runtime/globals_extension.hpp"
#include "runtime/handles.inline.hpp"
#include "runtime/init.hpp"
#include "runtime/interfaceSupport.inline.hpp"
#include "runtime/java.hpp"
#include "runtime/javaThread.hpp"
#include "runtime/sharedRuntime.hpp"
#include "runtime/statSampler.hpp"
#include "runtime/stubRoutines.hpp"
#include "runtime/task.hpp"
#include "runtime/threads.hpp"
#include "runtime/timer.hpp"
#include "runtime/trimNativeHeap.hpp"
#include "runtime/vmOperations.hpp"
#include "runtime/vmThread.hpp"
#include "runtime/vm_version.hpp"
#include "sanitizers/leak.hpp"
#include "utilities/dtrace.hpp"
#include "utilities/events.hpp"
#include "utilities/globalDefinitions.hpp"
#include "utilities/macros.hpp"
#include "utilities/vmError.hpp"
#ifdef COMPILER1
#include "c1/c1_Compiler.hpp"
#include "c1/c1_Runtime1.hpp"
#endif
#ifdef COMPILER2
#include "code/compiledIC.hpp"
#include "opto/compile.hpp"
#include "opto/indexSet.hpp"
#include "opto/runtime.hpp"
#endif
#if INCLUDE_JFR
#include "jfr/jfr.hpp"
#endif
#if INCLUDE_JVMCI
#include "jvmci/jvmci.hpp"
#endif

GrowableArray<Method*>* collected_profiled_methods;

static int compare_methods(Method** a, Method** b) {
  // compiled_invocation_count() returns int64_t, forcing the entire expression
  // to be evaluated as int64_t. Overflow is not an issue.
  int64_t diff = (((*b)->invocation_count() + (*b)->compiled_invocation_count())
                - ((*a)->invocation_count() + (*a)->compiled_invocation_count()));
  return (diff < 0) ? -1 : (diff > 0) ? 1 : 0;
}

static void collect_profiled_methods(Method* m) {
  Thread* thread = Thread::current();
  methodHandle mh(thread, m);
  if ((m->method_data() != nullptr) &&
      (PrintMethodData || CompilerOracle::should_print(mh))) {
    collected_profiled_methods->push(m);
  }
}

static void print_method_profiling_data() {
  if ((ProfileInterpreter COMPILER1_PRESENT(|| C1UpdateMethodData)) &&
     (PrintMethodData || CompilerOracle::should_print_methods())) {
    ResourceMark rm;
    collected_profiled_methods = new GrowableArray<Method*>(1024);
    SystemDictionary::methods_do(collect_profiled_methods);
    collected_profiled_methods->sort(&compare_methods);

    int count = collected_profiled_methods->length();
    int total_size = 0;
    if (count > 0) {
      for (int index = 0; index < count; index++) {
        Method* m = collected_profiled_methods->at(index);

        // Instead of taking tty lock, we collect all lines into a string stream
        // and then print them all at once.
        ResourceMark rm2;
        stringStream ss;

        ss.print_cr("------------------------------------------------------------------------");
        m->print_invocation_count(&ss);
        ss.print_cr("  mdo size: %d bytes", m->method_data()->size_in_bytes());
        ss.cr();
        // Dump data on parameters if any
        if (m->method_data() != nullptr && m->method_data()->parameters_type_data() != nullptr) {
          ss.fill_to(2);
          m->method_data()->parameters_type_data()->print_data_on(&ss);
        }
        m->print_codes_on(&ss);
        tty->print("%s", ss.as_string()); // print all at once
        total_size += m->method_data()->size_in_bytes();
      }
      tty->print_cr("------------------------------------------------------------------------");
      tty->print_cr("Total MDO size: %d bytes", total_size);
    }
  }
}

<<<<<<< HEAD
void perf_jvm_print_on(outputStream* st);

void log_vm_init_stats() {
  LogStreamHandle(Info, init) log;
  if (log.is_enabled()) {
    SharedRuntime::print_counters_on(&log);
    ClassLoader::print_counters();
    ClassPreloader::print_counters();
    log.cr();
    // FIXME: intermittent crashes
//    if (CountBytecodesPerThread) {
//      log.print_cr("Thread info:");
//      class PrintThreadInfo : public ThreadClosure {
//        outputStream* _st;
//      public:
//        PrintThreadInfo(outputStream* st) : ThreadClosure(), _st(st) {}
//        void do_thread(Thread* thread) {
//          JavaThread* jt = JavaThread::cast(thread);
//          if (jt->bc_counter_value() > 0) {
//            _st->print_cr("  Thread " INTPTR_FORMAT ": %ld bytecodes executed (clinit: %ld)",
//                          p2i(jt), /*jt->name(),*/ jt->bc_counter_value(), jt->clinit_bc_counter_value());
//          }
//        }
//      };
//      PrintThreadInfo cl(&log);
//      Threads::java_threads_do(&cl);
//    }
//    log.cr();
    log.print_cr("Deoptimization events: ");
    Deoptimization::print_statistics_on(&log);
    log.cr();

    log.print("Compilation statistics: ");
    CompileBroker::print_statistics_on(&log);
    log.cr();

    {
      MutexLocker mu(CodeCache_lock, Mutex::_no_safepoint_check_flag);
      log.print("Code cache statistics: ");
      CodeCache::print_nmethod_statistics_on(&log);
      log.cr();
    }

    if (SCCache::is_on_for_read()) {
      log.print_cr("Startup Code Cache: ");
      SCCache::print_statistics_on(&log);
      log.cr();
      SCCache::print_timers_on(&log);
    }

    VMThread::print_counters_on(&log);
    log.cr();
    MutexLockerImpl::print_counters_on(&log);
    log.cr();
    log.print("Runtime events for thread \"main\"");
    if (ProfileRuntimeCalls) {
      log.print_cr(" (%d nested events):", ProfileVMCallContext::nested_runtime_calls_count());

      Runtime1::print_counters_on(&log);
      OptoRuntime::print_counters_on(&log);
      InterpreterRuntime::print_counters_on(&log);
      Deoptimization::print_counters_on(&log);
    } else {
      log.print_cr(": no info (%s is disabled)", (UsePerfData ? "ProfileRuntimeCalls" : "UsePerfData"));
    }
    log.cr();
    perf_jvm_print_on(&log);
    log.cr();
    MethodHandles::print_counters_on(&log);
  }
}

void print_bytecode_count() {
  if (CountBytecodes || TraceBytecodes || StopInterpreterAt) {
    tty->print_cr("[BytecodeCounter::counter_value = %ld]", BytecodeCounter::counter_value());
  }
}

=======
>>>>>>> eb2488fd
#ifndef PRODUCT

// Statistics printing (method invocation histogram)

GrowableArray<Method*>* collected_invoked_methods;

static void collect_invoked_methods(Method* m) {
  if (m->invocation_count() + m->compiled_invocation_count() >= 1) {
    collected_invoked_methods->push(m);
  }
}


// Invocation count accumulators should be unsigned long to shift the
// overflow border. Longer-running workloads tend to create invocation
// counts which already overflow 32-bit counters for individual methods.
static void print_method_invocation_histogram() {
  ResourceMark rm;
  collected_invoked_methods = new GrowableArray<Method*>(1024);
  SystemDictionary::methods_do(collect_invoked_methods);
  collected_invoked_methods->sort(&compare_methods);
  //
  tty->cr();
  tty->print_cr("Histogram Over Method Invocation Counters (cutoff = " INTX_FORMAT "):", MethodHistogramCutoff);
  tty->cr();
  tty->print_cr("____Count_(I+C)____Method________________________Module_________________");
  uint64_t total        = 0,
           int_total    = 0,
           comp_total   = 0,
           special_total= 0,
           static_total = 0,
           final_total  = 0,
           synch_total  = 0,
           native_total = 0,
           access_total = 0;
  for (int index = 0; index < collected_invoked_methods->length(); index++) {
    // Counter values returned from getter methods are signed int.
    // To shift the overflow border by a factor of two, we interpret
    // them here as unsigned long. A counter can't be negative anyway.
    Method* m = collected_invoked_methods->at(index);
    uint64_t iic = (uint64_t)m->invocation_count();
    uint64_t cic = (uint64_t)m->compiled_invocation_count();
    if ((iic + cic) >= (uint64_t)MethodHistogramCutoff) m->print_invocation_count(tty);
    int_total  += iic;
    comp_total += cic;
    if (m->is_final())        final_total  += iic + cic;
    if (m->is_static())       static_total += iic + cic;
    if (m->is_synchronized()) synch_total  += iic + cic;
    if (m->is_native())       native_total += iic + cic;
    if (m->is_accessor())     access_total += iic + cic;
  }
  tty->cr();
  total = int_total + comp_total;
  special_total = final_total + static_total +synch_total + native_total + access_total;
  tty->print_cr("Invocations summary for %d methods:", collected_invoked_methods->length());
  double total_div = (double)total;
  tty->print_cr("\t" UINT64_FORMAT_W(12) " (100%%)  total",           total);
  tty->print_cr("\t" UINT64_FORMAT_W(12) " (%4.1f%%) |- interpreted", int_total,     100.0 * (double)int_total    / total_div);
  tty->print_cr("\t" UINT64_FORMAT_W(12) " (%4.1f%%) |- compiled",    comp_total,    100.0 * (double)comp_total   / total_div);
  tty->print_cr("\t" UINT64_FORMAT_W(12) " (%4.1f%%) |- special methods (interpreted and compiled)",
                                                                         special_total, 100.0 * (double)special_total/ total_div);
  tty->print_cr("\t" UINT64_FORMAT_W(12) " (%4.1f%%)    |- synchronized",synch_total,   100.0 * (double)synch_total  / total_div);
  tty->print_cr("\t" UINT64_FORMAT_W(12) " (%4.1f%%)    |- final",       final_total,   100.0 * (double)final_total  / total_div);
  tty->print_cr("\t" UINT64_FORMAT_W(12) " (%4.1f%%)    |- static",      static_total,  100.0 * (double)static_total / total_div);
  tty->print_cr("\t" UINT64_FORMAT_W(12) " (%4.1f%%)    |- native",      native_total,  100.0 * (double)native_total / total_div);
  tty->print_cr("\t" UINT64_FORMAT_W(12) " (%4.1f%%)    |- accessor",    access_total,  100.0 * (double)access_total / total_div);
  tty->cr();
  SharedRuntime::print_call_statistics_on(tty);
}

#else

static void print_method_invocation_histogram() {}

#endif // PRODUCT


// General statistics printing (profiling ...)
void print_statistics() {
  if (ReplayTraining && PrintTrainingInfo) {
    TrainingData::print_archived_training_data_on(tty);
  }
  if (CITime) {
    CompileBroker::print_times();
  }

#ifdef COMPILER1
  if ((PrintC1Statistics || LogVMOutput || LogCompilation) && UseCompiler) {
    FlagSetting fs(DisplayVMOutput, DisplayVMOutput && PrintC1Statistics);
    Runtime1::print_statistics_on(tty);
    SharedRuntime::print_statistics();
  }
#endif /* COMPILER1 */

#ifdef COMPILER2
  if ((PrintOptoStatistics || LogVMOutput || LogCompilation) && UseCompiler) {
    FlagSetting fs(DisplayVMOutput, DisplayVMOutput && PrintOptoStatistics);
    Compile::print_statistics();
    Deoptimization::print_statistics();
#ifndef COMPILER1
    SharedRuntime::print_statistics();
#endif //COMPILER1
  }

  if (PrintLockStatistics) {
    OptoRuntime::print_named_counters();
  }
#ifdef ASSERT
  if (CollectIndexSetStatistics) {
    IndexSet::print_statistics();
  }
#endif // ASSERT
#else // COMPILER2
#if INCLUDE_JVMCI
#ifndef COMPILER1
  if ((TraceDeoptimization || LogVMOutput || LogCompilation) && UseCompiler) {
    FlagSetting fs(DisplayVMOutput, DisplayVMOutput && TraceDeoptimization);
    Deoptimization::print_statistics();
    SharedRuntime::print_statistics();
  }
#endif // COMPILER1
#endif // INCLUDE_JVMCI
#endif // COMPILER2

  if (PrintNMethodStatistics) {
    nmethod::print_statistics();
  }
  if (CountCompiledCalls) {
    print_method_invocation_histogram();
  }

  print_method_profiling_data();

  if (TimeOopMap) {
    GenerateOopMap::print_time();
  }
  if (PrintSymbolTableSizeHistogram) {
    SymbolTable::print_histogram();
  }
  if (CountBytecodes || TraceBytecodes || StopInterpreterAt) {
    BytecodeCounter::print();
  }
  if (PrintBytecodePairHistogram) {
    BytecodePairHistogram::print();
  }

  if (PrintCodeCache) {
    MutexLocker mu(CodeCache_lock, Mutex::_no_safepoint_check_flag);
    CodeCache::print();
  }

  // CodeHeap State Analytics.
  if (PrintCodeHeapAnalytics) {
    CompileBroker::print_heapinfo(nullptr, "all", 4096); // details
  }

  LogStreamHandle(Debug, codecache, nmethod) log;
  if (log.is_enabled()) {
    MutexLocker mu(CodeCache_lock, Mutex::_no_safepoint_check_flag);
    CodeCache::print_nmethods_on(&log);
  }

#ifndef PRODUCT
  if (PrintCodeCache2) {
    MutexLocker mu(CodeCache_lock, Mutex::_no_safepoint_check_flag);
    CodeCache::print_internals();
  }
#endif

  if (VerifyOops && Verbose) {
    tty->print_cr("+VerifyOops count: %d", StubRoutines::verify_oop_count());
  }

  print_bytecode_count();

  if (PrintSystemDictionaryAtExit) {
    ResourceMark rm;
    MutexLocker mcld(ClassLoaderDataGraph_lock);
    SystemDictionary::print();
  }

  if (PrintClassLoaderDataGraphAtExit) {
    ResourceMark rm;
    MutexLocker mcld(ClassLoaderDataGraph_lock);
    ClassLoaderDataGraph::print();
  }

  // Native memory tracking data
  if (PrintNMTStatistics) {
    MemTracker::final_report(tty);
  }

  if (PrintMetaspaceStatisticsAtExit) {
    MetaspaceUtils::print_basic_report(tty, 0);
  }

  if (CompilerOracle::should_print_final_memstat_report()) {
    CompilationMemoryStatistic::print_all_by_size(tty, false, 0);
  }

  ThreadsSMRSupport::log_statistics();

<<<<<<< HEAD
  log_vm_init_stats();
=======
  ClassLoader::print_counters(tty);
>>>>>>> eb2488fd
}

// Note: before_exit() can be executed only once, if more than one threads
//       are trying to shutdown the VM at the same time, only one thread
//       can run before_exit() and all other threads must wait.
void before_exit(JavaThread* thread, bool halt) {
  #define BEFORE_EXIT_NOT_RUN 0
  #define BEFORE_EXIT_RUNNING 1
  #define BEFORE_EXIT_DONE    2
  static jint volatile _before_exit_status = BEFORE_EXIT_NOT_RUN;

  Events::log(thread, "Before exit entered");

  // Note: don't use a Mutex to guard the entire before_exit(), as
  // JVMTI post_thread_end_event and post_vm_death_event will run native code.
  // A CAS or OSMutex would work just fine but then we need to manipulate
  // thread state for Safepoint. Here we use Monitor wait() and notify_all()
  // for synchronization.
  { MonitorLocker ml(BeforeExit_lock);
    switch (_before_exit_status) {
    case BEFORE_EXIT_NOT_RUN:
      _before_exit_status = BEFORE_EXIT_RUNNING;
      break;
    case BEFORE_EXIT_RUNNING:
      while (_before_exit_status == BEFORE_EXIT_RUNNING) {
        ml.wait();
      }
      assert(_before_exit_status == BEFORE_EXIT_DONE, "invalid state");
      return;
    case BEFORE_EXIT_DONE:
      // need block to avoid SS compiler bug
      {
        return;
      }
    }
  }

  // At this point only one thread is executing this logic. Any other threads
  // attempting to invoke before_exit() will wait above and return early once
  // this thread finishes before_exit().

  // Do not add any additional shutdown logic between the above mutex logic and
  // leak sanitizer logic below. Any additional shutdown code which performs some
  // cleanup should be added after the leak sanitizer logic below.

#ifdef LEAK_SANITIZER
  // If we are built with LSan, we need to perform leak checking. If we are
  // terminating normally, not halting and no VM error, we perform a normal
  // leak check which terminates if leaks are found. If we are not terminating
  // normally, halting or VM error, we perform a recoverable leak check which
  // prints leaks but will not terminate.
  if (!halt && !VMError::is_error_reported()) {
    LSAN_DO_LEAK_CHECK();
  } else {
    // Ignore the return value.
    static_cast<void>(LSAN_DO_RECOVERABLE_LEAK_CHECK());
  }
#endif

  MethodProfiler::process_method_hotness();

#if INCLUDE_CDS
  ClassListWriter::write_resolved_constants();
  ClassListWriter::write_reflection_data();
  ClassListWriter::write_loader_negative_lookup_cache();
  // Dynamic CDS dumping must happen whilst we can still reliably
  // run Java code.
  if (CDSConfig::is_dumping_preimage_static_archive()) {
    // Creating the hotspot.cds.preimage file
    MetaspaceShared::preload_and_dump();
  } else {
    DynamicArchive::dump_at_exit(thread, ArchiveClassesAtExit);
  }
  assert(!thread->has_pending_exception(), "must be");
#endif

  // Actual shutdown logic begins here.

#if INCLUDE_JVMCI
  if (EnableJVMCI) {
    JVMCI::shutdown(thread);
  }
#endif

  SCCache::close(); // Write final data and close archive

  // Hang forever on exit if we're reporting an error.
  if (ShowMessageBoxOnError && VMError::is_error_reported()) {
    os::infinite_sleep();
  }

  EventThreadEnd event;
  if (event.should_commit()) {
    event.set_thread(JFR_JVM_THREAD_ID(thread));
    event.commit();
  }

  JFR_ONLY(Jfr::on_vm_shutdown(false, halt);)

  // Stop the WatcherThread. We do this before disenrolling various
  // PeriodicTasks to reduce the likelihood of races.
  WatcherThread::stop();

  // shut down the StatSampler task
  StatSampler::disengage();
  StatSampler::destroy();

  NativeHeapTrimmer::cleanup();

  // Stop concurrent GC threads
  Universe::heap()->stop();

  // Print GC/heap related information.
  Log(gc, heap, exit) log;
  if (log.is_info()) {
    ResourceMark rm;
    LogStream ls_info(log.info());
    Universe::print_on(&ls_info);
    if (log.is_trace()) {
      LogStream ls_trace(log.trace());
      MutexLocker mcld(ClassLoaderDataGraph_lock);
      ClassLoaderDataGraph::print_on(&ls_trace);
    }
  }

  if (PrintBytecodeHistogram) {
    BytecodeHistogram::print(PrintBytecodeHistogramCutoff);
  }

#ifdef LINUX
  if (DumpPerfMapAtExit) {
    CodeCache::write_perf_map();
  }
#endif

  if (JvmtiExport::should_post_thread_life()) {
    JvmtiExport::post_thread_end(thread);
  }

  // Always call even when there are not JVMTI environments yet, since environments
  // may be attached late and JVMTI must track phases of VM execution
  JvmtiExport::post_vm_death();
  JvmtiAgentList::unload_agents();

  // Terminate the signal thread
  // Note: we don't wait until it actually dies.
  os::terminate_signal_thread();

  if (VerifyTrainingData) {
    EXCEPTION_MARK;
    CompilationPolicy::replay_training_at_init(true, THREAD); // implies TrainingData::verify()
  }

  print_statistics();
  Universe::heap()->print_tracing_info();

  { MutexLocker ml(BeforeExit_lock);
    _before_exit_status = BEFORE_EXIT_DONE;
    BeforeExit_lock->notify_all();
  }

  if (VerifyStringTableAtExit) {
    size_t fail_cnt = StringTable::verify_and_compare_entries();
    if (fail_cnt != 0) {
      tty->print_cr("ERROR: fail_cnt=" SIZE_FORMAT, fail_cnt);
      guarantee(fail_cnt == 0, "unexpected StringTable verification failures");
    }
  }

  #undef BEFORE_EXIT_NOT_RUN
  #undef BEFORE_EXIT_RUNNING
  #undef BEFORE_EXIT_DONE
}

void vm_exit(int code) {
  Thread* thread =
      ThreadLocalStorage::is_initialized() ? Thread::current_or_null() : nullptr;
  if (thread == nullptr) {
    // very early initialization failure -- just exit
    vm_direct_exit(code);
  }

  // We'd like to add an entry to the XML log to show that the VM is
  // terminating, but we can't safely do that here. The logic to make
  // XML termination logging safe is tied to the termination of the
  // VMThread, and it doesn't terminate on this exit path. See 8222534.

  if (VMThread::vm_thread() != nullptr) {
    if (thread->is_Java_thread()) {
      // We must be "in_vm" for the code below to work correctly.
      // Historically there must have been some exit path for which
      // that was not the case and so we set it explicitly - even
      // though we no longer know what that path may be.
      JavaThread::cast(thread)->set_thread_state(_thread_in_vm);
    }

    // Fire off a VM_Exit operation to bring VM to a safepoint and exit
    VM_Exit op(code);

    // 4945125 The vm thread comes to a safepoint during exit.
    // GC vm_operations can get caught at the safepoint, and the
    // heap is unparseable if they are caught. Grab the Heap_lock
    // to prevent this. The GC vm_operations will not be able to
    // queue until after we release it, but we never do that as we
    // are terminating the VM process.
    MutexLocker ml(Heap_lock);

    VMThread::execute(&op);
    // should never reach here; but in case something wrong with VM Thread.
    vm_direct_exit(code);
  } else {
    // VM thread is gone, just exit
    vm_direct_exit(code);
  }
  ShouldNotReachHere();
}

void notify_vm_shutdown() {
  // For now, just a dtrace probe.
  HOTSPOT_VM_SHUTDOWN();
}

void vm_direct_exit(int code) {
  notify_vm_shutdown();
  os::wait_for_keypress_at_exit();
  os::exit(code);
}

void vm_direct_exit(int code, const char* message) {
  if (message != nullptr) {
    tty->print_cr("%s", message);
  }
  vm_direct_exit(code);
}

static void vm_perform_shutdown_actions() {
  if (is_init_completed()) {
    Thread* thread = Thread::current_or_null();
    if (thread != nullptr && thread->is_Java_thread()) {
      // We are leaving the VM, set state to native (in case any OS exit
      // handlers call back to the VM)
      JavaThread* jt = JavaThread::cast(thread);
      // Must always be walkable or have no last_Java_frame when in
      // thread_in_native
      jt->frame_anchor()->make_walkable();
      jt->set_thread_state(_thread_in_native);
    }
  }
  notify_vm_shutdown();
}

void vm_shutdown()
{
  vm_perform_shutdown_actions();
  os::wait_for_keypress_at_exit();
  os::shutdown();
}

void vm_abort(bool dump_core) {
  vm_perform_shutdown_actions();
  os::wait_for_keypress_at_exit();

  // Flush stdout and stderr before abort.
  fflush(stdout);
  fflush(stderr);

  os::abort(dump_core);
  ShouldNotReachHere();
}

static void vm_notify_during_cds_dumping(const char* error, const char* message) {
  if (error != nullptr) {
    tty->print_cr("Error occurred during CDS dumping");
    tty->print("%s", error);
    if (message != nullptr) {
      tty->print_cr(": %s", message);
    }
    else {
      tty->cr();
    }
  }
}

void vm_exit_during_cds_dumping(const char* error, const char* message) {
  vm_notify_during_cds_dumping(error, message);

  // Failure during CDS dumping, we don't want to dump core
  vm_abort(false);
}

static void vm_notify_during_shutdown(const char* error, const char* message) {
  if (error != nullptr) {
    tty->print_cr("Error occurred during initialization of VM");
    tty->print("%s", error);
    if (message != nullptr) {
      tty->print_cr(": %s", message);
    }
    else {
      tty->cr();
    }
  }
  if (ShowMessageBoxOnError && WizardMode) {
    fatal("Error occurred during initialization of VM");
  }
}

void vm_exit_during_initialization() {
  vm_notify_during_shutdown(nullptr, nullptr);

  // Failure during initialization, we don't want to dump core
  vm_abort(false);
}

void vm_exit_during_initialization(Handle exception) {
  tty->print_cr("Error occurred during initialization of VM");
  // If there are exceptions on this thread it must be cleared
  // first and here. Any future calls to EXCEPTION_MARK requires
  // that no pending exceptions exist.
  JavaThread* THREAD = JavaThread::current(); // can't be null
  if (HAS_PENDING_EXCEPTION) {
    CLEAR_PENDING_EXCEPTION;
  }
  java_lang_Throwable::print_stack_trace(exception, tty);
  tty->cr();
  vm_notify_during_shutdown(nullptr, nullptr);

  // Failure during initialization, we don't want to dump core
  vm_abort(false);
}

void vm_exit_during_initialization(Symbol* ex, const char* message) {
  ResourceMark rm;
  vm_notify_during_shutdown(ex->as_C_string(), message);

  // Failure during initialization, we don't want to dump core
  vm_abort(false);
}

void vm_exit_during_initialization(const char* error, const char* message) {
  vm_notify_during_shutdown(error, message);

  // Failure during initialization, we don't want to dump core
  vm_abort(false);
}

void vm_shutdown_during_initialization(const char* error, const char* message) {
  vm_notify_during_shutdown(error, message);
  vm_shutdown();
}

JDK_Version JDK_Version::_current;
const char* JDK_Version::_java_version;
const char* JDK_Version::_runtime_name;
const char* JDK_Version::_runtime_version;
const char* JDK_Version::_runtime_vendor_version;
const char* JDK_Version::_runtime_vendor_vm_bug_url;

void JDK_Version::initialize() {
  assert(!_current.is_valid(), "Don't initialize twice");

  int major = VM_Version::vm_major_version();
  int minor = VM_Version::vm_minor_version();
  int security = VM_Version::vm_security_version();
  int build = VM_Version::vm_build_number();
  int patch = VM_Version::vm_patch_version();
  _current = JDK_Version(major, minor, security, patch, build);
}

void JDK_Version_init() {
  JDK_Version::initialize();
}

static int64_t encode_jdk_version(const JDK_Version& v) {
  return
    ((int64_t)v.major_version()          << (BitsPerByte * 4)) |
    ((int64_t)v.minor_version()          << (BitsPerByte * 3)) |
    ((int64_t)v.security_version()       << (BitsPerByte * 2)) |
    ((int64_t)v.patch_version()          << (BitsPerByte * 1)) |
    ((int64_t)v.build_number()           << (BitsPerByte * 0));
}

int JDK_Version::compare(const JDK_Version& other) const {
  assert(is_valid() && other.is_valid(), "Invalid version (uninitialized?)");
  uint64_t e = encode_jdk_version(*this);
  uint64_t o = encode_jdk_version(other);
  return (e > o) ? 1 : ((e == o) ? 0 : -1);
}

/* See JEP 223 */
void JDK_Version::to_string(char* buffer, size_t buflen) const {
  assert(buffer && buflen > 0, "call with useful buffer");
  size_t index = 0;

  if (!is_valid()) {
    jio_snprintf(buffer, buflen, "%s", "(uninitialized)");
  } else {
    int rc = jio_snprintf(
        &buffer[index], buflen - index, "%d.%d", _major, _minor);
    if (rc == -1) return;
    index += rc;
    if (_patch > 0) {
      rc = jio_snprintf(&buffer[index], buflen - index, ".%d.%d", _security, _patch);
      if (rc == -1) return;
      index += rc;
    } else if (_security > 0) {
      rc = jio_snprintf(&buffer[index], buflen - index, ".%d", _security);
      if (rc == -1) return;
      index += rc;
    }
    if (_build > 0) {
      rc = jio_snprintf(&buffer[index], buflen - index, "+%d", _build);
      if (rc == -1) return;
      index += rc;
    }
  }
}<|MERGE_RESOLUTION|>--- conflicted
+++ resolved
@@ -28,11 +28,8 @@
 #include "cds/classListWriter.hpp"
 #include "cds/classPreloader.hpp"
 #include "cds/dynamicArchive.hpp"
-<<<<<<< HEAD
 #include "cds/methodProfiler.hpp"
 #include "cds/metaspaceShared.hpp"
-=======
->>>>>>> eb2488fd
 #include "classfile/classLoader.hpp"
 #include "classfile/classLoaderDataGraph.hpp"
 #include "classfile/javaClasses.hpp"
@@ -171,16 +168,18 @@
   }
 }
 
-<<<<<<< HEAD
 void perf_jvm_print_on(outputStream* st);
 
-void log_vm_init_stats() {
+void log_vm_init_stats(bool use_tty) {
   LogStreamHandle(Info, init) log;
   if (log.is_enabled()) {
-    SharedRuntime::print_counters_on(&log);
-    ClassLoader::print_counters();
+    outputStream* out = use_tty ? tty : &log;
+    SharedRuntime::print_counters_on(out);
+    LogStreamHandle(Info, perf, class, link) log2;
+    outputStream* out2 = use_tty ? tty : &log2;
+    ClassLoader::print_counters(out2);
     ClassPreloader::print_counters();
-    log.cr();
+    out->cr();
     // FIXME: intermittent crashes
 //    if (CountBytecodesPerThread) {
 //      log.print_cr("Thread info:");
@@ -200,47 +199,47 @@
 //      Threads::java_threads_do(&cl);
 //    }
 //    log.cr();
-    log.print_cr("Deoptimization events: ");
-    Deoptimization::print_statistics_on(&log);
-    log.cr();
-
-    log.print("Compilation statistics: ");
-    CompileBroker::print_statistics_on(&log);
-    log.cr();
+    out->print_cr("Deoptimization events: ");
+    Deoptimization::print_statistics_on(out);
+    out->cr();
+
+    out->print("Compilation statistics: ");
+    CompileBroker::print_statistics_on(out);
+    out->cr();
 
     {
       MutexLocker mu(CodeCache_lock, Mutex::_no_safepoint_check_flag);
-      log.print("Code cache statistics: ");
-      CodeCache::print_nmethod_statistics_on(&log);
-      log.cr();
+      out->print("Code cache statistics: ");
+      CodeCache::print_nmethod_statistics_on(out);
+      out->cr();
     }
 
     if (SCCache::is_on_for_read()) {
-      log.print_cr("Startup Code Cache: ");
-      SCCache::print_statistics_on(&log);
-      log.cr();
-      SCCache::print_timers_on(&log);
-    }
-
-    VMThread::print_counters_on(&log);
-    log.cr();
-    MutexLockerImpl::print_counters_on(&log);
-    log.cr();
-    log.print("Runtime events for thread \"main\"");
+      out->print_cr("Startup Code Cache: ");
+      SCCache::print_statistics_on(out);
+      out->cr();
+      SCCache::print_timers_on(out);
+    }
+
+    VMThread::print_counters_on(out);
+    out->cr();
+    MutexLockerImpl::print_counters_on(out);
+    out->cr();
+    out->print("Runtime events for thread \"main\"");
     if (ProfileRuntimeCalls) {
-      log.print_cr(" (%d nested events):", ProfileVMCallContext::nested_runtime_calls_count());
-
-      Runtime1::print_counters_on(&log);
-      OptoRuntime::print_counters_on(&log);
-      InterpreterRuntime::print_counters_on(&log);
-      Deoptimization::print_counters_on(&log);
+      out->print_cr(" (%d nested events):", ProfileVMCallContext::nested_runtime_calls_count());
+
+      Runtime1::print_counters_on(out);
+      OptoRuntime::print_counters_on(out);
+      InterpreterRuntime::print_counters_on(out);
+      Deoptimization::print_counters_on(out);
     } else {
-      log.print_cr(": no info (%s is disabled)", (UsePerfData ? "ProfileRuntimeCalls" : "UsePerfData"));
-    }
-    log.cr();
-    perf_jvm_print_on(&log);
-    log.cr();
-    MethodHandles::print_counters_on(&log);
+      out->print_cr(": no info (%s is disabled)", (UsePerfData ? "ProfileRuntimeCalls" : "UsePerfData"));
+    }
+    out->cr();
+    perf_jvm_print_on(out);
+    out->cr();
+    MethodHandles::print_counters_on(out);
   }
 }
 
@@ -250,8 +249,6 @@
   }
 }
 
-=======
->>>>>>> eb2488fd
 #ifndef PRODUCT
 
 // Statistics printing (method invocation histogram)
@@ -454,11 +451,7 @@
 
   ThreadsSMRSupport::log_statistics();
 
-<<<<<<< HEAD
-  log_vm_init_stats();
-=======
-  ClassLoader::print_counters(tty);
->>>>>>> eb2488fd
+  log_vm_init_stats(true /* use_tty */);
 }
 
 // Note: before_exit() can be executed only once, if more than one threads
