/*
 * Copyright (c) 1997, 2024, Oracle and/or its affiliates. All rights reserved.
 * DO NOT ALTER OR REMOVE COPYRIGHT NOTICES OR THIS FILE HEADER.
 *
 * This code is free software; you can redistribute it and/or modify it
 * under the terms of the GNU General Public License version 2 only, as
 * published by the Free Software Foundation.
 *
 * This code is distributed in the hope that it will be useful, but WITHOUT
 * ANY WARRANTY; without even the implied warranty of MERCHANTABILITY or
 * FITNESS FOR A PARTICULAR PURPOSE.  See the GNU General Public License
 * version 2 for more details (a copy is included in the LICENSE file that
 * accompanied this code).
 *
 * You should have received a copy of the GNU General Public License version
 * 2 along with this work; if not, write to the Free Software Foundation,
 * Inc., 51 Franklin St, Fifth Floor, Boston, MA 02110-1301 USA.
 *
 * Please contact Oracle, 500 Oracle Parkway, Redwood Shores, CA 94065 USA
 * or visit www.oracle.com if you need additional information or have any
 * questions.
 *
 */

#include "precompiled.hpp"
#include "cds/aotLinkedClassBulkLoader.hpp"
#include "cds/cds_globals.hpp"
#include "cds/cdsConfig.hpp"
#include "cds/classListWriter.hpp"
#include "cds/dynamicArchive.hpp"
#include "cds/methodProfiler.hpp"
#include "cds/metaspaceShared.hpp"
#include "classfile/classLoader.hpp"
#include "classfile/classLoaderDataGraph.hpp"
#include "classfile/javaClasses.hpp"
#include "classfile/stringTable.hpp"
#include "classfile/symbolTable.hpp"
#include "classfile/systemDictionary.hpp"
#include "code/codeCache.hpp"
#include "code/SCCache.hpp"
#include "compiler/compilationMemoryStatistic.hpp"
#include "compiler/compilationPolicy.hpp"
#include "compiler/compileBroker.hpp"
#include "compiler/compilerOracle.hpp"
#include "gc/shared/collectedHeap.hpp"
#include "gc/shared/stringdedup/stringDedup.hpp"
#include "interpreter/bytecodeHistogram.hpp"
#include "interpreter/interpreterRuntime.hpp"
#include "jfr/jfrEvents.hpp"
#include "jfr/support/jfrThreadId.hpp"
#include "jvm.h"
#include "logging/log.hpp"
#include "logging/logStream.hpp"
#include "memory/metaspaceUtils.hpp"
#include "memory/oopFactory.hpp"
#include "memory/resourceArea.hpp"
#include "memory/universe.hpp"
#include "nmt/memMapPrinter.hpp"
#include "nmt/memTracker.hpp"
#include "oops/constantPool.hpp"
#include "oops/generateOopMap.hpp"
#include "oops/instanceKlass.hpp"
#include "oops/instanceOop.hpp"
#include "oops/klassVtable.hpp"
#include "oops/method.hpp"
#include "oops/objArrayOop.hpp"
#include "oops/oop.inline.hpp"
#include "oops/symbol.hpp"
#include "oops/trainingData.hpp"
#include "prims/jvmtiAgentList.hpp"
#include "prims/jvmtiExport.hpp"
#include "prims/methodHandles.hpp"
#include "runtime/continuation.hpp"
#include "runtime/deoptimization.hpp"
#include "runtime/flags/flagSetting.hpp"
#include "runtime/globals_extension.hpp"
#include "runtime/handles.inline.hpp"
#include "runtime/init.hpp"
#include "runtime/interfaceSupport.inline.hpp"
#include "runtime/java.hpp"
#include "runtime/javaThread.hpp"
#include "runtime/sharedRuntime.hpp"
#include "runtime/statSampler.hpp"
#include "runtime/stubRoutines.hpp"
#include "runtime/task.hpp"
#include "runtime/threads.hpp"
#include "runtime/timer.hpp"
#include "runtime/trimNativeHeap.hpp"
#include "runtime/vmOperations.hpp"
#include "runtime/vmThread.hpp"
#include "runtime/vm_version.hpp"
#include "sanitizers/leak.hpp"
#include "utilities/dtrace.hpp"
#include "utilities/events.hpp"
#include "utilities/globalDefinitions.hpp"
#include "utilities/macros.hpp"
#include "utilities/vmError.hpp"
#ifdef COMPILER1
#include "c1/c1_Compiler.hpp"
#include "c1/c1_Runtime1.hpp"
#endif
#ifdef COMPILER2
#include "code/compiledIC.hpp"
#include "opto/compile.hpp"
#include "opto/indexSet.hpp"
#include "opto/runtime.hpp"
#endif
#if INCLUDE_JFR
#include "jfr/jfr.hpp"
#endif
#if INCLUDE_JVMCI
#include "jvmci/jvmci.hpp"
#endif

GrowableArray<Method*>* collected_profiled_methods;

static int compare_methods(Method** a, Method** b) {
  // compiled_invocation_count() returns int64_t, forcing the entire expression
  // to be evaluated as int64_t. Overflow is not an issue.
  int64_t diff = (((*b)->invocation_count() + (*b)->compiled_invocation_count())
                - ((*a)->invocation_count() + (*a)->compiled_invocation_count()));
  return (diff < 0) ? -1 : (diff > 0) ? 1 : 0;
}

static void collect_profiled_methods(Method* m) {
  Thread* thread = Thread::current();
  methodHandle mh(thread, m);
  if ((m->method_data() != nullptr) &&
      (PrintMethodData || CompilerOracle::should_print(mh))) {
    collected_profiled_methods->push(m);
  }
}

static void print_method_profiling_data() {
  if ((ProfileInterpreter COMPILER1_PRESENT(|| C1UpdateMethodData)) &&
     (PrintMethodData || CompilerOracle::should_print_methods())) {
    ResourceMark rm;
    collected_profiled_methods = new GrowableArray<Method*>(1024);
    SystemDictionary::methods_do(collect_profiled_methods);
    collected_profiled_methods->sort(&compare_methods);

    int count = collected_profiled_methods->length();
    int total_size = 0;
    if (count > 0) {
      for (int index = 0; index < count; index++) {
        Method* m = collected_profiled_methods->at(index);

        // Instead of taking tty lock, we collect all lines into a string stream
        // and then print them all at once.
        ResourceMark rm2;
        stringStream ss;

        ss.print_cr("------------------------------------------------------------------------");
        m->print_invocation_count(&ss);
        ss.print_cr("  mdo size: %d bytes", m->method_data()->size_in_bytes());
        ss.cr();
        // Dump data on parameters if any
        if (m->method_data() != nullptr && m->method_data()->parameters_type_data() != nullptr) {
          ss.fill_to(2);
          m->method_data()->parameters_type_data()->print_data_on(&ss);
        }
        m->print_codes_on(&ss);
        tty->print("%s", ss.as_string()); // print all at once
        total_size += m->method_data()->size_in_bytes();
      }
      tty->print_cr("------------------------------------------------------------------------");
      tty->print_cr("Total MDO size: %d bytes", total_size);
    }
  }
}

void perf_jvm_print_on(outputStream* st);

void log_vm_init_stats() {
  LogStreamHandle(Info, init) log;
  if (log.is_enabled()) {
    SharedRuntime::print_counters_on(&log);
    ClassLoader::print_counters(&log);
    AOTLinkedClassBulkLoader::print_counters_on(&log);
    log.cr();
    // FIXME: intermittent crashes
//    if (CountBytecodesPerThread) {
//      log.print_cr("Thread info:");
//      class PrintThreadInfo : public ThreadClosure {
//        outputStream* _st;
//      public:
//        PrintThreadInfo(outputStream* st) : ThreadClosure(), _st(st) {}
//        void do_thread(Thread* thread) {
//          JavaThread* jt = JavaThread::cast(thread);
//          if (jt->bc_counter_value() > 0) {
//            _st->print_cr("  Thread " INTPTR_FORMAT ": %ld bytecodes executed (clinit: %ld)",
//                          p2i(jt), /*jt->name(),*/ jt->bc_counter_value(), jt->clinit_bc_counter_value());
//          }
//        }
//      };
//      PrintThreadInfo cl(&log);
//      Threads::java_threads_do(&cl);
//    }
//    log.cr();
    log.print_cr("Deoptimization events: ");
    Deoptimization::print_statistics_on(&log);
    log.cr();

    log.print("Compilation statistics: ");
    CompileBroker::print_statistics_on(&log);
    log.cr();

    {
      MutexLocker mu(CodeCache_lock, Mutex::_no_safepoint_check_flag);
      log.print("Code cache statistics: ");
      CodeCache::print_nmethod_statistics_on(&log);
      log.cr();
    }

    if (SCCache::is_on_for_read()) {
      log.print_cr("Startup Code Cache: ");
      SCCache::print_statistics_on(&log);
      log.cr();
      SCCache::print_timers_on(&log);
    }

    VMThread::print_counters_on(&log);
    log.cr();
    MutexLockerImpl::print_counters_on(&log);
    log.cr();
    log.print("Runtime events for thread \"main\"");
    if (ProfileRuntimeCalls) {
      log.print_cr(" (%d nested events):", ProfileVMCallContext::nested_runtime_calls_count());

      InterpreterRuntime::print_counters_on(&log);
#ifdef COMPILER1
      Runtime1::print_counters_on(&log);
#endif
#ifdef COMPILER2
      OptoRuntime::print_counters_on(&log);
      Deoptimization::print_counters_on(&log);
#endif
    } else {
      log.print_cr(": no info (%s is disabled)", (UsePerfData ? "ProfileRuntimeCalls" : "UsePerfData"));
    }
    log.cr();
    perf_jvm_print_on(&log);
    log.cr();
    MethodHandles::print_counters_on(&log);
  }
}

void print_bytecode_count() {
  if (CountBytecodes || TraceBytecodes || StopInterpreterAt) {
    tty->print_cr("[BytecodeCounter::counter_value = " JLONG_FORMAT "]", BytecodeCounter::counter_value());
  }
}

#ifndef PRODUCT

// Statistics printing (method invocation histogram)

GrowableArray<Method*>* collected_invoked_methods;

static void collect_invoked_methods(Method* m) {
  if (m->invocation_count() + m->compiled_invocation_count() >= 1) {
    collected_invoked_methods->push(m);
  }
}


// Invocation count accumulators should be unsigned long to shift the
// overflow border. Longer-running workloads tend to create invocation
// counts which already overflow 32-bit counters for individual methods.
static void print_method_invocation_histogram() {
  ResourceMark rm;
  collected_invoked_methods = new GrowableArray<Method*>(1024);
  SystemDictionary::methods_do(collect_invoked_methods);
  collected_invoked_methods->sort(&compare_methods);
  //
  tty->cr();
  tty->print_cr("Histogram Over Method Invocation Counters (cutoff = " INTX_FORMAT "):", MethodHistogramCutoff);
  tty->cr();
  tty->print_cr("____Count_(I+C)____Method________________________Module_________________");
  uint64_t total        = 0,
           int_total    = 0,
           comp_total   = 0,
           special_total= 0,
           static_total = 0,
           final_total  = 0,
           synch_total  = 0,
           native_total = 0,
           access_total = 0;
  for (int index = 0; index < collected_invoked_methods->length(); index++) {
    // Counter values returned from getter methods are signed int.
    // To shift the overflow border by a factor of two, we interpret
    // them here as unsigned long. A counter can't be negative anyway.
    Method* m = collected_invoked_methods->at(index);
    uint64_t iic = (uint64_t)m->invocation_count();
    uint64_t cic = (uint64_t)m->compiled_invocation_count();
    if ((iic + cic) >= (uint64_t)MethodHistogramCutoff) m->print_invocation_count(tty);
    int_total  += iic;
    comp_total += cic;
    if (m->is_final())        final_total  += iic + cic;
    if (m->is_static())       static_total += iic + cic;
    if (m->is_synchronized()) synch_total  += iic + cic;
    if (m->is_native())       native_total += iic + cic;
    if (m->is_accessor())     access_total += iic + cic;
  }
  tty->cr();
  total = int_total + comp_total;
  special_total = final_total + static_total +synch_total + native_total + access_total;
  tty->print_cr("Invocations summary for %d methods:", collected_invoked_methods->length());
  double total_div = (double)total;
  tty->print_cr("\t" UINT64_FORMAT_W(12) " (100%%)  total",           total);
  tty->print_cr("\t" UINT64_FORMAT_W(12) " (%4.1f%%) |- interpreted", int_total,     100.0 * (double)int_total    / total_div);
  tty->print_cr("\t" UINT64_FORMAT_W(12) " (%4.1f%%) |- compiled",    comp_total,    100.0 * (double)comp_total   / total_div);
  tty->print_cr("\t" UINT64_FORMAT_W(12) " (%4.1f%%) |- special methods (interpreted and compiled)",
                                                                         special_total, 100.0 * (double)special_total/ total_div);
  tty->print_cr("\t" UINT64_FORMAT_W(12) " (%4.1f%%)    |- synchronized",synch_total,   100.0 * (double)synch_total  / total_div);
  tty->print_cr("\t" UINT64_FORMAT_W(12) " (%4.1f%%)    |- final",       final_total,   100.0 * (double)final_total  / total_div);
  tty->print_cr("\t" UINT64_FORMAT_W(12) " (%4.1f%%)    |- static",      static_total,  100.0 * (double)static_total / total_div);
  tty->print_cr("\t" UINT64_FORMAT_W(12) " (%4.1f%%)    |- native",      native_total,  100.0 * (double)native_total / total_div);
  tty->print_cr("\t" UINT64_FORMAT_W(12) " (%4.1f%%)    |- accessor",    access_total,  100.0 * (double)access_total / total_div);
  tty->cr();
  SharedRuntime::print_call_statistics_on(tty);
}

#else

static void print_method_invocation_histogram() {}

#endif // PRODUCT


// General statistics printing (profiling ...)
void print_statistics() {
#if INCLUDE_CDS
  if (ReplayTraining && PrintTrainingInfo) {
    TrainingData::print_archived_training_data_on(tty);
  }
#endif
  if (CITime) {
    CompileBroker::print_times();
  }

#ifdef COMPILER1
  if ((PrintC1Statistics || LogVMOutput || LogCompilation) && UseCompiler) {
    FlagSetting fs(DisplayVMOutput, DisplayVMOutput && PrintC1Statistics);
    Runtime1::print_statistics_on(tty);
    SharedRuntime::print_statistics();
  }
#endif /* COMPILER1 */

#ifdef COMPILER2
  if ((PrintOptoStatistics || LogVMOutput || LogCompilation) && UseCompiler) {
    FlagSetting fs(DisplayVMOutput, DisplayVMOutput && PrintOptoStatistics);
    Compile::print_statistics();
    Deoptimization::print_statistics();
#ifndef COMPILER1
    SharedRuntime::print_statistics();
#endif //COMPILER1
  }

  if (PrintLockStatistics) {
    OptoRuntime::print_named_counters();
  }
#ifdef ASSERT
  if (CollectIndexSetStatistics) {
    IndexSet::print_statistics();
  }
#endif // ASSERT
#else // COMPILER2
#if INCLUDE_JVMCI
#ifndef COMPILER1
  if ((TraceDeoptimization || LogVMOutput || LogCompilation) && UseCompiler) {
    FlagSetting fs(DisplayVMOutput, DisplayVMOutput && TraceDeoptimization);
    Deoptimization::print_statistics();
    SharedRuntime::print_statistics();
  }
#endif // COMPILER1
#endif // INCLUDE_JVMCI
#endif // COMPILER2

  if (PrintNMethodStatistics) {
    nmethod::print_statistics();
  }
  if (CountCompiledCalls) {
    print_method_invocation_histogram();
  }

  print_method_profiling_data();

  if (TimeOopMap) {
    GenerateOopMap::print_time();
  }
  if (PrintSymbolTableSizeHistogram) {
    SymbolTable::print_histogram();
  }
  if (CountBytecodes || TraceBytecodes || StopInterpreterAt) {
    BytecodeCounter::print();
  }
  if (PrintBytecodePairHistogram) {
    BytecodePairHistogram::print();
  }

  if (PrintCodeCache) {
    MutexLocker mu(CodeCache_lock, Mutex::_no_safepoint_check_flag);
    CodeCache::print();
  }

  // CodeHeap State Analytics.
  if (PrintCodeHeapAnalytics) {
    CompileBroker::print_heapinfo(nullptr, "all", 4096); // details
  }

  LogStreamHandle(Debug, codecache, nmethod) log;
  if (log.is_enabled()) {
    MutexLocker mu(CodeCache_lock, Mutex::_no_safepoint_check_flag);
    CodeCache::print_nmethods_on(&log);
  }

#ifndef PRODUCT
  if (PrintCodeCache2) {
    MutexLocker mu(CodeCache_lock, Mutex::_no_safepoint_check_flag);
    CodeCache::print_internals();
  }
#endif

  if (VerifyOops && Verbose) {
    tty->print_cr("+VerifyOops count: %d", StubRoutines::verify_oop_count());
  }

  print_bytecode_count();

  if (PrintSystemDictionaryAtExit) {
    ResourceMark rm;
    MutexLocker mcld(ClassLoaderDataGraph_lock);
    SystemDictionary::print();
  }

  if (PrintClassLoaderDataGraphAtExit) {
    ResourceMark rm;
    MutexLocker mcld(ClassLoaderDataGraph_lock);
    ClassLoaderDataGraph::print();
  }

  // Native memory tracking data
  if (PrintNMTStatistics) {
    MemTracker::final_report(tty);
  }

  if (PrintMetaspaceStatisticsAtExit) {
    MetaspaceUtils::print_basic_report(tty, 0);
  }

  if (CompilerOracle::should_print_final_memstat_report()) {
    CompilationMemoryStatistic::print_all_by_size(tty, false, 0);
  }

  ThreadsSMRSupport::log_statistics();

<<<<<<< HEAD
  log_vm_init_stats();
=======
  if (log_is_enabled(Info, perf, class, link)) {
    LogStreamHandle(Info, perf, class, link) log;
    log.print_cr("At VM exit:");
    ClassLoader::print_counters(&log);
  }
>>>>>>> db56266a
}

// Note: before_exit() can be executed only once, if more than one threads
//       are trying to shutdown the VM at the same time, only one thread
//       can run before_exit() and all other threads must wait.
void before_exit(JavaThread* thread, bool halt) {
  #define BEFORE_EXIT_NOT_RUN 0
  #define BEFORE_EXIT_RUNNING 1
  #define BEFORE_EXIT_DONE    2
  static jint volatile _before_exit_status = BEFORE_EXIT_NOT_RUN;

  Events::log(thread, "Before exit entered");

  // Note: don't use a Mutex to guard the entire before_exit(), as
  // JVMTI post_thread_end_event and post_vm_death_event will run native code.
  // A CAS or OSMutex would work just fine but then we need to manipulate
  // thread state for Safepoint. Here we use Monitor wait() and notify_all()
  // for synchronization.
  { MonitorLocker ml(BeforeExit_lock);
    switch (_before_exit_status) {
    case BEFORE_EXIT_NOT_RUN:
      _before_exit_status = BEFORE_EXIT_RUNNING;
      break;
    case BEFORE_EXIT_RUNNING:
      while (_before_exit_status == BEFORE_EXIT_RUNNING) {
        ml.wait();
      }
      assert(_before_exit_status == BEFORE_EXIT_DONE, "invalid state");
      return;
    case BEFORE_EXIT_DONE:
      // need block to avoid SS compiler bug
      {
        return;
      }
    }
  }

  // At this point only one thread is executing this logic. Any other threads
  // attempting to invoke before_exit() will wait above and return early once
  // this thread finishes before_exit().

  // Do not add any additional shutdown logic between the above mutex logic and
  // leak sanitizer logic below. Any additional shutdown code which performs some
  // cleanup should be added after the leak sanitizer logic below.

#ifdef LEAK_SANITIZER
  // If we are built with LSan, we need to perform leak checking. If we are
  // terminating normally, not halting and no VM error, we perform a normal
  // leak check which terminates if leaks are found. If we are not terminating
  // normally, halting or VM error, we perform a recoverable leak check which
  // prints leaks but will not terminate.
  if (!halt && !VMError::is_error_reported()) {
    LSAN_DO_LEAK_CHECK();
  } else {
    // Ignore the return value.
    static_cast<void>(LSAN_DO_RECOVERABLE_LEAK_CHECK());
  }
#endif

#if INCLUDE_CDS
  MethodProfiler::process_method_hotness();
#endif

  // Actual shutdown logic begins here.

#if INCLUDE_JVMCI
  if (EnableJVMCI) {
    JVMCI::shutdown(thread);
  }
#endif

#if INCLUDE_CDS
  ClassListWriter::write_resolved_constants();
  ClassListWriter::write_reflection_data();
  ClassListWriter::write_loader_negative_lookup_cache();
  // Dynamic CDS dumping must happen whilst we can still reliably
  // run Java code.
  if (CDSConfig::is_dumping_preimage_static_archive()) {
    // Creating the hotspot.cds.preimage file
    MetaspaceShared::preload_and_dump(thread);
  } else {
    DynamicArchive::dump_at_exit(thread, ArchiveClassesAtExit);
  }
  assert(!thread->has_pending_exception(), "must be");
#endif

  SCCache::close(); // Write final data and close archive

  // Hang forever on exit if we're reporting an error.
  if (ShowMessageBoxOnError && VMError::is_error_reported()) {
    os::infinite_sleep();
  }

  EventThreadEnd event;
  if (event.should_commit()) {
    event.set_thread(JFR_JVM_THREAD_ID(thread));
    event.commit();
  }

  JFR_ONLY(Jfr::on_vm_shutdown(false, halt);)

  // Stop the WatcherThread. We do this before disenrolling various
  // PeriodicTasks to reduce the likelihood of races.
  WatcherThread::stop();

  // shut down the StatSampler task
  StatSampler::disengage();
  StatSampler::destroy();

  NativeHeapTrimmer::cleanup();

  // Stop concurrent GC threads
  Universe::heap()->stop();

  // Print GC/heap related information.
  Log(gc, heap, exit) log;
  if (log.is_info()) {
    ResourceMark rm;
    LogStream ls_info(log.info());
    Universe::print_on(&ls_info);
    if (log.is_trace()) {
      LogStream ls_trace(log.trace());
      MutexLocker mcld(ClassLoaderDataGraph_lock);
      ClassLoaderDataGraph::print_on(&ls_trace);
    }
  }

  if (PrintBytecodeHistogram) {
    BytecodeHistogram::print(PrintBytecodeHistogramCutoff);
  }

#ifdef LINUX
  if (DumpPerfMapAtExit) {
    CodeCache::write_perf_map(nullptr, tty);
  }
  if (PrintMemoryMapAtExit) {
    MemMapPrinter::print_all_mappings(tty);
  }
#endif

  if (JvmtiExport::should_post_thread_life()) {
    JvmtiExport::post_thread_end(thread);
  }

  // Always call even when there are not JVMTI environments yet, since environments
  // may be attached late and JVMTI must track phases of VM execution
  JvmtiExport::post_vm_death();
  JvmtiAgentList::unload_agents();

  // Terminate the signal thread
  // Note: we don't wait until it actually dies.
  os::terminate_signal_thread();

  if (VerifyTrainingData) {
    EXCEPTION_MARK;
    CompilationPolicy::replay_training_at_init(true, THREAD); // implies TrainingData::verify()
  }

  print_statistics();
  Universe::heap()->print_tracing_info();

  { MutexLocker ml(BeforeExit_lock);
    _before_exit_status = BEFORE_EXIT_DONE;
    BeforeExit_lock->notify_all();
  }

  if (VerifyStringTableAtExit) {
    size_t fail_cnt = StringTable::verify_and_compare_entries();
    if (fail_cnt != 0) {
      tty->print_cr("ERROR: fail_cnt=" SIZE_FORMAT, fail_cnt);
      guarantee(fail_cnt == 0, "unexpected StringTable verification failures");
    }
  }

  #undef BEFORE_EXIT_NOT_RUN
  #undef BEFORE_EXIT_RUNNING
  #undef BEFORE_EXIT_DONE
}

void vm_exit(int code) {
  Thread* thread =
      ThreadLocalStorage::is_initialized() ? Thread::current_or_null() : nullptr;
  if (thread == nullptr) {
    // very early initialization failure -- just exit
    vm_direct_exit(code);
  }

  // We'd like to add an entry to the XML log to show that the VM is
  // terminating, but we can't safely do that here. The logic to make
  // XML termination logging safe is tied to the termination of the
  // VMThread, and it doesn't terminate on this exit path. See 8222534.

  if (VMThread::vm_thread() != nullptr) {
    if (thread->is_Java_thread()) {
      // We must be "in_vm" for the code below to work correctly.
      // Historically there must have been some exit path for which
      // that was not the case and so we set it explicitly - even
      // though we no longer know what that path may be.
      JavaThread::cast(thread)->set_thread_state(_thread_in_vm);
    }

    // Fire off a VM_Exit operation to bring VM to a safepoint and exit
    VM_Exit op(code);

    // 4945125 The vm thread comes to a safepoint during exit.
    // GC vm_operations can get caught at the safepoint, and the
    // heap is unparseable if they are caught. Grab the Heap_lock
    // to prevent this. The GC vm_operations will not be able to
    // queue until after we release it, but we never do that as we
    // are terminating the VM process.
    MutexLocker ml(Heap_lock);

    VMThread::execute(&op);
    // should never reach here; but in case something wrong with VM Thread.
    vm_direct_exit(code);
  } else {
    // VM thread is gone, just exit
    vm_direct_exit(code);
  }
  ShouldNotReachHere();
}

void notify_vm_shutdown() {
  // For now, just a dtrace probe.
  HOTSPOT_VM_SHUTDOWN();
}

void vm_direct_exit(int code) {
  notify_vm_shutdown();
  os::wait_for_keypress_at_exit();
  os::exit(code);
}

void vm_direct_exit(int code, const char* message) {
  if (message != nullptr) {
    tty->print_cr("%s", message);
  }
  vm_direct_exit(code);
}

static void vm_perform_shutdown_actions() {
  if (is_init_completed()) {
    Thread* thread = Thread::current_or_null();
    if (thread != nullptr && thread->is_Java_thread()) {
      // We are leaving the VM, set state to native (in case any OS exit
      // handlers call back to the VM)
      JavaThread* jt = JavaThread::cast(thread);
      // Must always be walkable or have no last_Java_frame when in
      // thread_in_native
      jt->frame_anchor()->make_walkable();
      jt->set_thread_state(_thread_in_native);
    }
  }
  notify_vm_shutdown();
}

void vm_shutdown()
{
  vm_perform_shutdown_actions();
  os::wait_for_keypress_at_exit();
  os::shutdown();
}

void vm_abort(bool dump_core) {
  vm_perform_shutdown_actions();
  os::wait_for_keypress_at_exit();

  // Flush stdout and stderr before abort.
  fflush(stdout);
  fflush(stderr);

  os::abort(dump_core);
  ShouldNotReachHere();
}

static void vm_notify_during_cds_dumping(const char* error, const char* message) {
  if (error != nullptr) {
    tty->print_cr("Error occurred during CDS dumping");
    tty->print("%s", error);
    if (message != nullptr) {
      tty->print_cr(": %s", message);
    }
    else {
      tty->cr();
    }
  }
}

void vm_exit_during_cds_dumping(const char* error, const char* message) {
  vm_notify_during_cds_dumping(error, message);

  // Failure during CDS dumping, we don't want to dump core
  vm_abort(false);
}

static void vm_notify_during_shutdown(const char* error, const char* message) {
  if (error != nullptr) {
    tty->print_cr("Error occurred during initialization of VM");
    tty->print("%s", error);
    if (message != nullptr) {
      tty->print_cr(": %s", message);
    }
    else {
      tty->cr();
    }
  }
  if (ShowMessageBoxOnError && WizardMode) {
    fatal("Error occurred during initialization of VM");
  }
}

void vm_exit_during_initialization() {
  vm_notify_during_shutdown(nullptr, nullptr);

  // Failure during initialization, we don't want to dump core
  vm_abort(false);
}

void vm_exit_during_initialization(Handle exception) {
  tty->print_cr("Error occurred during initialization of VM");
  // If there are exceptions on this thread it must be cleared
  // first and here. Any future calls to EXCEPTION_MARK requires
  // that no pending exceptions exist.
  JavaThread* THREAD = JavaThread::current(); // can't be null
  if (HAS_PENDING_EXCEPTION) {
    CLEAR_PENDING_EXCEPTION;
  }
  java_lang_Throwable::print_stack_trace(exception, tty);
  tty->cr();
  vm_notify_during_shutdown(nullptr, nullptr);

  // Failure during initialization, we don't want to dump core
  vm_abort(false);
}

void vm_exit_during_initialization(Symbol* ex, const char* message) {
  ResourceMark rm;
  vm_notify_during_shutdown(ex->as_C_string(), message);

  // Failure during initialization, we don't want to dump core
  vm_abort(false);
}

void vm_exit_during_initialization(const char* error, const char* message) {
  vm_notify_during_shutdown(error, message);

  // Failure during initialization, we don't want to dump core
  vm_abort(false);
}

void vm_shutdown_during_initialization(const char* error, const char* message) {
  vm_notify_during_shutdown(error, message);
  vm_shutdown();
}

JDK_Version JDK_Version::_current;
const char* JDK_Version::_java_version;
const char* JDK_Version::_runtime_name;
const char* JDK_Version::_runtime_version;
const char* JDK_Version::_runtime_vendor_version;
const char* JDK_Version::_runtime_vendor_vm_bug_url;

void JDK_Version::initialize() {
  assert(!_current.is_valid(), "Don't initialize twice");

  int major = VM_Version::vm_major_version();
  int minor = VM_Version::vm_minor_version();
  int security = VM_Version::vm_security_version();
  int build = VM_Version::vm_build_number();
  int patch = VM_Version::vm_patch_version();
  _current = JDK_Version(major, minor, security, patch, build);
}

void JDK_Version_init() {
  JDK_Version::initialize();
}

static int64_t encode_jdk_version(const JDK_Version& v) {
  return
    ((int64_t)v.major_version()          << (BitsPerByte * 4)) |
    ((int64_t)v.minor_version()          << (BitsPerByte * 3)) |
    ((int64_t)v.security_version()       << (BitsPerByte * 2)) |
    ((int64_t)v.patch_version()          << (BitsPerByte * 1)) |
    ((int64_t)v.build_number()           << (BitsPerByte * 0));
}

int JDK_Version::compare(const JDK_Version& other) const {
  assert(is_valid() && other.is_valid(), "Invalid version (uninitialized?)");
  uint64_t e = encode_jdk_version(*this);
  uint64_t o = encode_jdk_version(other);
  return (e > o) ? 1 : ((e == o) ? 0 : -1);
}

/* See JEP 223 */
void JDK_Version::to_string(char* buffer, size_t buflen) const {
  assert(buffer && buflen > 0, "call with useful buffer");
  size_t index = 0;

  if (!is_valid()) {
    jio_snprintf(buffer, buflen, "%s", "(uninitialized)");
  } else {
    int rc = jio_snprintf(
        &buffer[index], buflen - index, "%d.%d", _major, _minor);
    if (rc == -1) return;
    index += rc;
    if (_patch > 0) {
      rc = jio_snprintf(&buffer[index], buflen - index, ".%d.%d", _security, _patch);
      if (rc == -1) return;
      index += rc;
    } else if (_security > 0) {
      rc = jio_snprintf(&buffer[index], buflen - index, ".%d", _security);
      if (rc == -1) return;
      index += rc;
    }
    if (_build > 0) {
      rc = jio_snprintf(&buffer[index], buflen - index, "+%d", _build);
      if (rc == -1) return;
      index += rc;
    }
  }
}<|MERGE_RESOLUTION|>--- conflicted
+++ resolved
@@ -455,15 +455,13 @@
 
   ThreadsSMRSupport::log_statistics();
 
-<<<<<<< HEAD
   log_vm_init_stats();
-=======
+
   if (log_is_enabled(Info, perf, class, link)) {
     LogStreamHandle(Info, perf, class, link) log;
     log.print_cr("At VM exit:");
     ClassLoader::print_counters(&log);
   }
->>>>>>> db56266a
 }
 
 // Note: before_exit() can be executed only once, if more than one threads
