/*
 * Copyright (c) 1997, 2024, Oracle and/or its affiliates. All rights reserved.
 * DO NOT ALTER OR REMOVE COPYRIGHT NOTICES OR THIS FILE HEADER.
 *
 * This code is free software; you can redistribute it and/or modify it
 * under the terms of the GNU General Public License version 2 only, as
 * published by the Free Software Foundation.
 *
 * This code is distributed in the hope that it will be useful, but WITHOUT
 * ANY WARRANTY; without even the implied warranty of MERCHANTABILITY or
 * FITNESS FOR A PARTICULAR PURPOSE.  See the GNU General Public License
 * version 2 for more details (a copy is included in the LICENSE file that
 * accompanied this code).
 *
 * You should have received a copy of the GNU General Public License version
 * 2 along with this work; if not, write to the Free Software Foundation,
 * Inc., 51 Franklin St, Fifth Floor, Boston, MA 02110-1301 USA.
 *
 * Please contact Oracle, 500 Oracle Parkway, Redwood Shores, CA 94065 USA
 * or visit www.oracle.com if you need additional information or have any
 * questions.
 *
 */

#include "precompiled.hpp"
#include "cds/archiveBuilder.hpp"
#include "cds/archiveUtils.inline.hpp"
#include "cds/cdsConfig.hpp"
#include "classfile/classLoader.hpp"
#include "classfile/javaClasses.inline.hpp"
#include "classfile/stringTable.hpp"
#include "classfile/vmClasses.hpp"
#include "classfile/vmSymbols.hpp"
#include "code/SCCache.hpp"
#include "code/codeCache.hpp"
#include "code/compiledIC.hpp"
#include "code/nmethod.inline.hpp"
#include "code/scopeDesc.hpp"
#include "code/vtableStubs.hpp"
#include "compiler/abstractCompiler.hpp"
#include "compiler/compileBroker.hpp"
#include "compiler/disassembler.hpp"
#include "gc/shared/barrierSet.hpp"
#include "gc/shared/collectedHeap.hpp"
#include "gc/shared/gcLocker.inline.hpp"
#include "interpreter/interpreter.hpp"
#include "interpreter/interpreterRuntime.hpp"
#include "jvm.h"
#include "jfr/jfrEvents.hpp"
#include "logging/log.hpp"
#include "memory/resourceArea.hpp"
#include "memory/universe.hpp"
#include "metaprogramming/primitiveConversions.hpp"
#include "oops/klass.hpp"
#include "oops/method.inline.hpp"
#include "oops/objArrayKlass.hpp"
#include "oops/oop.inline.hpp"
#include "prims/forte.hpp"
#include "prims/jvmtiExport.hpp"
#include "prims/jvmtiThreadState.hpp"
#include "prims/methodHandles.hpp"
#include "prims/nativeLookup.hpp"
#include "runtime/arguments.hpp"
#include "runtime/atomic.hpp"
#include "runtime/basicLock.inline.hpp"
#include "runtime/frame.inline.hpp"
#include "runtime/handles.inline.hpp"
#include "runtime/init.hpp"
#include "runtime/interfaceSupport.inline.hpp"
#include "runtime/java.hpp"
#include "runtime/javaCalls.hpp"
#include "runtime/jniHandles.inline.hpp"
#include "runtime/perfData.inline.hpp"
#include "runtime/sharedRuntime.hpp"
#include "runtime/stackWatermarkSet.hpp"
#include "runtime/stubRoutines.hpp"
#include "runtime/synchronizer.inline.hpp"
#include "runtime/timerTrace.hpp"
#include "runtime/vframe.inline.hpp"
#include "runtime/vframeArray.hpp"
#include "runtime/vm_version.hpp"
#include "services/management.hpp"
#include "utilities/copy.hpp"
#include "utilities/dtrace.hpp"
#include "utilities/events.hpp"
#include "utilities/globalDefinitions.hpp"
#include "utilities/resourceHash.hpp"
#include "utilities/macros.hpp"
#include "utilities/xmlstream.hpp"
#ifdef COMPILER1
#include "c1/c1_Runtime1.hpp"
#endif
#if INCLUDE_JFR
#include "jfr/jfr.hpp"
#endif

// Shared runtime stub routines reside in their own unique blob with a
// single entry point


#define SHARED_STUB_FIELD_DEFINE(name, type) \
  type        SharedRuntime::BLOB_FIELD_NAME(name);
  SHARED_STUBS_DO(SHARED_STUB_FIELD_DEFINE)
#undef SHARED_STUB_FIELD_DEFINE

nmethod*            SharedRuntime::_cont_doYield_stub;

PerfTickCounters* SharedRuntime::_perf_resolve_opt_virtual_total_time = nullptr;
PerfTickCounters* SharedRuntime::_perf_resolve_virtual_total_time     = nullptr;
PerfTickCounters* SharedRuntime::_perf_resolve_static_total_time      = nullptr;
PerfTickCounters* SharedRuntime::_perf_handle_wrong_method_total_time = nullptr;
PerfTickCounters* SharedRuntime::_perf_ic_miss_total_time             = nullptr;

#define SHARED_STUB_NAME_DECLARE(name, type) "Shared Runtime " # name "_blob",
const char *SharedRuntime::_stub_names[] = {
  SHARED_STUBS_DO(SHARED_STUB_NAME_DECLARE)
};

//----------------------------generate_stubs-----------------------------------
void SharedRuntime::generate_initial_stubs() {
  // Build this early so it's available for the interpreter.
  _throw_StackOverflowError_blob =
    generate_throw_exception(SharedStubId::throw_StackOverflowError_id,
                             CAST_FROM_FN_PTR(address, SharedRuntime::throw_StackOverflowError));
}

void SharedRuntime::generate_stubs() {
  _wrong_method_blob =
    generate_resolve_blob(SharedStubId::wrong_method_id,
                          CAST_FROM_FN_PTR(address, SharedRuntime::handle_wrong_method));
  _wrong_method_abstract_blob =
    generate_resolve_blob(SharedStubId::wrong_method_abstract_id,
                          CAST_FROM_FN_PTR(address, SharedRuntime::handle_wrong_method_abstract));
  _ic_miss_blob =
    generate_resolve_blob(SharedStubId::ic_miss_id,
                          CAST_FROM_FN_PTR(address, SharedRuntime::handle_wrong_method_ic_miss));
  _resolve_opt_virtual_call_blob =
    generate_resolve_blob(SharedStubId::resolve_opt_virtual_call_id,
                          CAST_FROM_FN_PTR(address, SharedRuntime::resolve_opt_virtual_call_C));
  _resolve_virtual_call_blob =
    generate_resolve_blob(SharedStubId::resolve_virtual_call_id,
                          CAST_FROM_FN_PTR(address, SharedRuntime::resolve_virtual_call_C));
  _resolve_static_call_blob =
    generate_resolve_blob(SharedStubId::resolve_static_call_id,
                          CAST_FROM_FN_PTR(address, SharedRuntime::resolve_static_call_C));

  _throw_delayed_StackOverflowError_blob =
    generate_throw_exception(SharedStubId::throw_delayed_StackOverflowError_id,
                             CAST_FROM_FN_PTR(address, SharedRuntime::throw_delayed_StackOverflowError));

  _throw_AbstractMethodError_blob =
    generate_throw_exception(SharedStubId::throw_AbstractMethodError_id,
                             CAST_FROM_FN_PTR(address, SharedRuntime::throw_AbstractMethodError));

  _throw_IncompatibleClassChangeError_blob =
    generate_throw_exception(SharedStubId::throw_IncompatibleClassChangeError_id,
                             CAST_FROM_FN_PTR(address, SharedRuntime::throw_IncompatibleClassChangeError));

  _throw_NullPointerException_at_call_blob =
    generate_throw_exception(SharedStubId::throw_NullPointerException_at_call_id,
                             CAST_FROM_FN_PTR(address, SharedRuntime::throw_NullPointerException_at_call));

#if COMPILER2_OR_JVMCI
  // Vectors are generated only by C2 and JVMCI.
  bool support_wide = is_wide_vector(MaxVectorSize);
  if (support_wide) {
    _polling_page_vectors_safepoint_handler_blob =
      generate_handler_blob(SharedStubId::polling_page_vectors_safepoint_handler_id,
                            CAST_FROM_FN_PTR(address, SafepointSynchronize::handle_polling_page_exception));
  }
#endif // COMPILER2_OR_JVMCI
  _polling_page_safepoint_handler_blob =
    generate_handler_blob(SharedStubId::polling_page_safepoint_handler_id,
                          CAST_FROM_FN_PTR(address, SafepointSynchronize::handle_polling_page_exception));
  _polling_page_return_handler_blob =
    generate_handler_blob(SharedStubId::polling_page_return_handler_id,
                          CAST_FROM_FN_PTR(address, SafepointSynchronize::handle_polling_page_exception));

  generate_deopt_blob();

  if (UsePerfData) {
    EXCEPTION_MARK;
    NEWPERFTICKCOUNTERS(_perf_resolve_opt_virtual_total_time, SUN_CI, "resovle_opt_virtual_call");
    NEWPERFTICKCOUNTERS(_perf_resolve_virtual_total_time,     SUN_CI, "resovle_virtual_call");
    NEWPERFTICKCOUNTERS(_perf_resolve_static_total_time,      SUN_CI, "resovle_static_call");
    NEWPERFTICKCOUNTERS(_perf_handle_wrong_method_total_time, SUN_CI, "handle_wrong_method");
    NEWPERFTICKCOUNTERS(_perf_ic_miss_total_time ,            SUN_CI, "ic_miss");
    if (HAS_PENDING_EXCEPTION) {
      vm_exit_during_initialization("SharedRuntime::generate_stubs() failed unexpectedly");
    }
  }
}

<<<<<<< HEAD
void SharedRuntime::init_adapter_library() {
  AdapterHandlerLibrary::initialize();
=======
static void print_counter_on(outputStream* st, const char* name, PerfTickCounters* counter, uint cnt) {
  st->print("  %-28s " JLONG_FORMAT_W(6) "us", name, counter->elapsed_counter_value_us());
  if (TraceThreadTime) {
    st->print(" (elapsed) " JLONG_FORMAT_W(6) "us (thread)", counter->thread_counter_value_us());
  }
  st->print(" / %5d events", cnt);
  st->cr();
>>>>>>> 12163408
}

void SharedRuntime::print_counters_on(outputStream* st) {
  st->print_cr("SharedRuntime:");
  if (UsePerfData) {
    print_counter_on(st, "resolve_opt_virtual_call:", _perf_resolve_opt_virtual_total_time, _resolve_opt_virtual_ctr);
    print_counter_on(st, "resolve_virtual_call:",     _perf_resolve_virtual_total_time,     _resolve_virtual_ctr);
    print_counter_on(st, "resolve_static_call:",      _perf_resolve_static_total_time,      _resolve_static_ctr);
    print_counter_on(st, "handle_wrong_method:",      _perf_handle_wrong_method_total_time, _wrong_method_ctr);
    print_counter_on(st, "ic_miss:",                  _perf_ic_miss_total_time,             _ic_miss_ctr);

    jlong total_elapsed_time_us = Management::ticks_to_us(_perf_resolve_opt_virtual_total_time->elapsed_counter_value() +
                                                          _perf_resolve_virtual_total_time->elapsed_counter_value() +
                                                          _perf_resolve_static_total_time->elapsed_counter_value() +
                                                          _perf_handle_wrong_method_total_time->elapsed_counter_value() +
                                                          _perf_ic_miss_total_time->elapsed_counter_value());
    st->print("Total:                      " JLONG_FORMAT_W(5) "us", total_elapsed_time_us);
    if (TraceThreadTime) {
      jlong total_thread_time_us = Management::ticks_to_us(_perf_resolve_opt_virtual_total_time->thread_counter_value() +
                                                           _perf_resolve_virtual_total_time->thread_counter_value() +
                                                           _perf_resolve_static_total_time->thread_counter_value() +
                                                           _perf_handle_wrong_method_total_time->thread_counter_value() +
                                                           _perf_ic_miss_total_time->thread_counter_value());
      st->print(" (elapsed) " JLONG_FORMAT_W(5) "us (thread)", total_thread_time_us);

    }
    st->cr();
  } else {
    st->print_cr("  no data (UsePerfData is turned off)");
  }
}

#if INCLUDE_JFR
//------------------------------generate jfr runtime stubs ------
void SharedRuntime::generate_jfr_stubs() {
  ResourceMark rm;
  const char* timer_msg = "SharedRuntime generate_jfr_stubs";
  TraceTime timer(timer_msg, TRACETIME_LOG(Info, startuptime));

  _jfr_write_checkpoint_blob = generate_jfr_write_checkpoint();
  _jfr_return_lease_blob = generate_jfr_return_lease();
}

#endif // INCLUDE_JFR

#include <math.h>

// Implementation of SharedRuntime

// For statistics
uint SharedRuntime::_ic_miss_ctr = 0;
uint SharedRuntime::_wrong_method_ctr = 0;
uint SharedRuntime::_resolve_static_ctr = 0;
uint SharedRuntime::_resolve_virtual_ctr = 0;
uint SharedRuntime::_resolve_opt_virtual_ctr = 0;

#ifndef PRODUCT
uint SharedRuntime::_implicit_null_throws = 0;
uint SharedRuntime::_implicit_div0_throws = 0;

int64_t SharedRuntime::_nof_normal_calls = 0;
int64_t SharedRuntime::_nof_inlined_calls = 0;
int64_t SharedRuntime::_nof_megamorphic_calls = 0;
int64_t SharedRuntime::_nof_static_calls = 0;
int64_t SharedRuntime::_nof_inlined_static_calls = 0;
int64_t SharedRuntime::_nof_interface_calls = 0;
int64_t SharedRuntime::_nof_inlined_interface_calls = 0;

uint SharedRuntime::_new_instance_ctr=0;
uint SharedRuntime::_new_array_ctr=0;
uint SharedRuntime::_multi2_ctr=0;
uint SharedRuntime::_multi3_ctr=0;
uint SharedRuntime::_multi4_ctr=0;
uint SharedRuntime::_multi5_ctr=0;
uint SharedRuntime::_mon_enter_stub_ctr=0;
uint SharedRuntime::_mon_exit_stub_ctr=0;
uint SharedRuntime::_mon_enter_ctr=0;
uint SharedRuntime::_mon_exit_ctr=0;
uint SharedRuntime::_partial_subtype_ctr=0;
uint SharedRuntime::_jbyte_array_copy_ctr=0;
uint SharedRuntime::_jshort_array_copy_ctr=0;
uint SharedRuntime::_jint_array_copy_ctr=0;
uint SharedRuntime::_jlong_array_copy_ctr=0;
uint SharedRuntime::_oop_array_copy_ctr=0;
uint SharedRuntime::_checkcast_array_copy_ctr=0;
uint SharedRuntime::_unsafe_array_copy_ctr=0;
uint SharedRuntime::_generic_array_copy_ctr=0;
uint SharedRuntime::_slow_array_copy_ctr=0;
uint SharedRuntime::_find_handler_ctr=0;
uint SharedRuntime::_rethrow_ctr=0;
uint SharedRuntime::_unsafe_set_memory_ctr=0;

int     SharedRuntime::_ICmiss_index                    = 0;
int     SharedRuntime::_ICmiss_count[SharedRuntime::maxICmiss_count];
address SharedRuntime::_ICmiss_at[SharedRuntime::maxICmiss_count];


void SharedRuntime::trace_ic_miss(address at) {
  for (int i = 0; i < _ICmiss_index; i++) {
    if (_ICmiss_at[i] == at) {
      _ICmiss_count[i]++;
      return;
    }
  }
  int index = _ICmiss_index++;
  if (_ICmiss_index >= maxICmiss_count) _ICmiss_index = maxICmiss_count - 1;
  _ICmiss_at[index] = at;
  _ICmiss_count[index] = 1;
}

void SharedRuntime::print_ic_miss_histogram_on(outputStream* st) {
  if (ICMissHistogram) {
    st->print_cr("IC Miss Histogram:");
    int tot_misses = 0;
    for (int i = 0; i < _ICmiss_index; i++) {
      st->print_cr("  at: " INTPTR_FORMAT "  nof: %d", p2i(_ICmiss_at[i]), _ICmiss_count[i]);
      tot_misses += _ICmiss_count[i];
    }
    st->print_cr("Total IC misses: %7d", tot_misses);
  }
}
#endif // !PRODUCT


JRT_LEAF(jlong, SharedRuntime::lmul(jlong y, jlong x))
  return x * y;
JRT_END


JRT_LEAF(jlong, SharedRuntime::ldiv(jlong y, jlong x))
  if (x == min_jlong && y == CONST64(-1)) {
    return x;
  } else {
    return x / y;
  }
JRT_END


JRT_LEAF(jlong, SharedRuntime::lrem(jlong y, jlong x))
  if (x == min_jlong && y == CONST64(-1)) {
    return 0;
  } else {
    return x % y;
  }
JRT_END


#ifdef _WIN64
const juint  float_sign_mask  = 0x7FFFFFFF;
const juint  float_infinity   = 0x7F800000;
const julong double_sign_mask = CONST64(0x7FFFFFFFFFFFFFFF);
const julong double_infinity  = CONST64(0x7FF0000000000000);
#endif

#if !defined(X86)
JRT_LEAF(jfloat, SharedRuntime::frem(jfloat x, jfloat y))
#ifdef _WIN64
  // 64-bit Windows on amd64 returns the wrong values for
  // infinity operands.
  juint xbits = PrimitiveConversions::cast<juint>(x);
  juint ybits = PrimitiveConversions::cast<juint>(y);
  // x Mod Infinity == x unless x is infinity
  if (((xbits & float_sign_mask) != float_infinity) &&
       ((ybits & float_sign_mask) == float_infinity) ) {
    return x;
  }
  return ((jfloat)fmod_winx64((double)x, (double)y));
#else
  return ((jfloat)fmod((double)x,(double)y));
#endif
JRT_END

JRT_LEAF(jdouble, SharedRuntime::drem(jdouble x, jdouble y))
#ifdef _WIN64
  julong xbits = PrimitiveConversions::cast<julong>(x);
  julong ybits = PrimitiveConversions::cast<julong>(y);
  // x Mod Infinity == x unless x is infinity
  if (((xbits & double_sign_mask) != double_infinity) &&
       ((ybits & double_sign_mask) == double_infinity) ) {
    return x;
  }
  return ((jdouble)fmod_winx64((double)x, (double)y));
#else
  return ((jdouble)fmod((double)x,(double)y));
#endif
JRT_END
#endif // !X86

JRT_LEAF(jfloat, SharedRuntime::i2f(jint x))
  return (jfloat)x;
JRT_END

#ifdef __SOFTFP__
JRT_LEAF(jfloat, SharedRuntime::fadd(jfloat x, jfloat y))
  return x + y;
JRT_END

JRT_LEAF(jfloat, SharedRuntime::fsub(jfloat x, jfloat y))
  return x - y;
JRT_END

JRT_LEAF(jfloat, SharedRuntime::fmul(jfloat x, jfloat y))
  return x * y;
JRT_END

JRT_LEAF(jfloat, SharedRuntime::fdiv(jfloat x, jfloat y))
  return x / y;
JRT_END

JRT_LEAF(jdouble, SharedRuntime::dadd(jdouble x, jdouble y))
  return x + y;
JRT_END

JRT_LEAF(jdouble, SharedRuntime::dsub(jdouble x, jdouble y))
  return x - y;
JRT_END

JRT_LEAF(jdouble, SharedRuntime::dmul(jdouble x, jdouble y))
  return x * y;
JRT_END

JRT_LEAF(jdouble, SharedRuntime::ddiv(jdouble x, jdouble y))
  return x / y;
JRT_END

JRT_LEAF(jdouble, SharedRuntime::i2d(jint x))
  return (jdouble)x;
JRT_END

JRT_LEAF(jdouble, SharedRuntime::f2d(jfloat x))
  return (jdouble)x;
JRT_END

JRT_LEAF(int,  SharedRuntime::fcmpl(float x, float y))
  return x>y ? 1 : (x==y ? 0 : -1);  /* x<y or is_nan*/
JRT_END

JRT_LEAF(int,  SharedRuntime::fcmpg(float x, float y))
  return x<y ? -1 : (x==y ? 0 : 1);  /* x>y or is_nan */
JRT_END

JRT_LEAF(int,  SharedRuntime::dcmpl(double x, double y))
  return x>y ? 1 : (x==y ? 0 : -1); /* x<y or is_nan */
JRT_END

JRT_LEAF(int,  SharedRuntime::dcmpg(double x, double y))
  return x<y ? -1 : (x==y ? 0 : 1);  /* x>y or is_nan */
JRT_END

// Functions to return the opposite of the aeabi functions for nan.
JRT_LEAF(int, SharedRuntime::unordered_fcmplt(float x, float y))
  return (x < y) ? 1 : ((g_isnan(x) || g_isnan(y)) ? 1 : 0);
JRT_END

JRT_LEAF(int, SharedRuntime::unordered_dcmplt(double x, double y))
  return (x < y) ? 1 : ((g_isnan(x) || g_isnan(y)) ? 1 : 0);
JRT_END

JRT_LEAF(int, SharedRuntime::unordered_fcmple(float x, float y))
  return (x <= y) ? 1 : ((g_isnan(x) || g_isnan(y)) ? 1 : 0);
JRT_END

JRT_LEAF(int, SharedRuntime::unordered_dcmple(double x, double y))
  return (x <= y) ? 1 : ((g_isnan(x) || g_isnan(y)) ? 1 : 0);
JRT_END

JRT_LEAF(int, SharedRuntime::unordered_fcmpge(float x, float y))
  return (x >= y) ? 1 : ((g_isnan(x) || g_isnan(y)) ? 1 : 0);
JRT_END

JRT_LEAF(int, SharedRuntime::unordered_dcmpge(double x, double y))
  return (x >= y) ? 1 : ((g_isnan(x) || g_isnan(y)) ? 1 : 0);
JRT_END

JRT_LEAF(int, SharedRuntime::unordered_fcmpgt(float x, float y))
  return (x > y) ? 1 : ((g_isnan(x) || g_isnan(y)) ? 1 : 0);
JRT_END

JRT_LEAF(int, SharedRuntime::unordered_dcmpgt(double x, double y))
  return (x > y) ? 1 : ((g_isnan(x) || g_isnan(y)) ? 1 : 0);
JRT_END

// Intrinsics make gcc generate code for these.
float  SharedRuntime::fneg(float f)   {
  return -f;
}

double SharedRuntime::dneg(double f)  {
  return -f;
}

#endif // __SOFTFP__

#if defined(__SOFTFP__) || defined(E500V2)
// Intrinsics make gcc generate code for these.
double SharedRuntime::dabs(double f)  {
  return (f <= (double)0.0) ? (double)0.0 - f : f;
}

#endif

#if defined(__SOFTFP__) || defined(PPC)
double SharedRuntime::dsqrt(double f) {
  return sqrt(f);
}
#endif

JRT_LEAF(jint, SharedRuntime::f2i(jfloat  x))
  if (g_isnan(x))
    return 0;
  if (x >= (jfloat) max_jint)
    return max_jint;
  if (x <= (jfloat) min_jint)
    return min_jint;
  return (jint) x;
JRT_END


JRT_LEAF(jlong, SharedRuntime::f2l(jfloat  x))
  if (g_isnan(x))
    return 0;
  if (x >= (jfloat) max_jlong)
    return max_jlong;
  if (x <= (jfloat) min_jlong)
    return min_jlong;
  return (jlong) x;
JRT_END


JRT_LEAF(jint, SharedRuntime::d2i(jdouble x))
  if (g_isnan(x))
    return 0;
  if (x >= (jdouble) max_jint)
    return max_jint;
  if (x <= (jdouble) min_jint)
    return min_jint;
  return (jint) x;
JRT_END


JRT_LEAF(jlong, SharedRuntime::d2l(jdouble x))
  if (g_isnan(x))
    return 0;
  if (x >= (jdouble) max_jlong)
    return max_jlong;
  if (x <= (jdouble) min_jlong)
    return min_jlong;
  return (jlong) x;
JRT_END


JRT_LEAF(jfloat, SharedRuntime::d2f(jdouble x))
  return (jfloat)x;
JRT_END


JRT_LEAF(jfloat, SharedRuntime::l2f(jlong x))
  return (jfloat)x;
JRT_END


JRT_LEAF(jdouble, SharedRuntime::l2d(jlong x))
  return (jdouble)x;
JRT_END


// Exception handling across interpreter/compiler boundaries
//
// exception_handler_for_return_address(...) returns the continuation address.
// The continuation address is the entry point of the exception handler of the
// previous frame depending on the return address.

address SharedRuntime::raw_exception_handler_for_return_address(JavaThread* current, address return_address) {
  // Note: This is called when we have unwound the frame of the callee that did
  // throw an exception. So far, no check has been performed by the StackWatermarkSet.
  // Notably, the stack is not walkable at this point, and hence the check must
  // be deferred until later. Specifically, any of the handlers returned here in
  // this function, will get dispatched to, and call deferred checks to
  // StackWatermarkSet::after_unwind at a point where the stack is walkable.
  assert(frame::verify_return_pc(return_address), "must be a return address: " INTPTR_FORMAT, p2i(return_address));
  assert(current->frames_to_pop_failed_realloc() == 0 || Interpreter::contains(return_address), "missed frames to pop?");

  // Reset method handle flag.
  current->set_is_method_handle_return(false);

#if INCLUDE_JVMCI
  // JVMCI's ExceptionHandlerStub expects the thread local exception PC to be clear
  // and other exception handler continuations do not read it
  current->set_exception_pc(nullptr);
#endif // INCLUDE_JVMCI

  if (Continuation::is_return_barrier_entry(return_address)) {
    return StubRoutines::cont_returnBarrierExc();
  }

  // The fastest case first
  CodeBlob* blob = CodeCache::find_blob(return_address);
  nmethod* nm = (blob != nullptr) ? blob->as_nmethod_or_null() : nullptr;
  if (nm != nullptr) {
    // Set flag if return address is a method handle call site.
    current->set_is_method_handle_return(nm->is_method_handle_return(return_address));
    // native nmethods don't have exception handlers
    assert(!nm->is_native_method() || nm->method()->is_continuation_enter_intrinsic(), "no exception handler");
    assert(nm->header_begin() != nm->exception_begin(), "no exception handler");
    if (nm->is_deopt_pc(return_address)) {
      // If we come here because of a stack overflow, the stack may be
      // unguarded. Reguard the stack otherwise if we return to the
      // deopt blob and the stack bang causes a stack overflow we
      // crash.
      StackOverflow* overflow_state = current->stack_overflow_state();
      bool guard_pages_enabled = overflow_state->reguard_stack_if_needed();
      if (overflow_state->reserved_stack_activation() != current->stack_base()) {
        overflow_state->set_reserved_stack_activation(current->stack_base());
      }
      assert(guard_pages_enabled, "stack banging in deopt blob may cause crash");
      // The deferred StackWatermarkSet::after_unwind check will be performed in
      // Deoptimization::fetch_unroll_info (with exec_mode == Unpack_exception)
      return SharedRuntime::deopt_blob()->unpack_with_exception();
    } else {
      // The deferred StackWatermarkSet::after_unwind check will be performed in
      // * OptoRuntime::handle_exception_C_helper for C2 code
      // * exception_handler_for_pc_helper via Runtime1::handle_exception_from_callee_id for C1 code
      return nm->exception_begin();
    }
  }

  // Entry code
  if (StubRoutines::returns_to_call_stub(return_address)) {
    // The deferred StackWatermarkSet::after_unwind check will be performed in
    // JavaCallWrapper::~JavaCallWrapper
    return StubRoutines::catch_exception_entry();
  }
  if (blob != nullptr && blob->is_upcall_stub()) {
    return StubRoutines::upcall_stub_exception_handler();
  }
  // Interpreted code
  if (Interpreter::contains(return_address)) {
    // The deferred StackWatermarkSet::after_unwind check will be performed in
    // InterpreterRuntime::exception_handler_for_exception
    return Interpreter::rethrow_exception_entry();
  }

  guarantee(blob == nullptr || !blob->is_runtime_stub(), "caller should have skipped stub");
  guarantee(!VtableStubs::contains(return_address), "null exceptions in vtables should have been handled already!");

#ifndef PRODUCT
  { ResourceMark rm;
    tty->print_cr("No exception handler found for exception at " INTPTR_FORMAT " - potential problems:", p2i(return_address));
    os::print_location(tty, (intptr_t)return_address);
    tty->print_cr("a) exception happened in (new?) code stubs/buffers that is not handled here");
    tty->print_cr("b) other problem");
  }
#endif // PRODUCT
  ShouldNotReachHere();
  return nullptr;
}


JRT_LEAF(address, SharedRuntime::exception_handler_for_return_address(JavaThread* current, address return_address))
  return raw_exception_handler_for_return_address(current, return_address);
JRT_END


address SharedRuntime::get_poll_stub(address pc) {
  address stub;
  // Look up the code blob
  CodeBlob *cb = CodeCache::find_blob(pc);

  // Should be an nmethod
  guarantee(cb != nullptr && cb->is_nmethod(), "safepoint polling: pc must refer to an nmethod");

  // Look up the relocation information
  assert(cb->as_nmethod()->is_at_poll_or_poll_return(pc),
      "safepoint polling: type must be poll at pc " INTPTR_FORMAT, p2i(pc));

#ifdef ASSERT
  if (!((NativeInstruction*)pc)->is_safepoint_poll()) {
    tty->print_cr("bad pc: " PTR_FORMAT, p2i(pc));
    Disassembler::decode(cb);
    fatal("Only polling locations are used for safepoint");
  }
#endif

  bool at_poll_return = cb->as_nmethod()->is_at_poll_return(pc);
  bool has_wide_vectors = cb->as_nmethod()->has_wide_vectors();
  if (at_poll_return) {
    assert(SharedRuntime::polling_page_return_handler_blob() != nullptr,
           "polling page return stub not created yet");
    stub = SharedRuntime::polling_page_return_handler_blob()->entry_point();
  } else if (has_wide_vectors) {
    assert(SharedRuntime::polling_page_vectors_safepoint_handler_blob() != nullptr,
           "polling page vectors safepoint stub not created yet");
    stub = SharedRuntime::polling_page_vectors_safepoint_handler_blob()->entry_point();
  } else {
    assert(SharedRuntime::polling_page_safepoint_handler_blob() != nullptr,
           "polling page safepoint stub not created yet");
    stub = SharedRuntime::polling_page_safepoint_handler_blob()->entry_point();
  }
  log_debug(safepoint)("... found polling page %s exception at pc = "
                       INTPTR_FORMAT ", stub =" INTPTR_FORMAT,
                       at_poll_return ? "return" : "loop",
                       (intptr_t)pc, (intptr_t)stub);
  return stub;
}

void SharedRuntime::throw_and_post_jvmti_exception(JavaThread* current, Handle h_exception) {
  if (JvmtiExport::can_post_on_exceptions()) {
    vframeStream vfst(current, true);
    methodHandle method = methodHandle(current, vfst.method());
    address bcp = method()->bcp_from(vfst.bci());
    JvmtiExport::post_exception_throw(current, method(), bcp, h_exception());
  }

#if INCLUDE_JVMCI
  if (EnableJVMCI) {
    vframeStream vfst(current, true);
    methodHandle method = methodHandle(current, vfst.method());
    int bci = vfst.bci();
    MethodData* trap_mdo = method->method_data();
    if (trap_mdo != nullptr) {
      // Set exception_seen if the exceptional bytecode is an invoke
      Bytecode_invoke call = Bytecode_invoke_check(method, bci);
      if (call.is_valid()) {
        ResourceMark rm(current);

        // Lock to read ProfileData, and ensure lock is not broken by a safepoint
        MutexLocker ml(trap_mdo->extra_data_lock(), Mutex::_no_safepoint_check_flag);

        ProfileData* pdata = trap_mdo->allocate_bci_to_data(bci, nullptr);
        if (pdata != nullptr && pdata->is_BitData()) {
          BitData* bit_data = (BitData*) pdata;
          bit_data->set_exception_seen();
        }
      }
    }
  }
#endif

  Exceptions::_throw(current, __FILE__, __LINE__, h_exception);
}

void SharedRuntime::throw_and_post_jvmti_exception(JavaThread* current, Symbol* name, const char *message) {
  Handle h_exception = Exceptions::new_exception(current, name, message);
  throw_and_post_jvmti_exception(current, h_exception);
}

#if INCLUDE_JVMTI
JRT_ENTRY(void, SharedRuntime::notify_jvmti_vthread_start(oopDesc* vt, jboolean hide, JavaThread* current))
  assert(hide == JNI_FALSE, "must be VTMS transition finish");
  jobject vthread = JNIHandles::make_local(const_cast<oopDesc*>(vt));
  JvmtiVTMSTransitionDisabler::VTMS_vthread_start(vthread);
  JNIHandles::destroy_local(vthread);
JRT_END

JRT_ENTRY(void, SharedRuntime::notify_jvmti_vthread_end(oopDesc* vt, jboolean hide, JavaThread* current))
  assert(hide == JNI_TRUE, "must be VTMS transition start");
  jobject vthread = JNIHandles::make_local(const_cast<oopDesc*>(vt));
  JvmtiVTMSTransitionDisabler::VTMS_vthread_end(vthread);
  JNIHandles::destroy_local(vthread);
JRT_END

JRT_ENTRY(void, SharedRuntime::notify_jvmti_vthread_mount(oopDesc* vt, jboolean hide, JavaThread* current))
  jobject vthread = JNIHandles::make_local(const_cast<oopDesc*>(vt));
  JvmtiVTMSTransitionDisabler::VTMS_vthread_mount(vthread, hide);
  JNIHandles::destroy_local(vthread);
JRT_END

JRT_ENTRY(void, SharedRuntime::notify_jvmti_vthread_unmount(oopDesc* vt, jboolean hide, JavaThread* current))
  jobject vthread = JNIHandles::make_local(const_cast<oopDesc*>(vt));
  JvmtiVTMSTransitionDisabler::VTMS_vthread_unmount(vthread, hide);
  JNIHandles::destroy_local(vthread);
JRT_END
#endif // INCLUDE_JVMTI

// The interpreter code to call this tracing function is only
// called/generated when UL is on for redefine, class and has the right level
// and tags. Since obsolete methods are never compiled, we don't have
// to modify the compilers to generate calls to this function.
//
JRT_LEAF(int, SharedRuntime::rc_trace_method_entry(
    JavaThread* thread, Method* method))
  if (method->is_obsolete()) {
    // We are calling an obsolete method, but this is not necessarily
    // an error. Our method could have been redefined just after we
    // fetched the Method* from the constant pool.
    ResourceMark rm;
    log_trace(redefine, class, obsolete)("calling obsolete method '%s'", method->name_and_sig_as_C_string());
  }

  LogStreamHandle(Trace, interpreter, bytecode) log;
  if (log.is_enabled()) {
    ResourceMark rm;
    log.print("method entry: " INTPTR_FORMAT " %s %s%s%s%s",
              p2i(thread),
              (method->is_static() ? "static" : "virtual"),
              method->name_and_sig_as_C_string(),
              (method->is_native() ? " native" : ""),
              (thread->class_being_initialized() != nullptr ? " clinit" : ""),
              (method->method_holder()->is_initialized() ? "" : " being_initialized"));
  }
  return 0;
JRT_END

// ret_pc points into caller; we are returning caller's exception handler
// for given exception
// Note that the implementation of this method assumes it's only called when an exception has actually occured
address SharedRuntime::compute_compiled_exc_handler(nmethod* nm, address ret_pc, Handle& exception,
                                                    bool force_unwind, bool top_frame_only, bool& recursive_exception_occurred) {
  assert(nm != nullptr, "must exist");
  ResourceMark rm;

#if INCLUDE_JVMCI
  if (nm->is_compiled_by_jvmci()) {
    // lookup exception handler for this pc
    int catch_pco = pointer_delta_as_int(ret_pc, nm->code_begin());
    ExceptionHandlerTable table(nm);
    HandlerTableEntry *t = table.entry_for(catch_pco, -1, 0);
    if (t != nullptr) {
      return nm->code_begin() + t->pco();
    } else {
      return Deoptimization::deoptimize_for_missing_exception_handler(nm);
    }
  }
#endif // INCLUDE_JVMCI

  ScopeDesc* sd = nm->scope_desc_at(ret_pc);
  // determine handler bci, if any
  EXCEPTION_MARK;

  int handler_bci = -1;
  int scope_depth = 0;
  if (!force_unwind) {
    int bci = sd->bci();
    bool recursive_exception = false;
    do {
      bool skip_scope_increment = false;
      // exception handler lookup
      Klass* ek = exception->klass();
      methodHandle mh(THREAD, sd->method());
      handler_bci = Method::fast_exception_handler_bci_for(mh, ek, bci, THREAD);
      if (HAS_PENDING_EXCEPTION) {
        recursive_exception = true;
        // We threw an exception while trying to find the exception handler.
        // Transfer the new exception to the exception handle which will
        // be set into thread local storage, and do another lookup for an
        // exception handler for this exception, this time starting at the
        // BCI of the exception handler which caused the exception to be
        // thrown (bugs 4307310 and 4546590). Set "exception" reference
        // argument to ensure that the correct exception is thrown (4870175).
        recursive_exception_occurred = true;
        exception = Handle(THREAD, PENDING_EXCEPTION);
        CLEAR_PENDING_EXCEPTION;
        if (handler_bci >= 0) {
          bci = handler_bci;
          handler_bci = -1;
          skip_scope_increment = true;
        }
      }
      else {
        recursive_exception = false;
      }
      if (!top_frame_only && handler_bci < 0 && !skip_scope_increment) {
        sd = sd->sender();
        if (sd != nullptr) {
          bci = sd->bci();
        }
        ++scope_depth;
      }
    } while (recursive_exception || (!top_frame_only && handler_bci < 0 && sd != nullptr));
  }

  // found handling method => lookup exception handler
  int catch_pco = pointer_delta_as_int(ret_pc, nm->code_begin());

  ExceptionHandlerTable table(nm);
  HandlerTableEntry *t = table.entry_for(catch_pco, handler_bci, scope_depth);
  if (t == nullptr && (nm->is_compiled_by_c1() || handler_bci != -1)) {
    // Allow abbreviated catch tables.  The idea is to allow a method
    // to materialize its exceptions without committing to the exact
    // routing of exceptions.  In particular this is needed for adding
    // a synthetic handler to unlock monitors when inlining
    // synchronized methods since the unlock path isn't represented in
    // the bytecodes.
    t = table.entry_for(catch_pco, -1, 0);
  }

#ifdef COMPILER1
  if (t == nullptr && nm->is_compiled_by_c1()) {
    assert(nm->unwind_handler_begin() != nullptr, "");
    return nm->unwind_handler_begin();
  }
#endif

  if (t == nullptr) {
    ttyLocker ttyl;
    tty->print_cr("MISSING EXCEPTION HANDLER for pc " INTPTR_FORMAT " and handler bci %d, catch_pco: %d", p2i(ret_pc), handler_bci, catch_pco);
    tty->print_cr("   Exception:");
    exception->print();
    tty->cr();
    tty->print_cr(" Compiled exception table :");
    table.print();
    nm->print();
    nm->print_code();
    guarantee(false, "missing exception handler");
    return nullptr;
  }

  if (handler_bci != -1) { // did we find a handler in this method?
    sd->method()->set_exception_handler_entered(handler_bci); // profile
  }
  return nm->code_begin() + t->pco();
}

JRT_ENTRY(void, SharedRuntime::throw_AbstractMethodError(JavaThread* current))
  // These errors occur only at call sites
  throw_and_post_jvmti_exception(current, vmSymbols::java_lang_AbstractMethodError());
JRT_END

JRT_ENTRY(void, SharedRuntime::throw_IncompatibleClassChangeError(JavaThread* current))
  // These errors occur only at call sites
  throw_and_post_jvmti_exception(current, vmSymbols::java_lang_IncompatibleClassChangeError(), "vtable stub");
JRT_END

JRT_ENTRY(void, SharedRuntime::throw_ArithmeticException(JavaThread* current))
  throw_and_post_jvmti_exception(current, vmSymbols::java_lang_ArithmeticException(), "/ by zero");
JRT_END

JRT_ENTRY(void, SharedRuntime::throw_NullPointerException(JavaThread* current))
  throw_and_post_jvmti_exception(current, vmSymbols::java_lang_NullPointerException(), nullptr);
JRT_END

JRT_ENTRY(void, SharedRuntime::throw_NullPointerException_at_call(JavaThread* current))
  // This entry point is effectively only used for NullPointerExceptions which occur at inline
  // cache sites (when the callee activation is not yet set up) so we are at a call site
  throw_and_post_jvmti_exception(current, vmSymbols::java_lang_NullPointerException(), nullptr);
JRT_END

JRT_ENTRY(void, SharedRuntime::throw_StackOverflowError(JavaThread* current))
  throw_StackOverflowError_common(current, false);
JRT_END

JRT_ENTRY(void, SharedRuntime::throw_delayed_StackOverflowError(JavaThread* current))
  throw_StackOverflowError_common(current, true);
JRT_END

void SharedRuntime::throw_StackOverflowError_common(JavaThread* current, bool delayed) {
  // We avoid using the normal exception construction in this case because
  // it performs an upcall to Java, and we're already out of stack space.
  JavaThread* THREAD = current; // For exception macros.
  Klass* k = vmClasses::StackOverflowError_klass();
  oop exception_oop = InstanceKlass::cast(k)->allocate_instance(CHECK);
  if (delayed) {
    java_lang_Throwable::set_message(exception_oop,
                                     Universe::delayed_stack_overflow_error_message());
  }
  Handle exception (current, exception_oop);
  if (StackTraceInThrowable) {
    java_lang_Throwable::fill_in_stack_trace(exception);
  }
  // Remove the ScopedValue bindings in case we got a
  // StackOverflowError while we were trying to remove ScopedValue
  // bindings.
  current->clear_scopedValueBindings();
  // Increment counter for hs_err file reporting
  Atomic::inc(&Exceptions::_stack_overflow_errors);
  throw_and_post_jvmti_exception(current, exception);
}

address SharedRuntime::continuation_for_implicit_exception(JavaThread* current,
                                                           address pc,
                                                           ImplicitExceptionKind exception_kind)
{
  address target_pc = nullptr;

  if (Interpreter::contains(pc)) {
    switch (exception_kind) {
      case IMPLICIT_NULL:           return Interpreter::throw_NullPointerException_entry();
      case IMPLICIT_DIVIDE_BY_ZERO: return Interpreter::throw_ArithmeticException_entry();
      case STACK_OVERFLOW:          return Interpreter::throw_StackOverflowError_entry();
      default:                      ShouldNotReachHere();
    }
  } else {
    switch (exception_kind) {
      case STACK_OVERFLOW: {
        // Stack overflow only occurs upon frame setup; the callee is
        // going to be unwound. Dispatch to a shared runtime stub
        // which will cause the StackOverflowError to be fabricated
        // and processed.
        // Stack overflow should never occur during deoptimization:
        // the compiled method bangs the stack by as much as the
        // interpreter would need in case of a deoptimization. The
        // deoptimization blob and uncommon trap blob bang the stack
        // in a debug VM to verify the correctness of the compiled
        // method stack banging.
        assert(current->deopt_mark() == nullptr, "no stack overflow from deopt blob/uncommon trap");
        Events::log_exception(current, "StackOverflowError at " INTPTR_FORMAT, p2i(pc));
        return SharedRuntime::throw_StackOverflowError_entry();
      }

      case IMPLICIT_NULL: {
        if (VtableStubs::contains(pc)) {
          // We haven't yet entered the callee frame. Fabricate an
          // exception and begin dispatching it in the caller. Since
          // the caller was at a call site, it's safe to destroy all
          // caller-saved registers, as these entry points do.
          VtableStub* vt_stub = VtableStubs::stub_containing(pc);

          // If vt_stub is null, then return null to signal handler to report the SEGV error.
          if (vt_stub == nullptr) return nullptr;

          if (vt_stub->is_abstract_method_error(pc)) {
            assert(!vt_stub->is_vtable_stub(), "should never see AbstractMethodErrors from vtable-type VtableStubs");
            Events::log_exception(current, "AbstractMethodError at " INTPTR_FORMAT, p2i(pc));
            // Instead of throwing the abstract method error here directly, we re-resolve
            // and will throw the AbstractMethodError during resolve. As a result, we'll
            // get a more detailed error message.
            return SharedRuntime::get_handle_wrong_method_stub();
          } else {
            Events::log_exception(current, "NullPointerException at vtable entry " INTPTR_FORMAT, p2i(pc));
            // Assert that the signal comes from the expected location in stub code.
            assert(vt_stub->is_null_pointer_exception(pc),
                   "obtained signal from unexpected location in stub code");
            return SharedRuntime::throw_NullPointerException_at_call_entry();
          }
        } else {
          CodeBlob* cb = CodeCache::find_blob(pc);

          // If code blob is null, then return null to signal handler to report the SEGV error.
          if (cb == nullptr) return nullptr;

          // Exception happened in CodeCache. Must be either:
          // 1. Inline-cache check in C2I handler blob,
          // 2. Inline-cache check in nmethod, or
          // 3. Implicit null exception in nmethod

          if (!cb->is_nmethod()) {
            bool is_in_blob = cb->is_adapter_blob() || cb->is_method_handles_adapter_blob();
            if (!is_in_blob) {
              // Allow normal crash reporting to handle this
              return nullptr;
            }
            Events::log_exception(current, "NullPointerException in code blob at " INTPTR_FORMAT, p2i(pc));
            // There is no handler here, so we will simply unwind.
            return SharedRuntime::throw_NullPointerException_at_call_entry();
          }

          // Otherwise, it's a compiled method.  Consult its exception handlers.
          nmethod* nm = cb->as_nmethod();
          if (nm->inlinecache_check_contains(pc)) {
            // exception happened inside inline-cache check code
            // => the nmethod is not yet active (i.e., the frame
            // is not set up yet) => use return address pushed by
            // caller => don't push another return address
            Events::log_exception(current, "NullPointerException in IC check " INTPTR_FORMAT, p2i(pc));
            return SharedRuntime::throw_NullPointerException_at_call_entry();
          }

          if (nm->method()->is_method_handle_intrinsic()) {
            // exception happened inside MH dispatch code, similar to a vtable stub
            Events::log_exception(current, "NullPointerException in MH adapter " INTPTR_FORMAT, p2i(pc));
            return SharedRuntime::throw_NullPointerException_at_call_entry();
          }

#ifndef PRODUCT
          _implicit_null_throws++;
#endif
          target_pc = nm->continuation_for_implicit_null_exception(pc);
          // If there's an unexpected fault, target_pc might be null,
          // in which case we want to fall through into the normal
          // error handling code.
        }

        break; // fall through
      }


      case IMPLICIT_DIVIDE_BY_ZERO: {
        nmethod* nm = CodeCache::find_nmethod(pc);
        guarantee(nm != nullptr, "must have containing compiled method for implicit division-by-zero exceptions");
#ifndef PRODUCT
        _implicit_div0_throws++;
#endif
        target_pc = nm->continuation_for_implicit_div0_exception(pc);
        // If there's an unexpected fault, target_pc might be null,
        // in which case we want to fall through into the normal
        // error handling code.
        break; // fall through
      }

      default: ShouldNotReachHere();
    }

    assert(exception_kind == IMPLICIT_NULL || exception_kind == IMPLICIT_DIVIDE_BY_ZERO, "wrong implicit exception kind");

    if (exception_kind == IMPLICIT_NULL) {
#ifndef PRODUCT
      // for AbortVMOnException flag
      Exceptions::debug_check_abort("java.lang.NullPointerException");
#endif //PRODUCT
      Events::log_exception(current, "Implicit null exception at " INTPTR_FORMAT " to " INTPTR_FORMAT, p2i(pc), p2i(target_pc));
    } else {
#ifndef PRODUCT
      // for AbortVMOnException flag
      Exceptions::debug_check_abort("java.lang.ArithmeticException");
#endif //PRODUCT
      Events::log_exception(current, "Implicit division by zero exception at " INTPTR_FORMAT " to " INTPTR_FORMAT, p2i(pc), p2i(target_pc));
    }
    return target_pc;
  }

  ShouldNotReachHere();
  return nullptr;
}


/**
 * Throws an java/lang/UnsatisfiedLinkError.  The address of this method is
 * installed in the native function entry of all native Java methods before
 * they get linked to their actual native methods.
 *
 * \note
 * This method actually never gets called!  The reason is because
 * the interpreter's native entries call NativeLookup::lookup() which
 * throws the exception when the lookup fails.  The exception is then
 * caught and forwarded on the return from NativeLookup::lookup() call
 * before the call to the native function.  This might change in the future.
 */
JNI_ENTRY(void*, throw_unsatisfied_link_error(JNIEnv* env, ...))
{
  // We return a bad value here to make sure that the exception is
  // forwarded before we look at the return value.
  THROW_(vmSymbols::java_lang_UnsatisfiedLinkError(), (void*)badAddress);
}
JNI_END

address SharedRuntime::native_method_throw_unsatisfied_link_error_entry() {
  return CAST_FROM_FN_PTR(address, &throw_unsatisfied_link_error);
}

JRT_ENTRY_NO_ASYNC(void, SharedRuntime::register_finalizer(JavaThread* current, oopDesc* obj))
#if INCLUDE_JVMCI
  if (!obj->klass()->has_finalizer()) {
    return;
  }
#endif // INCLUDE_JVMCI
  assert(oopDesc::is_oop(obj), "must be a valid oop");
  assert(obj->klass()->has_finalizer(), "shouldn't be here otherwise");
  InstanceKlass::register_finalizer(instanceOop(obj), CHECK);
JRT_END

jlong SharedRuntime::get_java_tid(JavaThread* thread) {
  assert(thread != nullptr, "No thread");
  if (thread == nullptr) {
    return 0;
  }
  guarantee(Thread::current() != thread || thread->is_oop_safe(),
            "current cannot touch oops after its GC barrier is detached.");
  oop obj = thread->threadObj();
  return (obj == nullptr) ? 0 : java_lang_Thread::thread_id(obj);
}

/**
 * This function ought to be a void function, but cannot be because
 * it gets turned into a tail-call on sparc, which runs into dtrace bug
 * 6254741.  Once that is fixed we can remove the dummy return value.
 */
int SharedRuntime::dtrace_object_alloc(oopDesc* o) {
  return dtrace_object_alloc(JavaThread::current(), o, o->size());
}

int SharedRuntime::dtrace_object_alloc(JavaThread* thread, oopDesc* o) {
  return dtrace_object_alloc(thread, o, o->size());
}

int SharedRuntime::dtrace_object_alloc(JavaThread* thread, oopDesc* o, size_t size) {
  assert(DTraceAllocProbes, "wrong call");
  Klass* klass = o->klass();
  Symbol* name = klass->name();
  HOTSPOT_OBJECT_ALLOC(
                   get_java_tid(thread),
                   (char *) name->bytes(), name->utf8_length(), size * HeapWordSize);
  return 0;
}

JRT_LEAF(int, SharedRuntime::dtrace_method_entry(
    JavaThread* current, Method* method))
  assert(current == JavaThread::current(), "pre-condition");

  assert(DTraceMethodProbes, "wrong call");
  Symbol* kname = method->klass_name();
  Symbol* name = method->name();
  Symbol* sig = method->signature();
  HOTSPOT_METHOD_ENTRY(
      get_java_tid(current),
      (char *) kname->bytes(), kname->utf8_length(),
      (char *) name->bytes(), name->utf8_length(),
      (char *) sig->bytes(), sig->utf8_length());
  return 0;
JRT_END

JRT_LEAF(int, SharedRuntime::dtrace_method_exit(
    JavaThread* current, Method* method))
  assert(current == JavaThread::current(), "pre-condition");
  assert(DTraceMethodProbes, "wrong call");
  Symbol* kname = method->klass_name();
  Symbol* name = method->name();
  Symbol* sig = method->signature();
  HOTSPOT_METHOD_RETURN(
      get_java_tid(current),
      (char *) kname->bytes(), kname->utf8_length(),
      (char *) name->bytes(), name->utf8_length(),
      (char *) sig->bytes(), sig->utf8_length());
  return 0;
JRT_END


// Finds receiver, CallInfo (i.e. receiver method), and calling bytecode)
// for a call current in progress, i.e., arguments has been pushed on stack
// put callee has not been invoked yet.  Used by: resolve virtual/static,
// vtable updates, etc.  Caller frame must be compiled.
Handle SharedRuntime::find_callee_info(Bytecodes::Code& bc, CallInfo& callinfo, TRAPS) {
  JavaThread* current = THREAD;
  ResourceMark rm(current);

  // last java frame on stack (which includes native call frames)
  vframeStream vfst(current, true);  // Do not skip and javaCalls

  return find_callee_info_helper(vfst, bc, callinfo, THREAD);
}

Method* SharedRuntime::extract_attached_method(vframeStream& vfst) {
  nmethod* caller = vfst.nm();

  address pc = vfst.frame_pc();
  { // Get call instruction under lock because another thread may be busy patching it.
    CompiledICLocker ic_locker(caller);
    return caller->attached_method_before_pc(pc);
  }
  return nullptr;
}

// Finds receiver, CallInfo (i.e. receiver method), and calling bytecode
// for a call current in progress, i.e., arguments has been pushed on stack
// but callee has not been invoked yet.  Caller frame must be compiled.
Handle SharedRuntime::find_callee_info_helper(vframeStream& vfst, Bytecodes::Code& bc,
                                              CallInfo& callinfo, TRAPS) {
  Handle receiver;
  Handle nullHandle;  // create a handy null handle for exception returns
  JavaThread* current = THREAD;

  assert(!vfst.at_end(), "Java frame must exist");

  // Find caller and bci from vframe
  methodHandle caller(current, vfst.method());
  int          bci   = vfst.bci();

  if (caller->is_continuation_enter_intrinsic()) {
    bc = Bytecodes::_invokestatic;
    LinkResolver::resolve_continuation_enter(callinfo, CHECK_NH);
    return receiver;
  }

  Bytecode_invoke bytecode(caller, bci);
  int bytecode_index = bytecode.index();
  bc = bytecode.invoke_code();

  methodHandle attached_method(current, extract_attached_method(vfst));
  if (attached_method.not_null()) {
    Method* callee = bytecode.static_target(CHECK_NH);
    vmIntrinsics::ID id = callee->intrinsic_id();
    // When VM replaces MH.invokeBasic/linkTo* call with a direct/virtual call,
    // it attaches statically resolved method to the call site.
    if (MethodHandles::is_signature_polymorphic(id) &&
        MethodHandles::is_signature_polymorphic_intrinsic(id)) {
      bc = MethodHandles::signature_polymorphic_intrinsic_bytecode(id);

      // Adjust invocation mode according to the attached method.
      switch (bc) {
        case Bytecodes::_invokevirtual:
          if (attached_method->method_holder()->is_interface()) {
            bc = Bytecodes::_invokeinterface;
          }
          break;
        case Bytecodes::_invokeinterface:
          if (!attached_method->method_holder()->is_interface()) {
            bc = Bytecodes::_invokevirtual;
          }
          break;
        case Bytecodes::_invokehandle:
          if (!MethodHandles::is_signature_polymorphic_method(attached_method())) {
            bc = attached_method->is_static() ? Bytecodes::_invokestatic
                                              : Bytecodes::_invokevirtual;
          }
          break;
        default:
          break;
      }
    }
  }

  assert(bc != Bytecodes::_illegal, "not initialized");

  bool has_receiver = bc != Bytecodes::_invokestatic &&
                      bc != Bytecodes::_invokedynamic &&
                      bc != Bytecodes::_invokehandle;

  // Find receiver for non-static call
  if (has_receiver) {
    // This register map must be update since we need to find the receiver for
    // compiled frames. The receiver might be in a register.
    RegisterMap reg_map2(current,
                         RegisterMap::UpdateMap::include,
                         RegisterMap::ProcessFrames::include,
                         RegisterMap::WalkContinuation::skip);
    frame stubFrame   = current->last_frame();
    // Caller-frame is a compiled frame
    frame callerFrame = stubFrame.sender(&reg_map2);

    if (attached_method.is_null()) {
      Method* callee = bytecode.static_target(CHECK_NH);
      if (callee == nullptr) {
        THROW_(vmSymbols::java_lang_NoSuchMethodException(), nullHandle);
      }
    }

    // Retrieve from a compiled argument list
    receiver = Handle(current, callerFrame.retrieve_receiver(&reg_map2));
    assert(oopDesc::is_oop_or_null(receiver()), "");

    if (receiver.is_null()) {
      THROW_(vmSymbols::java_lang_NullPointerException(), nullHandle);
    }
  }

  // Resolve method
  if (attached_method.not_null()) {
    // Parameterized by attached method.
    LinkResolver::resolve_invoke(callinfo, receiver, attached_method, bc, CHECK_NH);
  } else {
    // Parameterized by bytecode.
    constantPoolHandle constants(current, caller->constants());
    LinkResolver::resolve_invoke(callinfo, receiver, constants, bytecode_index, bc, CHECK_NH);
  }

#ifdef ASSERT
  // Check that the receiver klass is of the right subtype and that it is initialized for virtual calls
  if (has_receiver) {
    assert(receiver.not_null(), "should have thrown exception");
    Klass* receiver_klass = receiver->klass();
    Klass* rk = nullptr;
    if (attached_method.not_null()) {
      // In case there's resolved method attached, use its holder during the check.
      rk = attached_method->method_holder();
    } else {
      // Klass is already loaded.
      constantPoolHandle constants(current, caller->constants());
      rk = constants->klass_ref_at(bytecode_index, bc, CHECK_NH);
    }
    Klass* static_receiver_klass = rk;
    assert(receiver_klass->is_subtype_of(static_receiver_klass),
           "actual receiver must be subclass of static receiver klass");
    if (receiver_klass->is_instance_klass()) {
      if (InstanceKlass::cast(receiver_klass)->is_not_initialized()) {
        tty->print_cr("ERROR: Klass not yet initialized!!");
        receiver_klass->print();
      }
      assert(!InstanceKlass::cast(receiver_klass)->is_not_initialized(), "receiver_klass must be initialized");
    }
  }
#endif

  return receiver;
}

methodHandle SharedRuntime::find_callee_method(TRAPS) {
  JavaThread* current = THREAD;
  ResourceMark rm(current);
  // We need first to check if any Java activations (compiled, interpreted)
  // exist on the stack since last JavaCall.  If not, we need
  // to get the target method from the JavaCall wrapper.
  vframeStream vfst(current, true);  // Do not skip any javaCalls
  methodHandle callee_method;
  if (vfst.at_end()) {
    // No Java frames were found on stack since we did the JavaCall.
    // Hence the stack can only contain an entry_frame.  We need to
    // find the target method from the stub frame.
    RegisterMap reg_map(current,
                        RegisterMap::UpdateMap::skip,
                        RegisterMap::ProcessFrames::include,
                        RegisterMap::WalkContinuation::skip);
    frame fr = current->last_frame();
    assert(fr.is_runtime_frame(), "must be a runtimeStub");
    fr = fr.sender(&reg_map);
    assert(fr.is_entry_frame(), "must be");
    // fr is now pointing to the entry frame.
    callee_method = methodHandle(current, fr.entry_frame_call_wrapper()->callee_method());
  } else {
    Bytecodes::Code bc;
    CallInfo callinfo;
    find_callee_info_helper(vfst, bc, callinfo, CHECK_(methodHandle()));
    callee_method = methodHandle(current, callinfo.selected_method());
  }
  assert(callee_method()->is_method(), "must be");
  return callee_method;
}

// Resolves a call.
methodHandle SharedRuntime::resolve_helper(bool is_virtual, bool is_optimized, TRAPS) {
  JavaThread* current = THREAD;
  ResourceMark rm(current);
  RegisterMap cbl_map(current,
                      RegisterMap::UpdateMap::skip,
                      RegisterMap::ProcessFrames::include,
                      RegisterMap::WalkContinuation::skip);
  frame caller_frame = current->last_frame().sender(&cbl_map);

  CodeBlob* caller_cb = caller_frame.cb();
  guarantee(caller_cb != nullptr && caller_cb->is_nmethod(), "must be called from compiled method");
  nmethod* caller_nm = caller_cb->as_nmethod();

  // determine call info & receiver
  // note: a) receiver is null for static calls
  //       b) an exception is thrown if receiver is null for non-static calls
  CallInfo call_info;
  Bytecodes::Code invoke_code = Bytecodes::_illegal;
  Handle receiver = find_callee_info(invoke_code, call_info, CHECK_(methodHandle()));

  NoSafepointVerifier nsv;

  methodHandle callee_method(current, call_info.selected_method());

  assert((!is_virtual && invoke_code == Bytecodes::_invokestatic ) ||
         (!is_virtual && invoke_code == Bytecodes::_invokespecial) ||
         (!is_virtual && invoke_code == Bytecodes::_invokehandle ) ||
         (!is_virtual && invoke_code == Bytecodes::_invokedynamic) ||
         ( is_virtual && invoke_code != Bytecodes::_invokestatic ), "inconsistent bytecode");

  assert(!caller_nm->is_unloading(), "It should not be unloading");

  // tracing/debugging/statistics
  uint *addr = (is_optimized) ? (&_resolve_opt_virtual_ctr) :
                 (is_virtual) ? (&_resolve_virtual_ctr) :
                                (&_resolve_static_ctr);
  Atomic::inc(addr);

#ifndef PRODUCT
  if (TraceCallFixup) {
    ResourceMark rm(current);
    tty->print("resolving %s%s (%s) call to",
               (is_optimized) ? "optimized " : "", (is_virtual) ? "virtual" : "static",
               Bytecodes::name(invoke_code));
    callee_method->print_short_name(tty);
    tty->print_cr(" at pc: " INTPTR_FORMAT " to code: " INTPTR_FORMAT,
                  p2i(caller_frame.pc()), p2i(callee_method->code()));
  }
#endif

  if (invoke_code == Bytecodes::_invokestatic) {
    assert(callee_method->method_holder()->is_initialized() ||
           callee_method->method_holder()->is_reentrant_initialization(current),
           "invalid class initialization state for invoke_static");
    if (!VM_Version::supports_fast_class_init_checks() && callee_method->needs_clinit_barrier()) {
      // In order to keep class initialization check, do not patch call
      // site for static call when the class is not fully initialized.
      // Proper check is enforced by call site re-resolution on every invocation.
      //
      // When fast class initialization checks are supported (VM_Version::supports_fast_class_init_checks() == true),
      // explicit class initialization check is put in nmethod entry (VEP).
      assert(callee_method->method_holder()->is_linked(), "must be");
      return callee_method;
    }
  }


  // JSR 292 key invariant:
  // If the resolved method is a MethodHandle invoke target, the call
  // site must be a MethodHandle call site, because the lambda form might tail-call
  // leaving the stack in a state unknown to either caller or callee

  // Compute entry points. The computation of the entry points is independent of
  // patching the call.

  // Make sure the callee nmethod does not get deoptimized and removed before
  // we are done patching the code.


  CompiledICLocker ml(caller_nm);
  if (is_virtual && !is_optimized) {
    CompiledIC* inline_cache = CompiledIC_before(caller_nm, caller_frame.pc());
    inline_cache->update(&call_info, receiver->klass());
  } else {
    // Callsite is a direct call - set it to the destination method
    CompiledDirectCall* callsite = CompiledDirectCall::before(caller_frame.pc());
    callsite->set(callee_method);
  }

  return callee_method;
}

// Inline caches exist only in compiled code
JRT_BLOCK_ENTRY(address, SharedRuntime::handle_wrong_method_ic_miss(JavaThread* current))
  PerfTraceTime timer(_perf_ic_miss_total_time);

#ifdef ASSERT
  RegisterMap reg_map(current,
                      RegisterMap::UpdateMap::skip,
                      RegisterMap::ProcessFrames::include,
                      RegisterMap::WalkContinuation::skip);
  frame stub_frame = current->last_frame();
  assert(stub_frame.is_runtime_frame(), "sanity check");
  frame caller_frame = stub_frame.sender(&reg_map);
  assert(!caller_frame.is_interpreted_frame() && !caller_frame.is_entry_frame() && !caller_frame.is_upcall_stub_frame(), "unexpected frame");
#endif /* ASSERT */

  methodHandle callee_method;
  JRT_BLOCK
    callee_method = SharedRuntime::handle_ic_miss_helper(CHECK_NULL);
    // Return Method* through TLS
    current->set_vm_result_2(callee_method());
  JRT_BLOCK_END
  // return compiled code entry point after potential safepoints
  return get_resolved_entry(current, callee_method);
JRT_END


// Handle call site that has been made non-entrant
JRT_BLOCK_ENTRY(address, SharedRuntime::handle_wrong_method(JavaThread* current))
  PerfTraceTime timer(_perf_handle_wrong_method_total_time);

  // 6243940 We might end up in here if the callee is deoptimized
  // as we race to call it.  We don't want to take a safepoint if
  // the caller was interpreted because the caller frame will look
  // interpreted to the stack walkers and arguments are now
  // "compiled" so it is much better to make this transition
  // invisible to the stack walking code. The i2c path will
  // place the callee method in the callee_target. It is stashed
  // there because if we try and find the callee by normal means a
  // safepoint is possible and have trouble gc'ing the compiled args.
  RegisterMap reg_map(current,
                      RegisterMap::UpdateMap::skip,
                      RegisterMap::ProcessFrames::include,
                      RegisterMap::WalkContinuation::skip);
  frame stub_frame = current->last_frame();
  assert(stub_frame.is_runtime_frame(), "sanity check");
  frame caller_frame = stub_frame.sender(&reg_map);

  if (caller_frame.is_interpreted_frame() ||
      caller_frame.is_entry_frame() ||
      caller_frame.is_upcall_stub_frame()) {
    Method* callee = current->callee_target();
    guarantee(callee != nullptr && callee->is_method(), "bad handshake");
    current->set_vm_result_2(callee);
    current->set_callee_target(nullptr);
    if (caller_frame.is_entry_frame() && VM_Version::supports_fast_class_init_checks()) {
      // Bypass class initialization checks in c2i when caller is in native.
      // JNI calls to static methods don't have class initialization checks.
      // Fast class initialization checks are present in c2i adapters and call into
      // SharedRuntime::handle_wrong_method() on the slow path.
      //
      // JVM upcalls may land here as well, but there's a proper check present in
      // LinkResolver::resolve_static_call (called from JavaCalls::call_static),
      // so bypassing it in c2i adapter is benign.
      return callee->get_c2i_no_clinit_check_entry();
    } else {
      return callee->get_c2i_entry();
    }
  }

  // Must be compiled to compiled path which is safe to stackwalk
  methodHandle callee_method;
  JRT_BLOCK
    // Force resolving of caller (if we called from compiled frame)
    callee_method = SharedRuntime::reresolve_call_site(CHECK_NULL);
    current->set_vm_result_2(callee_method());
  JRT_BLOCK_END
  // return compiled code entry point after potential safepoints
  return get_resolved_entry(current, callee_method);
JRT_END

// Handle abstract method call
JRT_BLOCK_ENTRY(address, SharedRuntime::handle_wrong_method_abstract(JavaThread* current))
  PerfTraceTime timer(_perf_handle_wrong_method_total_time);

  // Verbose error message for AbstractMethodError.
  // Get the called method from the invoke bytecode.
  vframeStream vfst(current, true);
  assert(!vfst.at_end(), "Java frame must exist");
  methodHandle caller(current, vfst.method());
  Bytecode_invoke invoke(caller, vfst.bci());
  DEBUG_ONLY( invoke.verify(); )

  // Find the compiled caller frame.
  RegisterMap reg_map(current,
                      RegisterMap::UpdateMap::include,
                      RegisterMap::ProcessFrames::include,
                      RegisterMap::WalkContinuation::skip);
  frame stubFrame = current->last_frame();
  assert(stubFrame.is_runtime_frame(), "must be");
  frame callerFrame = stubFrame.sender(&reg_map);
  assert(callerFrame.is_compiled_frame(), "must be");

  // Install exception and return forward entry.
  address res = SharedRuntime::throw_AbstractMethodError_entry();
  JRT_BLOCK
    methodHandle callee(current, invoke.static_target(current));
    if (!callee.is_null()) {
      oop recv = callerFrame.retrieve_receiver(&reg_map);
      Klass *recv_klass = (recv != nullptr) ? recv->klass() : nullptr;
      res = StubRoutines::forward_exception_entry();
      LinkResolver::throw_abstract_method_error(callee, recv_klass, CHECK_(res));
    }
  JRT_BLOCK_END
  return res;
JRT_END

// return verified_code_entry if interp_only_mode is not set for the current thread;
// otherwise return c2i entry.
address SharedRuntime::get_resolved_entry(JavaThread* current, methodHandle callee_method) {
  if (current->is_interp_only_mode() && !callee_method->is_special_native_intrinsic()) {
    // In interp_only_mode we need to go to the interpreted entry
    // The c2i won't patch in this mode -- see fixup_callers_callsite
    return callee_method->get_c2i_entry();
  }
  assert(callee_method->verified_code_entry() != nullptr, " Jump to zero!");
  return callee_method->verified_code_entry();
}

// resolve a static call and patch code
JRT_BLOCK_ENTRY(address, SharedRuntime::resolve_static_call_C(JavaThread* current ))
  PerfTraceTime timer(_perf_resolve_static_total_time);

  methodHandle callee_method;
  bool enter_special = false;
  JRT_BLOCK
    callee_method = SharedRuntime::resolve_helper(false, false, CHECK_NULL);
    current->set_vm_result_2(callee_method());
  JRT_BLOCK_END
  // return compiled code entry point after potential safepoints
  return get_resolved_entry(current, callee_method);
JRT_END

// resolve virtual call and update inline cache to monomorphic
JRT_BLOCK_ENTRY(address, SharedRuntime::resolve_virtual_call_C(JavaThread* current))
  PerfTraceTime timer(_perf_resolve_virtual_total_time);

  methodHandle callee_method;
  JRT_BLOCK
    callee_method = SharedRuntime::resolve_helper(true, false, CHECK_NULL);
    current->set_vm_result_2(callee_method());
  JRT_BLOCK_END
  // return compiled code entry point after potential safepoints
  return get_resolved_entry(current, callee_method);
JRT_END


// Resolve a virtual call that can be statically bound (e.g., always
// monomorphic, so it has no inline cache).  Patch code to resolved target.
JRT_BLOCK_ENTRY(address, SharedRuntime::resolve_opt_virtual_call_C(JavaThread* current))
  PerfTraceTime timer(_perf_resolve_opt_virtual_total_time);

  methodHandle callee_method;
  JRT_BLOCK
    callee_method = SharedRuntime::resolve_helper(true, true, CHECK_NULL);
    current->set_vm_result_2(callee_method());
  JRT_BLOCK_END
  // return compiled code entry point after potential safepoints
  return get_resolved_entry(current, callee_method);
JRT_END

methodHandle SharedRuntime::handle_ic_miss_helper(TRAPS) {
  JavaThread* current = THREAD;
  ResourceMark rm(current);
  CallInfo call_info;
  Bytecodes::Code bc;

  // receiver is null for static calls. An exception is thrown for null
  // receivers for non-static calls
  Handle receiver = find_callee_info(bc, call_info, CHECK_(methodHandle()));

  methodHandle callee_method(current, call_info.selected_method());

  Atomic::inc(&_ic_miss_ctr);

#ifndef PRODUCT
  // Statistics & Tracing
  if (TraceCallFixup) {
    ResourceMark rm(current);
    tty->print("IC miss (%s) call to", Bytecodes::name(bc));
    callee_method->print_short_name(tty);
    tty->print_cr(" code: " INTPTR_FORMAT, p2i(callee_method->code()));
  }

  if (ICMissHistogram) {
    MutexLocker m(VMStatistic_lock);
    RegisterMap reg_map(current,
                        RegisterMap::UpdateMap::skip,
                        RegisterMap::ProcessFrames::include,
                        RegisterMap::WalkContinuation::skip);
    frame f = current->last_frame().real_sender(&reg_map);// skip runtime stub
    // produce statistics under the lock
    trace_ic_miss(f.pc());
  }
#endif

  // install an event collector so that when a vtable stub is created the
  // profiler can be notified via a DYNAMIC_CODE_GENERATED event. The
  // event can't be posted when the stub is created as locks are held
  // - instead the event will be deferred until the event collector goes
  // out of scope.
  JvmtiDynamicCodeEventCollector event_collector;

  // Update inline cache to megamorphic. Skip update if we are called from interpreted.
  RegisterMap reg_map(current,
                      RegisterMap::UpdateMap::skip,
                      RegisterMap::ProcessFrames::include,
                      RegisterMap::WalkContinuation::skip);
  frame caller_frame = current->last_frame().sender(&reg_map);
  CodeBlob* cb = caller_frame.cb();
  nmethod* caller_nm = cb->as_nmethod();

  CompiledICLocker ml(caller_nm);
  CompiledIC* inline_cache = CompiledIC_before(caller_nm, caller_frame.pc());
  inline_cache->update(&call_info, receiver()->klass());

  return callee_method;
}

//
// Resets a call-site in compiled code so it will get resolved again.
// This routines handles both virtual call sites, optimized virtual call
// sites, and static call sites. Typically used to change a call sites
// destination from compiled to interpreted.
//
methodHandle SharedRuntime::reresolve_call_site(TRAPS) {
  JavaThread* current = THREAD;
  ResourceMark rm(current);
  RegisterMap reg_map(current,
                      RegisterMap::UpdateMap::skip,
                      RegisterMap::ProcessFrames::include,
                      RegisterMap::WalkContinuation::skip);
  frame stub_frame = current->last_frame();
  assert(stub_frame.is_runtime_frame(), "must be a runtimeStub");
  frame caller = stub_frame.sender(&reg_map);

  // Do nothing if the frame isn't a live compiled frame.
  // nmethod could be deoptimized by the time we get here
  // so no update to the caller is needed.

  if ((caller.is_compiled_frame() && !caller.is_deoptimized_frame()) ||
      (caller.is_native_frame() && caller.cb()->as_nmethod()->method()->is_continuation_enter_intrinsic())) {

    address pc = caller.pc();

    nmethod* caller_nm = CodeCache::find_nmethod(pc);
    assert(caller_nm != nullptr, "did not find caller nmethod");

    // Default call_addr is the location of the "basic" call.
    // Determine the address of the call we a reresolving. With
    // Inline Caches we will always find a recognizable call.
    // With Inline Caches disabled we may or may not find a
    // recognizable call. We will always find a call for static
    // calls and for optimized virtual calls. For vanilla virtual
    // calls it depends on the state of the UseInlineCaches switch.
    //
    // With Inline Caches disabled we can get here for a virtual call
    // for two reasons:
    //   1 - calling an abstract method. The vtable for abstract methods
    //       will run us thru handle_wrong_method and we will eventually
    //       end up in the interpreter to throw the ame.
    //   2 - a racing deoptimization. We could be doing a vanilla vtable
    //       call and between the time we fetch the entry address and
    //       we jump to it the target gets deoptimized. Similar to 1
    //       we will wind up in the interprter (thru a c2i with c2).
    //
    CompiledICLocker ml(caller_nm);
    address call_addr = caller_nm->call_instruction_address(pc);

    if (call_addr != nullptr) {
      // On x86 the logic for finding a call instruction is blindly checking for a call opcode 5
      // bytes back in the instruction stream so we must also check for reloc info.
      RelocIterator iter(caller_nm, call_addr, call_addr+1);
      bool ret = iter.next(); // Get item
      if (ret) {
        switch (iter.type()) {
          case relocInfo::static_call_type:
          case relocInfo::opt_virtual_call_type: {
            CompiledDirectCall* cdc = CompiledDirectCall::at(call_addr);
            cdc->set_to_clean();
            break;
          }

          case relocInfo::virtual_call_type: {
            // compiled, dispatched call (which used to call an interpreted method)
            CompiledIC* inline_cache = CompiledIC_at(caller_nm, call_addr);
            inline_cache->set_to_clean();
            break;
          }
          default:
            break;
        }
      }
    }
  }

  methodHandle callee_method = find_callee_method(CHECK_(methodHandle()));

  Atomic::inc(&_wrong_method_ctr);

#ifndef PRODUCT
  if (TraceCallFixup) {
    ResourceMark rm(current);
    tty->print("handle_wrong_method reresolving call to");
    callee_method->print_short_name(tty);
    tty->print_cr(" code: " INTPTR_FORMAT, p2i(callee_method->code()));
  }
#endif

  return callee_method;
}

address SharedRuntime::handle_unsafe_access(JavaThread* thread, address next_pc) {
  // The faulting unsafe accesses should be changed to throw the error
  // synchronously instead. Meanwhile the faulting instruction will be
  // skipped over (effectively turning it into a no-op) and an
  // asynchronous exception will be raised which the thread will
  // handle at a later point. If the instruction is a load it will
  // return garbage.

  // Request an async exception.
  thread->set_pending_unsafe_access_error();

  // Return address of next instruction to execute.
  return next_pc;
}

#ifdef ASSERT
void SharedRuntime::check_member_name_argument_is_last_argument(const methodHandle& method,
                                                                const BasicType* sig_bt,
                                                                const VMRegPair* regs) {
  ResourceMark rm;
  const int total_args_passed = method->size_of_parameters();
  const VMRegPair*    regs_with_member_name = regs;
        VMRegPair* regs_without_member_name = NEW_RESOURCE_ARRAY(VMRegPair, total_args_passed - 1);

  const int member_arg_pos = total_args_passed - 1;
  assert(member_arg_pos >= 0 && member_arg_pos < total_args_passed, "oob");
  assert(sig_bt[member_arg_pos] == T_OBJECT, "dispatch argument must be an object");

  java_calling_convention(sig_bt, regs_without_member_name, total_args_passed - 1);

  for (int i = 0; i < member_arg_pos; i++) {
    VMReg a =    regs_with_member_name[i].first();
    VMReg b = regs_without_member_name[i].first();
    assert(a->value() == b->value(), "register allocation mismatch: a= %d, b= %d", a->value(), b->value());
  }
  assert(regs_with_member_name[member_arg_pos].first()->is_valid(), "bad member arg");
}
#endif

// ---------------------------------------------------------------------------
// We are calling the interpreter via a c2i. Normally this would mean that
// we were called by a compiled method. However we could have lost a race
// where we went int -> i2c -> c2i and so the caller could in fact be
// interpreted. If the caller is compiled we attempt to patch the caller
// so he no longer calls into the interpreter.
JRT_LEAF(void, SharedRuntime::fixup_callers_callsite(Method* method, address caller_pc))
  AARCH64_PORT_ONLY(assert(pauth_ptr_is_raw(caller_pc), "should be raw"));

  // It's possible that deoptimization can occur at a call site which hasn't
  // been resolved yet, in which case this function will be called from
  // an nmethod that has been patched for deopt and we can ignore the
  // request for a fixup.
  // Also it is possible that we lost a race in that from_compiled_entry
  // is now back to the i2c in that case we don't need to patch and if
  // we did we'd leap into space because the callsite needs to use
  // "to interpreter" stub in order to load up the Method*. Don't
  // ask me how I know this...

  // Result from nmethod::is_unloading is not stable across safepoints.
  NoSafepointVerifier nsv;

  nmethod* callee = method->code();
  if (callee == nullptr) {
    return;
  }

  // write lock needed because we might patch call site by set_to_clean()
  // and is_unloading() can modify nmethod's state
  MACOS_AARCH64_ONLY(ThreadWXEnable __wx(WXWrite, JavaThread::current()));

  CodeBlob* cb = CodeCache::find_blob(caller_pc);
  if (cb == nullptr || !cb->is_nmethod() || !callee->is_in_use() || callee->is_unloading()) {
    return;
  }

  // The check above makes sure this is an nmethod.
  nmethod* caller = cb->as_nmethod();

  // Get the return PC for the passed caller PC.
  address return_pc = caller_pc + frame::pc_return_offset;

  if (!caller->is_in_use() || !NativeCall::is_call_before(return_pc)) {
    return;
  }

  // Expect to find a native call there (unless it was no-inline cache vtable dispatch)
  CompiledICLocker ic_locker(caller);
  ResourceMark rm;

  // If we got here through a static call or opt_virtual call, then we know where the
  // call address would be; let's peek at it
  address callsite_addr = (address)nativeCall_before(return_pc);
  RelocIterator iter(caller, callsite_addr, callsite_addr + 1);
  if (!iter.next()) {
    // No reloc entry found; not a static or optimized virtual call
    return;
  }

  relocInfo::relocType type = iter.reloc()->type();
  if (type != relocInfo::static_call_type &&
      type != relocInfo::opt_virtual_call_type) {
    return;
  }

  CompiledDirectCall* callsite = CompiledDirectCall::before(return_pc);
  callsite->set_to_clean();
JRT_END


// same as JVM_Arraycopy, but called directly from compiled code
JRT_ENTRY(void, SharedRuntime::slow_arraycopy_C(oopDesc* src,  jint src_pos,
                                                oopDesc* dest, jint dest_pos,
                                                jint length,
                                                JavaThread* current)) {
#ifndef PRODUCT
  _slow_array_copy_ctr++;
#endif
  // Check if we have null pointers
  if (src == nullptr || dest == nullptr) {
    THROW(vmSymbols::java_lang_NullPointerException());
  }
  // Do the copy.  The casts to arrayOop are necessary to the copy_array API,
  // even though the copy_array API also performs dynamic checks to ensure
  // that src and dest are truly arrays (and are conformable).
  // The copy_array mechanism is awkward and could be removed, but
  // the compilers don't call this function except as a last resort,
  // so it probably doesn't matter.
  src->klass()->copy_array((arrayOopDesc*)src, src_pos,
                                        (arrayOopDesc*)dest, dest_pos,
                                        length, current);
}
JRT_END

// The caller of generate_class_cast_message() (or one of its callers)
// must use a ResourceMark in order to correctly free the result.
char* SharedRuntime::generate_class_cast_message(
    JavaThread* thread, Klass* caster_klass) {

  // Get target class name from the checkcast instruction
  vframeStream vfst(thread, true);
  assert(!vfst.at_end(), "Java frame must exist");
  Bytecode_checkcast cc(vfst.method(), vfst.method()->bcp_from(vfst.bci()));
  constantPoolHandle cpool(thread, vfst.method()->constants());
  Klass* target_klass = ConstantPool::klass_at_if_loaded(cpool, cc.index());
  Symbol* target_klass_name = nullptr;
  if (target_klass == nullptr) {
    // This klass should be resolved, but just in case, get the name in the klass slot.
    target_klass_name = cpool->klass_name_at(cc.index());
  }
  return generate_class_cast_message(caster_klass, target_klass, target_klass_name);
}


// The caller of generate_class_cast_message() (or one of its callers)
// must use a ResourceMark in order to correctly free the result.
char* SharedRuntime::generate_class_cast_message(
    Klass* caster_klass, Klass* target_klass, Symbol* target_klass_name) {
  const char* caster_name = caster_klass->external_name();

  assert(target_klass != nullptr || target_klass_name != nullptr, "one must be provided");
  const char* target_name = target_klass == nullptr ? target_klass_name->as_klass_external_name() :
                                                   target_klass->external_name();

  size_t msglen = strlen(caster_name) + strlen("class ") + strlen(" cannot be cast to class ") + strlen(target_name) + 1;

  const char* caster_klass_description = "";
  const char* target_klass_description = "";
  const char* klass_separator = "";
  if (target_klass != nullptr && caster_klass->module() == target_klass->module()) {
    caster_klass_description = caster_klass->joint_in_module_of_loader(target_klass);
  } else {
    caster_klass_description = caster_klass->class_in_module_of_loader();
    target_klass_description = (target_klass != nullptr) ? target_klass->class_in_module_of_loader() : "";
    klass_separator = (target_klass != nullptr) ? "; " : "";
  }

  // add 3 for parenthesis and preceding space
  msglen += strlen(caster_klass_description) + strlen(target_klass_description) + strlen(klass_separator) + 3;

  char* message = NEW_RESOURCE_ARRAY_RETURN_NULL(char, msglen);
  if (message == nullptr) {
    // Shouldn't happen, but don't cause even more problems if it does
    message = const_cast<char*>(caster_klass->external_name());
  } else {
    jio_snprintf(message,
                 msglen,
                 "class %s cannot be cast to class %s (%s%s%s)",
                 caster_name,
                 target_name,
                 caster_klass_description,
                 klass_separator,
                 target_klass_description
                 );
  }
  return message;
}

JRT_LEAF(void, SharedRuntime::reguard_yellow_pages())
  (void) JavaThread::current()->stack_overflow_state()->reguard_stack();
JRT_END

void SharedRuntime::monitor_enter_helper(oopDesc* obj, BasicLock* lock, JavaThread* current) {
  if (!SafepointSynchronize::is_synchronizing()) {
    // Only try quick_enter() if we're not trying to reach a safepoint
    // so that the calling thread reaches the safepoint more quickly.
    if (ObjectSynchronizer::quick_enter(obj, lock, current)) {
      return;
    }
  }
  // NO_ASYNC required because an async exception on the state transition destructor
  // would leave you with the lock held and it would never be released.
  // The normal monitorenter NullPointerException is thrown without acquiring a lock
  // and the model is that an exception implies the method failed.
  JRT_BLOCK_NO_ASYNC
  Handle h_obj(THREAD, obj);
  ObjectSynchronizer::enter(h_obj, lock, current);
  assert(!HAS_PENDING_EXCEPTION, "Should have no exception here");
  JRT_BLOCK_END
}

// Handles the uncommon case in locking, i.e., contention or an inflated lock.
JRT_BLOCK_ENTRY(void, SharedRuntime::complete_monitor_locking_C(oopDesc* obj, BasicLock* lock, JavaThread* current))
  SharedRuntime::monitor_enter_helper(obj, lock, current);
JRT_END

void SharedRuntime::monitor_exit_helper(oopDesc* obj, BasicLock* lock, JavaThread* current) {
  assert(JavaThread::current() == current, "invariant");
  // Exit must be non-blocking, and therefore no exceptions can be thrown.
  ExceptionMark em(current);

  // Check if C2_MacroAssembler::fast_unlock() or
  // C2_MacroAssembler::fast_unlock_lightweight() unlocked an inflated
  // monitor before going slow path.  Since there is no safepoint
  // polling when calling into the VM, we can be sure that the monitor
  // hasn't been deallocated.
  ObjectMonitor* m = current->unlocked_inflated_monitor();
  if (m != nullptr) {
    assert(!m->has_owner(current), "must be");
    current->clear_unlocked_inflated_monitor();

    // We need to reacquire the lock before we can call ObjectSynchronizer::exit().
    if (!m->try_enter(current, /*check_for_recursion*/ false)) {
      // Some other thread acquired the lock (or the monitor was
      // deflated). Either way we are done.
      current->dec_held_monitor_count();
      return;
    }
  }

  // The object could become unlocked through a JNI call, which we have no other checks for.
  // Give a fatal message if CheckJNICalls. Otherwise we ignore it.
  if (obj->is_unlocked()) {
    if (CheckJNICalls) {
      fatal("Object has been unlocked by JNI");
    }
    return;
  }
  ObjectSynchronizer::exit(obj, lock, current);
}

// Handles the uncommon cases of monitor unlocking in compiled code
JRT_LEAF(void, SharedRuntime::complete_monitor_unlocking_C(oopDesc* obj, BasicLock* lock, JavaThread* current))
  assert(current == JavaThread::current(), "pre-condition");
  SharedRuntime::monitor_exit_helper(obj, lock, current);
JRT_END

// This is only called when CheckJNICalls is true, and only
// for virtual thread termination.
JRT_LEAF(void,  SharedRuntime::log_jni_monitor_still_held())
  assert(CheckJNICalls, "Only call this when checking JNI usage");
  if (log_is_enabled(Debug, jni)) {
    JavaThread* current = JavaThread::current();
    int64_t vthread_id = java_lang_Thread::thread_id(current->vthread());
    int64_t carrier_id = java_lang_Thread::thread_id(current->threadObj());
    log_debug(jni)("VirtualThread (tid: " INT64_FORMAT ", carrier id: " INT64_FORMAT
                   ") exiting with Objects still locked by JNI MonitorEnter.",
                   vthread_id, carrier_id);
  }
JRT_END

#ifndef PRODUCT

void SharedRuntime::print_statistics() {
  ttyLocker ttyl;
  if (xtty != nullptr)  xtty->head("statistics type='SharedRuntime'");

  SharedRuntime::print_ic_miss_histogram_on(tty);
  SharedRuntime::print_counters_on(tty);
  AdapterHandlerLibrary::print_statistics_on(tty);

  if (xtty != nullptr)  xtty->tail("statistics");
}

//void SharedRuntime::print_counters_on(outputStream* st) {
//  // Dump the JRT_ENTRY counters
//  if (_new_instance_ctr) st->print_cr("%5u new instance requires GC", _new_instance_ctr);
//  if (_new_array_ctr)    st->print_cr("%5u new array requires GC", _new_array_ctr);
//  if (_multi2_ctr)       st->print_cr("%5u multianewarray 2 dim", _multi2_ctr);
//  if (_multi3_ctr)       st->print_cr("%5u multianewarray 3 dim", _multi3_ctr);
//  if (_multi4_ctr)       st->print_cr("%5u multianewarray 4 dim", _multi4_ctr);
//  if (_multi5_ctr)       st->print_cr("%5u multianewarray 5 dim", _multi5_ctr);
//
//  st->print_cr("%5u inline cache miss in compiled", _ic_miss_ctr);
//  st->print_cr("%5u wrong method", _wrong_method_ctr);
//  st->print_cr("%5u unresolved static call site", _resolve_static_ctr);
//  st->print_cr("%5u unresolved virtual call site", _resolve_virtual_ctr);
//  st->print_cr("%5u unresolved opt virtual call site", _resolve_opt_virtual_ctr);
//
//  if (_mon_enter_stub_ctr)       st->print_cr("%5u monitor enter stub", _mon_enter_stub_ctr);
//  if (_mon_exit_stub_ctr)        st->print_cr("%5u monitor exit stub", _mon_exit_stub_ctr);
//  if (_mon_enter_ctr)            st->print_cr("%5u monitor enter slow", _mon_enter_ctr);
//  if (_mon_exit_ctr)             st->print_cr("%5u monitor exit slow", _mon_exit_ctr);
//  if (_partial_subtype_ctr)      st->print_cr("%5u slow partial subtype", _partial_subtype_ctr);
//  if (_jbyte_array_copy_ctr)     st->print_cr("%5u byte array copies", _jbyte_array_copy_ctr);
//  if (_jshort_array_copy_ctr)    st->print_cr("%5u short array copies", _jshort_array_copy_ctr);
//  if (_jint_array_copy_ctr)      st->print_cr("%5u int array copies", _jint_array_copy_ctr);
//  if (_jlong_array_copy_ctr)     st->print_cr("%5u long array copies", _jlong_array_copy_ctr);
//  if (_oop_array_copy_ctr)       st->print_cr("%5u oop array copies", _oop_array_copy_ctr);
//  if (_checkcast_array_copy_ctr) st->print_cr("%5u checkcast array copies", _checkcast_array_copy_ctr);
//  if (_unsafe_array_copy_ctr)    st->print_cr("%5u unsafe array copies", _unsafe_array_copy_ctr);
//  if (_generic_array_copy_ctr)   st->print_cr("%5u generic array copies", _generic_array_copy_ctr);
//  if (_slow_array_copy_ctr)      st->print_cr("%5u slow array copies", _slow_array_copy_ctr);
//  if (_find_handler_ctr)         st->print_cr("%5u find exception handler", _find_handler_ctr);
//  if (_rethrow_ctr)              st->print_cr("%5u rethrow handler", _rethrow_ctr);
//  if (_unsafe_set_memory_ctr) tty->print_cr("%5u unsafe set memorys", _unsafe_set_memory_ctr);
//}

inline double percent(int64_t x, int64_t y) {
  return 100.0 * (double)x / (double)MAX2(y, (int64_t)1);
}

class MethodArityHistogram {
 public:
  enum { MAX_ARITY = 256 };
 private:
  static uint64_t _arity_histogram[MAX_ARITY]; // histogram of #args
  static uint64_t _size_histogram[MAX_ARITY];  // histogram of arg size in words
  static uint64_t _total_compiled_calls;
  static uint64_t _max_compiled_calls_per_method;
  static int _max_arity;                       // max. arity seen
  static int _max_size;                        // max. arg size seen

  static void add_method_to_histogram(nmethod* nm) {
    Method* method = (nm == nullptr) ? nullptr : nm->method();
    if (method != nullptr) {
      ArgumentCount args(method->signature());
      int arity   = args.size() + (method->is_static() ? 0 : 1);
      int argsize = method->size_of_parameters();
      arity   = MIN2(arity, MAX_ARITY-1);
      argsize = MIN2(argsize, MAX_ARITY-1);
      uint64_t count = (uint64_t)method->compiled_invocation_count();
      _max_compiled_calls_per_method = count > _max_compiled_calls_per_method ? count : _max_compiled_calls_per_method;
      _total_compiled_calls    += count;
      _arity_histogram[arity]  += count;
      _size_histogram[argsize] += count;
      _max_arity = MAX2(_max_arity, arity);
      _max_size  = MAX2(_max_size, argsize);
    }
  }

  void print_histogram_helper(int n, uint64_t* histo, const char* name) {
    const int N = MIN2(9, n);
    double sum = 0;
    double weighted_sum = 0;
    for (int i = 0; i <= n; i++) { sum += (double)histo[i]; weighted_sum += (double)(i*histo[i]); }
    if (sum >= 1) { // prevent divide by zero or divide overflow
      double rest = sum;
      double percent = sum / 100;
      for (int i = 0; i <= N; i++) {
        rest -= (double)histo[i];
        tty->print_cr("%4d: " UINT64_FORMAT_W(12) " (%5.1f%%)", i, histo[i], (double)histo[i] / percent);
      }
      tty->print_cr("rest: " INT64_FORMAT_W(12) " (%5.1f%%)", (int64_t)rest, rest / percent);
      tty->print_cr("(avg. %s = %3.1f, max = %d)", name, weighted_sum / sum, n);
      tty->print_cr("(total # of compiled calls = " INT64_FORMAT_W(14) ")", _total_compiled_calls);
      tty->print_cr("(max # of compiled calls   = " INT64_FORMAT_W(14) ")", _max_compiled_calls_per_method);
    } else {
      tty->print_cr("Histogram generation failed for %s. n = %d, sum = %7.5f", name, n, sum);
    }
  }

  void print_histogram() {
    tty->print_cr("\nHistogram of call arity (incl. rcvr, calls to compiled methods only):");
    print_histogram_helper(_max_arity, _arity_histogram, "arity");
    tty->print_cr("\nHistogram of parameter block size (in words, incl. rcvr):");
    print_histogram_helper(_max_size, _size_histogram, "size");
    tty->cr();
  }

 public:
  MethodArityHistogram() {
    // Take the Compile_lock to protect against changes in the CodeBlob structures
    MutexLocker mu1(Compile_lock, Mutex::_safepoint_check_flag);
    // Take the CodeCache_lock to protect against changes in the CodeHeap structure
    MutexLocker mu2(CodeCache_lock, Mutex::_no_safepoint_check_flag);
    _max_arity = _max_size = 0;
    _total_compiled_calls = 0;
    _max_compiled_calls_per_method = 0;
    for (int i = 0; i < MAX_ARITY; i++) _arity_histogram[i] = _size_histogram[i] = 0;
    CodeCache::nmethods_do(add_method_to_histogram);
    print_histogram();
  }
};

uint64_t MethodArityHistogram::_arity_histogram[MethodArityHistogram::MAX_ARITY];
uint64_t MethodArityHistogram::_size_histogram[MethodArityHistogram::MAX_ARITY];
uint64_t MethodArityHistogram::_total_compiled_calls;
uint64_t MethodArityHistogram::_max_compiled_calls_per_method;
int MethodArityHistogram::_max_arity;
int MethodArityHistogram::_max_size;

void SharedRuntime::print_call_statistics_on(outputStream* st) {
  tty->print_cr("Calls from compiled code:");
  int64_t total  = _nof_normal_calls + _nof_interface_calls + _nof_static_calls;
  int64_t mono_c = _nof_normal_calls - _nof_megamorphic_calls;
  int64_t mono_i = _nof_interface_calls;
  tty->print_cr("\t" INT64_FORMAT_W(12) " (100%%)  total non-inlined   ", total);
  tty->print_cr("\t" INT64_FORMAT_W(12) " (%4.1f%%) |- virtual calls       ", _nof_normal_calls, percent(_nof_normal_calls, total));
  tty->print_cr("\t" INT64_FORMAT_W(12) " (%4.0f%%) |  |- inlined          ", _nof_inlined_calls, percent(_nof_inlined_calls, _nof_normal_calls));
  tty->print_cr("\t" INT64_FORMAT_W(12) " (%4.0f%%) |  |- monomorphic      ", mono_c, percent(mono_c, _nof_normal_calls));
  tty->print_cr("\t" INT64_FORMAT_W(12) " (%4.0f%%) |  |- megamorphic      ", _nof_megamorphic_calls, percent(_nof_megamorphic_calls, _nof_normal_calls));
  tty->print_cr("\t" INT64_FORMAT_W(12) " (%4.1f%%) |- interface calls     ", _nof_interface_calls, percent(_nof_interface_calls, total));
  tty->print_cr("\t" INT64_FORMAT_W(12) " (%4.0f%%) |  |- inlined          ", _nof_inlined_interface_calls, percent(_nof_inlined_interface_calls, _nof_interface_calls));
  tty->print_cr("\t" INT64_FORMAT_W(12) " (%4.0f%%) |  |- monomorphic      ", mono_i, percent(mono_i, _nof_interface_calls));
  tty->print_cr("\t" INT64_FORMAT_W(12) " (%4.1f%%) |- static/special calls", _nof_static_calls, percent(_nof_static_calls, total));
  tty->print_cr("\t" INT64_FORMAT_W(12) " (%4.0f%%) |  |- inlined          ", _nof_inlined_static_calls, percent(_nof_inlined_static_calls, _nof_static_calls));
  tty->cr();
  tty->print_cr("Note 1: counter updates are not MT-safe.");
  tty->print_cr("Note 2: %% in major categories are relative to total non-inlined calls;");
  tty->print_cr("        %% in nested categories are relative to their category");
  tty->print_cr("        (and thus add up to more than 100%% with inlining)");
  tty->cr();

  MethodArityHistogram h;
}
#endif

#ifndef PRODUCT
static int _lookups; // number of calls to lookup
static int _equals;  // number of buckets checked with matching hash
static int _archived_hits;    // number of successful lookups in archived table
static int _runtime_hits; // number of successful lookups in runtime table
static int _compact; // number of equals calls with compact signature
#endif

// A simple wrapper class around the calling convention information
// that allows sharing of adapters for the same calling convention.
class AdapterFingerPrint : public MetaspaceObj {
 private:
  enum {
    _basic_type_bits = 4,
    _basic_type_mask = right_n_bits(_basic_type_bits),
    _basic_types_per_int = BitsPerInt / _basic_type_bits,
    _compact_int_count = 3
  };
  // TO DO:  Consider integrating this with a more global scheme for compressing signatures.
  // For now, 4 bits per components (plus T_VOID gaps after double/long) is not excessive.

  int _length;
  int _value[_compact_int_count];

  // Private construtor. Use allocate() to get an instance.
  AdapterFingerPrint(int total_args_passed, BasicType* sig_bt) {
    // Pack the BasicTypes with 8 per int
    _length = (total_args_passed + (_basic_types_per_int-1)) / _basic_types_per_int;
    int sig_index = 0;
    for (int index = 0; index < _length; index++) {
      int value = 0;
      for (int byte = 0; sig_index < total_args_passed && byte < _basic_types_per_int; byte++) {
        int bt = adapter_encoding(sig_bt[sig_index++]);
        assert((bt & _basic_type_mask) == bt, "must fit in 4 bits");
        value = (value << _basic_type_bits) | bt;
      }
      _value[index] = value;
    }
  }

  // Call deallocate instead
  ~AdapterFingerPrint() {
    FreeHeap(this);
  }

  // Remap BasicTypes that are handled equivalently by the adapters.
  // These are correct for the current system but someday it might be
  // necessary to make this mapping platform dependent.
  static int adapter_encoding(BasicType in) {
    switch (in) {
      case T_BOOLEAN:
      case T_BYTE:
      case T_SHORT:
      case T_CHAR:
        // There are all promoted to T_INT in the calling convention
        return T_INT;

      case T_OBJECT:
      case T_ARRAY:
        // In other words, we assume that any register good enough for
        // an int or long is good enough for a managed pointer.
#ifdef _LP64
        return T_LONG;
#else
        return T_INT;
#endif

      case T_INT:
      case T_LONG:
      case T_FLOAT:
      case T_DOUBLE:
      case T_VOID:
        return in;

      default:
        ShouldNotReachHere();
        return T_CONFLICT;
    }
  }

  void* operator new(size_t size, size_t fp_size) throw() {
    assert(fp_size >= size, "sanity check");
    void* p = AllocateHeap(fp_size, mtCode);
    memset(p, 0, fp_size);
    return p;
  }

  template<typename Function>
  void iterate_args(Function function) {
    for (int i = 0; i < length(); i++) {
      unsigned val = (unsigned)value(i);
      // args are packed so that first/lower arguments are in the highest
      // bits of each int value, so iterate from highest to the lowest
      for (int j = 32 - _basic_type_bits; j >= 0; j -= _basic_type_bits) {
        unsigned v = (val >> j) & _basic_type_mask;
        if (v == 0) {
          continue;
        }
        function(v);
      }
    }
  }

 public:
  static int allocation_size(int total_args_passed, BasicType* sig_bt) {
    int len = (total_args_passed + (_basic_types_per_int-1)) / _basic_types_per_int;
    return sizeof(AdapterFingerPrint) + (len > _compact_int_count ? (len - _compact_int_count) * sizeof(int) : 0);
  }

  static AdapterFingerPrint* allocate(int total_args_passed, BasicType* sig_bt) {
    int size_in_bytes = allocation_size(total_args_passed, sig_bt);
    return new (size_in_bytes) AdapterFingerPrint(total_args_passed, sig_bt);
  }

  static void deallocate(AdapterFingerPrint* fp) {
    fp->~AdapterFingerPrint();
  }

  int value(int index) {
    return _value[index];
  }

  int length() {
    if (_length < 0) return -_length;
    return _length;
  }

  bool is_compact() {
    return _length <= _compact_int_count;
  }

  unsigned int compute_hash() {
    int hash = 0;
    for (int i = 0; i < length(); i++) {
      int v = value(i);
      //Add arithmetic operation to the hash, like +3 to improve hashing
      hash = ((hash << 8) ^ v ^ (hash >> 5)) + 3;
    }
    return (unsigned int)hash;
  }

  const char* as_string() {
    stringStream st;
    st.print("0x");
    for (int i = 0; i < length(); i++) {
      st.print("%x", value(i));
    }
    return st.as_string();
  }

  const char* as_basic_args_string() {
    stringStream st;
    bool long_prev = false;
    iterate_args([&] (int arg) {
      if (long_prev) {
        long_prev = false;
        if (arg == T_VOID) {
          st.print("J");
        } else {
          st.print("L");
        }
      }
      switch (arg) {
        case T_INT:    st.print("I");    break;
        case T_LONG:   long_prev = true; break;
        case T_FLOAT:  st.print("F");    break;
        case T_DOUBLE: st.print("D");    break;
        case T_VOID:   break;
        default: ShouldNotReachHere();
      }
    });
    if (long_prev) {
      st.print("L");
    }
    return st.as_string();
  }

  BasicType* as_basic_type(int& nargs) {
    nargs = 0;
    GrowableArray<BasicType> btarray;
    bool long_prev = false;

    iterate_args([&] (int arg) {
      if (long_prev) {
        long_prev = false;
        if (arg == T_VOID) {
          btarray.append(T_LONG);
        } else {
          btarray.append(T_OBJECT); // it could be T_ARRAY; it shouldn't matter
        }
      }
      switch (arg) {
        case T_INT: // fallthrough
        case T_FLOAT: // fallthrough
        case T_DOUBLE:
        case T_VOID:
          btarray.append((BasicType)arg);
          break;
        case T_LONG:
          long_prev = true;
          break;
        default: ShouldNotReachHere();
      }
    });

    if (long_prev) {
      btarray.append(T_OBJECT);
    }

    nargs = btarray.length();
    BasicType* sig_bt = NEW_RESOURCE_ARRAY(BasicType, nargs);
    int index = 0;
    GrowableArrayIterator<BasicType> iter = btarray.begin();
    while (iter != btarray.end()) {
      sig_bt[index++] = *iter;
      ++iter;
    }
    assert(index == btarray.length(), "sanity check");
#ifdef ASSERT
    {
      AdapterFingerPrint* compare_fp = AdapterFingerPrint::allocate(nargs, sig_bt);
      assert(this->equals(compare_fp), "sanity check");
      AdapterFingerPrint::deallocate(compare_fp);
    }
#endif
    return sig_bt;
  }

  bool equals(AdapterFingerPrint* other) {
    if (other->_length != _length) {
      return false;
    } else {
      for (int i = 0; i < _length; i++) {
        if (_value[i] != other->_value[i]) {
          return false;
        }
      }
    }
    return true;
  }

  // methods required by virtue of being a MetaspaceObj
  void metaspace_pointers_do(MetaspaceClosure* it) { return; /* nothing to do here */ }
  int size() const { return (int)heap_word_size(sizeof(AdapterFingerPrint) + (_length > _compact_int_count ? (_length - _compact_int_count) * sizeof(int) : 0)); }
  MetaspaceObj::Type type() const { return AdapterFingerPrintType; }

  static bool equals(AdapterFingerPrint* const& fp1, AdapterFingerPrint* const& fp2) {
    NOT_PRODUCT(_equals++);
    return fp1->equals(fp2);
  }

  static unsigned int compute_hash(AdapterFingerPrint* const& fp) {
    return fp->compute_hash();
  }
};

// A hashtable mapping from AdapterFingerPrints to AdapterHandlerEntries
using AdapterHandlerTable = ResourceHashtable<AdapterFingerPrint*, AdapterHandlerEntry*, 293,
                  AnyObj::C_HEAP, mtCode,
                  AdapterFingerPrint::compute_hash,
                  AdapterFingerPrint::equals>;
static AdapterHandlerTable* _adapter_handler_table;
static GrowableArray<AdapterHandlerEntry*>* _adapter_handler_list = nullptr;

// Find a entry with the same fingerprint if it exists
AdapterHandlerEntry* AdapterHandlerLibrary::lookup(AdapterFingerPrint* fp) {
  NOT_PRODUCT(_lookups++);
#if INCLUDE_CDS
  // Search archived table first. It is read-only table so can be searched without lock
  AdapterHandlerEntry* entry = _archived_adapter_handler_table.lookup(fp, fp->compute_hash(), 0 /* unused */);
  if (entry != nullptr) {
#ifndef PRODUCT
    if (fp->is_compact()) {
      _compact++;
    }
    _archived_hits++;
#endif
    return entry;
  }
#endif // INCLUDE_CDS
  assert_lock_strong(AdapterHandlerLibrary_lock);
  AdapterHandlerEntry** entry_p = _adapter_handler_table->get(fp);
  if (entry_p != nullptr) {
#ifndef PRODUCT
    if (fp->is_compact()) _compact++;
    _runtime_hits++;
#endif
    return *entry_p;
  }
  return nullptr;
}

#ifndef PRODUCT
void AdapterHandlerLibrary::print_statistics_on(outputStream* st) {
  auto size = [&] (AdapterFingerPrint* key, AdapterHandlerEntry* a) {
    return sizeof(*key) + sizeof(*a);
  };
  TableStatistics ts = _adapter_handler_table->statistics_calculate(size);
  ts.print(st, "AdapterHandlerTable");
  st->print_cr("AdapterHandlerTable (table_size=%d, entries=%d)",
               _adapter_handler_table->table_size(), _adapter_handler_table->number_of_entries());
  int total_hits = _archived_hits + _runtime_hits;
  st->print_cr("AdapterHandlerTable: lookups %d equals %d hits %d (archived=%d+runtime=%d) compact %d",
               _lookups, _equals, total_hits, _archived_hits, _runtime_hits, _compact);
}
#endif // !PRODUCT

// ---------------------------------------------------------------------------
// Implementation of AdapterHandlerLibrary
AdapterHandlerEntry* AdapterHandlerLibrary::_abstract_method_handler = nullptr;
AdapterHandlerEntry* AdapterHandlerLibrary::_no_arg_handler = nullptr;
AdapterHandlerEntry* AdapterHandlerLibrary::_int_arg_handler = nullptr;
AdapterHandlerEntry* AdapterHandlerLibrary::_obj_arg_handler = nullptr;
AdapterHandlerEntry* AdapterHandlerLibrary::_obj_int_arg_handler = nullptr;
AdapterHandlerEntry* AdapterHandlerLibrary::_obj_obj_arg_handler = nullptr;
#if INCLUDE_CDS
ArchivedAdapterTable AdapterHandlerLibrary::_archived_adapter_handler_table;
#endif // INCLUDE_CDS
const int AdapterHandlerLibrary_size = 16*K;
BufferBlob* AdapterHandlerLibrary::_buffer = nullptr;

BufferBlob* AdapterHandlerLibrary::buffer_blob() {
  return _buffer;
}

static void post_adapter_creation(const AdapterBlob* new_adapter,
                                  const AdapterHandlerEntry* entry) {
  if (Forte::is_enabled() || JvmtiExport::should_post_dynamic_code_generated()) {
    char blob_id[256];
    jio_snprintf(blob_id,
                 sizeof(blob_id),
                 "%s(%s)",
                 new_adapter->name(),
                 entry->fingerprint()->as_string());
    if (Forte::is_enabled()) {
      Forte::register_stub(blob_id, new_adapter->content_begin(), new_adapter->content_end());
    }

    if (JvmtiExport::should_post_dynamic_code_generated()) {
      JvmtiExport::post_dynamic_code_generated(blob_id, new_adapter->content_begin(), new_adapter->content_end());
    }
  }
}

void AdapterHandlerLibrary::initialize() {
  ResourceMark rm;
  AdapterBlob* no_arg_blob = nullptr;
  AdapterBlob* int_arg_blob = nullptr;
  AdapterBlob* obj_arg_blob = nullptr;
  AdapterBlob* obj_int_arg_blob = nullptr;
  AdapterBlob* obj_obj_arg_blob = nullptr;
  {
    _adapter_handler_table = new (mtCode) AdapterHandlerTable();
    MutexLocker mu(AdapterHandlerLibrary_lock);

    // Create a special handler for abstract methods.  Abstract methods
    // are never compiled so an i2c entry is somewhat meaningless, but
    // throw AbstractMethodError just in case.
    // Pass wrong_method_abstract for the c2i transitions to return
    // AbstractMethodError for invalid invocations.
    address wrong_method_abstract = SharedRuntime::get_handle_wrong_method_abstract_stub();
    _abstract_method_handler = AdapterHandlerLibrary::new_entry(AdapterFingerPrint::allocate(0, nullptr),
                                                                SharedRuntime::throw_AbstractMethodError_entry(),
                                                                wrong_method_abstract, wrong_method_abstract);

    _buffer = BufferBlob::create("adapters", AdapterHandlerLibrary_size);
    _no_arg_handler = create_simple_adapter(no_arg_blob, 0, nullptr);

    BasicType obj_args[] = { T_OBJECT };
    _obj_arg_handler = create_simple_adapter(obj_arg_blob, 1, obj_args);

    BasicType int_args[] = { T_INT };
    _int_arg_handler = create_simple_adapter(int_arg_blob, 1, int_args);

    BasicType obj_int_args[] = { T_OBJECT, T_INT };
    _obj_int_arg_handler = create_simple_adapter(obj_int_arg_blob, 2, obj_int_args);

    BasicType obj_obj_args[] = { T_OBJECT, T_OBJECT };
    _obj_obj_arg_handler = create_simple_adapter(obj_obj_arg_blob, 2, obj_obj_args);

    assert(no_arg_blob != nullptr &&
           obj_arg_blob != nullptr &&
           int_arg_blob != nullptr &&
           obj_int_arg_blob != nullptr &&
           obj_obj_arg_blob != nullptr, "Initial adapters must be properly created");
  }

  // Outside of the lock
  post_adapter_creation(no_arg_blob, _no_arg_handler);
  post_adapter_creation(obj_arg_blob, _obj_arg_handler);
  post_adapter_creation(int_arg_blob, _int_arg_handler);
  post_adapter_creation(obj_int_arg_blob, _obj_int_arg_handler);
  post_adapter_creation(obj_obj_arg_blob, _obj_obj_arg_handler);
}

AdapterHandlerEntry* AdapterHandlerLibrary::create_simple_adapter(AdapterBlob*& adapter_blob,
                                                                  int total_args_passed,
                                                                  BasicType* sig_bt) {
  AdapterFingerPrint* fp = AdapterFingerPrint::allocate(total_args_passed, sig_bt);
  // We may find the adapter in the table if it is loaded from the AOT cache
  AdapterHandlerEntry* entry = lookup(fp);
  if (entry != nullptr) {
    assert(entry->is_shared() && !entry->is_linked(), "Non null AdapterHandlerEntry should be in the AOT cache in unlinked state");
    if (!link_adapter_handler(entry, adapter_blob)) {
      if (generate_adapter_code(adapter_blob, entry, total_args_passed, sig_bt, true)) {
        return nullptr;
      }
    }
    // AdapterFingerPrint is already in the cache, no need to keep this one
    AdapterFingerPrint::deallocate(fp);
  } else {
    entry = create_adapter(adapter_blob, fp, total_args_passed, sig_bt, true);
  }
  return entry;
}

AdapterHandlerEntry* AdapterHandlerLibrary::new_entry(AdapterFingerPrint* fingerprint,
                                                      address i2c_entry,
                                                      address c2i_entry,
                                                      address c2i_unverified_entry,
                                                      address c2i_no_clinit_check_entry) {
  // Insert an entry into the table
  return AdapterHandlerEntry::allocate(fingerprint, i2c_entry, c2i_entry, c2i_unverified_entry,
                                       c2i_no_clinit_check_entry);
}

AdapterHandlerEntry* AdapterHandlerLibrary::get_simple_adapter(const methodHandle& method) {
  if (method->is_abstract()) {
    return _abstract_method_handler;
  }
  int total_args_passed = method->size_of_parameters(); // All args on stack
  if (total_args_passed == 0) {
    return _no_arg_handler;
  } else if (total_args_passed == 1) {
    if (!method->is_static()) {
      return _obj_arg_handler;
    }
    switch (method->signature()->char_at(1)) {
      case JVM_SIGNATURE_CLASS:
      case JVM_SIGNATURE_ARRAY:
        return _obj_arg_handler;
      case JVM_SIGNATURE_INT:
      case JVM_SIGNATURE_BOOLEAN:
      case JVM_SIGNATURE_CHAR:
      case JVM_SIGNATURE_BYTE:
      case JVM_SIGNATURE_SHORT:
        return _int_arg_handler;
    }
  } else if (total_args_passed == 2 &&
             !method->is_static()) {
    switch (method->signature()->char_at(1)) {
      case JVM_SIGNATURE_CLASS:
      case JVM_SIGNATURE_ARRAY:
        return _obj_obj_arg_handler;
      case JVM_SIGNATURE_INT:
      case JVM_SIGNATURE_BOOLEAN:
      case JVM_SIGNATURE_CHAR:
      case JVM_SIGNATURE_BYTE:
      case JVM_SIGNATURE_SHORT:
        return _obj_int_arg_handler;
    }
  }
  return nullptr;
}

class AdapterSignatureIterator : public SignatureIterator {
 private:
  BasicType stack_sig_bt[16];
  BasicType* sig_bt;
  int index;

 public:
  AdapterSignatureIterator(Symbol* signature,
                           fingerprint_t fingerprint,
                           bool is_static,
                           int total_args_passed) :
    SignatureIterator(signature, fingerprint),
    index(0)
  {
    sig_bt = (total_args_passed <= 16) ? stack_sig_bt : NEW_RESOURCE_ARRAY(BasicType, total_args_passed);
    if (!is_static) { // Pass in receiver first
      sig_bt[index++] = T_OBJECT;
    }
    do_parameters_on(this);
  }

  BasicType* basic_types() {
    return sig_bt;
  }

#ifdef ASSERT
  int slots() {
    return index;
  }
#endif

 private:

  friend class SignatureIterator;  // so do_parameters_on can call do_type
  void do_type(BasicType type) {
    sig_bt[index++] = type;
    if (type == T_LONG || type == T_DOUBLE) {
      sig_bt[index++] = T_VOID; // Longs & doubles take 2 Java slots
    }
  }
};

AdapterHandlerEntry* AdapterHandlerLibrary::get_adapter(const methodHandle& method) {
  // Use customized signature handler.  Need to lock around updates to
  // the _adapter_handler_table (it is not safe for concurrent readers
  // and a single writer: this could be fixed if it becomes a
  // problem).

  // Fast-path for trivial adapters
  AdapterHandlerEntry* entry = get_simple_adapter(method);
  if (entry != nullptr) {
    return entry;
  }

  ResourceMark rm;
  AdapterBlob* new_adapter = nullptr;

  // Fill in the signature array, for the calling-convention call.
  int total_args_passed = method->size_of_parameters(); // All args on stack

  AdapterSignatureIterator si(method->signature(), method->constMethod()->fingerprint(),
                              method->is_static(), total_args_passed);
  assert(si.slots() == total_args_passed, "");
  BasicType* sig_bt = si.basic_types();
  {
    MutexLocker mu(AdapterHandlerLibrary_lock);

    // Lookup method signature's fingerprint
    AdapterFingerPrint *fp = AdapterFingerPrint::allocate(total_args_passed, sig_bt);
    entry = lookup(fp);

    if (entry != nullptr) {
#ifdef ASSERT
      if (VerifyAdapterSharing) {
        AdapterBlob* comparison_blob = nullptr;
        AdapterFingerPrint* comparison_fp = AdapterFingerPrint::allocate(total_args_passed, sig_bt);
        AdapterHandlerEntry* comparison_entry = create_adapter(comparison_blob, comparison_fp, total_args_passed, sig_bt, false);
        assert(comparison_blob == nullptr, "no blob should be created when creating an adapter for comparison");
        assert(comparison_entry->compare_code(entry), "code must match");
        AdapterFingerPrint::deallocate(comparison_fp);
        // Release the one just created and return the original
        delete comparison_entry;
      }
#endif
      AdapterFingerPrint::deallocate(fp);
      return entry;
    }

    entry = create_adapter(new_adapter, fp, total_args_passed, sig_bt, /* allocate_code_blob */ true);
  }

  // Outside of the lock
  if (new_adapter != nullptr) {
    post_adapter_creation(new_adapter, entry);
  }
  return entry;
}

bool AdapterHandlerLibrary::lookup_aot_cache(AdapterHandlerEntry* handler, CodeBuffer* buffer) {
  ResourceMark rm;
  const char* name = AdapterHandlerLibrary::name(handler->fingerprint());
  const uint32_t id = AdapterHandlerLibrary::id(handler->fingerprint());
  uint32_t offsets[4];
  if (SCCache::load_adapter(buffer, id, name, offsets)) {
    address i2c_entry = buffer->insts_begin();
    assert(offsets[0] == 0, "sanity check");
    handler->set_entry_points(i2c_entry, i2c_entry + offsets[1], i2c_entry + offsets[2], i2c_entry + offsets[3]);
    return true;
  }
  return false;
}

#ifndef PRODUCT
void AdapterHandlerLibrary::print_adapter_handler_info(AdapterHandlerEntry* handler, AdapterBlob* adapter_blob) {
  ttyLocker ttyl;
  ResourceMark rm;
  int insts_size = adapter_blob->code_size();
  handler->print_adapter_on(tty);
  tty->print_cr("i2c argument handler for: %s %s (%d bytes generated)",
                handler->fingerprint()->as_basic_args_string(),
                handler->fingerprint()->as_string(), insts_size);
  tty->print_cr("c2i argument handler starts at " INTPTR_FORMAT, p2i(handler->get_c2i_entry()));
  if (Verbose || PrintStubCode) {
    address first_pc = handler->base_address();
    if (first_pc != nullptr) {
      Disassembler::decode(first_pc, first_pc + insts_size, tty, &adapter_blob->asm_remarks());
      tty->cr();
    }
  }
}
#endif // PRODUCT

bool AdapterHandlerLibrary::generate_adapter_code(AdapterBlob*& adapter_blob,
                                                  AdapterHandlerEntry* handler,
                                                  int total_args_passed,
                                                  BasicType* sig_bt,
                                                  bool allocate_code_blob) {
  if (log_is_enabled(Info, perf, class, link)) {
    ClassLoader::perf_method_adapters_count()->inc();
  }

  BufferBlob* buf = buffer_blob(); // the temporary code buffer in CodeCache
  CodeBuffer buffer(buf);
  short buffer_locs[20];
  buffer.insts()->initialize_shared_locs((relocInfo*)buffer_locs,
                                         sizeof(buffer_locs)/sizeof(relocInfo));
  MacroAssembler masm(&buffer);
  VMRegPair stack_regs[16];
  VMRegPair* regs = (total_args_passed <= 16) ? stack_regs : NEW_RESOURCE_ARRAY(VMRegPair, total_args_passed);

  // Get a description of the compiled java calling convention and the largest used (VMReg) stack slot usage
  int comp_args_on_stack = SharedRuntime::java_calling_convention(sig_bt, regs, total_args_passed);
  SharedRuntime::generate_i2c2i_adapters(&masm,
                                         total_args_passed,
                                         comp_args_on_stack,
                                         sig_bt,
                                         regs,
                                         handler);
  if (CDSConfig::is_dumping_adapters()) {
    // try to save generated code
    const char* name = AdapterHandlerLibrary::name(handler->fingerprint());
    const uint32_t id = AdapterHandlerLibrary::id(handler->fingerprint());
    uint32_t offsets[4];
    offsets[0] = 0;
    offsets[1] = handler->get_c2i_entry() - handler->get_i2c_entry();
    offsets[2] = handler->get_c2i_unverified_entry() - handler->get_i2c_entry();
    offsets[3] = handler->get_c2i_no_clinit_check_entry() - handler->get_i2c_entry();
    SCCache::store_adapter(&buffer, id, name, offsets);
  }
#ifdef ASSERT
  if (VerifyAdapterSharing) {
    handler->save_code(buf->code_begin(), buffer.insts_size());
    if (!allocate_code_blob) {
      return true;
    }
  }
#endif

  adapter_blob = AdapterBlob::create(&buffer);
  if (adapter_blob == nullptr) {
    // CodeCache is full, disable compilation
    // Ought to log this but compile log is only per compile thread
    // and we're some non descript Java thread.
    return false;
  }
  handler->relocate(adapter_blob->content_begin());
#ifndef PRODUCT
  // debugging support
  if (PrintAdapterHandlers || PrintStubCode) {
    print_adapter_handler_info(handler, adapter_blob);
  }
#endif
  return true;
}

AdapterHandlerEntry* AdapterHandlerLibrary::create_adapter(AdapterBlob*& adapter_blob,
                                                           AdapterFingerPrint* fingerprint,
                                                           int total_args_passed,
                                                           BasicType* sig_bt,
                                                           bool allocate_code_blob) {
  AdapterHandlerEntry* handler = AdapterHandlerLibrary::new_entry(fingerprint);
  if (!generate_adapter_code(adapter_blob, handler, total_args_passed, sig_bt, allocate_code_blob)) {
    return nullptr;
  }
  assert_lock_strong(AdapterHandlerLibrary_lock);
  _adapter_handler_table->put(fingerprint, handler);
  return handler;
}

#if INCLUDE_CDS
bool AdapterHandlerLibrary::link_adapter_handler(AdapterHandlerEntry* handler, AdapterBlob*& adapter_blob) {
#ifndef PRODUCT
  if (TestAdapterLinkFailure) {
    return false;
  }
#endif
  BufferBlob* buf = buffer_blob(); // the temporary code buffer in CodeCache
  CodeBuffer buffer(buf);
  short buffer_locs[20];
  buffer.insts()->initialize_shared_locs((relocInfo*)buffer_locs,
                                         sizeof(buffer_locs)/sizeof(relocInfo));

  if (!lookup_aot_cache(handler, &buffer)) {
    return false;
  }
  adapter_blob = AdapterBlob::create(&buffer);
  if (adapter_blob == nullptr) {
    // CodeCache is full, disable compilation
    // Ought to log this but compile log is only per compile thread
    // and we're some non descript Java thread.
    return false;
  }
  handler->relocate(adapter_blob->content_begin());
#ifndef PRODUCT
  // debugging support
  if (PrintAdapterHandlers || PrintStubCode) {
    print_adapter_handler_info(handler, adapter_blob);
  }
#endif
  return true;
}

class CopyAdapterTableToArchive : StackObj {
private:
  CompactHashtableWriter* _writer;
  ArchiveBuilder* _builder;
public:
  CopyAdapterTableToArchive(CompactHashtableWriter* writer) : _writer(writer),
                                                             _builder(ArchiveBuilder::current())
  {}

  bool do_entry(AdapterFingerPrint* fp, AdapterHandlerEntry* entry) {
    LogStreamHandle(Trace, cds) lsh;
    if (ArchiveBuilder::current()->has_been_archived((address)entry)) {
      assert(ArchiveBuilder::current()->has_been_archived((address)fp), "must be");
      AdapterFingerPrint* buffered_fp = ArchiveBuilder::current()->get_buffered_addr(fp);
      assert(buffered_fp != nullptr,"sanity check");
      AdapterHandlerEntry* buffered_entry = ArchiveBuilder::current()->get_buffered_addr(entry);
      assert(buffered_entry != nullptr,"sanity check");

      uint hash = fp->compute_hash();
      u4 delta = _builder->buffer_to_offset_u4((address)buffered_entry);
      _writer->add(hash, delta);
      if (lsh.is_enabled()) {
        address fp_runtime_addr = (address)buffered_fp + ArchiveBuilder::current()->buffer_to_requested_delta();
        address entry_runtime_addr = (address)buffered_entry + ArchiveBuilder::current()->buffer_to_requested_delta();
        log_trace(cds)("Added fp=%p, entry=%p to the archived adater table", buffered_fp, buffered_entry);
      }
    } else {
      if (lsh.is_enabled()) {
        log_trace(cds)("Skipping adapter handler %p as it is not archived", entry);
      }
    }
    return true;
  }
};

size_t AdapterHandlerLibrary::estimate_size_for_archive() {
  return CompactHashtableWriter::estimate_size(_adapter_handler_table->number_of_entries());
}

void AdapterHandlerLibrary::archive_adapter_table() {
  CompactHashtableStats stats;
  CompactHashtableWriter writer(_adapter_handler_table->number_of_entries(), &stats);
  CopyAdapterTableToArchive copy(&writer);
  _adapter_handler_table->iterate(&copy);
  writer.dump(&_archived_adapter_handler_table, "archived adapter table");
}

void AdapterHandlerLibrary::serialize_shared_table_header(SerializeClosure* soc) {
  _archived_adapter_handler_table.serialize_header(soc);
}
#endif // INCLUDE_CDS

address AdapterHandlerEntry::base_address() {
  address base = _i2c_entry;
  if (base == nullptr)  base = _c2i_entry;
  assert(base <= _c2i_entry || _c2i_entry == nullptr, "");
  assert(base <= _c2i_unverified_entry || _c2i_unverified_entry == nullptr, "");
  assert(base <= _c2i_no_clinit_check_entry || _c2i_no_clinit_check_entry == nullptr, "");
  return base;
}

void AdapterHandlerEntry::relocate(address new_base) {
  address old_base = base_address();
  assert(old_base != nullptr, "");
  ptrdiff_t delta = new_base - old_base;
  if (_i2c_entry != nullptr)
    _i2c_entry += delta;
  if (_c2i_entry != nullptr)
    _c2i_entry += delta;
  if (_c2i_unverified_entry != nullptr)
    _c2i_unverified_entry += delta;
  if (_c2i_no_clinit_check_entry != nullptr)
    _c2i_no_clinit_check_entry += delta;
  assert(base_address() == new_base, "");
}

void AdapterHandlerEntry::metaspace_pointers_do(MetaspaceClosure* it) {
  LogStreamHandle(Trace, cds) lsh;
  if (lsh.is_enabled()) {
    lsh.print("Iter(AdapterHandlerEntry): %p(%s)", this, _fingerprint->as_basic_args_string());
    lsh.cr();
  }
  it->push(&_fingerprint);
}

#if INCLUDE_CDS
void AdapterHandlerEntry::remove_unshareable_info() {
  set_entry_points(nullptr, nullptr, nullptr, nullptr, false);
}

void AdapterHandlerEntry::restore_unshareable_info(TRAPS) {
  PerfTraceElapsedTime timer(ClassLoader::perf_method_adapters_time());
  // A fixed set of simple adapters are eagerly linked during JVM initialization
  // in AdapterHandlerTable::initialize().
  // Others may already have been linked because they are shared by other methods.
  if (is_linked()) {
    return;
  }
  AdapterBlob* adapter_blob = nullptr;
  {
    MutexLocker mu(AdapterHandlerLibrary_lock);
    assert(_fingerprint != nullptr, "_fingerprint must not be null");
#ifdef ASSERT
    AdapterHandlerEntry* entry = AdapterHandlerLibrary::lookup(_fingerprint);
    assert(entry == this, "sanity check");
#endif
    if (!AdapterHandlerLibrary::link_adapter_handler(this, adapter_blob)) {
      ResourceMark rm;
      log_warning(cds)("Failed to link AdapterHandlerEntry to its code in the AOT code cache");
      int nargs;
      BasicType* bt = _fingerprint->as_basic_type(nargs);
      if (!AdapterHandlerLibrary::generate_adapter_code(adapter_blob, this, nargs, bt, true)) {
        if (!is_init_completed()) {
          // Don't throw exceptions during VM initialization because java.lang.* classes
          // might not have been initialized, causing problems when constructing the
          // Java exception object.
          vm_exit_during_initialization("Out of space in CodeCache for adapters");
        } else {
          THROW_MSG(vmSymbols::java_lang_OutOfMemoryError(), "Out of space in CodeCache for adapters");
        }
      }
    }
  }
  // Outside of the lock
  if (adapter_blob != nullptr) {
    post_adapter_creation(adapter_blob, this);
  }
  assert(_linked, "AdapterHandlerEntry must now be linked");
}
#endif // INCLUDE_CDS

AdapterHandlerEntry::~AdapterHandlerEntry() {
#ifdef ASSERT
  FREE_C_HEAP_ARRAY(unsigned char, _saved_code);
#endif
}


#ifdef ASSERT
// Capture the code before relocation so that it can be compared
// against other versions.  If the code is captured after relocation
// then relative instructions won't be equivalent.
void AdapterHandlerEntry::save_code(unsigned char* buffer, int length) {
  _saved_code = NEW_C_HEAP_ARRAY(unsigned char, length, mtCode);
  _saved_code_length = length;
  memcpy(_saved_code, buffer, length);
}


bool AdapterHandlerEntry::compare_code(AdapterHandlerEntry* other) {
  assert(_saved_code != nullptr && other->_saved_code != nullptr, "code not saved");

  if (other->_saved_code_length != _saved_code_length) {
    return false;
  }

  return memcmp(other->_saved_code, _saved_code, _saved_code_length) == 0;
}
#endif


/**
 * Create a native wrapper for this native method.  The wrapper converts the
 * Java-compiled calling convention to the native convention, handles
 * arguments, and transitions to native.  On return from the native we transition
 * back to java blocking if a safepoint is in progress.
 */
void AdapterHandlerLibrary::create_native_wrapper(const methodHandle& method) {
  ResourceMark rm;
  nmethod* nm = nullptr;

  // Check if memory should be freed before allocation
  CodeCache::gc_on_allocation();

  assert(method->is_native(), "must be native");
  assert(method->is_special_native_intrinsic() ||
         method->has_native_function(), "must have something valid to call!");

  {
    // Perform the work while holding the lock, but perform any printing outside the lock
    MutexLocker mu(AdapterHandlerLibrary_lock);
    // See if somebody beat us to it
    if (method->code() != nullptr) {
      return;
    }

    const int compile_id = CompileBroker::assign_compile_id(method, CompileBroker::standard_entry_bci);
    assert(compile_id > 0, "Must generate native wrapper");


    ResourceMark rm;
    BufferBlob*  buf = buffer_blob(); // the temporary code buffer in CodeCache
    if (buf != nullptr) {
      CodeBuffer buffer(buf);

      if (method->is_continuation_enter_intrinsic()) {
        buffer.initialize_stubs_size(192);
      }

      struct { double data[20]; } locs_buf;
      struct { double data[20]; } stubs_locs_buf;
      buffer.insts()->initialize_shared_locs((relocInfo*)&locs_buf, sizeof(locs_buf) / sizeof(relocInfo));
#if defined(AARCH64) || defined(PPC64)
      // On AArch64 with ZGC and nmethod entry barriers, we need all oops to be
      // in the constant pool to ensure ordering between the barrier and oops
      // accesses. For native_wrappers we need a constant.
      // On PPC64 the continuation enter intrinsic needs the constant pool for the compiled
      // static java call that is resolved in the runtime.
      if (PPC64_ONLY(method->is_continuation_enter_intrinsic() &&) true) {
        buffer.initialize_consts_size(8 PPC64_ONLY(+ 24));
      }
#endif
      buffer.stubs()->initialize_shared_locs((relocInfo*)&stubs_locs_buf, sizeof(stubs_locs_buf) / sizeof(relocInfo));
      MacroAssembler _masm(&buffer);

      // Fill in the signature array, for the calling-convention call.
      const int total_args_passed = method->size_of_parameters();

      VMRegPair stack_regs[16];
      VMRegPair* regs = (total_args_passed <= 16) ? stack_regs : NEW_RESOURCE_ARRAY(VMRegPair, total_args_passed);

      AdapterSignatureIterator si(method->signature(), method->constMethod()->fingerprint(),
                              method->is_static(), total_args_passed);
      BasicType* sig_bt = si.basic_types();
      assert(si.slots() == total_args_passed, "");
      BasicType ret_type = si.return_type();

      // Now get the compiled-Java arguments layout.
      SharedRuntime::java_calling_convention(sig_bt, regs, total_args_passed);

      // Generate the compiled-to-native wrapper code
      nm = SharedRuntime::generate_native_wrapper(&_masm, method, compile_id, sig_bt, regs, ret_type);

      if (nm != nullptr) {
        {
          MutexLocker pl(NMethodState_lock, Mutex::_no_safepoint_check_flag);
          if (nm->make_in_use()) {
            method->set_code(method, nm);
          }
        }

        DirectiveSet* directive = DirectivesStack::getMatchingDirective(method, CompileBroker::compiler(CompLevel_simple));
        if (directive->PrintAssemblyOption) {
          nm->print_code();
        }
        DirectivesStack::release(directive);
      }
    }
  } // Unlock AdapterHandlerLibrary_lock


  // Install the generated code.
  if (nm != nullptr) {
    const char *msg = method->is_static() ? "(static)" : "";
    CompileTask::print_ul(nm, msg);
    if (PrintCompilation) {
      ttyLocker ttyl;
      CompileTask::print(tty, nm, msg);
    }
    nm->post_compiled_method_load_event();
  }
}

// -------------------------------------------------------------------------
// Java-Java calling convention
// (what you use when Java calls Java)

//------------------------------name_for_receiver----------------------------------
// For a given signature, return the VMReg for parameter 0.
VMReg SharedRuntime::name_for_receiver() {
  VMRegPair regs;
  BasicType sig_bt = T_OBJECT;
  (void) java_calling_convention(&sig_bt, &regs, 1);
  // Return argument 0 register.  In the LP64 build pointers
  // take 2 registers, but the VM wants only the 'main' name.
  return regs.first();
}

VMRegPair *SharedRuntime::find_callee_arguments(Symbol* sig, bool has_receiver, bool has_appendix, int* arg_size) {
  // This method is returning a data structure allocating as a
  // ResourceObject, so do not put any ResourceMarks in here.

  BasicType *sig_bt = NEW_RESOURCE_ARRAY(BasicType, 256);
  VMRegPair *regs = NEW_RESOURCE_ARRAY(VMRegPair, 256);
  int cnt = 0;
  if (has_receiver) {
    sig_bt[cnt++] = T_OBJECT; // Receiver is argument 0; not in signature
  }

  for (SignatureStream ss(sig); !ss.at_return_type(); ss.next()) {
    BasicType type = ss.type();
    sig_bt[cnt++] = type;
    if (is_double_word_type(type))
      sig_bt[cnt++] = T_VOID;
  }

  if (has_appendix) {
    sig_bt[cnt++] = T_OBJECT;
  }

  assert(cnt < 256, "grow table size");

  int comp_args_on_stack;
  comp_args_on_stack = java_calling_convention(sig_bt, regs, cnt);

  // the calling convention doesn't count out_preserve_stack_slots so
  // we must add that in to get "true" stack offsets.

  if (comp_args_on_stack) {
    for (int i = 0; i < cnt; i++) {
      VMReg reg1 = regs[i].first();
      if (reg1->is_stack()) {
        // Yuck
        reg1 = reg1->bias(out_preserve_stack_slots());
      }
      VMReg reg2 = regs[i].second();
      if (reg2->is_stack()) {
        // Yuck
        reg2 = reg2->bias(out_preserve_stack_slots());
      }
      regs[i].set_pair(reg2, reg1);
    }
  }

  // results
  *arg_size = cnt;
  return regs;
}

// OSR Migration Code
//
// This code is used convert interpreter frames into compiled frames.  It is
// called from very start of a compiled OSR nmethod.  A temp array is
// allocated to hold the interesting bits of the interpreter frame.  All
// active locks are inflated to allow them to move.  The displaced headers and
// active interpreter locals are copied into the temp buffer.  Then we return
// back to the compiled code.  The compiled code then pops the current
// interpreter frame off the stack and pushes a new compiled frame.  Then it
// copies the interpreter locals and displaced headers where it wants.
// Finally it calls back to free the temp buffer.
//
// All of this is done NOT at any Safepoint, nor is any safepoint or GC allowed.

JRT_LEAF(intptr_t*, SharedRuntime::OSR_migration_begin( JavaThread *current) )
  assert(current == JavaThread::current(), "pre-condition");

  // During OSR migration, we unwind the interpreted frame and replace it with a compiled
  // frame. The stack watermark code below ensures that the interpreted frame is processed
  // before it gets unwound. This is helpful as the size of the compiled frame could be
  // larger than the interpreted frame, which could result in the new frame not being
  // processed correctly.
  StackWatermarkSet::before_unwind(current);

  //
  // This code is dependent on the memory layout of the interpreter local
  // array and the monitors. On all of our platforms the layout is identical
  // so this code is shared. If some platform lays the their arrays out
  // differently then this code could move to platform specific code or
  // the code here could be modified to copy items one at a time using
  // frame accessor methods and be platform independent.

  frame fr = current->last_frame();
  assert(fr.is_interpreted_frame(), "");
  assert(fr.interpreter_frame_expression_stack_size()==0, "only handle empty stacks");

  // Figure out how many monitors are active.
  int active_monitor_count = 0;
  for (BasicObjectLock *kptr = fr.interpreter_frame_monitor_end();
       kptr < fr.interpreter_frame_monitor_begin();
       kptr = fr.next_monitor_in_interpreter_frame(kptr) ) {
    if (kptr->obj() != nullptr) active_monitor_count++;
  }

  // QQQ we could place number of active monitors in the array so that compiled code
  // could double check it.

  Method* moop = fr.interpreter_frame_method();
  int max_locals = moop->max_locals();
  // Allocate temp buffer, 1 word per local & 2 per active monitor
  int buf_size_words = max_locals + active_monitor_count * BasicObjectLock::size();
  intptr_t *buf = NEW_C_HEAP_ARRAY(intptr_t,buf_size_words, mtCode);

  // Copy the locals.  Order is preserved so that loading of longs works.
  // Since there's no GC I can copy the oops blindly.
  assert(sizeof(HeapWord)==sizeof(intptr_t), "fix this code");
  Copy::disjoint_words((HeapWord*)fr.interpreter_frame_local_at(max_locals-1),
                       (HeapWord*)&buf[0],
                       max_locals);

  // Inflate locks.  Copy the displaced headers.  Be careful, there can be holes.
  int i = max_locals;
  for (BasicObjectLock *kptr2 = fr.interpreter_frame_monitor_end();
       kptr2 < fr.interpreter_frame_monitor_begin();
       kptr2 = fr.next_monitor_in_interpreter_frame(kptr2) ) {
    if (kptr2->obj() != nullptr) {         // Avoid 'holes' in the monitor array
      BasicLock *lock = kptr2->lock();
      if (LockingMode == LM_LEGACY) {
        // Inflate so the object's header no longer refers to the BasicLock.
        if (lock->displaced_header().is_unlocked()) {
          // The object is locked and the resulting ObjectMonitor* will also be
          // locked so it can't be async deflated until ownership is dropped.
          // See the big comment in basicLock.cpp: BasicLock::move_to().
          ObjectSynchronizer::inflate_helper(kptr2->obj());
        }
        // Now the displaced header is free to move because the
        // object's header no longer refers to it.
        buf[i] = (intptr_t)lock->displaced_header().value();
      } else if (UseObjectMonitorTable) {
        buf[i] = (intptr_t)lock->object_monitor_cache();
      }
#ifdef ASSERT
      else {
        buf[i] = badDispHeaderOSR;
      }
#endif
      i++;
      buf[i++] = cast_from_oop<intptr_t>(kptr2->obj());
    }
  }
  assert(i - max_locals == active_monitor_count*2, "found the expected number of monitors");

  RegisterMap map(current,
                  RegisterMap::UpdateMap::skip,
                  RegisterMap::ProcessFrames::include,
                  RegisterMap::WalkContinuation::skip);
  frame sender = fr.sender(&map);
  if (sender.is_interpreted_frame()) {
    current->push_cont_fastpath(sender.sp());
  }

  return buf;
JRT_END

JRT_LEAF(void, SharedRuntime::OSR_migration_end( intptr_t* buf) )
  FREE_C_HEAP_ARRAY(intptr_t, buf);
JRT_END

bool AdapterHandlerLibrary::contains(const CodeBlob* b) {
  bool found = false;
  auto findblob = [&] (AdapterFingerPrint* key, AdapterHandlerEntry* a) {
    return (found = (b == CodeCache::find_blob(a->get_i2c_entry())));
  };
  assert_locked_or_safepoint(AdapterHandlerLibrary_lock);
  _adapter_handler_table->iterate(findblob);
  return found;
}

const char* AdapterHandlerLibrary::name(AdapterFingerPrint* fingerprint) {
  return fingerprint->as_basic_args_string();
}

uint32_t AdapterHandlerLibrary::id(AdapterFingerPrint* fingerprint) {
  unsigned int hash = fingerprint->compute_hash();
  return hash;
}

void AdapterHandlerLibrary::print_handler_on(outputStream* st, const CodeBlob* b) {
  bool found = false;
  auto findblob = [&] (AdapterFingerPrint* key, AdapterHandlerEntry* a) {
    if (b == CodeCache::find_blob(a->get_i2c_entry())) {
      found = true;
      st->print("Adapter for signature: ");
      a->print_adapter_on(st);
      return true;
    } else {
      return false; // keep looking
    }
  };
  assert_locked_or_safepoint(AdapterHandlerLibrary_lock);
  _adapter_handler_table->iterate(findblob);
  assert(found, "Should have found handler");
}

void AdapterHandlerEntry::print_adapter_on(outputStream* st) const {
  st->print("AHE@" INTPTR_FORMAT ": %s", p2i(this), fingerprint()->as_string());
  if (get_i2c_entry() != nullptr) {
    st->print(" i2c: " INTPTR_FORMAT, p2i(get_i2c_entry()));
  }
  if (get_c2i_entry() != nullptr) {
    st->print(" c2i: " INTPTR_FORMAT, p2i(get_c2i_entry()));
  }
  if (get_c2i_unverified_entry() != nullptr) {
    st->print(" c2iUV: " INTPTR_FORMAT, p2i(get_c2i_unverified_entry()));
  }
  if (get_c2i_no_clinit_check_entry() != nullptr) {
    st->print(" c2iNCI: " INTPTR_FORMAT, p2i(get_c2i_no_clinit_check_entry()));
  }
  st->cr();
}

bool AdapterHandlerLibrary::is_abstract_method_adapter(AdapterHandlerEntry* entry) {
  if (entry == _abstract_method_handler) {
    return true;
  }
  return false;
}

JRT_LEAF(void, SharedRuntime::enable_stack_reserved_zone(JavaThread* current))
  assert(current == JavaThread::current(), "pre-condition");
  StackOverflow* overflow_state = current->stack_overflow_state();
  overflow_state->enable_stack_reserved_zone(/*check_if_disabled*/true);
  overflow_state->set_reserved_stack_activation(current->stack_base());
JRT_END

frame SharedRuntime::look_for_reserved_stack_annotated_method(JavaThread* current, frame fr) {
  ResourceMark rm(current);
  frame activation;
  nmethod* nm = nullptr;
  int count = 1;

  assert(fr.is_java_frame(), "Must start on Java frame");

  RegisterMap map(JavaThread::current(),
                  RegisterMap::UpdateMap::skip,
                  RegisterMap::ProcessFrames::skip,
                  RegisterMap::WalkContinuation::skip); // don't walk continuations
  for (; !fr.is_first_frame(); fr = fr.sender(&map)) {
    if (!fr.is_java_frame()) {
      continue;
    }

    Method* method = nullptr;
    bool found = false;
    if (fr.is_interpreted_frame()) {
      method = fr.interpreter_frame_method();
      if (method != nullptr && method->has_reserved_stack_access()) {
        found = true;
      }
    } else {
      CodeBlob* cb = fr.cb();
      if (cb != nullptr && cb->is_nmethod()) {
        nm = cb->as_nmethod();
        method = nm->method();
        // scope_desc_near() must be used, instead of scope_desc_at() because on
        // SPARC, the pcDesc can be on the delay slot after the call instruction.
        for (ScopeDesc *sd = nm->scope_desc_near(fr.pc()); sd != nullptr; sd = sd->sender()) {
          method = sd->method();
          if (method != nullptr && method->has_reserved_stack_access()) {
            found = true;
          }
        }
      }
    }
    if (found) {
      activation = fr;
      warning("Potentially dangerous stack overflow in "
              "ReservedStackAccess annotated method %s [%d]",
              method->name_and_sig_as_C_string(), count++);
      EventReservedStackActivation event;
      if (event.should_commit()) {
        event.set_method(method);
        event.commit();
      }
    }
  }
  return activation;
}

void SharedRuntime::on_slowpath_allocation_exit(JavaThread* current) {
  // After any safepoint, just before going back to compiled code,
  // we inform the GC that we will be doing initializing writes to
  // this object in the future without emitting card-marks, so
  // GC may take any compensating steps.

  oop new_obj = current->vm_result();
  if (new_obj == nullptr) return;

  BarrierSet *bs = BarrierSet::barrier_set();
  bs->on_slowpath_allocation_exit(current, new_obj);
}<|MERGE_RESOLUTION|>--- conflicted
+++ resolved
@@ -191,10 +191,10 @@
   }
 }
 
-<<<<<<< HEAD
 void SharedRuntime::init_adapter_library() {
   AdapterHandlerLibrary::initialize();
-=======
+}
+
 static void print_counter_on(outputStream* st, const char* name, PerfTickCounters* counter, uint cnt) {
   st->print("  %-28s " JLONG_FORMAT_W(6) "us", name, counter->elapsed_counter_value_us());
   if (TraceThreadTime) {
@@ -202,7 +202,6 @@
   }
   st->print(" / %5d events", cnt);
   st->cr();
->>>>>>> 12163408
 }
 
 void SharedRuntime::print_counters_on(outputStream* st) {
