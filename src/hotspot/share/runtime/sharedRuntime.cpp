--- conflicted
+++ resolved
@@ -3553,24 +3553,6 @@
   st->cr();
 }
 
-<<<<<<< HEAD
-bool AdapterHandlerLibrary::is_abstract_method_adapter(AdapterHandlerEntry* entry) {
-  if (entry == _abstract_method_handler) {
-    return true;
-  }
-  return false;
-}
-
-=======
-#ifndef PRODUCT
-
-void AdapterHandlerLibrary::print_statistics() {
-  print_table_statistics();
-}
-
-#endif /* PRODUCT */
-
->>>>>>> 945aaf89
 JRT_LEAF(void, SharedRuntime::enable_stack_reserved_zone(JavaThread* current))
   assert(current == JavaThread::current(), "pre-condition");
   StackOverflow* overflow_state = current->stack_overflow_state();
