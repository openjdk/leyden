--- conflicted
+++ resolved
@@ -39,10 +39,6 @@
 
 template <typename T>
 inline void* Array<T>::operator new(size_t size, ClassLoaderData* loader_data, int length) throw() {
-<<<<<<< HEAD
-  //assert(T is training data, "");
-=======
->>>>>>> e3f85c96
   size_t word_size = Array::size(length);
   return (void*) Metaspace::allocate(loader_data, word_size,
                                      MetaspaceObj::array_type(sizeof(T)), false);
