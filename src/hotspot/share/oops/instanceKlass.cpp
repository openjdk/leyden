--- conflicted
+++ resolved
@@ -2914,15 +2914,11 @@
 }
 
 bool InstanceKlass::can_be_verified_at_dumptime() const {
-<<<<<<< HEAD
   if (CDSConfig::preserve_all_dumptime_verification_states(this)) {
     return true;
   }
 
-  if (MetaspaceShared::is_in_shared_metaspace(this)) {
-=======
   if (AOTMetaspace::in_aot_cache(this)) {
->>>>>>> 945aaf89
     // This is a class that was dumped into the base archive, so we know
     // it was verified at dump time.
     return true;
@@ -4066,7 +4062,7 @@
   }
 
   info_stream.print(" loader:");
-  if (is_shared()) {
+  if (in_aot_cache()) {
     info_stream.print(" %s", SystemDictionaryShared::loader_type_for_shared_class((Klass*)this));
   } else if (loader_data == ClassLoaderData::the_null_class_loader_data()) {
     info_stream.print(" boot_loader");
