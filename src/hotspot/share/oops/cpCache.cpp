--- conflicted
+++ resolved
@@ -458,18 +458,9 @@
     bool archived = false;
     bool resolved = rme->is_resolved(Bytecodes::_invokevirtual)   ||
                     rme->is_resolved(Bytecodes::_invokespecial)   ||
-<<<<<<< HEAD
                     rme->is_resolved(Bytecodes::_invokestatic)    ||
                     rme->is_resolved(Bytecodes::_invokeinterface) ||
                     rme->is_resolved(Bytecodes::_invokehandle);
-=======
-                    rme->is_resolved(Bytecodes::_invokeinterface) ||
-                    rme->is_resolved(Bytecodes::_invokehandle);
-
-    // Just for safety -- this should not happen, but do not archive if we ever see this.
-    resolved &= !(rme->is_resolved(Bytecodes::_invokestatic));
-
->>>>>>> 41a2d49f
     if (resolved && can_archive_resolved_method(src_cp, rme)) {
       rme->mark_and_relocate(src_cp);
       archived = true;
@@ -573,11 +564,7 @@
       method_entry->is_resolved(Bytecodes::_invokespecial)) {
     return true;
   } else if (method_entry->is_resolved(Bytecodes::_invokehandle)) {
-<<<<<<< HEAD
-    if (CDSConfig::is_dumping_invokedynamic())) {
-=======
     if (CDSConfig::is_dumping_invokedynamic()) {
->>>>>>> 41a2d49f
       // invokehandle depends on archived MethodType and LambdaForms.
       return true;
     } else {
