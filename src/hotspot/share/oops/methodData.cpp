/*
 * Copyright (c) 2000, 2025, Oracle and/or its affiliates. All rights reserved.
 * DO NOT ALTER OR REMOVE COPYRIGHT NOTICES OR THIS FILE HEADER.
 *
 * This code is free software; you can redistribute it and/or modify it
 * under the terms of the GNU General Public License version 2 only, as
 * published by the Free Software Foundation.
 *
 * This code is distributed in the hope that it will be useful, but WITHOUT
 * ANY WARRANTY; without even the implied warranty of MERCHANTABILITY or
 * FITNESS FOR A PARTICULAR PURPOSE.  See the GNU General Public License
 * version 2 for more details (a copy is included in the LICENSE file that
 * accompanied this code).
 *
 * You should have received a copy of the GNU General Public License version
 * 2 along with this work; if not, write to the Free Software Foundation,
 * Inc., 51 Franklin St, Fifth Floor, Boston, MA 02110-1301 USA.
 *
 * Please contact Oracle, 500 Oracle Parkway, Redwood Shores, CA 94065 USA
 * or visit www.oracle.com if you need additional information or have any
 * questions.
 *
 */

#include "cds/cdsConfig.hpp"
#include "ci/ciMethodData.hpp"
#include "classfile/systemDictionaryShared.hpp"
#include "classfile/vmSymbols.hpp"
#include "compiler/compilationPolicy.hpp"
#include "compiler/compilerDefinitions.inline.hpp"
#include "compiler/compilerOracle.hpp"
#include "interpreter/bytecode.hpp"
#include "interpreter/bytecodeStream.hpp"
#include "interpreter/linkResolver.hpp"
#include "memory/metaspaceClosure.hpp"
#include "memory/resourceArea.hpp"
#include "oops/klass.inline.hpp"
#include "oops/method.inline.hpp"
#include "oops/methodData.inline.hpp"
#include "prims/jvmtiRedefineClasses.hpp"
#include "runtime/atomic.hpp"
#include "runtime/deoptimization.hpp"
#include "runtime/handles.inline.hpp"
#include "runtime/orderAccess.hpp"
#include "runtime/safepointVerifiers.hpp"
#include "runtime/signature.hpp"
#include "utilities/align.hpp"
#include "utilities/checkedCast.hpp"
#include "utilities/copy.hpp"

// ==================================================================
// DataLayout
//
// Overlay for generic profiling data.

// Some types of data layouts need a length field.
bool DataLayout::needs_array_len(u1 tag) {
  return (tag == multi_branch_data_tag) || (tag == arg_info_data_tag) || (tag == parameters_type_data_tag);
}

// Perform generic initialization of the data.  More specific
// initialization occurs in overrides of ProfileData::post_initialize.
void DataLayout::initialize(u1 tag, u2 bci, int cell_count) {
  DataLayout temp;
  temp._header._bits = (intptr_t)0;
  temp._header._struct._tag = tag;
  temp._header._struct._bci = bci;
  // Write the header using a single intptr_t write.  This ensures that if the layout is
  // reinitialized readers will never see the transient state where the header is 0.
  _header = temp._header;

  for (int i = 0; i < cell_count; i++) {
    set_cell_at(i, (intptr_t)0);
  }
  if (needs_array_len(tag)) {
    set_cell_at(ArrayData::array_len_off_set, cell_count - 1); // -1 for header.
  }
  if (tag == call_type_data_tag) {
    CallTypeData::initialize(this, cell_count);
  } else if (tag == virtual_call_type_data_tag) {
    VirtualCallTypeData::initialize(this, cell_count);
  }
}

void DataLayout::clean_weak_klass_links(bool always_clean) {
  ResourceMark m;
  data_in()->clean_weak_klass_links(always_clean);
}


// ==================================================================
// ProfileData
//
// A ProfileData object is created to refer to a section of profiling
// data in a structured way.

// Constructor for invalid ProfileData.
ProfileData::ProfileData() {
  _data = nullptr;
}

char* ProfileData::print_data_on_helper(const MethodData* md) const {
  DataLayout* dp  = md->extra_data_base();
  DataLayout* end = md->args_data_limit();
  stringStream ss;
  for (;; dp = MethodData::next_extra(dp)) {
    assert(dp < end, "moved past end of extra data");
    switch(dp->tag()) {
    case DataLayout::speculative_trap_data_tag:
      if (dp->bci() == bci()) {
        SpeculativeTrapData* data = new SpeculativeTrapData(dp);
        int trap = data->trap_state();
        char buf[100];
        ss.print("trap/");
        data->method()->print_short_name(&ss);
        ss.print("(%s) ", Deoptimization::format_trap_state(buf, sizeof(buf), trap));
      }
      break;
    case DataLayout::bit_data_tag:
      break;
    case DataLayout::no_tag:
    case DataLayout::arg_info_data_tag:
      return ss.as_string();
      break;
    default:
      fatal("unexpected tag %d", dp->tag());
    }
  }
  return nullptr;
}

void ProfileData::print_data_on(outputStream* st, const MethodData* md) const {
  print_data_on(st, print_data_on_helper(md));
}

void ProfileData::print_shared(outputStream* st, const char* name, const char* extra) const {
  st->print("bci: %d ", bci());
  st->fill_to(tab_width_one + 1);
  st->print("%s", name);
  tab(st);
  int trap = trap_state();
  if (trap != 0) {
    char buf[100];
    st->print("trap(%s) ", Deoptimization::format_trap_state(buf, sizeof(buf), trap));
  }
  if (extra != nullptr) {
    st->print("%s", extra);
  }
  int flags = data()->flags();
  if (flags != 0) {
    st->print("flags(%d) ", flags);
  }
}

void ProfileData::tab(outputStream* st, bool first) const {
  st->fill_to(first ? tab_width_one : tab_width_two);
}

// ==================================================================
// BitData
//
// A BitData corresponds to a one-bit flag.  This is used to indicate
// whether a checkcast bytecode has seen a null value.


void BitData::print_data_on(outputStream* st, const char* extra) const {
  print_shared(st, "BitData", extra);
  st->cr();
}

// ==================================================================
// CounterData
//
// A CounterData corresponds to a simple counter.

void CounterData::print_data_on(outputStream* st, const char* extra) const {
  print_shared(st, "CounterData", extra);
  st->print_cr("count(%u)", count());
}

// ==================================================================
// JumpData
//
// A JumpData is used to access profiling information for a direct
// branch.  It is a counter, used for counting the number of branches,
// plus a data displacement, used for realigning the data pointer to
// the corresponding target bci.

void JumpData::post_initialize(BytecodeStream* stream, MethodData* mdo) {
  assert(stream->bci() == bci(), "wrong pos");
  int target;
  Bytecodes::Code c = stream->code();
  if (c == Bytecodes::_goto_w || c == Bytecodes::_jsr_w) {
    target = stream->dest_w();
  } else {
    target = stream->dest();
  }
  int my_di = mdo->dp_to_di(dp());
  int target_di = mdo->bci_to_di(target);
  int offset = target_di - my_di;
  set_displacement(offset);
}

void JumpData::print_data_on(outputStream* st, const char* extra) const {
  print_shared(st, "JumpData", extra);
  st->print_cr("taken(%u) displacement(%d)", taken(), displacement());
}

int TypeStackSlotEntries::compute_cell_count(Symbol* signature, bool include_receiver, int max) {
  // Parameter profiling include the receiver
  int args_count = include_receiver ? 1 : 0;
  ResourceMark rm;
  ReferenceArgumentCount rac(signature);
  args_count += rac.count();
  args_count = MIN2(args_count, max);
  return args_count * per_arg_cell_count;
}

int TypeEntriesAtCall::compute_cell_count(BytecodeStream* stream) {
  assert(Bytecodes::is_invoke(stream->code()), "should be invoke");
  assert(TypeStackSlotEntries::per_arg_count() > ReturnTypeEntry::static_cell_count(), "code to test for arguments/results broken");
  const methodHandle m = stream->method();
  int bci = stream->bci();
  Bytecode_invoke inv(m, bci);
  int args_cell = 0;
  if (MethodData::profile_arguments_for_invoke(m, bci)) {
    args_cell = TypeStackSlotEntries::compute_cell_count(inv.signature(), false, TypeProfileArgsLimit);
  }
  int ret_cell = 0;
  if (MethodData::profile_return_for_invoke(m, bci) && is_reference_type(inv.result_type())) {
    ret_cell = ReturnTypeEntry::static_cell_count();
  }
  int header_cell = 0;
  if (args_cell + ret_cell > 0) {
    header_cell = header_cell_count();
  }

  return header_cell + args_cell + ret_cell;
}

class ArgumentOffsetComputer : public SignatureIterator {
private:
  int _max;
  int _offset;
  GrowableArray<int> _offsets;

  friend class SignatureIterator;  // so do_parameters_on can call do_type
  void do_type(BasicType type) {
    if (is_reference_type(type) && _offsets.length() < _max) {
      _offsets.push(_offset);
    }
    _offset += parameter_type_word_count(type);
  }

 public:
  ArgumentOffsetComputer(Symbol* signature, int max)
    : SignatureIterator(signature),
      _max(max), _offset(0),
      _offsets(max) {
    do_parameters_on(this);  // non-virtual template execution
  }

  int off_at(int i) const { return _offsets.at(i); }
};

void TypeStackSlotEntries::post_initialize(Symbol* signature, bool has_receiver, bool include_receiver) {
  ResourceMark rm;
  int start = 0;
  // Parameter profiling include the receiver
  if (include_receiver && has_receiver) {
    set_stack_slot(0, 0);
    set_type(0, type_none());
    start += 1;
  }
  ArgumentOffsetComputer aos(signature, _number_of_entries-start);
  for (int i = start; i < _number_of_entries; i++) {
    set_stack_slot(i, aos.off_at(i-start) + (has_receiver ? 1 : 0));
    set_type(i, type_none());
  }
}

void CallTypeData::post_initialize(BytecodeStream* stream, MethodData* mdo) {
  assert(Bytecodes::is_invoke(stream->code()), "should be invoke");
  Bytecode_invoke inv(stream->method(), stream->bci());

  if (has_arguments()) {
#ifdef ASSERT
    ResourceMark rm;
    ReferenceArgumentCount rac(inv.signature());
    int count = MIN2(rac.count(), (int)TypeProfileArgsLimit);
    assert(count > 0, "room for args type but none found?");
    check_number_of_arguments(count);
#endif
    _args.post_initialize(inv.signature(), inv.has_receiver(), false);
  }

  if (has_return()) {
    assert(is_reference_type(inv.result_type()), "room for a ret type but doesn't return obj?");
    _ret.post_initialize();
  }
}

void VirtualCallTypeData::post_initialize(BytecodeStream* stream, MethodData* mdo) {
  assert(Bytecodes::is_invoke(stream->code()), "should be invoke");
  Bytecode_invoke inv(stream->method(), stream->bci());

  if (has_arguments()) {
#ifdef ASSERT
    ResourceMark rm;
    ReferenceArgumentCount rac(inv.signature());
    int count = MIN2(rac.count(), (int)TypeProfileArgsLimit);
    assert(count > 0, "room for args type but none found?");
    check_number_of_arguments(count);
#endif
    _args.post_initialize(inv.signature(), inv.has_receiver(), false);
  }

  if (has_return()) {
    assert(is_reference_type(inv.result_type()), "room for a ret type but doesn't return obj?");
    _ret.post_initialize();
  }
}

static bool is_excluded(Klass* k) {
#if INCLUDE_CDS
  if (SafepointSynchronize::is_at_safepoint() &&
      CDSConfig::is_dumping_archive() &&
      CDSConfig::current_thread_is_vm_or_dumper()) {
    if (k->is_instance_klass() && !InstanceKlass::cast(k)->is_loaded()) {
      log_debug(aot, training)("Purged %s from MDO: unloaded class", k->name()->as_C_string());
      return true;
    } else {
      bool excluded = SystemDictionaryShared::should_be_excluded(k);
      if (excluded) {
        log_debug(aot, training)("Purged %s from MDO: excluded class", k->name()->as_C_string());
      }
      return excluded;
    }
  }
#endif
  return false;
}

void TypeStackSlotEntries::clean_weak_klass_links(bool always_clean) {
  for (int i = 0; i < _number_of_entries; i++) {
    intptr_t p = type(i);
    Klass* k = (Klass*)klass_part(p);
    if (k != nullptr) {
      if (!always_clean && k->is_instance_klass() && InstanceKlass::cast(k)->is_not_initialized()) {
        continue; // skip not-yet-initialized classes // TODO: maybe clear the slot instead?
      }
      if (always_clean || !k->is_loader_present_and_alive() || is_excluded(k)) {
        set_type(i, with_status((Klass*)nullptr, p));
      }
    }
  }
}

void TypeStackSlotEntries::metaspace_pointers_do(MetaspaceClosure* it) {
  for (int i = 0; i < _number_of_entries; i++) {
    Klass** k = (Klass**)type_adr(i); // tagged
    it->push(k);
  }
}

void ReturnTypeEntry::clean_weak_klass_links(bool always_clean) {
  intptr_t p = type();
  Klass* k = (Klass*)klass_part(p);
  if (k != nullptr) {
    if (!always_clean && k->is_instance_klass() && InstanceKlass::cast(k)->is_not_initialized()) {
      return; // skip not-yet-initialized classes // TODO: maybe clear the slot instead?
    }
    if (always_clean || !k->is_loader_present_and_alive() || is_excluded(k)) {
      set_type(with_status((Klass*)nullptr, p));
    }
  }
}

void ReturnTypeEntry::metaspace_pointers_do(MetaspaceClosure* it) {
  Klass** k = (Klass**)type_adr(); // tagged
  it->push(k);
}

bool TypeEntriesAtCall::return_profiling_enabled() {
  return MethodData::profile_return();
}

bool TypeEntriesAtCall::arguments_profiling_enabled() {
  return MethodData::profile_arguments();
}

void TypeEntries::print_klass(outputStream* st, intptr_t k) {
  if (is_type_none(k)) {
    st->print("none");
  } else if (is_type_unknown(k)) {
    st->print("unknown");
  } else {
    valid_klass(k)->print_value_on(st);
  }
  if (was_null_seen(k)) {
    st->print(" (null seen)");
  }
}

void TypeStackSlotEntries::print_data_on(outputStream* st) const {
  for (int i = 0; i < _number_of_entries; i++) {
    _pd->tab(st);
    st->print("%d: stack(%u) ", i, stack_slot(i));
    print_klass(st, type(i));
    st->cr();
  }
}

void ReturnTypeEntry::print_data_on(outputStream* st) const {
  _pd->tab(st);
  print_klass(st, type());
  st->cr();
}

void CallTypeData::print_data_on(outputStream* st, const char* extra) const {
  CounterData::print_data_on(st, extra);
  if (has_arguments()) {
    tab(st, true);
    st->print("argument types");
    _args.print_data_on(st);
  }
  if (has_return()) {
    tab(st, true);
    st->print("return type");
    _ret.print_data_on(st);
  }
}

void VirtualCallTypeData::print_data_on(outputStream* st, const char* extra) const {
  VirtualCallData::print_data_on(st, extra);
  if (has_arguments()) {
    tab(st, true);
    st->print("argument types");
    _args.print_data_on(st);
  }
  if (has_return()) {
    tab(st, true);
    st->print("return type");
    _ret.print_data_on(st);
  }
}

// ==================================================================
// ReceiverTypeData
//
// A ReceiverTypeData is used to access profiling information about a
// dynamic type check.  It consists of a counter which counts the total times
// that the check is reached, and a series of (Klass*, count) pairs
// which are used to store a type profile for the receiver of the check.

void ReceiverTypeData::clean_weak_klass_links(bool always_clean) {
    for (uint row = 0; row < row_limit(); row++) {
    Klass* p = receiver(row);
    if (p != nullptr) {
      if (!always_clean && p->is_instance_klass() && InstanceKlass::cast(p)->is_not_initialized()) {
        continue; // skip not-yet-initialized classes // TODO: maybe clear the slot instead?
      }
      if (always_clean || !p->is_loader_present_and_alive() || is_excluded(p)) {
        clear_row(row);
      }
    }
  }
}

void ReceiverTypeData::metaspace_pointers_do(MetaspaceClosure *it) {
  for (uint row = 0; row < row_limit(); row++) {
    Klass** recv = (Klass**)intptr_at_adr(receiver_cell_index(row));
    it->push(recv);
  }
}

void ReceiverTypeData::print_receiver_data_on(outputStream* st) const {
  uint row;
  int entries = 0;
  for (row = 0; row < row_limit(); row++) {
    if (receiver(row) != nullptr)  entries++;
  }
  st->print_cr("count(%u) entries(%u)", count(), entries);
  int total = count();
  for (row = 0; row < row_limit(); row++) {
    if (receiver(row) != nullptr) {
      total += receiver_count(row);
    }
  }
  for (row = 0; row < row_limit(); row++) {
    if (receiver(row) != nullptr) {
      tab(st);
      receiver(row)->print_value_on(st);
      st->print_cr("(%u %4.2f)", receiver_count(row), (float) receiver_count(row) / (float) total);
    }
  }
}
void ReceiverTypeData::print_data_on(outputStream* st, const char* extra) const {
  print_shared(st, "ReceiverTypeData", extra);
  print_receiver_data_on(st);
}

void VirtualCallData::print_data_on(outputStream* st, const char* extra) const {
  print_shared(st, "VirtualCallData", extra);
  print_receiver_data_on(st);
}

// ==================================================================
// RetData
//
// A RetData is used to access profiling information for a ret bytecode.
// It is composed of a count of the number of times that the ret has
// been executed, followed by a series of triples of the form
// (bci, count, di) which count the number of times that some bci was the
// target of the ret and cache a corresponding displacement.

void RetData::post_initialize(BytecodeStream* stream, MethodData* mdo) {
  for (uint row = 0; row < row_limit(); row++) {
    set_bci_displacement(row, -1);
    set_bci(row, no_bci);
  }
  // release so other threads see a consistent state.  bci is used as
  // a valid flag for bci_displacement.
  OrderAccess::release();
}

// This routine needs to atomically update the RetData structure, so the
// caller needs to hold the RetData_lock before it gets here.  Since taking
// the lock can block (and allow GC) and since RetData is a ProfileData is a
// wrapper around a derived oop, taking the lock in _this_ method will
// basically cause the 'this' pointer's _data field to contain junk after the
// lock.  We require the caller to take the lock before making the ProfileData
// structure.  Currently the only caller is InterpreterRuntime::update_mdp_for_ret
address RetData::fixup_ret(int return_bci, MethodData* h_mdo) {
  // First find the mdp which corresponds to the return bci.
  address mdp = h_mdo->bci_to_dp(return_bci);

  // Now check to see if any of the cache slots are open.
  for (uint row = 0; row < row_limit(); row++) {
    if (bci(row) == no_bci) {
      set_bci_displacement(row, checked_cast<int>(mdp - dp()));
      set_bci_count(row, DataLayout::counter_increment);
      // Barrier to ensure displacement is written before the bci; allows
      // the interpreter to read displacement without fear of race condition.
      release_set_bci(row, return_bci);
      break;
    }
  }
  return mdp;
}

void RetData::print_data_on(outputStream* st, const char* extra) const {
  print_shared(st, "RetData", extra);
  uint row;
  int entries = 0;
  for (row = 0; row < row_limit(); row++) {
    if (bci(row) != no_bci)  entries++;
  }
  st->print_cr("count(%u) entries(%u)", count(), entries);
  for (row = 0; row < row_limit(); row++) {
    if (bci(row) != no_bci) {
      tab(st);
      st->print_cr("bci(%d: count(%u) displacement(%d))",
                   bci(row), bci_count(row), bci_displacement(row));
    }
  }
}

// ==================================================================
// BranchData
//
// A BranchData is used to access profiling data for a two-way branch.
// It consists of taken and not_taken counts as well as a data displacement
// for the taken case.

void BranchData::post_initialize(BytecodeStream* stream, MethodData* mdo) {
  assert(stream->bci() == bci(), "wrong pos");
  int target = stream->dest();
  int my_di = mdo->dp_to_di(dp());
  int target_di = mdo->bci_to_di(target);
  int offset = target_di - my_di;
  set_displacement(offset);
}

void BranchData::print_data_on(outputStream* st, const char* extra) const {
  print_shared(st, "BranchData", extra);
  st->print_cr("taken(%u) displacement(%d)",
               taken(), displacement());
  tab(st);
  st->print_cr("not taken(%u)", not_taken());
}

// ==================================================================
// MultiBranchData
//
// A MultiBranchData is used to access profiling information for
// a multi-way branch (*switch bytecodes).  It consists of a series
// of (count, displacement) pairs, which count the number of times each
// case was taken and specify the data displacement for each branch target.

int MultiBranchData::compute_cell_count(BytecodeStream* stream) {
  int cell_count = 0;
  if (stream->code() == Bytecodes::_tableswitch) {
    Bytecode_tableswitch sw(stream->method()(), stream->bcp());
    cell_count = 1 + per_case_cell_count * (1 + sw.length()); // 1 for default
  } else {
    Bytecode_lookupswitch sw(stream->method()(), stream->bcp());
    cell_count = 1 + per_case_cell_count * (sw.number_of_pairs() + 1); // 1 for default
  }
  return cell_count;
}

void MultiBranchData::post_initialize(BytecodeStream* stream,
                                      MethodData* mdo) {
  assert(stream->bci() == bci(), "wrong pos");
  int target;
  int my_di;
  int target_di;
  int offset;
  if (stream->code() == Bytecodes::_tableswitch) {
    Bytecode_tableswitch sw(stream->method()(), stream->bcp());
    int len = sw.length();
    assert(array_len() == per_case_cell_count * (len + 1), "wrong len");
    for (int count = 0; count < len; count++) {
      target = sw.dest_offset_at(count) + bci();
      my_di = mdo->dp_to_di(dp());
      target_di = mdo->bci_to_di(target);
      offset = target_di - my_di;
      set_displacement_at(count, offset);
    }
    target = sw.default_offset() + bci();
    my_di = mdo->dp_to_di(dp());
    target_di = mdo->bci_to_di(target);
    offset = target_di - my_di;
    set_default_displacement(offset);

  } else {
    Bytecode_lookupswitch sw(stream->method()(), stream->bcp());
    int npairs = sw.number_of_pairs();
    assert(array_len() == per_case_cell_count * (npairs + 1), "wrong len");
    for (int count = 0; count < npairs; count++) {
      LookupswitchPair pair = sw.pair_at(count);
      target = pair.offset() + bci();
      my_di = mdo->dp_to_di(dp());
      target_di = mdo->bci_to_di(target);
      offset = target_di - my_di;
      set_displacement_at(count, offset);
    }
    target = sw.default_offset() + bci();
    my_di = mdo->dp_to_di(dp());
    target_di = mdo->bci_to_di(target);
    offset = target_di - my_di;
    set_default_displacement(offset);
  }
}

void MultiBranchData::print_data_on(outputStream* st, const char* extra) const {
  print_shared(st, "MultiBranchData", extra);
  st->print_cr("default_count(%u) displacement(%d)",
               default_count(), default_displacement());
  int cases = number_of_cases();
  for (int i = 0; i < cases; i++) {
    tab(st);
    st->print_cr("count(%u) displacement(%d)",
                 count_at(i), displacement_at(i));
  }
}

void ArgInfoData::print_data_on(outputStream* st, const char* extra) const {
  print_shared(st, "ArgInfoData", extra);
  int nargs = number_of_args();
  for (int i = 0; i < nargs; i++) {
    st->print("  0x%x", arg_modified(i));
  }
  st->cr();
}

int ParametersTypeData::compute_cell_count(Method* m) {
  if (!MethodData::profile_parameters_for_method(methodHandle(Thread::current(), m))) {
    return 0;
  }
  int max = TypeProfileParmsLimit == -1 ? INT_MAX : TypeProfileParmsLimit;
  int obj_args = TypeStackSlotEntries::compute_cell_count(m->signature(), !m->is_static(), max);
  if (obj_args > 0) {
    return obj_args + 1; // 1 cell for array len
  }
  return 0;
}

void ParametersTypeData::post_initialize(BytecodeStream* stream, MethodData* mdo) {
  _parameters.post_initialize(mdo->method()->signature(), !mdo->method()->is_static(), true);
}

bool ParametersTypeData::profiling_enabled() {
  return MethodData::profile_parameters();
}

void ParametersTypeData::print_data_on(outputStream* st, const char* extra) const {
  print_shared(st, "ParametersTypeData", extra);
  tab(st);
  _parameters.print_data_on(st);
  st->cr();
}

void SpeculativeTrapData::metaspace_pointers_do(MetaspaceClosure* it) {
  Method** m = (Method**)intptr_at_adr(speculative_trap_method);
  it->push(m);
}

void SpeculativeTrapData::print_data_on(outputStream* st, const char* extra) const {
  print_shared(st, "SpeculativeTrapData", extra);
  tab(st);
  method()->print_short_name(st);
  st->cr();
}

// ==================================================================
// MethodData*
//
// A MethodData* holds information which has been collected about
// a method.

MethodData* MethodData::allocate(ClassLoaderData* loader_data, const methodHandle& method, TRAPS) {
  assert(!THREAD->owns_locks(), "Should not own any locks");
  int size = MethodData::compute_allocation_size_in_words(method);

  return new (loader_data, size, MetaspaceObj::MethodDataType, THREAD)
    MethodData(method);
}

int MethodData::bytecode_cell_count(Bytecodes::Code code) {
  switch (code) {
  case Bytecodes::_checkcast:
  case Bytecodes::_instanceof:
  case Bytecodes::_aastore:
    if (TypeProfileCasts) {
      return ReceiverTypeData::static_cell_count();
    } else {
      return BitData::static_cell_count();
    }
  case Bytecodes::_invokespecial:
  case Bytecodes::_invokestatic:
    if (MethodData::profile_arguments() || MethodData::profile_return()) {
      return variable_cell_count;
    } else {
      return CounterData::static_cell_count();
    }
  case Bytecodes::_goto:
  case Bytecodes::_goto_w:
  case Bytecodes::_jsr:
  case Bytecodes::_jsr_w:
    return JumpData::static_cell_count();
  case Bytecodes::_invokevirtual:
  case Bytecodes::_invokeinterface:
    if (MethodData::profile_arguments() || MethodData::profile_return()) {
      return variable_cell_count;
    } else {
      return VirtualCallData::static_cell_count();
    }
  case Bytecodes::_invokedynamic:
    if (MethodData::profile_arguments() || MethodData::profile_return()) {
      return variable_cell_count;
    } else {
      return CounterData::static_cell_count();
    }
  case Bytecodes::_ret:
    return RetData::static_cell_count();
  case Bytecodes::_ifeq:
  case Bytecodes::_ifne:
  case Bytecodes::_iflt:
  case Bytecodes::_ifge:
  case Bytecodes::_ifgt:
  case Bytecodes::_ifle:
  case Bytecodes::_if_icmpeq:
  case Bytecodes::_if_icmpne:
  case Bytecodes::_if_icmplt:
  case Bytecodes::_if_icmpge:
  case Bytecodes::_if_icmpgt:
  case Bytecodes::_if_icmple:
  case Bytecodes::_if_acmpeq:
  case Bytecodes::_if_acmpne:
  case Bytecodes::_ifnull:
  case Bytecodes::_ifnonnull:
    return BranchData::static_cell_count();
  case Bytecodes::_lookupswitch:
  case Bytecodes::_tableswitch:
    return variable_cell_count;
  default:
    return no_profile_data;
  }
}

// Compute the size of the profiling information corresponding to
// the current bytecode.
int MethodData::compute_data_size(BytecodeStream* stream) {
  int cell_count = bytecode_cell_count(stream->code());
  if (cell_count == no_profile_data) {
    return 0;
  }
  if (cell_count == variable_cell_count) {
    switch (stream->code()) {
    case Bytecodes::_lookupswitch:
    case Bytecodes::_tableswitch:
      cell_count = MultiBranchData::compute_cell_count(stream);
      break;
    case Bytecodes::_invokespecial:
    case Bytecodes::_invokestatic:
    case Bytecodes::_invokedynamic:
      assert(MethodData::profile_arguments() || MethodData::profile_return(), "should be collecting args profile");
      if (profile_arguments_for_invoke(stream->method(), stream->bci()) ||
          profile_return_for_invoke(stream->method(), stream->bci())) {
        cell_count = CallTypeData::compute_cell_count(stream);
      } else {
        cell_count = CounterData::static_cell_count();
      }
      break;
    case Bytecodes::_invokevirtual:
    case Bytecodes::_invokeinterface: {
      assert(MethodData::profile_arguments() || MethodData::profile_return(), "should be collecting args profile");
      if (profile_arguments_for_invoke(stream->method(), stream->bci()) ||
          profile_return_for_invoke(stream->method(), stream->bci())) {
        cell_count = VirtualCallTypeData::compute_cell_count(stream);
      } else {
        cell_count = VirtualCallData::static_cell_count();
      }
      break;
    }
    default:
      fatal("unexpected bytecode for var length profile data");
    }
  }
  // Note:  cell_count might be zero, meaning that there is just
  //        a DataLayout header, with no extra cells.
  assert(cell_count >= 0, "sanity");
  return DataLayout::compute_size_in_bytes(cell_count);
}

bool MethodData::is_speculative_trap_bytecode(Bytecodes::Code code) {
  // Bytecodes for which we may use speculation
  switch (code) {
  case Bytecodes::_checkcast:
  case Bytecodes::_instanceof:
  case Bytecodes::_aastore:
  case Bytecodes::_invokevirtual:
  case Bytecodes::_invokeinterface:
  case Bytecodes::_if_acmpeq:
  case Bytecodes::_if_acmpne:
  case Bytecodes::_ifnull:
  case Bytecodes::_ifnonnull:
  case Bytecodes::_invokestatic:
#ifdef COMPILER2
    if (CompilerConfig::is_c2_enabled()) {
      return UseTypeSpeculation;
    }
#endif
  default:
    return false;
  }
  return false;
}

#if INCLUDE_JVMCI

void* FailedSpeculation::operator new(size_t size, size_t fs_size) throw() {
  return CHeapObj<mtCompiler>::operator new(fs_size, std::nothrow);
}

FailedSpeculation::FailedSpeculation(address speculation, int speculation_len) : _data_len(speculation_len), _next(nullptr) {
  memcpy(data(), speculation, speculation_len);
}

// A heuristic check to detect nmethods that outlive a failed speculations list.
static void guarantee_failed_speculations_alive(nmethod* nm, FailedSpeculation** failed_speculations_address) {
  jlong head = (jlong)(address) *failed_speculations_address;
  if ((head & 0x1) == 0x1) {
    stringStream st;
    if (nm != nullptr) {
      st.print("%d", nm->compile_id());
      Method* method = nm->method();
      st.print_raw("{");
      if (method != nullptr) {
        method->print_name(&st);
      } else {
        const char* jvmci_name = nm->jvmci_name();
        if (jvmci_name != nullptr) {
          st.print_raw(jvmci_name);
        }
      }
      st.print_raw("}");
    } else {
      st.print("<unknown>");
    }
    fatal("Adding to failed speculations list that appears to have been freed. Source: %s", st.as_string());
  }
}

bool FailedSpeculation::add_failed_speculation(nmethod* nm, FailedSpeculation** failed_speculations_address, address speculation, int speculation_len) {
  assert(failed_speculations_address != nullptr, "must be");
  size_t fs_size = sizeof(FailedSpeculation) + speculation_len;

  guarantee_failed_speculations_alive(nm, failed_speculations_address);

  FailedSpeculation** cursor = failed_speculations_address;
  FailedSpeculation* fs = nullptr;
  do {
    if (*cursor == nullptr) {
      if (fs == nullptr) {
        // lazily allocate FailedSpeculation
        fs = new (fs_size) FailedSpeculation(speculation, speculation_len);
        if (fs == nullptr) {
          // no memory -> ignore failed speculation
          return false;
        }
        guarantee(is_aligned(fs, sizeof(FailedSpeculation*)), "FailedSpeculation objects must be pointer aligned");
      }
      FailedSpeculation* old_fs = Atomic::cmpxchg(cursor, (FailedSpeculation*) nullptr, fs);
      if (old_fs == nullptr) {
        // Successfully appended fs to end of the list
        return true;
      }
    }
    guarantee(*cursor != nullptr, "cursor must point to non-null FailedSpeculation");
    // check if the current entry matches this thread's failed speculation
    if ((*cursor)->data_len() == speculation_len && memcmp(speculation, (*cursor)->data(), speculation_len) == 0) {
      if (fs != nullptr) {
        delete fs;
      }
      return false;
    }
    cursor = (*cursor)->next_adr();
  } while (true);
}

void FailedSpeculation::free_failed_speculations(FailedSpeculation** failed_speculations_address) {
  assert(failed_speculations_address != nullptr, "must be");
  FailedSpeculation* fs = *failed_speculations_address;
  while (fs != nullptr) {
    FailedSpeculation* next = fs->next();
    delete fs;
    fs = next;
  }

  // Write an unaligned value to failed_speculations_address to denote
  // that it is no longer a valid pointer. This is allows for the check
  // in add_failed_speculation against adding to a freed failed
  // speculations list.
  long* head = (long*) failed_speculations_address;
  (*head) = (*head) | 0x1;
}
#endif // INCLUDE_JVMCI

int MethodData::compute_extra_data_count(int data_size, int empty_bc_count, bool needs_speculative_traps) {
#if INCLUDE_JVMCI
  if (ProfileTraps) {
    // Assume that up to 30% of the possibly trapping BCIs with no MDP will need to allocate one.
    int extra_data_count = MIN2(empty_bc_count, MAX2(4, (empty_bc_count * 30) / 100));

    // Make sure we have a minimum number of extra data slots to
    // allocate SpeculativeTrapData entries. We would want to have one
    // entry per compilation that inlines this method and for which
    // some type speculation assumption fails. So the room we need for
    // the SpeculativeTrapData entries doesn't directly depend on the
    // size of the method. Because it's hard to estimate, we reserve
    // space for an arbitrary number of entries.
    int spec_data_count = (needs_speculative_traps ? SpecTrapLimitExtraEntries : 0) *
      (SpeculativeTrapData::static_cell_count() + DataLayout::header_size_in_cells());

    return MAX2(extra_data_count, spec_data_count);
  } else {
    return 0;
  }
#else // INCLUDE_JVMCI
  if (ProfileTraps) {
    // Assume that up to 3% of BCIs with no MDP will need to allocate one.
    int extra_data_count = (uint)(empty_bc_count * 3) / 128 + 1;
    // If the method is large, let the extra BCIs grow numerous (to ~1%).
    int one_percent_of_data
      = (uint)data_size / (DataLayout::header_size_in_bytes()*128);
    if (extra_data_count < one_percent_of_data)
      extra_data_count = one_percent_of_data;
    if (extra_data_count > empty_bc_count)
      extra_data_count = empty_bc_count;  // no need for more

    // Make sure we have a minimum number of extra data slots to
    // allocate SpeculativeTrapData entries. We would want to have one
    // entry per compilation that inlines this method and for which
    // some type speculation assumption fails. So the room we need for
    // the SpeculativeTrapData entries doesn't directly depend on the
    // size of the method. Because it's hard to estimate, we reserve
    // space for an arbitrary number of entries.
    int spec_data_count = (needs_speculative_traps ? SpecTrapLimitExtraEntries : 0) *
      (SpeculativeTrapData::static_cell_count() + DataLayout::header_size_in_cells());

    return MAX2(extra_data_count, spec_data_count);
  } else {
    return 0;
  }
#endif // INCLUDE_JVMCI
}

// Compute the size of the MethodData* necessary to store
// profiling information about a given method.  Size is in bytes.
int MethodData::compute_allocation_size_in_bytes(const methodHandle& method) {
  int data_size = 0;
  BytecodeStream stream(method);
  Bytecodes::Code c;
  int empty_bc_count = 0;  // number of bytecodes lacking data
  bool needs_speculative_traps = false;
  while ((c = stream.next()) >= 0) {
    int size_in_bytes = compute_data_size(&stream);
    data_size += size_in_bytes;
    if (size_in_bytes == 0 JVMCI_ONLY(&& Bytecodes::can_trap(c)))  empty_bc_count += 1;
    needs_speculative_traps = needs_speculative_traps || is_speculative_trap_bytecode(c);
  }
  int object_size = in_bytes(data_offset()) + data_size;

  // Add some extra DataLayout cells (at least one) to track stray traps.
  int extra_data_count = compute_extra_data_count(data_size, empty_bc_count, needs_speculative_traps);
  object_size += extra_data_count * DataLayout::compute_size_in_bytes(0);

  // Add a cell to record information about modified arguments.
  int arg_size = method->size_of_parameters();
  object_size += DataLayout::compute_size_in_bytes(arg_size+1);

  // Reserve room for an area of the MDO dedicated to profiling of
  // parameters
  int args_cell = ParametersTypeData::compute_cell_count(method());
  if (args_cell > 0) {
    object_size += DataLayout::compute_size_in_bytes(args_cell);
  }

  if (ProfileExceptionHandlers && method()->has_exception_handler()) {
    int num_exception_handlers = method()->exception_table_length();
    object_size += num_exception_handlers * single_exception_handler_data_size();
  }

  return object_size;
}

// Compute the size of the MethodData* necessary to store
// profiling information about a given method.  Size is in words
int MethodData::compute_allocation_size_in_words(const methodHandle& method) {
  int byte_size = compute_allocation_size_in_bytes(method);
  int word_size = align_up(byte_size, BytesPerWord) / BytesPerWord;
  return align_metadata_size(word_size);
}

// Initialize an individual data segment.  Returns the size of
// the segment in bytes.
int MethodData::initialize_data(BytecodeStream* stream,
                                       int data_index) {
  int cell_count = -1;
  u1 tag = DataLayout::no_tag;
  DataLayout* data_layout = data_layout_at(data_index);
  Bytecodes::Code c = stream->code();
  switch (c) {
  case Bytecodes::_checkcast:
  case Bytecodes::_instanceof:
  case Bytecodes::_aastore:
    if (TypeProfileCasts) {
      cell_count = ReceiverTypeData::static_cell_count();
      tag = DataLayout::receiver_type_data_tag;
    } else {
      cell_count = BitData::static_cell_count();
      tag = DataLayout::bit_data_tag;
    }
    break;
  case Bytecodes::_invokespecial:
  case Bytecodes::_invokestatic: {
    int counter_data_cell_count = CounterData::static_cell_count();
    if (profile_arguments_for_invoke(stream->method(), stream->bci()) ||
        profile_return_for_invoke(stream->method(), stream->bci())) {
      cell_count = CallTypeData::compute_cell_count(stream);
    } else {
      cell_count = counter_data_cell_count;
    }
    if (cell_count > counter_data_cell_count) {
      tag = DataLayout::call_type_data_tag;
    } else {
      tag = DataLayout::counter_data_tag;
    }
    break;
  }
  case Bytecodes::_goto:
  case Bytecodes::_goto_w:
  case Bytecodes::_jsr:
  case Bytecodes::_jsr_w:
    cell_count = JumpData::static_cell_count();
    tag = DataLayout::jump_data_tag;
    break;
  case Bytecodes::_invokevirtual:
  case Bytecodes::_invokeinterface: {
    int virtual_call_data_cell_count = VirtualCallData::static_cell_count();
    if (profile_arguments_for_invoke(stream->method(), stream->bci()) ||
        profile_return_for_invoke(stream->method(), stream->bci())) {
      cell_count = VirtualCallTypeData::compute_cell_count(stream);
    } else {
      cell_count = virtual_call_data_cell_count;
    }
    if (cell_count > virtual_call_data_cell_count) {
      tag = DataLayout::virtual_call_type_data_tag;
    } else {
      tag = DataLayout::virtual_call_data_tag;
    }
    break;
  }
  case Bytecodes::_invokedynamic: {
    // %%% should make a type profile for any invokedynamic that takes a ref argument
    int counter_data_cell_count = CounterData::static_cell_count();
    if (profile_arguments_for_invoke(stream->method(), stream->bci()) ||
        profile_return_for_invoke(stream->method(), stream->bci())) {
      cell_count = CallTypeData::compute_cell_count(stream);
    } else {
      cell_count = counter_data_cell_count;
    }
    if (cell_count > counter_data_cell_count) {
      tag = DataLayout::call_type_data_tag;
    } else {
      tag = DataLayout::counter_data_tag;
    }
    break;
  }
  case Bytecodes::_ret:
    cell_count = RetData::static_cell_count();
    tag = DataLayout::ret_data_tag;
    break;
  case Bytecodes::_ifeq:
  case Bytecodes::_ifne:
  case Bytecodes::_iflt:
  case Bytecodes::_ifge:
  case Bytecodes::_ifgt:
  case Bytecodes::_ifle:
  case Bytecodes::_if_icmpeq:
  case Bytecodes::_if_icmpne:
  case Bytecodes::_if_icmplt:
  case Bytecodes::_if_icmpge:
  case Bytecodes::_if_icmpgt:
  case Bytecodes::_if_icmple:
  case Bytecodes::_if_acmpeq:
  case Bytecodes::_if_acmpne:
  case Bytecodes::_ifnull:
  case Bytecodes::_ifnonnull:
    cell_count = BranchData::static_cell_count();
    tag = DataLayout::branch_data_tag;
    break;
  case Bytecodes::_lookupswitch:
  case Bytecodes::_tableswitch:
    cell_count = MultiBranchData::compute_cell_count(stream);
    tag = DataLayout::multi_branch_data_tag;
    break;
  default:
    break;
  }
  assert(tag == DataLayout::multi_branch_data_tag ||
         ((MethodData::profile_arguments() || MethodData::profile_return()) &&
          (tag == DataLayout::call_type_data_tag ||
           tag == DataLayout::counter_data_tag ||
           tag == DataLayout::virtual_call_type_data_tag ||
           tag == DataLayout::virtual_call_data_tag)) ||
         cell_count == bytecode_cell_count(c), "cell counts must agree");
  if (cell_count >= 0) {
    assert(tag != DataLayout::no_tag, "bad tag");
    assert(bytecode_has_profile(c), "agree w/ BHP");
    data_layout->initialize(tag, checked_cast<u2>(stream->bci()), cell_count);
    return DataLayout::compute_size_in_bytes(cell_count);
  } else {
    assert(!bytecode_has_profile(c), "agree w/ !BHP");
    return 0;
  }
}

// Get the data at an arbitrary (sort of) data index.
ProfileData* MethodData::data_at(int data_index) const {
  if (out_of_bounds(data_index)) {
    return nullptr;
  }
  DataLayout* data_layout = data_layout_at(data_index);
  return data_layout->data_in();
}

int DataLayout::cell_count() {
  switch (tag()) {
  case DataLayout::no_tag:
  default:
    ShouldNotReachHere();
    return 0;
  case DataLayout::bit_data_tag:
    return BitData::static_cell_count();
  case DataLayout::counter_data_tag:
    return CounterData::static_cell_count();
  case DataLayout::jump_data_tag:
    return JumpData::static_cell_count();
  case DataLayout::receiver_type_data_tag:
    return ReceiverTypeData::static_cell_count();
  case DataLayout::virtual_call_data_tag:
    return VirtualCallData::static_cell_count();
  case DataLayout::ret_data_tag:
    return RetData::static_cell_count();
  case DataLayout::branch_data_tag:
    return BranchData::static_cell_count();
  case DataLayout::multi_branch_data_tag:
    return ((new MultiBranchData(this))->cell_count());
  case DataLayout::arg_info_data_tag:
    return ((new ArgInfoData(this))->cell_count());
  case DataLayout::call_type_data_tag:
    return ((new CallTypeData(this))->cell_count());
  case DataLayout::virtual_call_type_data_tag:
    return ((new VirtualCallTypeData(this))->cell_count());
  case DataLayout::parameters_type_data_tag:
    return ((new ParametersTypeData(this))->cell_count());
  case DataLayout::speculative_trap_data_tag:
    return SpeculativeTrapData::static_cell_count();
  }
}
ProfileData* DataLayout::data_in() {
  switch (tag()) {
  case DataLayout::no_tag:
  default:
    ShouldNotReachHere();
    return nullptr;
  case DataLayout::bit_data_tag:
    return new BitData(this);
  case DataLayout::counter_data_tag:
    return new CounterData(this);
  case DataLayout::jump_data_tag:
    return new JumpData(this);
  case DataLayout::receiver_type_data_tag:
    return new ReceiverTypeData(this);
  case DataLayout::virtual_call_data_tag:
    return new VirtualCallData(this);
  case DataLayout::ret_data_tag:
    return new RetData(this);
  case DataLayout::branch_data_tag:
    return new BranchData(this);
  case DataLayout::multi_branch_data_tag:
    return new MultiBranchData(this);
  case DataLayout::arg_info_data_tag:
    return new ArgInfoData(this);
  case DataLayout::call_type_data_tag:
    return new CallTypeData(this);
  case DataLayout::virtual_call_type_data_tag:
    return new VirtualCallTypeData(this);
  case DataLayout::parameters_type_data_tag:
    return new ParametersTypeData(this);
  case DataLayout::speculative_trap_data_tag:
    return new SpeculativeTrapData(this);
  }
}

// Iteration over data.
ProfileData* MethodData::next_data(ProfileData* current) const {
  int current_index = dp_to_di(current->dp());
  int next_index = current_index + current->size_in_bytes();
  ProfileData* next = data_at(next_index);
  return next;
}

DataLayout* MethodData::next_data_layout(DataLayout* current) const {
  int current_index = dp_to_di((address)current);
  int next_index = current_index + current->size_in_bytes();
  if (out_of_bounds(next_index)) {
    return nullptr;
  }
  DataLayout* next = data_layout_at(next_index);
  return next;
}

// Give each of the data entries a chance to perform specific
// data initialization.
void MethodData::post_initialize(BytecodeStream* stream) {
  ResourceMark rm;
  ProfileData* data;
  for (data = first_data(); is_valid(data); data = next_data(data)) {
    stream->set_start(data->bci());
    stream->next();
    data->post_initialize(stream, this);
  }
  if (_parameters_type_data_di != no_parameters) {
    parameters_type_data()->post_initialize(nullptr, this);
  }
}

// Initialize the MethodData* corresponding to a given method.
MethodData::MethodData(const methodHandle& method)
  : _method(method()),
    // Holds Compile_lock
    _compiler_counters(),
    _parameters_type_data_di(parameters_uninitialized) {
    _extra_data_lock = nullptr;
    initialize();
<<<<<<< HEAD
}

MethodData::MethodData() {
  assert(CDSConfig::is_dumping_static_archive() || UseSharedSpaces, "only for CDS");
=======
>>>>>>> e3f85c96
}

#if INCLUDE_CDS
MethodData::MethodData() {
  // Used by cppVtables.cpp only
  assert(CDSConfig::is_dumping_static_archive() || UseSharedSpaces, "only for CDS");
}
#endif

// Reinitialize the storage of an existing MDO at a safepoint.  Doing it this way will ensure it's
// not being accessed while the contents are being rewritten.
class VM_ReinitializeMDO: public VM_Operation {
 private:
  MethodData* _mdo;
 public:
  VM_ReinitializeMDO(MethodData* mdo): _mdo(mdo) {}
  VMOp_Type type() const                         { return VMOp_ReinitializeMDO; }
  void doit() {
    // The extra data is being zero'd, we'd like to acquire the extra_data_lock but it can't be held
    // over a safepoint.  This means that we don't actually need to acquire the lock.
    _mdo->initialize();
  }
  bool allow_nested_vm_operations() const        { return true; }
};

void MethodData::reinitialize() {
  VM_ReinitializeMDO op(this);
  VMThread::execute(&op);
}


void MethodData::initialize() {
  Thread* thread = Thread::current();
  NoSafepointVerifier no_safepoint;  // init function atomic wrt GC
  ResourceMark rm(thread);

  init();

  // Go through the bytecodes and allocate and initialize the
  // corresponding data cells.
  int data_size = 0;
  int empty_bc_count = 0;  // number of bytecodes lacking data
  _data[0] = 0;  // apparently not set below.
  BytecodeStream stream(methodHandle(thread, method()));
  Bytecodes::Code c;
  bool needs_speculative_traps = false;
  while ((c = stream.next()) >= 0) {
    int size_in_bytes = initialize_data(&stream, data_size);
    data_size += size_in_bytes;
    if (size_in_bytes == 0 JVMCI_ONLY(&& Bytecodes::can_trap(c)))  empty_bc_count += 1;
    needs_speculative_traps = needs_speculative_traps || is_speculative_trap_bytecode(c);
  }
  _data_size = data_size;
  int object_size = in_bytes(data_offset()) + data_size;

  // Add some extra DataLayout cells (at least one) to track stray traps.
  int extra_data_count = compute_extra_data_count(data_size, empty_bc_count, needs_speculative_traps);
  int extra_size = extra_data_count * DataLayout::compute_size_in_bytes(0);

  // Let's zero the space for the extra data
  if (extra_size > 0) {
    Copy::zero_to_bytes(((address)_data) + data_size, extra_size);
  }

  // Add a cell to record information about modified arguments.
  // Set up _args_modified array after traps cells so that
  // the code for traps cells works.
  DataLayout *dp = data_layout_at(data_size + extra_size);

  int arg_size = method()->size_of_parameters();
  dp->initialize(DataLayout::arg_info_data_tag, 0, arg_size+1);

  int arg_data_size = DataLayout::compute_size_in_bytes(arg_size+1);
  object_size += extra_size + arg_data_size;

  int parms_cell = ParametersTypeData::compute_cell_count(method());
  // If we are profiling parameters, we reserved an area near the end
  // of the MDO after the slots for bytecodes (because there's no bci
  // for method entry so they don't fit with the framework for the
  // profiling of bytecodes). We store the offset within the MDO of
  // this area (or -1 if no parameter is profiled)
  int parm_data_size = 0;
  if (parms_cell > 0) {
    parm_data_size = DataLayout::compute_size_in_bytes(parms_cell);
    object_size += parm_data_size;
    _parameters_type_data_di = data_size + extra_size + arg_data_size;
    DataLayout *dp = data_layout_at(data_size + extra_size + arg_data_size);
    dp->initialize(DataLayout::parameters_type_data_tag, 0, parms_cell);
  } else {
    _parameters_type_data_di = no_parameters;
  }

  _exception_handler_data_di = data_size + extra_size + arg_data_size + parm_data_size;
  if (ProfileExceptionHandlers && method()->has_exception_handler()) {
    int num_exception_handlers = method()->exception_table_length();
    object_size += num_exception_handlers * single_exception_handler_data_size();
    ExceptionTableElement* exception_handlers = method()->exception_table_start();
    for (int i = 0; i < num_exception_handlers; i++) {
      DataLayout *dp = exception_handler_data_at(i);
      dp->initialize(DataLayout::bit_data_tag, exception_handlers[i].handler_pc, single_exception_handler_data_cell_count());
    }
  }

  // Set an initial hint. Don't use set_hint_di() because
  // first_di() may be out of bounds if data_size is 0.
  // In that situation, _hint_di is never used, but at
  // least well-defined.
  _hint_di = first_di();

  post_initialize(&stream);

  assert(object_size == compute_allocation_size_in_bytes(methodHandle(thread, _method)), "MethodData: computed size != initialized size");
  set_size(object_size);
}

void MethodData::init() {
  _compiler_counters = CompilerCounters(); // reset compiler counters
  _invocation_counter.init();
  _backedge_counter.init();
  _invocation_counter_start = 0;
  _backedge_counter_start = 0;

  // Set per-method invoke- and backedge mask.
  double scale = 1.0;
  methodHandle mh(Thread::current(), _method);
  CompilerOracle::has_option_value(mh, CompileCommandEnum::CompileThresholdScaling, scale);
  _invoke_mask = (int)right_n_bits(CompilerConfig::scaled_freq_log(Tier0InvokeNotifyFreqLog, scale)) << InvocationCounter::count_shift;
  _backedge_mask = (int)right_n_bits(CompilerConfig::scaled_freq_log(Tier0BackedgeNotifyFreqLog, scale)) << InvocationCounter::count_shift;

  _tenure_traps = 0;
  _num_loops = 0;
  _num_blocks = 0;
  _would_profile = unknown;

#if INCLUDE_JVMCI
  _jvmci_ir_size = 0;
  _failed_speculations = nullptr;
#endif

  // Initialize escape flags.
  clear_escape_info();
}

bool MethodData::is_mature() const {
  return CompilationPolicy::is_mature(const_cast<MethodData*>(this));
}

// Translate a bci to its corresponding data index (di).
address MethodData::bci_to_dp(int bci) {
  ResourceMark rm;
  DataLayout* data = data_layout_before(bci);
  DataLayout* prev = nullptr;
  for ( ; is_valid(data); data = next_data_layout(data)) {
    if (data->bci() >= bci) {
      if (data->bci() == bci)  set_hint_di(dp_to_di((address)data));
      else if (prev != nullptr)   set_hint_di(dp_to_di((address)prev));
      return (address)data;
    }
    prev = data;
  }
  return (address)limit_data_position();
}

// Translate a bci to its corresponding data, or null.
ProfileData* MethodData::bci_to_data(int bci) {
  check_extra_data_locked();

  DataLayout* data = data_layout_before(bci);
  for ( ; is_valid(data); data = next_data_layout(data)) {
    if (data->bci() == bci) {
      set_hint_di(dp_to_di((address)data));
      return data->data_in();
    } else if (data->bci() > bci) {
      break;
    }
  }
  return bci_to_extra_data(bci, nullptr, false);
}

DataLayout* MethodData::exception_handler_bci_to_data_helper(int bci) {
  assert(ProfileExceptionHandlers, "not profiling");
  for (int i = 0; i < num_exception_handler_data(); i++) {
    DataLayout* exception_handler_data = exception_handler_data_at(i);
    if (exception_handler_data->bci() == bci) {
      return exception_handler_data;
    }
  }
  return nullptr;
}

BitData* MethodData::exception_handler_bci_to_data_or_null(int bci) {
  DataLayout* data = exception_handler_bci_to_data_helper(bci);
  return data != nullptr ? new BitData(data) : nullptr;
}

BitData MethodData::exception_handler_bci_to_data(int bci) {
  DataLayout* data = exception_handler_bci_to_data_helper(bci);
  assert(data != nullptr, "invalid bci");
  return BitData(data);
}

DataLayout* MethodData::next_extra(DataLayout* dp) {
  int nb_cells = 0;
  switch(dp->tag()) {
  case DataLayout::bit_data_tag:
  case DataLayout::no_tag:
    nb_cells = BitData::static_cell_count();
    break;
  case DataLayout::speculative_trap_data_tag:
    nb_cells = SpeculativeTrapData::static_cell_count();
    break;
  default:
    fatal("unexpected tag %d", dp->tag());
  }
  return (DataLayout*)((address)dp + DataLayout::compute_size_in_bytes(nb_cells));
}

ProfileData* MethodData::bci_to_extra_data_find(int bci, Method* m, DataLayout*& dp) {
  check_extra_data_locked();

  DataLayout* end = args_data_limit();

  for (;; dp = next_extra(dp)) {
    assert(dp < end, "moved past end of extra data");
    // No need for "Atomic::load_acquire" ops,
    // since the data structure is monotonic.
    switch(dp->tag()) {
    case DataLayout::no_tag:
      return nullptr;
    case DataLayout::arg_info_data_tag:
      dp = end;
      return nullptr; // ArgInfoData is at the end of extra data section.
    case DataLayout::bit_data_tag:
      if (m == nullptr && dp->bci() == bci) {
        return new BitData(dp);
      }
      break;
    case DataLayout::speculative_trap_data_tag:
      if (m != nullptr) {
        SpeculativeTrapData* data = new SpeculativeTrapData(dp);
        if (dp->bci() == bci) {
          assert(data->method() != nullptr, "method must be set");
          if (data->method() == m) {
            return data;
          }
        }
      }
      break;
    default:
      fatal("unexpected tag %d", dp->tag());
    }
  }
  return nullptr;
}


// Translate a bci to its corresponding extra data, or null.
ProfileData* MethodData::bci_to_extra_data(int bci, Method* m, bool create_if_missing) {
  check_extra_data_locked();

  // This code assumes an entry for a SpeculativeTrapData is 2 cells
  assert(2*DataLayout::compute_size_in_bytes(BitData::static_cell_count()) ==
         DataLayout::compute_size_in_bytes(SpeculativeTrapData::static_cell_count()),
         "code needs to be adjusted");

  // Do not create one of these if method has been redefined.
  if (m != nullptr && m->is_old()) {
    return nullptr;
  }

  DataLayout* dp  = extra_data_base();
  DataLayout* end = args_data_limit();

  // Find if already exists
  ProfileData* result = bci_to_extra_data_find(bci, m, dp);
  if (result != nullptr || dp >= end) {
    return result;
  }

  if (create_if_missing) {
    // Not found -> Allocate
    assert(dp->tag() == DataLayout::no_tag || (dp->tag() == DataLayout::speculative_trap_data_tag && m != nullptr), "should be free");
    assert(next_extra(dp)->tag() == DataLayout::no_tag || next_extra(dp)->tag() == DataLayout::arg_info_data_tag, "should be free or arg info");
    u1 tag = m == nullptr ? DataLayout::bit_data_tag : DataLayout::speculative_trap_data_tag;
    // SpeculativeTrapData is 2 slots. Make sure we have room.
    if (m != nullptr && next_extra(dp)->tag() != DataLayout::no_tag) {
      return nullptr;
    }
    DataLayout temp;
    temp.initialize(tag, checked_cast<u2>(bci), 0);

    dp->set_header(temp.header());
    assert(dp->tag() == tag, "sane");
    assert(dp->bci() == bci, "no concurrent allocation");
    if (tag == DataLayout::bit_data_tag) {
      return new BitData(dp);
    } else {
      SpeculativeTrapData* data = new SpeculativeTrapData(dp);
      data->set_method(m);
      return data;
    }
  }
  return nullptr;
}

ArgInfoData *MethodData::arg_info() {
  DataLayout* dp    = extra_data_base();
  DataLayout* end   = args_data_limit();
  for (; dp < end; dp = next_extra(dp)) {
    if (dp->tag() == DataLayout::arg_info_data_tag)
      return new ArgInfoData(dp);
  }
  return nullptr;
}

// Printing

void MethodData::print_on(outputStream* st) const {
  assert(is_methodData(), "should be method data");
  st->print("method data for ");
  method()->print_value_on(st);
  st->cr();
  print_data_on(st);
}

void MethodData::print_value_on(outputStream* st) const {
  assert(is_methodData(), "should be method data");
  st->print("method data for ");
  method()->print_value_on(st);
}

void MethodData::print_data_on(outputStream* st) const {
  Mutex* lock = const_cast<MethodData*>(this)->extra_data_lock();
  ConditionalMutexLocker ml(lock, !lock->owned_by_self(),
                            Mutex::_no_safepoint_check_flag);
  ResourceMark rm;
  ProfileData* data = first_data();
  if (_parameters_type_data_di != no_parameters) {
    parameters_type_data()->print_data_on(st);
  }
  for ( ; is_valid(data); data = next_data(data)) {
    st->print("%d", dp_to_di(data->dp()));
    st->fill_to(6);
    data->print_data_on(st, this);
  }

  st->print_cr("--- Extra data:");
  DataLayout* dp    = extra_data_base();
  DataLayout* end   = args_data_limit();
  for (;; dp = next_extra(dp)) {
    assert(dp < end, "moved past end of extra data");
    // No need for "Atomic::load_acquire" ops,
    // since the data structure is monotonic.
    switch(dp->tag()) {
    case DataLayout::no_tag:
      continue;
    case DataLayout::bit_data_tag:
      data = new BitData(dp);
      break;
    case DataLayout::speculative_trap_data_tag:
      data = new SpeculativeTrapData(dp);
      break;
    case DataLayout::arg_info_data_tag:
      data = new ArgInfoData(dp);
      dp = end; // ArgInfoData is at the end of extra data section.
      break;
    default:
      fatal("unexpected tag %d", dp->tag());
    }
    st->print("%d", dp_to_di(data->dp()));
    st->fill_to(6);
    data->print_data_on(st);
    if (dp >= end) return;
  }
}

// Verification

void MethodData::verify_on(outputStream* st) {
  guarantee(is_methodData(), "object must be method data");
  // guarantee(m->is_perm(), "should be in permspace");
  this->verify_data_on(st);
}

void MethodData::verify_data_on(outputStream* st) {
  NEEDS_CLEANUP;
  // not yet implemented.
}

bool MethodData::profile_jsr292(const methodHandle& m, int bci) {
  if (m->is_compiled_lambda_form()) {
    return true;
  }

  Bytecode_invoke inv(m , bci);
  return inv.is_invokedynamic() || inv.is_invokehandle();
}

bool MethodData::profile_unsafe(const methodHandle& m, int bci) {
  Bytecode_invoke inv(m , bci);
  if (inv.is_invokevirtual()) {
    Symbol* klass = inv.klass();
    if (klass == vmSymbols::jdk_internal_misc_Unsafe() ||
        klass == vmSymbols::sun_misc_Unsafe() ||
        klass == vmSymbols::jdk_internal_misc_ScopedMemoryAccess()) {
      Symbol* name = inv.name();
      if (name->starts_with("get") || name->starts_with("put")) {
        return true;
      }
    }
  }
  return false;
}

int MethodData::profile_arguments_flag() {
  return TypeProfileLevel % 10;
}

bool MethodData::profile_arguments() {
  return profile_arguments_flag() > no_type_profile && profile_arguments_flag() <= type_profile_all && TypeProfileArgsLimit > 0;
}

bool MethodData::profile_arguments_jsr292_only() {
  return profile_arguments_flag() == type_profile_jsr292;
}

bool MethodData::profile_all_arguments() {
  return profile_arguments_flag() == type_profile_all;
}

bool MethodData::profile_arguments_for_invoke(const methodHandle& m, int bci) {
  if (!profile_arguments()) {
    return false;
  }

  if (profile_all_arguments()) {
    return true;
  }

  if (profile_unsafe(m, bci)) {
    return true;
  }

  assert(profile_arguments_jsr292_only(), "inconsistent");
  return profile_jsr292(m, bci);
}

int MethodData::profile_return_flag() {
  return (TypeProfileLevel % 100) / 10;
}

bool MethodData::profile_return() {
  return profile_return_flag() > no_type_profile && profile_return_flag() <= type_profile_all;
}

bool MethodData::profile_return_jsr292_only() {
  return profile_return_flag() == type_profile_jsr292;
}

bool MethodData::profile_all_return() {
  return profile_return_flag() == type_profile_all;
}

bool MethodData::profile_return_for_invoke(const methodHandle& m, int bci) {
  if (!profile_return()) {
    return false;
  }

  if (profile_all_return()) {
    return true;
  }

  assert(profile_return_jsr292_only(), "inconsistent");
  return profile_jsr292(m, bci);
}

int MethodData::profile_parameters_flag() {
  return TypeProfileLevel / 100;
}

bool MethodData::profile_parameters() {
  return profile_parameters_flag() > no_type_profile && profile_parameters_flag() <= type_profile_all;
}

bool MethodData::profile_parameters_jsr292_only() {
  return profile_parameters_flag() == type_profile_jsr292;
}

bool MethodData::profile_all_parameters() {
  return profile_parameters_flag() == type_profile_all;
}

bool MethodData::profile_parameters_for_method(const methodHandle& m) {
  if (!profile_parameters()) {
    return false;
  }

  if (profile_all_parameters()) {
    return true;
  }

  assert(profile_parameters_jsr292_only(), "inconsistent");
  return m->is_compiled_lambda_form();
}

void MethodData::metaspace_pointers_do(MetaspaceClosure* it) {
  log_trace(aot, training)("Iter(MethodData): %p for %p %s", this, _method, _method->name_and_sig_as_C_string());
  it->push(&_method);
  if (_parameters_type_data_di != no_parameters) {
    parameters_type_data()->metaspace_pointers_do(it);
  }
  for (ProfileData* data = first_data(); is_valid(data); data = next_data(data)) {
    data->metaspace_pointers_do(it);
  }
  for (DataLayout* dp = extra_data_base();
                   dp < extra_data_limit();
                   dp = MethodData::next_extra(dp)) {
    if (dp->tag() == DataLayout::speculative_trap_data_tag) {
      ResourceMark rm;
      SpeculativeTrapData* data = new SpeculativeTrapData(dp);
      data->metaspace_pointers_do(it);
    } else if (dp->tag() == DataLayout::no_tag ||
               dp->tag() == DataLayout::arg_info_data_tag) {
      break;
    }
  }
}

void MethodData::clean_extra_data_helper(DataLayout* dp, int shift, bool reset) {
  check_extra_data_locked();

  if (shift == 0) {
    return;
  }
  if (!reset) {
    // Move all cells of trap entry at dp left by "shift" cells
    intptr_t* start = (intptr_t*)dp;
    intptr_t* end = (intptr_t*)next_extra(dp);
    for (intptr_t* ptr = start; ptr < end; ptr++) {
      *(ptr-shift) = *ptr;
    }
  } else {
    // Reset "shift" cells stopping at dp
    intptr_t* start = ((intptr_t*)dp) - shift;
    intptr_t* end = (intptr_t*)dp;
    for (intptr_t* ptr = start; ptr < end; ptr++) {
      *ptr = 0;
    }
  }
}

// Check for entries that reference an unloaded method
class CleanExtraDataKlassClosure : public CleanExtraDataClosure {
  bool _always_clean;
public:
  CleanExtraDataKlassClosure(bool always_clean) : _always_clean(always_clean) {}
  bool is_live(Method* m) {
    if (!_always_clean && m->method_holder()->is_instance_klass() && InstanceKlass::cast(m->method_holder())->is_not_initialized()) {
      return true; // TODO: treat as unloaded instead?
    }
    return !(_always_clean) && m->method_holder()->is_loader_alive();
  }
};

// Check for entries that reference a redefined method
class CleanExtraDataMethodClosure : public CleanExtraDataClosure {
public:
  CleanExtraDataMethodClosure() {}
  bool is_live(Method* m) { return !m->is_old(); }
};

Mutex* MethodData::extra_data_lock() {
  Mutex* lock = Atomic::load(&_extra_data_lock);
  if (lock == nullptr) {
    // This lock could be acquired while we are holding DumpTimeTable_lock/nosafepoint
    lock = new Mutex(Mutex::nosafepoint-1, "MDOExtraData_lock");
    Mutex* old = Atomic::cmpxchg(&_extra_data_lock, (Mutex*)nullptr, lock);
    if (old != nullptr) {
      // Another thread created the lock before us. Use that lock instead.
      delete lock;
      return old;
    }
  }
  return lock;
}

// Remove SpeculativeTrapData entries that reference an unloaded or
// redefined method
void MethodData::clean_extra_data(CleanExtraDataClosure* cl) {
  check_extra_data_locked();

  DataLayout* dp  = extra_data_base();
  DataLayout* end = args_data_limit();

  int shift = 0;
  for (; dp < end; dp = next_extra(dp)) {
    switch(dp->tag()) {
    case DataLayout::speculative_trap_data_tag: {
      SpeculativeTrapData* data = new SpeculativeTrapData(dp);
      Method* m = data->method();
      assert(m != nullptr, "should have a method");
      if (is_excluded(m->method_holder()) || !cl->is_live(m)) {
        // "shift" accumulates the number of cells for dead
        // SpeculativeTrapData entries that have been seen so
        // far. Following entries must be shifted left by that many
        // cells to remove the dead SpeculativeTrapData entries.
        shift += (int)((intptr_t*)next_extra(dp) - (intptr_t*)dp);
      } else {
        // Shift this entry left if it follows dead
        // SpeculativeTrapData entries
        clean_extra_data_helper(dp, shift);
      }
      break;
    }
    case DataLayout::bit_data_tag:
      // Shift this entry left if it follows dead SpeculativeTrapData
      // entries
      clean_extra_data_helper(dp, shift);
      continue;
    case DataLayout::no_tag:
    case DataLayout::arg_info_data_tag:
      // We are at end of the live trap entries. The previous "shift"
      // cells contain entries that are either dead or were shifted
      // left. They need to be reset to no_tag
      clean_extra_data_helper(dp, shift, true);
      return;
    default:
      fatal("unexpected tag %d", dp->tag());
    }
  }
}

// Verify there's no unloaded or redefined method referenced by a
// SpeculativeTrapData entry
void MethodData::verify_extra_data_clean(CleanExtraDataClosure* cl) {
  check_extra_data_locked();

#ifdef ASSERT
  DataLayout* dp  = extra_data_base();
  DataLayout* end = args_data_limit();

  for (; dp < end; dp = next_extra(dp)) {
    switch(dp->tag()) {
    case DataLayout::speculative_trap_data_tag: {
      SpeculativeTrapData* data = new SpeculativeTrapData(dp);
      Method* m = data->method();
      assert(m != nullptr && cl->is_live(m), "Method should exist");
      break;
    }
    case DataLayout::bit_data_tag:
      continue;
    case DataLayout::no_tag:
    case DataLayout::arg_info_data_tag:
      return;
    default:
      fatal("unexpected tag %d", dp->tag());
    }
  }
#endif
}

void MethodData::clean_method_data(bool always_clean) {
  ResourceMark rm;
  for (ProfileData* data = first_data();
       is_valid(data);
       data = next_data(data)) {
    data->clean_weak_klass_links(always_clean);
  }
  ParametersTypeData* parameters = parameters_type_data();
  if (parameters != nullptr) {
    parameters->clean_weak_klass_links(always_clean);
  }

  CleanExtraDataKlassClosure cl(always_clean);

  // Lock to modify extra data, and prevent Safepoint from breaking the lock
  MutexLocker ml(extra_data_lock(), Mutex::_no_safepoint_check_flag);

  clean_extra_data(&cl);
  verify_extra_data_clean(&cl);
}

// This is called during redefinition to clean all "old" redefined
// methods out of MethodData for all methods.
void MethodData::clean_weak_method_links() {
  ResourceMark rm;
  CleanExtraDataMethodClosure cl;

  // Lock to modify extra data, and prevent Safepoint from breaking the lock
  MutexLocker ml(extra_data_lock(), Mutex::_no_safepoint_check_flag);

  clean_extra_data(&cl);
  verify_extra_data_clean(&cl);
}

void MethodData::deallocate_contents(ClassLoaderData* loader_data) {
  release_C_heap_structures();
}

void MethodData::release_C_heap_structures() {
#if INCLUDE_JVMCI
  FailedSpeculation::free_failed_speculations(get_failed_speculations_address());
#endif
}

#if INCLUDE_CDS
void MethodData::remove_unshareable_info() {
  _extra_data_lock = nullptr;
}

void MethodData::restore_unshareable_info(TRAPS) {
  //_extra_data_lock = new Mutex(Mutex::nosafepoint, "MDOExtraData_lock");
}
#endif // INCLUDE_CDS

#ifdef ASSERT
void MethodData::check_extra_data_locked() const {
    // Cast const away, just to be able to verify the lock
    // Usually we only want non-const accesses on the lock,
    // so this here is an exception.
    MethodData* self = (MethodData*)this;
    assert(self->extra_data_lock()->owned_by_self() || CDSConfig::is_dumping_archive(), "must have lock");
    assert(!Thread::current()->is_Java_thread() ||
           JavaThread::current()->is_in_no_safepoint_scope(),
           "JavaThread must have NoSafepointVerifier inside lock scope");
}
#endif<|MERGE_RESOLUTION|>--- conflicted
+++ resolved
@@ -1288,13 +1288,6 @@
     _parameters_type_data_di(parameters_uninitialized) {
     _extra_data_lock = nullptr;
     initialize();
-<<<<<<< HEAD
-}
-
-MethodData::MethodData() {
-  assert(CDSConfig::is_dumping_static_archive() || UseSharedSpaces, "only for CDS");
-=======
->>>>>>> e3f85c96
 }
 
 #if INCLUDE_CDS
