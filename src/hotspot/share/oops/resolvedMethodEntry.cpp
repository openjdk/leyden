--- conflicted
+++ resolved
@@ -56,10 +56,6 @@
   reset_entry();
 }
 
-<<<<<<< HEAD
-#if INCLUDE_CDS
-=======
->>>>>>> 8464ce6d
 void ResolvedMethodEntry::mark_and_relocate(ConstantPool* src_cp) {
   if (_method == nullptr) {
     assert(bytecode2() == Bytecodes::_invokevirtual, "");
@@ -69,7 +65,6 @@
   if (bytecode1() == Bytecodes::_invokeinterface) {
     ArchiveBuilder::current()->mark_and_relocate_to_buffered_addr(&_entry_specific._interface_klass);
   }
-<<<<<<< HEAD
 #if 0
   // OLD CODE ... some of it may need to be salvaged.
   Bytecodes::Code invoke_code = bytecode_1();
@@ -148,12 +143,6 @@
 }
 #endif
 
-
-=======
-}
-#endif
-
->>>>>>> 8464ce6d
 void ResolvedMethodEntry::print_on(outputStream* st) const {
   st->print_cr("Method Entry:");
 
