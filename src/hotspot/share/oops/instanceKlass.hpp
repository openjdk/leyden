--- conflicted
+++ resolved
@@ -1127,7 +1127,6 @@
   void compute_has_loops_flag_for_methods();
 #endif
 
-<<<<<<< HEAD
   bool     has_init_deps_processed() const { return _misc_flags.has_init_deps_processed(); }
   void set_has_init_deps_processed() {
     assert(is_initialized(), "");
@@ -1135,10 +1134,7 @@
     _misc_flags.set_has_init_deps_processed(true);
   }
 
-  jint compute_modifier_flags() const;
-=======
   u2 compute_modifier_flags() const;
->>>>>>> 973c6307
 
 public:
   // JVMTI support
