/*
 * Copyright (c) 1997, 2025, Oracle and/or its affiliates. All rights reserved.
 * DO NOT ALTER OR REMOVE COPYRIGHT NOTICES OR THIS FILE HEADER.
 *
 * This code is free software; you can redistribute it and/or modify it
 * under the terms of the GNU General Public License version 2 only, as
 * published by the Free Software Foundation.
 *
 * This code is distributed in the hope that it will be useful, but WITHOUT
 * ANY WARRANTY; without even the implied warranty of MERCHANTABILITY or
 * FITNESS FOR A PARTICULAR PURPOSE.  See the GNU General Public License
 * version 2 for more details (a copy is included in the LICENSE file that
 * accompanied this code).
 *
 * You should have received a copy of the GNU General Public License version
 * 2 along with this work; if not, write to the Free Software Foundation,
 * Inc., 51 Franklin St, Fifth Floor, Boston, MA 02110-1301 USA.
 *
 * Please contact Oracle, 500 Oracle Parkway, Redwood Shores, CA 94065 USA
 * or visit www.oracle.com if you need additional information or have any
 * questions.
 *
 */

#include "cds/cdsConfig.hpp"
#include "cds/cppVtables.hpp"
#include "cds/metaspaceShared.hpp"
#include "classfile/classLoader.hpp"
#include "classfile/classLoaderDataGraph.hpp"
#include "classfile/metadataOnStackMark.hpp"
#include "classfile/symbolTable.hpp"
#include "classfile/systemDictionary.hpp"
#include "classfile/vmClasses.hpp"
#include "code/aotCodeCache.hpp"
#include "code/codeCache.hpp"
#include "code/debugInfoRec.hpp"
#include "compiler/compilationPolicy.hpp"
#include "gc/shared/collectedHeap.inline.hpp"
#include "interpreter/bytecodeStream.hpp"
#include "interpreter/bytecodeTracer.hpp"
#include "interpreter/bytecodes.hpp"
#include "interpreter/interpreter.hpp"
#include "interpreter/oopMapCache.hpp"
#include "logging/log.hpp"
#include "logging/logStream.hpp"
#include "logging/logTag.hpp"
#include "memory/allocation.inline.hpp"
#include "memory/metadataFactory.hpp"
#include "memory/metaspaceClosure.hpp"
#include "memory/oopFactory.hpp"
#include "memory/resourceArea.hpp"
#include "memory/universe.hpp"
#include "nmt/memTracker.hpp"
#include "oops/constMethod.hpp"
#include "oops/constantPool.hpp"
#include "oops/klass.inline.hpp"
#include "oops/method.inline.hpp"
#include "oops/methodData.hpp"
#include "oops/objArrayKlass.hpp"
#include "oops/objArrayOop.inline.hpp"
#include "oops/oop.inline.hpp"
#include "oops/symbol.hpp"
#include "oops/trainingData.hpp"
#include "prims/jvmtiExport.hpp"
#include "prims/methodHandles.hpp"
#include "runtime/atomic.hpp"
#include "runtime/arguments.hpp"
#include "runtime/continuationEntry.hpp"
#include "runtime/frame.inline.hpp"
#include "runtime/handles.inline.hpp"
#include "runtime/init.hpp"
#include "runtime/java.hpp"
#include "runtime/orderAccess.hpp"
#include "runtime/perfData.hpp"
#include "runtime/relocator.hpp"
#include "runtime/safepointVerifiers.hpp"
#include "runtime/sharedRuntime.hpp"
#include "runtime/signature.hpp"
#include "runtime/threads.hpp"
#include "runtime/vm_version.hpp"
#include "utilities/align.hpp"
#include "utilities/quickSort.hpp"
#include "utilities/vmError.hpp"
#include "utilities/xmlstream.hpp"

// Implementation of Method

Method* Method::allocate(ClassLoaderData* loader_data,
                         int byte_code_size,
                         AccessFlags access_flags,
                         InlineTableSizes* sizes,
                         ConstMethod::MethodType method_type,
                         Symbol* name,
                         TRAPS) {
  assert(!access_flags.is_native() || byte_code_size == 0,
         "native methods should not contain byte codes");
  ConstMethod* cm = ConstMethod::allocate(loader_data,
                                          byte_code_size,
                                          sizes,
                                          method_type,
                                          CHECK_NULL);
  int size = Method::size(access_flags.is_native());
  return new (loader_data, size, MetaspaceObj::MethodType, THREAD) Method(cm, access_flags, name);
}

Method::Method(ConstMethod* xconst, AccessFlags access_flags, Symbol* name) {
  NoSafepointVerifier no_safepoint;
  set_constMethod(xconst);
  set_access_flags(access_flags);
  set_intrinsic_id(vmIntrinsics::_none);
  clear_method_data();
  clear_method_counters();
  set_vtable_index(Method::garbage_vtable_index);

  // Fix and bury in Method*
  set_interpreter_entry(nullptr); // sets i2i entry and from_int
  set_adapter_entry(nullptr);
  Method::clear_code(); // from_c/from_i get set to c2i/i2i

  if (access_flags.is_native()) {
    clear_native_function();
    set_signature_handler(nullptr);
  }

  NOT_PRODUCT(set_compiled_invocation_count(0);)
  // Name is very useful for debugging.
  NOT_PRODUCT(_name = name;)
}

// Release Method*.  The nmethod will be gone when we get here because
// we've walked the code cache.
void Method::deallocate_contents(ClassLoaderData* loader_data) {
  MetadataFactory::free_metadata(loader_data, constMethod());
  set_constMethod(nullptr);
  MetadataFactory::free_metadata(loader_data, method_data());
  clear_method_data();
  MetadataFactory::free_metadata(loader_data, method_counters());
  clear_method_counters();
  // The nmethod will be gone when we get here.
  if (code() != nullptr) _code = nullptr;
}

void Method::release_C_heap_structures() {
  if (method_data()) {
    method_data()->release_C_heap_structures();

    // Destroy MethodData embedded lock
    method_data()->~MethodData();
  }
}

address Method::get_i2c_entry() {
  assert(adapter() != nullptr, "must have");
  return adapter()->get_i2c_entry();
}

address Method::get_c2i_entry() {
  assert(adapter() != nullptr, "must have");
  return adapter()->get_c2i_entry();
}

address Method::get_c2i_unverified_entry() {
  assert(adapter() != nullptr, "must have");
  return adapter()->get_c2i_unverified_entry();
}

address Method::get_c2i_no_clinit_check_entry() {
  assert(VM_Version::supports_fast_class_init_checks(), "");
  assert(adapter() != nullptr, "must have");
  return adapter()->get_c2i_no_clinit_check_entry();
}

char* Method::name_and_sig_as_C_string() const {
  return name_and_sig_as_C_string(constants()->pool_holder(), name(), signature());
}

char* Method::name_and_sig_as_C_string(char* buf, int size) const {
  return name_and_sig_as_C_string(constants()->pool_holder(), name(), signature(), buf, size);
}

char* Method::name_and_sig_as_C_string(Klass* klass, Symbol* method_name, Symbol* signature) {
  const char* klass_name = klass->external_name();
  int klass_name_len  = (int)strlen(klass_name);
  int method_name_len = method_name->utf8_length();
  int len             = klass_name_len + 2 + method_name_len + signature->utf8_length();
  char* dest          = NEW_RESOURCE_ARRAY(char, len + 1);
  strcpy(dest, klass_name);
  dest[klass_name_len + 0] = ':';
  dest[klass_name_len + 1] = ':';
  strcpy(&dest[klass_name_len + 2], method_name->as_C_string());
  strcpy(&dest[klass_name_len + 2 + method_name_len], signature->as_C_string());
  dest[len] = 0;
  return dest;
}

char* Method::name_and_sig_as_C_string(Klass* klass, Symbol* method_name, Symbol* signature, char* buf, int size) {
  Symbol* klass_name = klass->name();
  klass_name->as_klass_external_name(buf, size);
  int len = (int)strlen(buf);

  if (len < size - 1) {
    buf[len++] = '.';

    method_name->as_C_string(&(buf[len]), size - len);
    len = (int)strlen(buf);

    signature->as_C_string(&(buf[len]), size - len);
  }

  return buf;
}

const char* Method::external_name() const {
  return external_name(constants()->pool_holder(), name(), signature());
}

void Method::print_external_name(outputStream *os) const {
  print_external_name(os, constants()->pool_holder(), name(), signature());
}

const char* Method::external_name(Klass* klass, Symbol* method_name, Symbol* signature) {
  stringStream ss;
  print_external_name(&ss, klass, method_name, signature);
  return ss.as_string();
}

void Method::print_external_name(outputStream *os, Klass* klass, Symbol* method_name, Symbol* signature) {
  signature->print_as_signature_external_return_type(os);
  os->print(" %s.%s(", klass->external_name(), method_name->as_C_string());
  signature->print_as_signature_external_parameters(os);
  os->print(")");
}

int Method::fast_exception_handler_bci_for(const methodHandle& mh, Klass* ex_klass, int throw_bci, TRAPS) {
  if (log_is_enabled(Debug, exceptions)) {
    ResourceMark rm(THREAD);
    log_debug(exceptions)("Looking for catch handler for exception of type \"%s\" in method \"%s\"",
                          ex_klass == nullptr ? "null" : ex_klass->external_name(), mh->name()->as_C_string());
  }
  // exception table holds quadruple entries of the form (beg_bci, end_bci, handler_bci, klass_index)
  // access exception table
  ExceptionTable table(mh());
  int length = table.length();
  // iterate through all entries sequentially
  constantPoolHandle pool(THREAD, mh->constants());
  for (int i = 0; i < length; i ++) {
    //reacquire the table in case a GC happened
    ExceptionTable table(mh());
    int beg_bci = table.start_pc(i);
    int end_bci = table.end_pc(i);
    assert(beg_bci <= end_bci, "inconsistent exception table");
    log_debug(exceptions)("  - checking exception table entry for BCI %d to %d",
                         beg_bci, end_bci);

    if (beg_bci <= throw_bci && throw_bci < end_bci) {
      // exception handler bci range covers throw_bci => investigate further
      log_debug(exceptions)("    - entry covers throw point BCI %d", throw_bci);

      int handler_bci = table.handler_pc(i);
      int klass_index = table.catch_type_index(i);
      if (klass_index == 0) {
        if (log_is_enabled(Info, exceptions)) {
          ResourceMark rm(THREAD);
          log_info(exceptions)("Found catch-all handler for exception of type \"%s\" in method \"%s\" at BCI: %d",
                               ex_klass == nullptr ? "null" : ex_klass->external_name(), mh->name()->as_C_string(), handler_bci);
        }
        return handler_bci;
      } else if (ex_klass == nullptr) {
        // Is this even possible?
        if (log_is_enabled(Info, exceptions)) {
          ResourceMark rm(THREAD);
          log_info(exceptions)("null exception class is implicitly caught by handler in method \"%s\" at BCI: %d",
                               mh()->name()->as_C_string(), handler_bci);
        }
        return handler_bci;
      } else {
        if (log_is_enabled(Debug, exceptions)) {
          ResourceMark rm(THREAD);
          log_debug(exceptions)("    - resolving catch type \"%s\"",
                               pool->klass_name_at(klass_index)->as_C_string());
        }
        // we know the exception class => get the constraint class
        // this may require loading of the constraint class; if verification
        // fails or some other exception occurs, return handler_bci
        Klass* k = pool->klass_at(klass_index, THREAD);
        if (HAS_PENDING_EXCEPTION) {
          if (log_is_enabled(Debug, exceptions)) {
            ResourceMark rm(THREAD);
            log_debug(exceptions)("    - exception \"%s\" occurred resolving catch type",
                                 PENDING_EXCEPTION->klass()->external_name());
          }
          return handler_bci;
        }
        assert(k != nullptr, "klass not loaded");
        if (ex_klass->is_subtype_of(k)) {
          if (log_is_enabled(Info, exceptions)) {
            ResourceMark rm(THREAD);
            log_info(exceptions)("Found matching handler for exception of type \"%s\" in method \"%s\" at BCI: %d",
                                 ex_klass == nullptr ? "null" : ex_klass->external_name(), mh->name()->as_C_string(), handler_bci);
          }
          return handler_bci;
        }
      }
    }
  }

  if (log_is_enabled(Debug, exceptions)) {
    ResourceMark rm(THREAD);
    log_debug(exceptions)("No catch handler found for exception of type \"%s\" in method \"%s\"",
                          ex_klass->external_name(), mh->name()->as_C_string());
  }

  return -1;
}

void Method::mask_for(int bci, InterpreterOopMap* mask) {
  methodHandle h_this(Thread::current(), this);
  mask_for(h_this, bci, mask);
}

void Method::mask_for(const methodHandle& this_mh, int bci, InterpreterOopMap* mask) {
  assert(this_mh() == this, "Sanity");
  method_holder()->mask_for(this_mh, bci, mask);
}

int Method::bci_from(address bcp) const {
  if (is_native() && bcp == nullptr) {
    return 0;
  }
  // Do not have a ResourceMark here because AsyncGetCallTrace stack walking code
  // may call this after interrupting a nested ResourceMark.
  assert((is_native() && bcp == code_base()) || contains(bcp) || VMError::is_error_reported(),
         "bcp doesn't belong to this method. bcp: " PTR_FORMAT, p2i(bcp));

  return int(bcp - code_base());
}


int Method::validate_bci(int bci) const {
  // Called from the verifier, and should return -1 if not valid.
  return ((is_native() && bci == 0) || (!is_native() && 0 <= bci && bci < code_size())) ? bci : -1;
}

// Return bci if it appears to be a valid bcp
// Return -1 otherwise.
// Used by profiling code, when invalid data is a possibility.
// The caller is responsible for validating the Method* itself.
int Method::validate_bci_from_bcp(address bcp) const {
  // keep bci as -1 if not a valid bci
  int bci = -1;
  if (bcp == nullptr || bcp == code_base()) {
    // code_size() may return 0 and we allow 0 here
    // the method may be native
    bci = 0;
  } else if (contains(bcp)) {
    bci = int(bcp - code_base());
  }
  // Assert that if we have dodged any asserts, bci is negative.
  assert(bci == -1 || bci == bci_from(bcp_from(bci)), "sane bci if >=0");
  return bci;
}

address Method::bcp_from(int bci) const {
  assert((is_native() && bci == 0) || (!is_native() && 0 <= bci && bci < code_size()),
         "illegal bci: %d for %s method", bci, is_native() ? "native" : "non-native");
  address bcp = code_base() + bci;
  assert((is_native() && bcp == code_base()) || contains(bcp), "bcp doesn't belong to this method");
  return bcp;
}

address Method::bcp_from(address bcp) const {
  if (is_native() && bcp == nullptr) {
    return code_base();
  } else {
    return bcp;
  }
}

int Method::size(bool is_native) {
  // If native, then include pointers for native_function and signature_handler
  int extra_bytes = (is_native) ? 2*sizeof(address*) : 0;
  int extra_words = align_up(extra_bytes, BytesPerWord) / BytesPerWord;
  return align_metadata_size(header_size() + extra_words);
}

Symbol* Method::klass_name() const {
  return method_holder()->name();
}

void Method::metaspace_pointers_do(MetaspaceClosure* it) {
<<<<<<< HEAD
  LogStreamHandle(Trace, cds) lsh;
  if (lsh.is_enabled()) {
    lsh.print("Iter(Method): %p ", this);
    print_external_name(&lsh);
    lsh.cr();
  }
  if (method_holder() != nullptr && !method_holder()->is_rewritten()) {
    // holder is null for MH intrinsic methods
=======
  log_trace(aot)("Iter(Method): %p", this);

  if (!method_holder()->is_rewritten()) {
>>>>>>> cedd1a53
    it->push(&_constMethod, MetaspaceClosure::_writable);
  } else {
    it->push(&_constMethod);
  }
  it->push(&_adapter);
  it->push(&_method_data);
  it->push(&_method_counters);
  NOT_PRODUCT(it->push(&_name);)
}

#if INCLUDE_CDS
// Attempt to return method to original state.  Clear any pointers
// (to objects outside the shared spaces).  We won't be able to predict
// where they should point in a new JVM.  Further initialize some
// entries now in order allow them to be write protected later.

void Method::remove_unshareable_info() {
  unlink_method();
  if (AOTCodeCache::is_dumping_adapter() && _adapter != nullptr) {
    _adapter->remove_unshareable_info();
  }
  if (method_data() != nullptr) {
    method_data()->remove_unshareable_info();
  }
  if (method_counters() != nullptr) {
    method_counters()->remove_unshareable_info();
  }
  JFR_ONLY(REMOVE_METHOD_ID(this);)
}

void Method::restore_unshareable_info(TRAPS) {
  assert(is_method() && is_valid_method(this), "ensure C++ vtable is restored");
  if (_adapter != nullptr) {
    assert(_adapter->is_linked(), "must be");
    _from_compiled_entry = _adapter->get_c2i_entry();
  }
  if (method_data() != nullptr) {
    method_data()->restore_unshareable_info(CHECK);
  }
  if (method_counters() != nullptr) {
    method_counters()->restore_unshareable_info(CHECK);
  }
  assert(!queued_for_compilation(), "method's queued_for_compilation flag should not be set");
  assert(!pending_queue_processed(), "method's pending_queued_processed flag should not be set");
}
#endif

void Method::set_vtable_index(int index) {
  if (is_shared() && !MetaspaceShared::remapped_readwrite() && method_holder()->verified_at_dump_time()) {
    // At runtime initialize_vtable is rerun as part of link_class_impl()
    // for a shared class loaded by the non-boot loader to obtain the loader
    // constraints based on the runtime classloaders' context.
    return; // don't write into the shared class
  } else {
    _vtable_index = index;
  }
}

void Method::set_itable_index(int index) {
  if (is_shared() && !MetaspaceShared::remapped_readwrite() && method_holder()->verified_at_dump_time()) {
    // At runtime initialize_itable is rerun as part of link_class_impl()
    // for a shared class loaded by the non-boot loader to obtain the loader
    // constraints based on the runtime classloaders' context. The dumptime
    // itable index should be the same as the runtime index.
    assert(_vtable_index == itable_index_max - index,
           "archived itable index is different from runtime index");
    return; // don't write into the shared class
  } else {
    _vtable_index = itable_index_max - index;
  }
  assert(valid_itable_index(), "");
}

// The RegisterNatives call being attempted tried to register with a method that
// is not native.  Ask JVM TI what prefixes have been specified.  Then check
// to see if the native method is now wrapped with the prefixes.  See the
// SetNativeMethodPrefix(es) functions in the JVM TI Spec for details.
static Method* find_prefixed_native(Klass* k, Symbol* name, Symbol* signature, TRAPS) {
#if INCLUDE_JVMTI
  ResourceMark rm(THREAD);
  Method* method;
  int name_len = name->utf8_length();
  char* name_str = name->as_utf8();
  int prefix_count;
  char** prefixes = JvmtiExport::get_all_native_method_prefixes(&prefix_count);
  for (int i = 0; i < prefix_count; i++) {
    char* prefix = prefixes[i];
    int prefix_len = (int)strlen(prefix);

    // try adding this prefix to the method name and see if it matches another method name
    int trial_len = name_len + prefix_len;
    char* trial_name_str = NEW_RESOURCE_ARRAY(char, trial_len + 1);
    strcpy(trial_name_str, prefix);
    strcat(trial_name_str, name_str);
    TempNewSymbol trial_name = SymbolTable::probe(trial_name_str, trial_len);
    if (trial_name == nullptr) {
      continue; // no such symbol, so this prefix wasn't used, try the next prefix
    }
    method = k->lookup_method(trial_name, signature);
    if (method == nullptr) {
      continue; // signature doesn't match, try the next prefix
    }
    if (method->is_native()) {
      method->set_is_prefixed_native();
      return method; // wahoo, we found a prefixed version of the method, return it
    }
    // found as non-native, so prefix is good, add it, probably just need more prefixes
    name_len = trial_len;
    name_str = trial_name_str;
  }
#endif // INCLUDE_JVMTI
  return nullptr; // not found
}

bool Method::register_native(Klass* k, Symbol* name, Symbol* signature, address entry, TRAPS) {
  Method* method = k->lookup_method(name, signature);
  if (method == nullptr) {
    ResourceMark rm(THREAD);
    stringStream st;
    st.print("Method '");
    print_external_name(&st, k, name, signature);
    st.print("' name or signature does not match");
    THROW_MSG_(vmSymbols::java_lang_NoSuchMethodError(), st.as_string(), false);
  }
  if (!method->is_native()) {
    // trying to register to a non-native method, see if a JVM TI agent has added prefix(es)
    method = find_prefixed_native(k, name, signature, THREAD);
    if (method == nullptr) {
      ResourceMark rm(THREAD);
      stringStream st;
      st.print("Method '");
      print_external_name(&st, k, name, signature);
      st.print("' is not declared as native");
      THROW_MSG_(vmSymbols::java_lang_NoSuchMethodError(), st.as_string(), false);
    }
  }

  if (entry != nullptr) {
    method->set_native_function(entry, native_bind_event_is_interesting);
  } else {
    method->clear_native_function();
  }
  if (log_is_enabled(Debug, jni, resolve)) {
    ResourceMark rm(THREAD);
    log_debug(jni, resolve)("[Registering JNI native method %s.%s]",
                            method->method_holder()->external_name(),
                            method->name()->as_C_string());
  }
  return true;
}

bool Method::was_executed_more_than(int n) {
  // Invocation counter is reset when the Method* is compiled.
  // If the method has compiled code we therefore assume it has
  // be executed more than n times.
  if (is_accessor() || is_empty_method() || (code() != nullptr)) {
    // interpreter doesn't bump invocation counter of trivial methods
    // compiler does not bump invocation counter of compiled methods
    return true;
  }
  else if ((method_counters() != nullptr &&
            method_counters()->invocation_counter()->carry()) ||
           (method_data() != nullptr &&
            method_data()->invocation_counter()->carry())) {
    // The carry bit is set when the counter overflows and causes
    // a compilation to occur.  We don't know how many times
    // the counter has been reset, so we simply assume it has
    // been executed more than n times.
    return true;
  } else {
    return invocation_count() > n;
  }
}

void Method::print_invocation_count(outputStream* st) {
  //---<  compose+print method return type, klass, name, and signature  >---
  if (is_static())       { st->print("static "); }
  if (is_final())        { st->print("final "); }
  if (is_synchronized()) { st->print("synchronized "); }
  if (is_native())       { st->print("native "); }
  st->print("%s::", method_holder()->external_name());
  name()->print_symbol_on(st);
  signature()->print_symbol_on(st);

  if (WizardMode) {
    // dump the size of the byte codes
    st->print(" {%d}", code_size());
  }
  st->cr();

  // Counting based on signed int counters tends to overflow with
  // longer-running workloads on fast machines. The counters under
  // consideration here, however, are limited in range by counting
  // logic. See InvocationCounter:count_limit for example.
  // No "overflow precautions" need to be implemented here.
  st->print_cr ("  interpreter_invocation_count: " INT32_FORMAT_W(11), interpreter_invocation_count());
  st->print_cr ("  invocation_counter:           " INT32_FORMAT_W(11), invocation_count());
  st->print_cr ("  backedge_counter:             " INT32_FORMAT_W(11), backedge_count());

  if (method_data() != nullptr) {
    st->print_cr ("  decompile_count:              " UINT32_FORMAT_W(11), method_data()->decompile_count());
  }

#ifndef PRODUCT
  if (CountCompiledCalls) {
    st->print_cr ("  compiled_invocation_count:    " INT64_FORMAT_W(11), compiled_invocation_count());
  }
#endif
}

MethodTrainingData* Method::training_data_or_null() const {
  MethodCounters* mcs = method_counters();
  if (mcs == nullptr) {
    return nullptr;
  } else {
    MethodTrainingData* mtd = mcs->method_training_data();
    if (mtd == mcs->method_training_data_sentinel()) {
      return nullptr;
    }
    return mtd;
  }
}

bool Method::init_training_data(MethodTrainingData* td) {
  MethodCounters* mcs = method_counters();
  if (mcs == nullptr) {
    return false;
  } else {
    return mcs->init_method_training_data(td);
  }
}

bool Method::install_training_method_data(const methodHandle& method) {
  MethodTrainingData* mtd = MethodTrainingData::find(method);
  if (mtd != nullptr && mtd->final_profile() != nullptr) {
    Atomic::replace_if_null(&method->_method_data, mtd->final_profile());
    return true;
  }
  return false;
}

// Build a MethodData* object to hold profiling information collected on this
// method when requested.
void Method::build_profiling_method_data(const methodHandle& method, TRAPS) {
  if (install_training_method_data(method)) {
    return;
  }
  // Do not profile the method if metaspace has hit an OOM previously
  // allocating profiling data. Callers clear pending exception so don't
  // add one here.
  if (ClassLoaderDataGraph::has_metaspace_oom()) {
    return;
  }

  ClassLoaderData* loader_data = method->method_holder()->class_loader_data();
  MethodData* method_data = MethodData::allocate(loader_data, method, THREAD);
  if (HAS_PENDING_EXCEPTION) {
    CompileBroker::log_metaspace_failure();
    ClassLoaderDataGraph::set_metaspace_oom(true);
    return;   // return the exception (which is cleared)
  }

  if (!Atomic::replace_if_null(&method->_method_data, method_data)) {
    MetadataFactory::free_metadata(loader_data, method_data);
    return;
  }

  if (ForceProfiling && TrainingData::need_data()) {
    MethodTrainingData* mtd = MethodTrainingData::make(method, false);
    guarantee(mtd != nullptr, "");
  }

  if (PrintMethodData) {
    ResourceMark rm(THREAD);
    tty->print("build_profiling_method_data for ");
    method->print_name(tty);
    tty->cr();
    // At the end of the run, the MDO, full of data, will be dumped.
  }
}

MethodCounters* Method::build_method_counters(Thread* current, Method* m) {
  // Do not profile the method if metaspace has hit an OOM previously
  if (ClassLoaderDataGraph::has_metaspace_oom()) {
    return nullptr;
  }

  methodHandle mh(current, m);
  MethodCounters* counters;
  if (current->is_Java_thread()) {
    JavaThread* THREAD = JavaThread::cast(current); // For exception macros.
    // Use the TRAPS version for a JavaThread so it will adjust the GC threshold
    // if needed.
    counters = MethodCounters::allocate_with_exception(mh, THREAD);
    if (HAS_PENDING_EXCEPTION) {
      CLEAR_PENDING_EXCEPTION;
    }
  } else {
    // Call metaspace allocation that doesn't throw exception if the
    // current thread isn't a JavaThread, ie. the VMThread.
    counters = MethodCounters::allocate_no_exception(mh);
  }

  if (counters == nullptr) {
    CompileBroker::log_metaspace_failure();
    ClassLoaderDataGraph::set_metaspace_oom(true);
    return nullptr;
  }

  if (!mh->init_method_counters(counters)) {
    MetadataFactory::free_metadata(mh->method_holder()->class_loader_data(), counters);
  }

  if (ForceProfiling && TrainingData::need_data()) {
    MethodTrainingData* mtd = MethodTrainingData::make(mh, false);
    guarantee(mtd != nullptr, "");
  }

  return mh->method_counters();
}

bool Method::init_method_counters(MethodCounters* counters) {
  // Try to install a pointer to MethodCounters, return true on success.
  return Atomic::replace_if_null(&_method_counters, counters);
}

void Method::set_exception_handler_entered(int handler_bci) {
  if (ProfileExceptionHandlers) {
    MethodData* mdo = method_data();
    if (mdo != nullptr) {
      BitData handler_data = mdo->exception_handler_bci_to_data(handler_bci);
      handler_data.set_exception_handler_entered();
    }
  }
}

int Method::extra_stack_words() {
  // not an inline function, to avoid a header dependency on Interpreter
  return extra_stack_entries() * Interpreter::stackElementSize;
}

bool Method::compute_has_loops_flag() {
  BytecodeStream bcs(methodHandle(Thread::current(), this));
  Bytecodes::Code bc;

  while ((bc = bcs.next()) >= 0) {
    switch (bc) {
      case Bytecodes::_ifeq:
      case Bytecodes::_ifnull:
      case Bytecodes::_iflt:
      case Bytecodes::_ifle:
      case Bytecodes::_ifne:
      case Bytecodes::_ifnonnull:
      case Bytecodes::_ifgt:
      case Bytecodes::_ifge:
      case Bytecodes::_if_icmpeq:
      case Bytecodes::_if_icmpne:
      case Bytecodes::_if_icmplt:
      case Bytecodes::_if_icmpgt:
      case Bytecodes::_if_icmple:
      case Bytecodes::_if_icmpge:
      case Bytecodes::_if_acmpeq:
      case Bytecodes::_if_acmpne:
      case Bytecodes::_goto:
      case Bytecodes::_jsr:
        if (bcs.dest() < bcs.next_bci()) {
          return set_has_loops();
        }
        break;

      case Bytecodes::_goto_w:
      case Bytecodes::_jsr_w:
        if (bcs.dest_w() < bcs.next_bci()) {
          return set_has_loops();
        }
        break;

      case Bytecodes::_lookupswitch: {
        Bytecode_lookupswitch lookupswitch(this, bcs.bcp());
        if (lookupswitch.default_offset() < 0) {
          return set_has_loops();
        } else {
          for (int i = 0; i < lookupswitch.number_of_pairs(); ++i) {
            LookupswitchPair pair = lookupswitch.pair_at(i);
            if (pair.offset() < 0) {
              return set_has_loops();
            }
          }
        }
        break;
      }
      case Bytecodes::_tableswitch: {
        Bytecode_tableswitch tableswitch(this, bcs.bcp());
        if (tableswitch.default_offset() < 0) {
          return set_has_loops();
        } else {
          for (int i = 0; i < tableswitch.length(); ++i) {
            if (tableswitch.dest_offset_at(i) < 0) {
              return set_has_loops();
            }
          }
        }
        break;
      }
      default:
        break;
    }
  }

  _flags.set_has_loops_flag_init(true);
  return false;
}

bool Method::is_final_method(AccessFlags class_access_flags) const {
  // or "does_not_require_vtable_entry"
  // default method or overpass can occur, is not final (reuses vtable entry)
  // private methods in classes get vtable entries for backward class compatibility.
  if (is_overpass() || is_default_method())  return false;
  return is_final() || class_access_flags.is_final();
}

bool Method::is_final_method() const {
  return is_final_method(method_holder()->access_flags());
}

bool Method::is_default_method() const {
  if (method_holder() != nullptr &&
      method_holder()->is_interface() &&
      !is_abstract() && !is_private()) {
    return true;
  } else {
    return false;
  }
}

bool Method::can_be_statically_bound(AccessFlags class_access_flags) const {
  if (is_final_method(class_access_flags))  return true;
#ifdef ASSERT
  bool is_nonv = (vtable_index() == nonvirtual_vtable_index);
  if (class_access_flags.is_interface()) {
      ResourceMark rm;
      assert(is_nonv == is_static() || is_nonv == is_private(),
             "nonvirtual unexpected for non-static, non-private: %s",
             name_and_sig_as_C_string());
  }
#endif
  assert(valid_vtable_index() || valid_itable_index(), "method must be linked before we ask this question");
  return vtable_index() == nonvirtual_vtable_index;
}

bool Method::can_be_statically_bound() const {
  return can_be_statically_bound(method_holder()->access_flags());
}

bool Method::can_be_statically_bound(InstanceKlass* context) const {
  return (method_holder() == context) && can_be_statically_bound();
}

/**
 *  Returns false if this is one of specially treated methods for
 *  which we have to provide stack trace in throw in compiled code.
 *  Returns true otherwise.
 */
bool Method::can_omit_stack_trace() {
  if (klass_name() == vmSymbols::sun_invoke_util_ValueConversions()) {
    return false; // All methods in sun.invoke.util.ValueConversions
  }
  return true;
}

bool Method::is_accessor() const {
  return is_getter() || is_setter();
}

bool Method::is_getter() const {
  if (code_size() != 5) return false;
  if (size_of_parameters() != 1) return false;
  if (java_code_at(0) != Bytecodes::_aload_0)  return false;
  if (java_code_at(1) != Bytecodes::_getfield) return false;
  switch (java_code_at(4)) {
    case Bytecodes::_ireturn:
    case Bytecodes::_lreturn:
    case Bytecodes::_freturn:
    case Bytecodes::_dreturn:
    case Bytecodes::_areturn:
      break;
    default:
      return false;
  }
  return true;
}

bool Method::is_setter() const {
  if (code_size() != 6) return false;
  if (java_code_at(0) != Bytecodes::_aload_0) return false;
  switch (java_code_at(1)) {
    case Bytecodes::_iload_1:
    case Bytecodes::_aload_1:
    case Bytecodes::_fload_1:
      if (size_of_parameters() != 2) return false;
      break;
    case Bytecodes::_dload_1:
    case Bytecodes::_lload_1:
      if (size_of_parameters() != 3) return false;
      break;
    default:
      return false;
  }
  if (java_code_at(2) != Bytecodes::_putfield) return false;
  if (java_code_at(5) != Bytecodes::_return)   return false;
  return true;
}

bool Method::is_constant_getter() const {
  int last_index = code_size() - 1;
  // Check if the first 1-3 bytecodes are a constant push
  // and the last bytecode is a return.
  return (2 <= code_size() && code_size() <= 4 &&
          Bytecodes::is_const(java_code_at(0)) &&
          Bytecodes::length_for(java_code_at(0)) == last_index &&
          Bytecodes::is_return(java_code_at(last_index)));
}

bool Method::has_valid_initializer_flags() const {
  return (is_static() ||
          method_holder()->major_version() < 51);
}

bool Method::is_static_initializer() const {
  // For classfiles version 51 or greater, ensure that the clinit method is
  // static.  Non-static methods with the name "<clinit>" are not static
  // initializers. (older classfiles exempted for backward compatibility)
  return name() == vmSymbols::class_initializer_name() &&
         has_valid_initializer_flags();
}

bool Method::is_object_initializer() const {
   return name() == vmSymbols::object_initializer_name();
}

bool Method::needs_clinit_barrier() const {
  return is_static() && !method_holder()->is_initialized();
}

bool Method::code_has_clinit_barriers() const {
  nmethod* nm = code();
  return (nm != nullptr) && nm->has_clinit_barriers();
}

bool Method::is_object_wait0() const {
  return klass_name() == vmSymbols::java_lang_Object()
         && name() == vmSymbols::wait_name();
}

objArrayHandle Method::resolved_checked_exceptions_impl(Method* method, TRAPS) {
  int length = method->checked_exceptions_length();
  if (length == 0) {  // common case
    return objArrayHandle(THREAD, Universe::the_empty_class_array());
  } else {
    methodHandle h_this(THREAD, method);
    objArrayOop m_oop = oopFactory::new_objArray(vmClasses::Class_klass(), length, CHECK_(objArrayHandle()));
    objArrayHandle mirrors (THREAD, m_oop);
    for (int i = 0; i < length; i++) {
      CheckedExceptionElement* table = h_this->checked_exceptions_start(); // recompute on each iteration, not gc safe
      Klass* k = h_this->constants()->klass_at(table[i].class_cp_index, CHECK_(objArrayHandle()));
      if (log_is_enabled(Warning, exceptions) &&
          !k->is_subclass_of(vmClasses::Throwable_klass())) {
        ResourceMark rm(THREAD);
        log_warning(exceptions)(
          "Class %s in throws clause of method %s is not a subtype of class java.lang.Throwable",
          k->external_name(), method->external_name());
      }
      mirrors->obj_at_put(i, k->java_mirror());
    }
    return mirrors;
  }
};


int Method::line_number_from_bci(int bci) const {
  int best_bci  =  0;
  int best_line = -1;
  if (bci == SynchronizationEntryBCI) bci = 0;
  if (0 <= bci && bci < code_size() && has_linenumber_table()) {
    // The line numbers are a short array of 2-tuples [start_pc, line_number].
    // Not necessarily sorted and not necessarily one-to-one.
    CompressedLineNumberReadStream stream(compressed_linenumber_table());
    while (stream.read_pair()) {
      if (stream.bci() == bci) {
        // perfect match
        return stream.line();
      } else {
        // update best_bci/line
        if (stream.bci() < bci && stream.bci() >= best_bci) {
          best_bci  = stream.bci();
          best_line = stream.line();
        }
      }
    }
  }
  return best_line;
}


bool Method::is_klass_loaded_by_klass_index(int klass_index) const {
  if( constants()->tag_at(klass_index).is_unresolved_klass() ) {
    Thread *thread = Thread::current();
    Symbol* klass_name = constants()->klass_name_at(klass_index);
    Handle loader(thread, method_holder()->class_loader());
    return SystemDictionary::find_instance_klass(thread, klass_name, loader) != nullptr;
  } else {
    return true;
  }
}


bool Method::is_klass_loaded(int refinfo_index, Bytecodes::Code bc, bool must_be_resolved) const {
  int klass_index = constants()->klass_ref_index_at(refinfo_index, bc);
  if (must_be_resolved) {
    // Make sure klass is resolved in constantpool.
    if (constants()->tag_at(klass_index).is_unresolved_klass()) return false;
  }
  return is_klass_loaded_by_klass_index(klass_index);
}


void Method::set_native_function(address function, bool post_event_flag) {
  assert(function != nullptr, "use clear_native_function to unregister natives");
  assert(!is_special_native_intrinsic() || function == SharedRuntime::native_method_throw_unsatisfied_link_error_entry(), "");
  address* native_function = native_function_addr();

  // We can see racers trying to place the same native function into place. Once
  // is plenty.
  address current = *native_function;
  if (current == function) return;
  if (post_event_flag && JvmtiExport::should_post_native_method_bind() &&
      function != nullptr) {
    // native_method_throw_unsatisfied_link_error_entry() should only
    // be passed when post_event_flag is false.
    assert(function !=
      SharedRuntime::native_method_throw_unsatisfied_link_error_entry(),
      "post_event_flag mismatch");

    // post the bind event, and possible change the bind function
    JvmtiExport::post_native_method_bind(this, &function);
  }
  *native_function = function;
  // This function can be called more than once. We must make sure that we always
  // use the latest registered method -> check if a stub already has been generated.
  // If so, we have to make it not_entrant.
  nmethod* nm = code(); // Put it into local variable to guard against concurrent updates
  if (nm != nullptr) {
    nm->make_not_entrant("set native function");
  }
}


bool Method::has_native_function() const {
  if (is_special_native_intrinsic())
    return false;  // special-cased in SharedRuntime::generate_native_wrapper
  address func = native_function();
  return (func != nullptr && func != SharedRuntime::native_method_throw_unsatisfied_link_error_entry());
}


void Method::clear_native_function() {
  // Note: is_method_handle_intrinsic() is allowed here.
  set_native_function(
    SharedRuntime::native_method_throw_unsatisfied_link_error_entry(),
    !native_bind_event_is_interesting);
  this->unlink_code();
}


void Method::set_signature_handler(address handler) {
  address* signature_handler =  signature_handler_addr();
  *signature_handler = handler;
}


void Method::print_made_not_compilable(int comp_level, bool is_osr, bool report, const char* reason) {
  assert(reason != nullptr, "must provide a reason");
  if (PrintCompilation && report) {
    ttyLocker ttyl;
    tty->print("made not %scompilable on ", is_osr ? "OSR " : "");
    if (comp_level == CompLevel_all) {
      tty->print("all levels ");
    } else {
      tty->print("level %d ", comp_level);
    }
    this->print_short_name(tty);
    int size = this->code_size();
    if (size > 0) {
      tty->print(" (%d bytes)", size);
    }
    if (reason != nullptr) {
      tty->print("   %s", reason);
    }
    tty->cr();
  }
  if ((TraceDeoptimization || LogCompilation) && (xtty != nullptr)) {
    ttyLocker ttyl;
    xtty->begin_elem("make_not_compilable thread='%zu' osr='%d' level='%d'",
                     os::current_thread_id(), is_osr, comp_level);
    if (reason != nullptr) {
      xtty->print(" reason=\'%s\'", reason);
    }
    xtty->method(this);
    xtty->stamp();
    xtty->end_elem();
  }
}

bool Method::is_always_compilable() const {
  // Generated adapters must be compiled
  if (is_special_native_intrinsic() && is_synthetic()) {
    assert(!is_not_c1_compilable(), "sanity check");
    assert(!is_not_c2_compilable(), "sanity check");
    return true;
  }

  return false;
}

bool Method::is_not_compilable(int comp_level) const {
  if (number_of_breakpoints() > 0)
    return true;
  if (is_always_compilable())
    return false;
  if (comp_level == CompLevel_any)
    return is_not_c1_compilable() && is_not_c2_compilable();
  if (is_c1_compile(comp_level))
    return is_not_c1_compilable();
  if (is_c2_compile(comp_level))
    return is_not_c2_compilable();
  return false;
}

// call this when compiler finds that this method is not compilable
void Method::set_not_compilable(const char* reason, int comp_level, bool report) {
  if (is_always_compilable()) {
    // Don't mark a method which should be always compilable
    return;
  }
  print_made_not_compilable(comp_level, /*is_osr*/ false, report, reason);
  if (comp_level == CompLevel_all) {
    set_is_not_c1_compilable();
    set_is_not_c2_compilable();
  } else {
    if (is_c1_compile(comp_level))
      set_is_not_c1_compilable();
    if (is_c2_compile(comp_level))
      set_is_not_c2_compilable();
  }
  assert(!CompilationPolicy::can_be_compiled(methodHandle(Thread::current(), this), comp_level), "sanity check");
}

bool Method::is_not_osr_compilable(int comp_level) const {
  if (is_not_compilable(comp_level))
    return true;
  if (comp_level == CompLevel_any)
    return is_not_c1_osr_compilable() && is_not_c2_osr_compilable();
  if (is_c1_compile(comp_level))
    return is_not_c1_osr_compilable();
  if (is_c2_compile(comp_level))
    return is_not_c2_osr_compilable();
  return false;
}

void Method::set_not_osr_compilable(const char* reason, int comp_level, bool report) {
  print_made_not_compilable(comp_level, /*is_osr*/ true, report, reason);
  if (comp_level == CompLevel_all) {
    set_is_not_c1_osr_compilable();
    set_is_not_c2_osr_compilable();
  } else {
    if (is_c1_compile(comp_level))
      set_is_not_c1_osr_compilable();
    if (is_c2_compile(comp_level))
      set_is_not_c2_osr_compilable();
  }
  assert(!CompilationPolicy::can_be_osr_compiled(methodHandle(Thread::current(), this), comp_level), "sanity check");
}

// Revert to using the interpreter and clear out the nmethod
void Method::clear_code() {
  // this may be null if c2i adapters have not been made yet
  // Only should happen at allocate time.
  if (adapter() == nullptr) {
    _from_compiled_entry    = nullptr;
  } else {
    _from_compiled_entry    = adapter()->get_c2i_entry();
  }
  OrderAccess::storestore();
  _from_interpreted_entry = _i2i_entry;
  OrderAccess::storestore();
  _code = nullptr;
}

void Method::unlink_code(nmethod *compare) {
  ConditionalMutexLocker ml(NMethodState_lock, !NMethodState_lock->owned_by_self(), Mutex::_no_safepoint_check_flag);
  // We need to check if either the _code or _from_compiled_code_entry_point
  // refer to this nmethod because there is a race in setting these two fields
  // in Method* as seen in bugid 4947125.
  if (code() == compare ||
      from_compiled_entry() == compare->verified_entry_point()) {
    clear_code();
  }
}

void Method::unlink_code() {
  ConditionalMutexLocker ml(NMethodState_lock, !NMethodState_lock->owned_by_self(), Mutex::_no_safepoint_check_flag);
  clear_code();
}

#if INCLUDE_CDS
// Called by class data sharing to remove any entry points (which are not shared)
void Method::unlink_method() {
  assert(CDSConfig::is_dumping_archive(), "sanity");
  _code = nullptr;
  if (!AOTCodeCache::is_dumping_adapter() || AdapterHandlerLibrary::is_abstract_method_adapter(_adapter)) {
    _adapter = nullptr;
  }
  _i2i_entry = nullptr;
  _from_compiled_entry = nullptr;
  _from_interpreted_entry = nullptr;

  if (is_native()) {
    *native_function_addr() = nullptr;
    set_signature_handler(nullptr);
  }
  NOT_PRODUCT(set_compiled_invocation_count(0);)

  clear_method_data();
  clear_method_counters();
  clear_is_not_c1_compilable();
  clear_is_not_c1_osr_compilable();
  clear_is_not_c2_compilable();
  clear_is_not_c2_osr_compilable();
  clear_queued_for_compilation();
  set_pending_queue_processed(false);
  remove_unshareable_flags();
}

void Method::remove_unshareable_flags() {
  // clear all the flags that shouldn't be in the archived version
  assert(!is_old(), "must be");
  assert(!is_obsolete(), "must be");
  assert(!is_deleted(), "must be");

  set_is_prefixed_native(false);
  set_queued_for_compilation(false);
  set_pending_queue_processed(false);
  set_is_not_c2_compilable(false);
  set_is_not_c1_compilable(false);
  set_is_not_c2_osr_compilable(false);
  set_on_stack_flag(false);
  set_has_upcall_on_method_entry(false);
  set_has_upcall_on_method_exit(false);
}
#endif

// Called when the method_holder is getting linked. Setup entrypoints so the method
// is ready to be called from interpreter, compiler, and vtables.
void Method::link_method(const methodHandle& h_method, TRAPS) {
  if (log_is_enabled(Info, perf, class, link)) {
    ClassLoader::perf_ik_link_methods_count()->inc();
  }

  // If the code cache is full, we may reenter this function for the
  // leftover methods that weren't linked.
  if (adapter() != nullptr) {
    if (adapter()->is_shared()) {
      assert(adapter()->is_linked(), "Adapter is shared but not linked");
    } else {
      return;
    }
  }
  assert( _code == nullptr, "nothing compiled yet" );

  // Setup interpreter entrypoint
  assert(this == h_method(), "wrong h_method()" );

  assert(adapter() == nullptr || adapter()->is_linked(), "init'd to null or restored from cache");
  address entry = Interpreter::entry_for_method(h_method);
  assert(entry != nullptr, "interpreter entry must be non-null");
  // Sets both _i2i_entry and _from_interpreted_entry
  set_interpreter_entry(entry);

  // Don't overwrite already registered native entries.
  if (is_native() && !has_native_function()) {
    set_native_function(
      SharedRuntime::native_method_throw_unsatisfied_link_error_entry(),
      !native_bind_event_is_interesting);
  }

  // Setup compiler entrypoint.  This is made eagerly, so we do not need
  // special handling of vtables.  An alternative is to make adapters more
  // lazily by calling make_adapter() from from_compiled_entry() for the
  // normal calls.  For vtable calls life gets more complicated.  When a
  // call-site goes mega-morphic we need adapters in all methods which can be
  // called from the vtable.  We need adapters on such methods that get loaded
  // later.  Ditto for mega-morphic itable calls.  If this proves to be a
  // problem we'll make these lazily later.
  if (_adapter == nullptr) {
    (void) make_adapters(h_method, CHECK);
    assert(adapter()->is_linked(), "Adapter must have been linked");
  }

  // ONLY USE the h_method now as make_adapter may have blocked

  if (h_method->is_continuation_native_intrinsic()) {
    _from_interpreted_entry = nullptr;
    _from_compiled_entry = nullptr;
    _i2i_entry = nullptr;
    if (Continuations::enabled()) {
      assert(!Threads::is_vm_complete(), "should only be called during vm init");
      AdapterHandlerLibrary::create_native_wrapper(h_method);
      if (!h_method->has_compiled_code()) {
        THROW_MSG(vmSymbols::java_lang_OutOfMemoryError(), "Initial size of CodeCache is too small");
      }
      assert(_from_interpreted_entry == get_i2c_entry(), "invariant");
    }
  }
  if (_preload_code != nullptr) {
    MutexLocker ml(NMethodState_lock, Mutex::_no_safepoint_check_flag);
    set_code(h_method, _preload_code);
    assert(((nmethod*)_preload_code)->aot_code_entry() == _aot_code_entry, "sanity");
  }
}

address Method::make_adapters(const methodHandle& mh, TRAPS) {
  PerfTraceElapsedTime timer(ClassLoader::perf_method_adapters_time());

  // Adapters for compiled code are made eagerly here.  They are fairly
  // small (generally < 100 bytes) and quick to make (and cached and shared)
  // so making them eagerly shouldn't be too expensive.
  AdapterHandlerEntry* adapter = AdapterHandlerLibrary::get_adapter(mh);
  if (adapter == nullptr ) {
    if (!is_init_completed()) {
      // Don't throw exceptions during VM initialization because java.lang.* classes
      // might not have been initialized, causing problems when constructing the
      // Java exception object.
      vm_exit_during_initialization("Out of space in CodeCache for adapters");
    } else {
      THROW_MSG_NULL(vmSymbols::java_lang_OutOfMemoryError(), "Out of space in CodeCache for adapters");
    }
  }

  mh->set_adapter_entry(adapter);
  mh->_from_compiled_entry = adapter->get_c2i_entry();
  return adapter->get_c2i_entry();
}

// The verified_code_entry() must be called when a invoke is resolved
// on this method.

// It returns the compiled code entry point, after asserting not null.
// This function is called after potential safepoints so that nmethod
// or adapter that it points to is still live and valid.
// This function must not hit a safepoint!
address Method::verified_code_entry() {
  DEBUG_ONLY(NoSafepointVerifier nsv;)
  assert(_from_compiled_entry != nullptr, "must be set");
  return _from_compiled_entry;
}

// Check that if an nmethod ref exists, it has a backlink to this or no backlink at all
// (could be racing a deopt).
// Not inline to avoid circular ref.
bool Method::check_code() const {
  // cached in a register or local.  There's a race on the value of the field.
  nmethod *code = Atomic::load_acquire(&_code);
  return code == nullptr || (code->method() == nullptr) || (code->method() == (Method*)this && !code->is_osr_method());
}

// Install compiled code.  Instantly it can execute.
void Method::set_code(const methodHandle& mh, nmethod *code) {
  assert_lock_strong(NMethodState_lock);
  assert( code, "use clear_code to remove code" );
  assert( mh->check_code(), "" );

  guarantee(mh->adapter() != nullptr, "Adapter blob must already exist!");

  // These writes must happen in this order, because the interpreter will
  // directly jump to from_interpreted_entry which jumps to an i2c adapter
  // which jumps to _from_compiled_entry.
  mh->_code = code;             // Assign before allowing compiled code to exec

  int comp_level = code->comp_level();
  // In theory there could be a race here. In practice it is unlikely
  // and not worth worrying about.
  if (comp_level > mh->highest_comp_level()) {
    mh->set_highest_comp_level(comp_level);
  }

  OrderAccess::storestore();
  mh->_from_compiled_entry = code->verified_entry_point();
  OrderAccess::storestore();

  if (mh->is_continuation_native_intrinsic()) {
    assert(mh->_from_interpreted_entry == nullptr, "initialized incorrectly"); // see link_method

    if (mh->is_continuation_enter_intrinsic()) {
      // This is the entry used when we're in interpreter-only mode; see InterpreterMacroAssembler::jump_from_interpreted
      mh->_i2i_entry = ContinuationEntry::interpreted_entry();
    } else if (mh->is_continuation_yield_intrinsic()) {
      mh->_i2i_entry = mh->get_i2c_entry();
    } else {
      guarantee(false, "Unknown Continuation native intrinsic");
    }
    // This must come last, as it is what's tested in LinkResolver::resolve_static_call
    Atomic::release_store(&mh->_from_interpreted_entry , mh->get_i2c_entry());
  } else if (!mh->is_method_handle_intrinsic()) {
    // Instantly compiled code can execute.
    mh->_from_interpreted_entry = mh->get_i2c_entry();
  }
}


bool Method::is_overridden_in(Klass* k) const {
  InstanceKlass* ik = InstanceKlass::cast(k);

  if (ik->is_interface()) return false;

  // If method is an interface, we skip it - except if it
  // is a miranda method
  if (method_holder()->is_interface()) {
    // Check that method is not a miranda method
    if (ik->lookup_method(name(), signature()) == nullptr) {
      // No implementation exist - so miranda method
      return false;
    }
    return true;
  }

  assert(ik->is_subclass_of(method_holder()), "should be subklass");
  if (!has_vtable_index()) {
    return false;
  } else {
    Method* vt_m = ik->method_at_vtable(vtable_index());
    return vt_m != this;
  }
}


// give advice about whether this Method* should be cached or not
bool Method::should_not_be_cached() const {
  if (is_old()) {
    // This method has been redefined. It is either EMCP or obsolete
    // and we don't want to cache it because that would pin the method
    // down and prevent it from being collectible if and when it
    // finishes executing.
    return true;
  }

  // caching this method should be just fine
  return false;
}


/**
 *  Returns true if this is one of the specially treated methods for
 *  security related stack walks (like Reflection.getCallerClass).
 */
bool Method::is_ignored_by_security_stack_walk() const {
  if (intrinsic_id() == vmIntrinsics::_invoke) {
    // This is Method.invoke() -- ignore it
    return true;
  }
  if (method_holder()->is_subclass_of(vmClasses::reflect_MethodAccessorImpl_klass())) {
    // This is an auxiliary frame -- ignore it
    return true;
  }
  if (is_method_handle_intrinsic() || is_compiled_lambda_form()) {
    // This is an internal adapter frame for method handles -- ignore it
    return true;
  }
  return false;
}


// Constant pool structure for invoke methods:
enum {
  _imcp_invoke_name = 1,        // utf8: 'invokeExact', etc.
  _imcp_invoke_signature,       // utf8: (variable Symbol*)
  _imcp_limit
};

// Test if this method is an MH adapter frame generated by Java code.
// Cf. java/lang/invoke/InvokerBytecodeGenerator
bool Method::is_compiled_lambda_form() const {
  return intrinsic_id() == vmIntrinsics::_compiledLambdaForm;
}

// Test if this method is an internal MH primitive method.
bool Method::is_method_handle_intrinsic() const {
  vmIntrinsics::ID iid = intrinsic_id();
  return (MethodHandles::is_signature_polymorphic(iid) &&
          MethodHandles::is_signature_polymorphic_intrinsic(iid));
}

bool Method::has_member_arg() const {
  vmIntrinsics::ID iid = intrinsic_id();
  return (MethodHandles::is_signature_polymorphic(iid) &&
          MethodHandles::has_member_arg(iid));
}

// Make an instance of a signature-polymorphic internal MH primitive.
methodHandle Method::make_method_handle_intrinsic(vmIntrinsics::ID iid,
                                                         Symbol* signature,
                                                         TRAPS) {
  ResourceMark rm(THREAD);
  methodHandle empty;

  InstanceKlass* holder = vmClasses::MethodHandle_klass();
  Symbol* name = MethodHandles::signature_polymorphic_intrinsic_name(iid);
  assert(iid == MethodHandles::signature_polymorphic_name_id(name), "");

  log_info(methodhandles)("make_method_handle_intrinsic MH.%s%s", name->as_C_string(), signature->as_C_string());

  // invariant:   cp->symbol_at_put is preceded by a refcount increment (more usually a lookup)
  name->increment_refcount();
  signature->increment_refcount();

  int cp_length = _imcp_limit;
  ClassLoaderData* loader_data = holder->class_loader_data();
  constantPoolHandle cp;
  {
    ConstantPool* cp_oop = ConstantPool::allocate(loader_data, cp_length, CHECK_(empty));
    cp = constantPoolHandle(THREAD, cp_oop);
  }
  cp->copy_fields(holder->constants());
  cp->set_pool_holder(holder);
  cp->symbol_at_put(_imcp_invoke_name,       name);
  cp->symbol_at_put(_imcp_invoke_signature,  signature);
  cp->set_has_preresolution();
  cp->set_is_for_method_handle_intrinsic();

  // decide on access bits:  public or not?
  u2 flags_bits = (JVM_ACC_NATIVE | JVM_ACC_SYNTHETIC | JVM_ACC_FINAL);
  bool must_be_static = MethodHandles::is_signature_polymorphic_static(iid);
  if (must_be_static)  flags_bits |= JVM_ACC_STATIC;
  assert((flags_bits & JVM_ACC_PUBLIC) == 0, "do not expose these methods");

  methodHandle m;
  {
    InlineTableSizes sizes;
    Method* m_oop = Method::allocate(loader_data, 0,
                                     accessFlags_from(flags_bits), &sizes,
                                     ConstMethod::NORMAL,
                                     name,
                                     CHECK_(empty));
    m = methodHandle(THREAD, m_oop);
  }
  m->set_constants(cp());
  m->set_name_index(_imcp_invoke_name);
  m->set_signature_index(_imcp_invoke_signature);
  assert(MethodHandles::is_signature_polymorphic_name(m->name()), "");
  assert(m->signature() == signature, "");
  m->constMethod()->compute_from_signature(signature, must_be_static);
  m->init_intrinsic_id(klass_id_for_intrinsics(m->method_holder()));
  assert(m->is_method_handle_intrinsic(), "");
#ifdef ASSERT
  if (!MethodHandles::is_signature_polymorphic(m->intrinsic_id()))  m->print();
  assert(MethodHandles::is_signature_polymorphic(m->intrinsic_id()), "must be an invoker");
  assert(m->intrinsic_id() == iid, "correctly predicted iid");
#endif //ASSERT

  // Finally, set up its entry points.
  assert(m->can_be_statically_bound(), "");
  m->set_vtable_index(Method::nonvirtual_vtable_index);
  m->link_method(m, CHECK_(empty));

  if (iid == vmIntrinsics::_linkToNative) {
    m->set_interpreter_entry(m->adapter()->get_i2c_entry());
  }
  if (log_is_enabled(Debug, methodhandles)) {
    LogTarget(Debug, methodhandles) lt;
    LogStream ls(lt);
    m->print_on(&ls);
  }

  return m;
}

#if INCLUDE_CDS
void Method::restore_archived_method_handle_intrinsic(methodHandle m, TRAPS) {
  if (m->adapter() != nullptr) {
    m->set_from_compiled_entry(m->adapter()->get_c2i_entry());
  }
  m->link_method(m, CHECK);

  if (m->intrinsic_id() == vmIntrinsics::_linkToNative) {
    m->set_interpreter_entry(m->adapter()->get_i2c_entry());
  }
}
#endif

Klass* Method::check_non_bcp_klass(Klass* klass) {
  if (klass != nullptr && klass->class_loader() != nullptr) {
    if (klass->is_objArray_klass())
      klass = ObjArrayKlass::cast(klass)->bottom_klass();
    return klass;
  }
  return nullptr;
}


methodHandle Method::clone_with_new_data(const methodHandle& m, u_char* new_code, int new_code_length,
                                                u_char* new_compressed_linenumber_table, int new_compressed_linenumber_size, TRAPS) {
  // Code below does not work for native methods - they should never get rewritten anyway
  assert(!m->is_native(), "cannot rewrite native methods");
  // Allocate new Method*
  AccessFlags flags = m->access_flags();

  ConstMethod* cm = m->constMethod();
  int checked_exceptions_len = cm->checked_exceptions_length();
  int localvariable_len = cm->localvariable_table_length();
  int exception_table_len = cm->exception_table_length();
  int method_parameters_len = cm->method_parameters_length();
  int method_annotations_len = cm->method_annotations_length();
  int parameter_annotations_len = cm->parameter_annotations_length();
  int type_annotations_len = cm->type_annotations_length();
  int default_annotations_len = cm->default_annotations_length();

  InlineTableSizes sizes(
      localvariable_len,
      new_compressed_linenumber_size,
      exception_table_len,
      checked_exceptions_len,
      method_parameters_len,
      cm->generic_signature_index(),
      method_annotations_len,
      parameter_annotations_len,
      type_annotations_len,
      default_annotations_len,
      0);

  ClassLoaderData* loader_data = m->method_holder()->class_loader_data();
  Method* newm_oop = Method::allocate(loader_data,
                                      new_code_length,
                                      flags,
                                      &sizes,
                                      m->method_type(),
                                      m->name(),
                                      CHECK_(methodHandle()));
  methodHandle newm (THREAD, newm_oop);

  // Create a shallow copy of Method part, but be careful to preserve the new ConstMethod*
  ConstMethod* newcm = newm->constMethod();
  int new_const_method_size = newm->constMethod()->size();

  // This works because the source and target are both Methods. Some compilers
  // (e.g., clang) complain that the target vtable pointer will be stomped,
  // so cast away newm()'s and m()'s Methodness.
  memcpy((void*)newm(), (void*)m(), sizeof(Method));

  // Create shallow copy of ConstMethod.
  memcpy(newcm, m->constMethod(), sizeof(ConstMethod));

  // Reset correct method/const method, method size, and parameter info
  newm->set_constMethod(newcm);
  newm->constMethod()->set_code_size(new_code_length);
  newm->constMethod()->set_constMethod_size(new_const_method_size);
  assert(newm->code_size() == new_code_length, "check");
  assert(newm->method_parameters_length() == method_parameters_len, "check");
  assert(newm->checked_exceptions_length() == checked_exceptions_len, "check");
  assert(newm->exception_table_length() == exception_table_len, "check");
  assert(newm->localvariable_table_length() == localvariable_len, "check");
  // Copy new byte codes
  memcpy(newm->code_base(), new_code, new_code_length);
  // Copy line number table
  if (new_compressed_linenumber_size > 0) {
    memcpy(newm->compressed_linenumber_table(),
           new_compressed_linenumber_table,
           new_compressed_linenumber_size);
  }
  // Copy method_parameters
  if (method_parameters_len > 0) {
    memcpy(newm->method_parameters_start(),
           m->method_parameters_start(),
           method_parameters_len * sizeof(MethodParametersElement));
  }
  // Copy checked_exceptions
  if (checked_exceptions_len > 0) {
    memcpy(newm->checked_exceptions_start(),
           m->checked_exceptions_start(),
           checked_exceptions_len * sizeof(CheckedExceptionElement));
  }
  // Copy exception table
  if (exception_table_len > 0) {
    memcpy(newm->exception_table_start(),
           m->exception_table_start(),
           exception_table_len * sizeof(ExceptionTableElement));
  }
  // Copy local variable number table
  if (localvariable_len > 0) {
    memcpy(newm->localvariable_table_start(),
           m->localvariable_table_start(),
           localvariable_len * sizeof(LocalVariableTableElement));
  }
  // Copy stackmap table
  if (m->has_stackmap_table()) {
    int code_attribute_length = m->stackmap_data()->length();
    Array<u1>* stackmap_data =
      MetadataFactory::new_array<u1>(loader_data, code_attribute_length, 0, CHECK_(methodHandle()));
    memcpy((void*)stackmap_data->adr_at(0),
           (void*)m->stackmap_data()->adr_at(0), code_attribute_length);
    newm->set_stackmap_data(stackmap_data);
  }

  // copy annotations over to new method
  newcm->copy_annotations_from(loader_data, cm, CHECK_(methodHandle()));
  return newm;
}

vmSymbolID Method::klass_id_for_intrinsics(const Klass* holder) {
  // if loader is not the default loader (i.e., non-null), we can't know the intrinsics
  // because we are not loading from core libraries
  // exception: the AES intrinsics come from lib/ext/sunjce_provider.jar
  // which does not use the class default class loader so we check for its loader here
  const InstanceKlass* ik = InstanceKlass::cast(holder);
  if ((ik->class_loader() != nullptr) && !SystemDictionary::is_platform_class_loader(ik->class_loader())) {
    return vmSymbolID::NO_SID;   // regardless of name, no intrinsics here
  }

  // see if the klass name is well-known:
  Symbol* klass_name = ik->name();
  vmSymbolID id = vmSymbols::find_sid(klass_name);
  if (id != vmSymbolID::NO_SID && vmIntrinsics::class_has_intrinsics(id)) {
    return id;
  } else {
    return vmSymbolID::NO_SID;
  }
}

void Method::init_intrinsic_id(vmSymbolID klass_id) {
  assert(_intrinsic_id == static_cast<int>(vmIntrinsics::_none), "do this just once");
  const uintptr_t max_id_uint = right_n_bits((int)(sizeof(_intrinsic_id) * BitsPerByte));
  assert((uintptr_t)vmIntrinsics::ID_LIMIT <= max_id_uint, "else fix size");
  assert(intrinsic_id_size_in_bytes() == sizeof(_intrinsic_id), "");

  // the klass name is well-known:
  assert(klass_id == klass_id_for_intrinsics(method_holder()), "must be");
  assert(klass_id != vmSymbolID::NO_SID, "caller responsibility");

  // ditto for method and signature:
  vmSymbolID name_id = vmSymbols::find_sid(name());
  if (klass_id != VM_SYMBOL_ENUM_NAME(java_lang_invoke_MethodHandle)
      && klass_id != VM_SYMBOL_ENUM_NAME(java_lang_invoke_VarHandle)
      && name_id == vmSymbolID::NO_SID) {
    return;
  }
  vmSymbolID sig_id = vmSymbols::find_sid(signature());
  if (klass_id != VM_SYMBOL_ENUM_NAME(java_lang_invoke_MethodHandle)
      && klass_id != VM_SYMBOL_ENUM_NAME(java_lang_invoke_VarHandle)
      && sig_id == vmSymbolID::NO_SID) {
    return;
  }

  u2 flags = access_flags().as_method_flags();
  vmIntrinsics::ID id = vmIntrinsics::find_id(klass_id, name_id, sig_id, flags);
  if (id != vmIntrinsics::_none) {
    set_intrinsic_id(id);
    if (id == vmIntrinsics::_Class_cast) {
      // Even if the intrinsic is rejected, we want to inline this simple method.
      set_force_inline();
    }
    return;
  }

  // A few slightly irregular cases:
  switch (klass_id) {
  // Signature-polymorphic methods: MethodHandle.invoke*, InvokeDynamic.*., VarHandle
  case VM_SYMBOL_ENUM_NAME(java_lang_invoke_MethodHandle):
  case VM_SYMBOL_ENUM_NAME(java_lang_invoke_VarHandle):
    if (!is_native())  break;
    id = MethodHandles::signature_polymorphic_name_id(method_holder(), name());
    if (is_static() != MethodHandles::is_signature_polymorphic_static(id))
      id = vmIntrinsics::_none;
    break;

  default:
    break;
  }

  if (id != vmIntrinsics::_none) {
    // Set up its iid.  It is an alias method.
    set_intrinsic_id(id);
    return;
  }
}

bool Method::load_signature_classes(const methodHandle& m, TRAPS) {
  if (!THREAD->can_call_java()) {
    // There is nothing useful this routine can do from within the Compile thread.
    // Hopefully, the signature contains only well-known classes.
    // We could scan for this and return true/false, but the caller won't care.
    return false;
  }
  bool sig_is_loaded = true;
  ResourceMark rm(THREAD);
  for (ResolvingSignatureStream ss(m()); !ss.is_done(); ss.next()) {
    if (ss.is_reference()) {
      // load everything, including arrays "[Lfoo;"
      Klass* klass = ss.as_klass(SignatureStream::ReturnNull, THREAD);
      // We are loading classes eagerly. If a ClassNotFoundException or
      // a LinkageError was generated, be sure to ignore it.
      if (HAS_PENDING_EXCEPTION) {
        if (PENDING_EXCEPTION->is_a(vmClasses::ClassNotFoundException_klass()) ||
            PENDING_EXCEPTION->is_a(vmClasses::LinkageError_klass())) {
          CLEAR_PENDING_EXCEPTION;
        } else {
          return false;
        }
      }
      if( klass == nullptr) { sig_is_loaded = false; }
    }
  }
  return sig_is_loaded;
}

// Exposed so field engineers can debug VM
void Method::print_short_name(outputStream* st) const {
  ResourceMark rm;
#ifdef PRODUCT
  st->print(" %s::", method_holder()->external_name());
#else
  st->print(" %s::", method_holder()->internal_name());
#endif
  name()->print_symbol_on(st);
  if (WizardMode) signature()->print_symbol_on(st);
  else if (MethodHandles::is_signature_polymorphic(intrinsic_id()))
    MethodHandles::print_as_basic_type_signature_on(st, signature());
}

// Comparer for sorting an object array containing
// Method*s.
static int method_comparator(Method* a, Method* b) {
  return a->name()->fast_compare(b->name());
}

// This is only done during class loading, so it is OK to assume method_idnum matches the methods() array
// default_methods also uses this without the ordering for fast find_method
void Method::sort_methods(Array<Method*>* methods, bool set_idnums, method_comparator_func func) {
  int length = methods->length();
  if (length > 1) {
    if (func == nullptr) {
      func = method_comparator;
    }
    {
      NoSafepointVerifier nsv;
      QuickSort::sort(methods->data(), length, func);
    }
    // Reset method ordering
    if (set_idnums) {
      for (u2 i = 0; i < length; i++) {
        Method* m = methods->at(i);
        m->set_method_idnum(i);
        m->set_orig_method_idnum(i);
      }
    }
  }
}

//-----------------------------------------------------------------------------------
// Non-product code unless JVM/TI needs it

#if !defined(PRODUCT) || INCLUDE_JVMTI
class SignatureTypePrinter : public SignatureTypeNames {
 private:
  outputStream* _st;
  bool _use_separator;

  void type_name(const char* name) {
    if (_use_separator) _st->print(", ");
    _st->print("%s", name);
    _use_separator = true;
  }

 public:
  SignatureTypePrinter(Symbol* signature, outputStream* st) : SignatureTypeNames(signature) {
    _st = st;
    _use_separator = false;
  }

  void print_parameters()              { _use_separator = false; do_parameters_on(this); }
  void print_returntype()              { _use_separator = false; do_type(return_type()); }
};


void Method::print_name(outputStream* st) const {
  Thread *thread = Thread::current();
  ResourceMark rm(thread);
  st->print("%s ", is_static() ? "static" : "virtual");
  if (WizardMode) {
    st->print("%s.", method_holder()->internal_name());
    name()->print_symbol_on(st);
    signature()->print_symbol_on(st);
  } else {
    SignatureTypePrinter sig(signature(), st);
    sig.print_returntype();
    st->print(" %s.", method_holder()->internal_name());
    name()->print_symbol_on(st);
    st->print("(");
    sig.print_parameters();
    st->print(")");
  }
}
#endif // !PRODUCT || INCLUDE_JVMTI


void Method::print_codes_on(outputStream* st, int flags) const {
  print_codes_on(0, code_size(), st, flags);
}

void Method::print_codes_on(int from, int to, outputStream* st, int flags) const {
  Thread *thread = Thread::current();
  ResourceMark rm(thread);
  methodHandle mh (thread, (Method*)this);
  BytecodeTracer::print_method_codes(mh, from, to, st, flags);
}

CompressedLineNumberReadStream::CompressedLineNumberReadStream(u_char* buffer) : CompressedReadStream(buffer) {
  _bci = 0;
  _line = 0;
};

bool CompressedLineNumberReadStream::read_pair() {
  jubyte next = read_byte();
  // Check for terminator
  if (next == 0) return false;
  if (next == 0xFF) {
    // Escape character, regular compression used
    _bci  += read_signed_int();
    _line += read_signed_int();
  } else {
    // Single byte compression used
    _bci  += next >> 3;
    _line += next & 0x7;
  }
  return true;
}

#if INCLUDE_JVMTI

Bytecodes::Code Method::orig_bytecode_at(int bci) const {
  BreakpointInfo* bp = method_holder()->breakpoints();
  for (; bp != nullptr; bp = bp->next()) {
    if (bp->match(this, bci)) {
      return bp->orig_bytecode();
    }
  }
  {
    ResourceMark rm;
    fatal("no original bytecode found in %s at bci %d", name_and_sig_as_C_string(), bci);
  }
  return Bytecodes::_shouldnotreachhere;
}

void Method::set_orig_bytecode_at(int bci, Bytecodes::Code code) {
  assert(code != Bytecodes::_breakpoint, "cannot patch breakpoints this way");
  BreakpointInfo* bp = method_holder()->breakpoints();
  for (; bp != nullptr; bp = bp->next()) {
    if (bp->match(this, bci)) {
      bp->set_orig_bytecode(code);
      // and continue, in case there is more than one
    }
  }
}

void Method::set_breakpoint(int bci) {
  InstanceKlass* ik = method_holder();
  BreakpointInfo *bp = new BreakpointInfo(this, bci);
  bp->set_next(ik->breakpoints());
  ik->set_breakpoints(bp);
  // do this last:
  bp->set(this);
}

static void clear_matches(Method* m, int bci) {
  InstanceKlass* ik = m->method_holder();
  BreakpointInfo* prev_bp = nullptr;
  BreakpointInfo* next_bp;
  for (BreakpointInfo* bp = ik->breakpoints(); bp != nullptr; bp = next_bp) {
    next_bp = bp->next();
    // bci value of -1 is used to delete all breakpoints in method m (ex: clear_all_breakpoint).
    if (bci >= 0 ? bp->match(m, bci) : bp->match(m)) {
      // do this first:
      bp->clear(m);
      // unhook it
      if (prev_bp != nullptr)
        prev_bp->set_next(next_bp);
      else
        ik->set_breakpoints(next_bp);
      delete bp;
      // When class is redefined JVMTI sets breakpoint in all versions of EMCP methods
      // at same location. So we have multiple matching (method_index and bci)
      // BreakpointInfo nodes in BreakpointInfo list. We should just delete one
      // breakpoint for clear_breakpoint request and keep all other method versions
      // BreakpointInfo for future clear_breakpoint request.
      // bcivalue of -1 is used to clear all breakpoints (see clear_all_breakpoints)
      // which is being called when class is unloaded. We delete all the Breakpoint
      // information for all versions of method. We may not correctly restore the original
      // bytecode in all method versions, but that is ok. Because the class is being unloaded
      // so these methods won't be used anymore.
      if (bci >= 0) {
        break;
      }
    } else {
      // This one is a keeper.
      prev_bp = bp;
    }
  }
}

void Method::clear_breakpoint(int bci) {
  assert(bci >= 0, "");
  clear_matches(this, bci);
}

void Method::clear_all_breakpoints() {
  clear_matches(this, -1);
}

#endif // INCLUDE_JVMTI

int Method::highest_osr_comp_level() const {
  const MethodCounters* mcs = method_counters();
  if (mcs != nullptr) {
    return mcs->highest_osr_comp_level();
  } else {
    return CompLevel_none;
  }
}

void Method::set_highest_comp_level(int level) {
  MethodCounters* mcs = method_counters();
  if (mcs != nullptr) {
    mcs->set_highest_comp_level(level);
  }
}

void Method::set_highest_osr_comp_level(int level) {
  MethodCounters* mcs = method_counters();
  if (mcs != nullptr) {
    mcs->set_highest_osr_comp_level(level);
  }
}

#if INCLUDE_JVMTI

BreakpointInfo::BreakpointInfo(Method* m, int bci) {
  _bci = bci;
  _name_index = m->name_index();
  _signature_index = m->signature_index();
  _orig_bytecode = (Bytecodes::Code) *m->bcp_from(_bci);
  if (_orig_bytecode == Bytecodes::_breakpoint)
    _orig_bytecode = m->orig_bytecode_at(_bci);
  _next = nullptr;
}

void BreakpointInfo::set(Method* method) {
#ifdef ASSERT
  {
    Bytecodes::Code code = (Bytecodes::Code) *method->bcp_from(_bci);
    if (code == Bytecodes::_breakpoint)
      code = method->orig_bytecode_at(_bci);
    assert(orig_bytecode() == code, "original bytecode must be the same");
  }
#endif
  Thread *thread = Thread::current();
  *method->bcp_from(_bci) = Bytecodes::_breakpoint;
  method->incr_number_of_breakpoints(thread);
  {
    // Deoptimize all dependents on this method
    HandleMark hm(thread);
    methodHandle mh(thread, method);
    CodeCache::mark_dependents_on_method_for_breakpoint(mh);
  }
}

void BreakpointInfo::clear(Method* method) {
  *method->bcp_from(_bci) = orig_bytecode();
  assert(method->number_of_breakpoints() > 0, "must not go negative");
  method->decr_number_of_breakpoints(Thread::current());
}

#endif // INCLUDE_JVMTI

// jmethodID handling

// This is a block allocating object, sort of like JNIHandleBlock, only a
// lot simpler.
// It's allocated on the CHeap because once we allocate a jmethodID, we can
// never get rid of it.

static const int min_block_size = 8;

class JNIMethodBlockNode : public CHeapObj<mtClass> {
  friend class JNIMethodBlock;
  Method**        _methods;
  int             _number_of_methods;
  int             _top;
  JNIMethodBlockNode* _next;

 public:

  JNIMethodBlockNode(int num_methods = min_block_size);

  ~JNIMethodBlockNode() { FREE_C_HEAP_ARRAY(Method*, _methods); }

  void ensure_methods(int num_addl_methods) {
    if (_top < _number_of_methods) {
      num_addl_methods -= _number_of_methods - _top;
      if (num_addl_methods <= 0) {
        return;
      }
    }
    if (_next == nullptr) {
      _next = new JNIMethodBlockNode(MAX2(num_addl_methods, min_block_size));
    } else {
      _next->ensure_methods(num_addl_methods);
    }
  }
};

class JNIMethodBlock : public CHeapObj<mtClass> {
  JNIMethodBlockNode _head;
  JNIMethodBlockNode *_last_free;
 public:
  static Method* const _free_method;

  JNIMethodBlock(int initial_capacity = min_block_size)
      : _head(initial_capacity), _last_free(&_head) {}

  void ensure_methods(int num_addl_methods) {
    _last_free->ensure_methods(num_addl_methods);
  }

  Method** add_method(Method* m) {
    for (JNIMethodBlockNode* b = _last_free; b != nullptr; b = b->_next) {
      if (b->_top < b->_number_of_methods) {
        // top points to the next free entry.
        int i = b->_top;
        b->_methods[i] = m;
        b->_top++;
        _last_free = b;
        return &(b->_methods[i]);
      } else if (b->_top == b->_number_of_methods) {
        // if the next free entry ran off the block see if there's a free entry
        for (int i = 0; i < b->_number_of_methods; i++) {
          if (b->_methods[i] == _free_method) {
            b->_methods[i] = m;
            _last_free = b;
            return &(b->_methods[i]);
          }
        }
        // Only check each block once for frees.  They're very unlikely.
        // Increment top past the end of the block.
        b->_top++;
      }
      // need to allocate a next block.
      if (b->_next == nullptr) {
        b->_next = _last_free = new JNIMethodBlockNode();
      }
    }
    guarantee(false, "Should always allocate a free block");
    return nullptr;
  }

  bool contains(Method** m) {
    if (m == nullptr) return false;
    for (JNIMethodBlockNode* b = &_head; b != nullptr; b = b->_next) {
      if (b->_methods <= m && m < b->_methods + b->_number_of_methods) {
        // This is a bit of extra checking, for two reasons.  One is
        // that contains() deals with pointers that are passed in by
        // JNI code, so making sure that the pointer is aligned
        // correctly is valuable.  The other is that <= and > are
        // technically not defined on pointers, so the if guard can
        // pass spuriously; no modern compiler is likely to make that
        // a problem, though (and if one did, the guard could also
        // fail spuriously, which would be bad).
        ptrdiff_t idx = m - b->_methods;
        if (b->_methods + idx == m) {
          return true;
        }
      }
    }
    return false;  // not found
  }

  // During class unloading the methods are cleared, which is different
  // than freed.
  void clear_all_methods() {
    for (JNIMethodBlockNode* b = &_head; b != nullptr; b = b->_next) {
      for (int i = 0; i< b->_number_of_methods; i++) {
        b->_methods[i] = nullptr;
      }
    }
  }
#ifndef PRODUCT
  int count_methods() {
    // count all allocated methods
    int count = 0;
    for (JNIMethodBlockNode* b = &_head; b != nullptr; b = b->_next) {
      for (int i = 0; i< b->_number_of_methods; i++) {
        if (b->_methods[i] != _free_method) count++;
      }
    }
    return count;
  }
#endif // PRODUCT
};

// Something that can't be mistaken for an address or a markWord
Method* const JNIMethodBlock::_free_method = (Method*)55;

JNIMethodBlockNode::JNIMethodBlockNode(int num_methods) : _top(0), _next(nullptr) {
  _number_of_methods = MAX2(num_methods, min_block_size);
  _methods = NEW_C_HEAP_ARRAY(Method*, _number_of_methods, mtInternal);
  for (int i = 0; i < _number_of_methods; i++) {
    _methods[i] = JNIMethodBlock::_free_method;
  }
}

void Method::ensure_jmethod_ids(ClassLoaderData* cld, int capacity) {
  // Have to add jmethod_ids() to class loader data thread-safely.
  // Also have to add the method to the list safely, which the lock
  // protects as well.
  MutexLocker ml(JmethodIdCreation_lock,  Mutex::_no_safepoint_check_flag);
  if (cld->jmethod_ids() == nullptr) {
    cld->set_jmethod_ids(new JNIMethodBlock(capacity));
  } else {
    cld->jmethod_ids()->ensure_methods(capacity);
  }
}

// Add a method id to the jmethod_ids
jmethodID Method::make_jmethod_id(ClassLoaderData* cld, Method* m) {
  // Have to add jmethod_ids() to class loader data thread-safely.
  // Also have to add the method to the list safely, which the lock
  // protects as well.
  assert(JmethodIdCreation_lock->owned_by_self(), "sanity check");

  ResourceMark rm;
  log_debug(jmethod)("Creating jmethodID for Method %s", m->external_name());
  if (cld->jmethod_ids() == nullptr) {
    cld->set_jmethod_ids(new JNIMethodBlock());
  }
  // jmethodID is a pointer to Method*
  return (jmethodID)cld->jmethod_ids()->add_method(m);
}

jmethodID Method::jmethod_id() {
  methodHandle mh(Thread::current(), this);
  return method_holder()->get_jmethod_id(mh);
}

void Method::change_method_associated_with_jmethod_id(jmethodID jmid, Method* new_method) {
  // Can't assert the method_holder is the same because the new method has the
  // scratch method holder.
  assert(resolve_jmethod_id(jmid)->method_holder()->class_loader()
           == new_method->method_holder()->class_loader() ||
           new_method->method_holder()->class_loader() == nullptr, // allow Unsafe substitution
         "changing to a different class loader");
  // Just change the method in place, jmethodID pointer doesn't change.
  *((Method**)jmid) = new_method;
}

bool Method::is_method_id(jmethodID mid) {
  Method* m = resolve_jmethod_id(mid);
  assert(m != nullptr, "should be called with non-null method");
  InstanceKlass* ik = m->method_holder();
  ClassLoaderData* cld = ik->class_loader_data();
  if (cld->jmethod_ids() == nullptr) return false;
  return (cld->jmethod_ids()->contains((Method**)mid));
}

Method* Method::checked_resolve_jmethod_id(jmethodID mid) {
  if (mid == nullptr) return nullptr;
  Method* o = resolve_jmethod_id(mid);
  if (o == nullptr || o == JNIMethodBlock::_free_method) {
    return nullptr;
  }
  // Method should otherwise be valid. Assert for testing.
  assert(is_valid_method(o), "should be valid jmethodid");
  // If the method's class holder object is unreferenced, but not yet marked as
  // unloaded, we need to return null here too because after a safepoint, its memory
  // will be reclaimed.
  return o->method_holder()->is_loader_alive() ? o : nullptr;
};

void Method::set_on_stack(const bool value) {
  // Set both the method itself and its constant pool.  The constant pool
  // on stack means some method referring to it is also on the stack.
  constants()->set_on_stack(value);

  bool already_set = on_stack_flag();
  set_on_stack_flag(value);
  if (value && !already_set) {
    MetadataOnStackMark::record(this);
  }
}

void Method::record_gc_epoch() {
  // If any method is on the stack in continuations, none of them can be reclaimed,
  // so save the marking cycle to check for the whole class in the cpCache.
  // The cpCache is writeable.
  constants()->cache()->record_gc_epoch();
}

// Called when the class loader is unloaded to make all methods weak.
void Method::clear_jmethod_ids(ClassLoaderData* loader_data) {
  loader_data->jmethod_ids()->clear_all_methods();
}

void Method::clear_jmethod_id() {
  // Being at a safepoint prevents racing against other class redefinitions
  assert(SafepointSynchronize::is_at_safepoint(), "should be at safepoint");
  // The jmethodID is not stored in the Method instance, we need to look it up first
  jmethodID methodid = find_jmethod_id_or_null();
  // We need to make sure that jmethodID actually resolves to this method
  // - multiple redefined versions may share jmethodID slots and if a method
  //   has already been rewired to a newer version we could be removing reference
  //   to a still existing method instance
  if (methodid != nullptr && *((Method**)methodid) == this) {
    *((Method**)methodid) = nullptr;
  }
}

bool Method::has_method_vptr(const void* ptr) {
  Method m;
  // This assumes that the vtbl pointer is the first word of a C++ object.
  return dereference_vptr(&m) == dereference_vptr(ptr);
}

// Check that this pointer is valid by checking that the vtbl pointer matches
bool Method::is_valid_method(const Method* m) {
  if (m == nullptr) {
    return false;
  } else if ((intptr_t(m) & (wordSize-1)) != 0) {
    // Quick sanity check on pointer.
    return false;
  } else if (!os::is_readable_range(m, m + 1)) {
    return false;
  } else if (m->is_shared()) {
    return CppVtables::is_valid_shared_method(m);
  } else if (Metaspace::contains_non_shared(m)) {
    return has_method_vptr((const void*)m);
  } else {
    return false;
  }
}

#ifndef PRODUCT
void Method::print_jmethod_ids_count(const ClassLoaderData* loader_data, outputStream* out) {
  out->print("%d", loader_data->jmethod_ids()->count_methods());
}
#endif // PRODUCT


// Printing

#ifndef PRODUCT

void Method::print_on(outputStream* st) const {
  ResourceMark rm;
  assert(is_method(), "must be method");
  st->print_cr("%s", internal_name());
  st->print_cr(" - this oop:          " PTR_FORMAT, p2i(this));
  st->print   (" - method holder:     "); method_holder()->print_value_on(st); st->cr();
  st->print   (" - constants:         " PTR_FORMAT " ", p2i(constants()));
  constants()->print_value_on(st); st->cr();
  st->print   (" - access:            0x%x  ", access_flags().as_method_flags()); access_flags().print_on(st); st->cr();
  st->print   (" - flags:             0x%x  ", _flags.as_int()); _flags.print_on(st); st->cr();
  st->print   (" - name:              ");    name()->print_value_on(st); st->cr();
  st->print   (" - signature:         ");    signature()->print_value_on(st); st->cr();
  st->print_cr(" - max stack:         %d",   max_stack());
  st->print_cr(" - max locals:        %d",   max_locals());
  st->print_cr(" - size of params:    %d",   size_of_parameters());
  st->print_cr(" - method size:       %d",   method_size());
  if (intrinsic_id() != vmIntrinsics::_none)
    st->print_cr(" - intrinsic id:      %d %s", vmIntrinsics::as_int(intrinsic_id()), vmIntrinsics::name_at(intrinsic_id()));
  if (highest_comp_level() != CompLevel_none)
    st->print_cr(" - highest level:     %d", highest_comp_level());
  st->print_cr(" - vtable index:      %d",   _vtable_index);
  st->print_cr(" - i2i entry:         " PTR_FORMAT, p2i(interpreter_entry()));
  st->print(   " - adapters:          ");
  AdapterHandlerEntry* a = ((Method*)this)->adapter();
  if (a == nullptr)
    st->print_cr(PTR_FORMAT, p2i(a));
  else
    a->print_adapter_on(st);
  st->print_cr(" - compiled entry     " PTR_FORMAT, p2i(from_compiled_entry()));
  st->print_cr(" - code size:         %d",   code_size());
  if (code_size() != 0) {
    st->print_cr(" - code start:        " PTR_FORMAT, p2i(code_base()));
    st->print_cr(" - code end (excl):   " PTR_FORMAT, p2i(code_base() + code_size()));
  }
  if (method_data() != nullptr) {
    st->print_cr(" - method data:       " PTR_FORMAT, p2i(method_data()));
  }
  st->print_cr(" - checked ex length: %d",   checked_exceptions_length());
  if (checked_exceptions_length() > 0) {
    CheckedExceptionElement* table = checked_exceptions_start();
    st->print_cr(" - checked ex start:  " PTR_FORMAT, p2i(table));
    if (Verbose) {
      for (int i = 0; i < checked_exceptions_length(); i++) {
        st->print_cr("   - throws %s", constants()->printable_name_at(table[i].class_cp_index));
      }
    }
  }
  if (has_linenumber_table()) {
    u_char* table = compressed_linenumber_table();
    st->print_cr(" - linenumber start:  " PTR_FORMAT, p2i(table));
    if (Verbose) {
      CompressedLineNumberReadStream stream(table);
      while (stream.read_pair()) {
        st->print_cr("   - line %d: %d", stream.line(), stream.bci());
      }
    }
  }
  st->print_cr(" - localvar length:   %d",   localvariable_table_length());
  if (localvariable_table_length() > 0) {
    LocalVariableTableElement* table = localvariable_table_start();
    st->print_cr(" - localvar start:    " PTR_FORMAT, p2i(table));
    if (Verbose) {
      for (int i = 0; i < localvariable_table_length(); i++) {
        int bci = table[i].start_bci;
        int len = table[i].length;
        const char* name = constants()->printable_name_at(table[i].name_cp_index);
        const char* desc = constants()->printable_name_at(table[i].descriptor_cp_index);
        int slot = table[i].slot;
        st->print_cr("   - %s %s bci=%d len=%d slot=%d", desc, name, bci, len, slot);
      }
    }
  }
  if (code() != nullptr) {
    st->print   (" - compiled code: ");
    code()->print_value_on(st);
  }
  if (is_native()) {
    st->print_cr(" - native function:   " PTR_FORMAT, p2i(native_function()));
    st->print_cr(" - signature handler: " PTR_FORMAT, p2i(signature_handler()));
  }
}

void Method::print_linkage_flags(outputStream* st) {
  access_flags().print_on(st);
  if (is_default_method()) {
    st->print("default ");
  }
  if (is_overpass()) {
    st->print("overpass ");
  }
}
#endif //PRODUCT

void Method::print_value_on(outputStream* st) const {
  assert(is_method(), "must be method");
  st->print("%s", internal_name());
  print_address_on(st);
  st->print(" ");
  name()->print_value_on(st);
  st->print(" ");
  signature()->print_value_on(st);
  st->print(" in ");
  method_holder()->print_value_on(st);
  if (WizardMode) st->print("#%d", _vtable_index);
  if (WizardMode) st->print("[%d,%d]", size_of_parameters(), max_locals());
  if (WizardMode && code() != nullptr) st->print(" ((nmethod*)%p)", code());
}

// Verification

void Method::verify_on(outputStream* st) {
  guarantee(is_method(), "object must be method");
  guarantee(constants()->is_constantPool(), "should be constant pool");
  MethodData* md = method_data();
  guarantee(md == nullptr ||
      md->is_methodData(), "should be method data");
}<|MERGE_RESOLUTION|>--- conflicted
+++ resolved
@@ -388,8 +388,7 @@
 }
 
 void Method::metaspace_pointers_do(MetaspaceClosure* it) {
-<<<<<<< HEAD
-  LogStreamHandle(Trace, cds) lsh;
+  LogStreamHandle(Trace, aot) lsh;
   if (lsh.is_enabled()) {
     lsh.print("Iter(Method): %p ", this);
     print_external_name(&lsh);
@@ -397,11 +396,6 @@
   }
   if (method_holder() != nullptr && !method_holder()->is_rewritten()) {
     // holder is null for MH intrinsic methods
-=======
-  log_trace(aot)("Iter(Method): %p", this);
-
-  if (!method_holder()->is_rewritten()) {
->>>>>>> cedd1a53
     it->push(&_constMethod, MetaspaceClosure::_writable);
   } else {
     it->push(&_constMethod);
