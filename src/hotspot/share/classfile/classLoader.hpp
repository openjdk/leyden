/*
 * Copyright (c) 1997, 2024, Oracle and/or its affiliates. All rights reserved.
 * DO NOT ALTER OR REMOVE COPYRIGHT NOTICES OR THIS FILE HEADER.
 *
 * This code is free software; you can redistribute it and/or modify it
 * under the terms of the GNU General Public License version 2 only, as
 * published by the Free Software Foundation.
 *
 * This code is distributed in the hope that it will be useful, but WITHOUT
 * ANY WARRANTY; without even the implied warranty of MERCHANTABILITY or
 * FITNESS FOR A PARTICULAR PURPOSE.  See the GNU General Public License
 * version 2 for more details (a copy is included in the LICENSE file that
 * accompanied this code).
 *
 * You should have received a copy of the GNU General Public License version
 * 2 along with this work; if not, write to the Free Software Foundation,
 * Inc., 51 Franklin St, Fifth Floor, Boston, MA 02110-1301 USA.
 *
 * Please contact Oracle, 500 Oracle Parkway, Redwood Shores, CA 94065 USA
 * or visit www.oracle.com if you need additional information or have any
 * questions.
 *
 */

#ifndef SHARE_CLASSFILE_CLASSLOADER_HPP
#define SHARE_CLASSFILE_CLASSLOADER_HPP

#include "jimage.hpp"
#include "runtime/handles.hpp"
#include "runtime/perfDataTypes.hpp"
#include "utilities/exceptions.hpp"
#include "utilities/macros.hpp"
#include "utilities/ostream.hpp"
#include "utilities/zipLibrary.hpp"

// The VM class loader.
#include <sys/stat.h>

// Name of boot "modules" image
#define  MODULES_IMAGE_NAME "modules"

// Class path entry (directory or zip file)

class JImageFile;
class ClassFileStream;
class PackageEntry;
template <typename T> class GrowableArray;

class ClassPathEntry : public CHeapObj<mtClass> {
private:
  ClassPathEntry* volatile _next;
protected:
  const char* copy_path(const char*path);
public:
  ClassPathEntry* next() const;
  virtual ~ClassPathEntry() {}
  void set_next(ClassPathEntry* next);

  virtual bool is_modules_image() const { return false; }
  virtual bool is_jar_file() const { return false; }
  virtual bool is_multi_release_jar() const { return false; }
  virtual void set_multi_release_jar() {}
  // Is this entry created from the "Class-path" attribute from a JAR Manifest?
  virtual bool from_class_path_attr() const { return false; }
  virtual const char* name() const = 0;
  virtual JImageFile* jimage() const { return nullptr; }
  virtual void close_jimage() {}
  // Constructor
  ClassPathEntry() : _next(nullptr) {}
  // Attempt to locate file_name through this class path entry.
  // Returns a class file parsing stream if successful.
  virtual ClassFileStream* open_stream(JavaThread* current, const char* name) = 0;
  // Open the stream for a specific class loader
  virtual ClassFileStream* open_stream_for_loader(JavaThread* current, const char* name, ClassLoaderData* loader_data) {
    return open_stream(current, name);
  }
};

class ClassPathDirEntry: public ClassPathEntry {
 private:
  const char* _dir;           // Name of directory
 public:
  const char* name() const { return _dir; }
  ClassPathDirEntry(const char* dir) {
    _dir = copy_path(dir);
  }
  virtual ~ClassPathDirEntry();
  ClassFileStream* open_stream(JavaThread* current, const char* name);
};

class ClassPathZipEntry: public ClassPathEntry {
 private:
  jzfile* _zip;              // The zip archive
  const char*   _zip_name;   // Name of zip archive
  bool _from_class_path_attr; // From the "Class-path" attribute of a jar file
  bool _multi_release;       // multi-release jar
 public:
  bool is_jar_file() const { return true;  }
  bool is_multi_release_jar() const { return _multi_release; }
  void set_multi_release_jar() { _multi_release = true; }
  bool from_class_path_attr() const { return _from_class_path_attr; }
  const char* name() const { return _zip_name; }
<<<<<<< HEAD
  ClassPathZipEntry(jzfile* zip, const char* zip_name, bool from_class_path_attr);
=======
  ClassPathZipEntry(jzfile* zip, const char* zip_name, bool is_boot_append, bool from_class_path_attr, bool multi_release);
>>>>>>> 973c6307
  virtual ~ClassPathZipEntry();
  bool has_entry(JavaThread* current, const char* name);
  u1* open_entry(JavaThread* current, const char* name, jint* filesize, bool nul_terminate);
  ClassFileStream* open_stream(JavaThread* current, const char* name);
};


// For java image files
class ClassPathImageEntry: public ClassPathEntry {
private:
  const char* _name;
  DEBUG_ONLY(static ClassPathImageEntry* _singleton;)
public:
  bool is_modules_image() const;
  const char* name() const { return _name == nullptr ? "" : _name; }
  JImageFile* jimage() const;
  JImageFile* jimage_non_null() const;
  void close_jimage();
  ClassPathImageEntry(JImageFile* jimage, const char* name);
  virtual ~ClassPathImageEntry() { ShouldNotReachHere(); }
  ClassFileStream* open_stream(JavaThread* current, const char* name);
  ClassFileStream* open_stream_for_loader(JavaThread* current, const char* name, ClassLoaderData* loader_data);
};

// ModuleClassPathList contains a linked list of ClassPathEntry's
// that have been specified for a specific module.  Currently,
// the only way to specify a module/path pair is via the --patch-module
// command line option.
class ModuleClassPathList : public CHeapObj<mtClass> {
private:
  Symbol* _module_name;
  // First and last entries of class path entries for a specific module
  ClassPathEntry* _module_first_entry;
  ClassPathEntry* _module_last_entry;
public:
  Symbol* module_name() const { return _module_name; }
  ClassPathEntry* module_first_entry() const { return _module_first_entry; }
  ModuleClassPathList(Symbol* module_name);
  ~ModuleClassPathList();
  void add_to_list(ClassPathEntry* new_entry);
};

class ClassLoader: AllStatic {
 public:
  enum ClassLoaderType {
    OTHER = 0,
    BOOT_LOADER = 1,      /* boot loader */
    PLATFORM_LOADER  = 2, /* PlatformClassLoader */
    APP_LOADER  = 3       /* AppClassLoader */
  };
 protected:

  // Performance counters
  static PerfCounter* _perf_accumulated_time;
  static PerfCounter* _perf_classes_inited;
  static PerfCounter* _perf_class_init_time;
  static PerfCounter* _perf_class_init_selftime;
  static PerfCounter* _perf_class_init_bytecodes_count;
  static PerfCounter* _perf_classes_verified;
  static PerfCounter* _perf_class_verify_time;
  static PerfCounter* _perf_class_verify_selftime;
  static PerfCounter* _perf_classes_linked;
  static PerfCounter* _perf_class_link_time;
  static PerfCounter* _perf_class_link_selftime;
  static PerfCounter* _perf_shared_classload_time;
  static PerfCounter* _perf_sys_classload_time;
  static PerfCounter* _perf_app_classload_time;
  static PerfCounter* _perf_app_classload_selftime;
  static PerfCounter* _perf_app_classload_count;
  static PerfCounter* _perf_define_appclasses;
  static PerfCounter* _perf_define_appclass_time;
  static PerfCounter* _perf_define_appclass_selftime;
  static PerfCounter* _perf_app_classfile_bytes_read;
  static PerfCounter* _perf_sys_classfile_bytes_read;
  static PerfCounter* _perf_preload_total_time;
  static PerfCounter* _perf_preload_time;
  static PerfCounter* _perf_prelink_time;
  static PerfCounter* _perf_preinit_time;
  static PerfCounter* _perf_preresolve_time;
  static PerfCounter* _perf_ik_link_methods_time;
  static PerfCounter* _perf_method_adapters_time;
  static PerfCounter* _perf_ik_link_methods_count;
  static PerfCounter* _perf_method_adapters_count;

  static PerfTickCounters* _perf_resolve_indy_time;
  static PerfTickCounters* _perf_resolve_invokehandle_time;
  static PerfTickCounters* _perf_resolve_mh_time;
  static PerfTickCounters* _perf_resolve_mt_time;

  static PerfCounter* _perf_resolve_indy_count;
  static PerfCounter* _perf_resolve_invokehandle_count;
  static PerfCounter* _perf_resolve_mh_count;
  static PerfCounter* _perf_resolve_mt_count;

  static PerfCounter* _unsafe_defineClassCallCounter;

  // Count the time taken to hash the scondary superclass arrays.
  static PerfCounter* _perf_secondary_hash_time;

  // The boot class path consists of 3 ordered pieces:
  //  1. the module/path pairs specified to --patch-module
  //    --patch-module=<module>=<file>(<pathsep><file>)*
  //  2. the base piece
  //    [jimage | build with exploded modules]
  //  3. boot loader append path
  //    [-Xbootclasspath/a]; [jvmti appended entries]
  //
  // The boot loader must obey this order when attempting
  // to load a class.

  // 1. Contains the module/path pairs specified to --patch-module
  static GrowableArray<ModuleClassPathList*>* _patch_mod_entries;

  // 2. the base piece
  //    Contains the ClassPathEntry of the modular java runtime image.
  //    If no java runtime image is present, this indicates a
  //    build with exploded modules is being used instead.
  static ClassPathEntry* _jrt_entry;
  static GrowableArray<ModuleClassPathList*>* _exploded_entries;
  enum { EXPLODED_ENTRY_SIZE = 80 }; // Initial number of exploded modules

  // 3. the boot loader's append path
  //    [-Xbootclasspath/a]; [jvmti appended entries]
  //    Note: boot loader append path does not support named modules.
  static ClassPathEntry* volatile _first_append_entry_list;
  static ClassPathEntry* first_append_entry() {
    return Atomic::load_acquire(&_first_append_entry_list);
  }

  // Last entry in linked list of appended ClassPathEntry instances
  static ClassPathEntry* volatile _last_append_entry;

  // Info used by CDS
  CDS_ONLY(static ClassPathEntry* _app_classpath_entries;)
  CDS_ONLY(static ClassPathEntry* _last_app_classpath_entry;)
  CDS_ONLY(static ClassPathEntry* _module_path_entries;)
  CDS_ONLY(static ClassPathEntry* _last_module_path_entry;)
  CDS_ONLY(static void setup_app_search_path(JavaThread* current, const char* class_path);)
  CDS_ONLY(static void setup_module_search_path(JavaThread* current, const char* path);)
  static bool add_to_app_classpath_entries(JavaThread* current,
                                           ClassPathEntry* entry,
                                           bool check_for_duplicates);
  CDS_ONLY(static void add_to_module_path_entries(const char* path,
                                           ClassPathEntry* entry);)

 public:
  CDS_ONLY(static ClassPathEntry* app_classpath_entries() {return _app_classpath_entries;})
  CDS_ONLY(static ClassPathEntry* module_path_entries() {return _module_path_entries;})

  static bool has_bootclasspath_append() { return first_append_entry() != nullptr; }

 protected:
  // Initialization:
  //   - setup the boot loader's system class path
  //   - setup the boot loader's patch mod entries, if present
  //   - create the ModuleEntry for java.base
  static void setup_bootstrap_search_path(JavaThread* current);
  static void setup_bootstrap_search_path_impl(JavaThread* current, const char *class_path);
  static void setup_patch_mod_entries();
  static void create_javabase();

  static void* dll_lookup(void* lib, const char* name, const char* path);
  static void load_java_library();
  static void load_jimage_library();

 public:
  static void* zip_library_handle();
  static jzfile* open_zip_file(const char* canonical_path, char** error_msg, JavaThread* thread);
  static ClassPathEntry* create_class_path_entry(JavaThread* current,
                                                 const char *path, const struct stat* st,
                                                 bool is_boot_append,
                                                 bool from_class_path_attr,
                                                 bool is_multi_release = false);

  // Canonicalizes path names, so strcmp will work properly. This is mainly
  // to avoid confusing the zip library
  static char* get_canonical_path(const char* orig, Thread* thread);
  static const char* file_name_for_class_name(const char* class_name,
                                              int class_name_len);
  static PackageEntry* get_package_entry(Symbol* pkg_name, ClassLoaderData* loader_data);
  static int crc32(int crc, const char* buf, int len);
  static bool update_class_path_entry_list(JavaThread* current,
                                           const char *path,
                                           bool check_for_duplicates,
                                           bool is_boot_append,
                                           bool from_class_path_attr);
  static void print_bootclasspath();

  // Timing
  static PerfCounter* perf_accumulated_time()         { return _perf_accumulated_time; }
  static PerfCounter* perf_classes_inited()           { return _perf_classes_inited; }
  static PerfCounter* perf_class_init_time()          { return _perf_class_init_time; }
  static PerfCounter* perf_class_init_selftime()      { return _perf_class_init_selftime; }
  static PerfCounter* perf_classes_verified()         { return _perf_classes_verified; }
  static PerfCounter* perf_class_verify_time()        { return _perf_class_verify_time; }
  static PerfCounter* perf_class_verify_selftime()    { return _perf_class_verify_selftime; }
  static PerfCounter* perf_classes_linked()           { return _perf_classes_linked; }
  static PerfCounter* perf_class_link_time()          { return _perf_class_link_time; }
  static PerfCounter* perf_class_link_selftime()      { return _perf_class_link_selftime; }
  static PerfCounter* perf_shared_classload_time()    { return _perf_shared_classload_time; }
  static PerfCounter* perf_secondary_hash_time() {
    return _perf_secondary_hash_time;
  }
  static PerfCounter* perf_sys_classload_time()       { return _perf_sys_classload_time; }
  static PerfCounter* perf_app_classload_time()       { return _perf_app_classload_time; }
  static PerfCounter* perf_app_classload_selftime()   { return _perf_app_classload_selftime; }
  static PerfCounter* perf_app_classload_count()      { return _perf_app_classload_count; }
  static PerfCounter* perf_define_appclasses()        { return _perf_define_appclasses; }
  static PerfCounter* perf_define_appclass_time()     { return _perf_define_appclass_time; }
  static PerfCounter* perf_define_appclass_selftime() { return _perf_define_appclass_selftime; }
  static PerfCounter* perf_app_classfile_bytes_read() { return _perf_app_classfile_bytes_read; }
  static PerfCounter* perf_sys_classfile_bytes_read() { return _perf_sys_classfile_bytes_read; }

  static PerfCounter* perf_preload_total_time() { return _perf_preload_total_time; }
  static PerfCounter* perf_preload_time() { return _perf_preload_time; }
  static PerfCounter* perf_prelink_time() { return _perf_prelink_time; }
  static PerfCounter* perf_preinit_time() { return _perf_preinit_time; }
  static PerfCounter* perf_preresolve_time() { return _perf_preresolve_time; }
  static PerfCounter* perf_ik_link_methods_time() { return _perf_ik_link_methods_time; }
  static PerfCounter* perf_method_adapters_time() { return _perf_method_adapters_time; }
  static PerfCounter* perf_ik_link_methods_count() { return _perf_ik_link_methods_count; }
  static PerfCounter* perf_method_adapters_count() { return _perf_method_adapters_count; }

  static PerfTickCounters* perf_resolve_invokedynamic_time() { return _perf_resolve_indy_time; }
  static PerfTickCounters* perf_resolve_invokehandle_time() { return _perf_resolve_invokehandle_time; }
  static PerfTickCounters* perf_resolve_method_handle_time() { return _perf_resolve_mh_time; }
  static PerfTickCounters* perf_resolve_method_type_time() { return _perf_resolve_mt_time; }

  static PerfCounter* perf_resolve_invokedynamic_count() { return _perf_resolve_indy_count; }
  static PerfCounter* perf_resolve_invokehandle_count() { return _perf_resolve_invokehandle_count; }
  static PerfCounter* perf_resolve_method_handle_count() { return _perf_resolve_mh_count; }
  static PerfCounter* perf_resolve_method_type_count() { return _perf_resolve_mt_count; }

  static PerfCounter* perf_class_init_bytecodes_count() { return _perf_class_init_bytecodes_count; }

  static void print_counters(outputStream *st);

  // Record how many calls to Unsafe_DefineClass
  static PerfCounter* unsafe_defineClassCallCounter() {
    return _unsafe_defineClassCallCounter;
  }

  // Modular java runtime image is present vs. a build with exploded modules
  static bool has_jrt_entry() { return (_jrt_entry != nullptr); }
  static ClassPathEntry* get_jrt_entry() { return _jrt_entry; }
  static void close_jrt_image();

  // Add a module's exploded directory to the boot loader's exploded module build list
  static void add_to_exploded_build_list(JavaThread* current, Symbol* module_name);

  // Search the module list for the class file stream based on the file name and java package
  static ClassFileStream* search_module_entries(JavaThread* current,
                                                const GrowableArray<ModuleClassPathList*>* const module_list,
                                                PackageEntry* pkg_entry, // Java package entry derived from the class name
                                                const char* const file_name);

  // Load individual .class file
  static InstanceKlass* load_class(Symbol* class_name, PackageEntry* pkg_entry, bool search_append_only, TRAPS);

  // If the specified package has been loaded by the system, then returns
  // the name of the directory or ZIP file that the package was loaded from.
  // Returns null if the package was not loaded.
  // Note: The specified name can either be the name of a class or package.
  // If a package name is specified, then it must be "/"-separator and also
  // end with a trailing "/".
  static oop get_system_package(const char* name, TRAPS);

  // Returns an array of Java strings representing all of the currently
  // loaded system packages.
  // Note: The package names returned are "/"-separated and end with a
  // trailing "/".
  static objArrayOop get_system_packages(TRAPS);

  // Initialization
  static void initialize(TRAPS);
  static void classLoader_init2(JavaThread* current);
  CDS_ONLY(static void initialize_shared_path(JavaThread* current);)
  CDS_ONLY(static void initialize_module_path(TRAPS);)

  static int compute_Object_vtable();

  static ClassPathEntry* classpath_entry(int n);

  static bool is_in_patch_mod_entries(Symbol* module_name);

#if INCLUDE_CDS
  // Sharing dump and restore

  // Helper function used by CDS code to get the number of boot classpath
  // entries during shared classpath setup time.
  static int num_boot_classpath_entries();

  static ClassPathEntry* get_next_boot_classpath_entry(ClassPathEntry* e);

  // Helper function used by CDS code to get the number of app classpath
  // entries during shared classpath setup time.
  static int num_app_classpath_entries();

  // Helper function used by CDS code to get the number of module path
  // entries during shared classpath setup time.
  static int num_module_path_entries();
  static void  exit_with_path_failure(const char* error, const char* message);
  static char* uri_to_path(const char* uri);
  static void  record_result(JavaThread* current, InstanceKlass* ik,
                             const ClassFileStream* stream, bool redefined);
  static void record_hidden_class(InstanceKlass* ik);
#endif

  static char* lookup_vm_options();

  // Determines if the named module is present in the
  // modules jimage file or in the exploded modules directory.
  static bool is_module_observable(const char* module_name);

  static JImageLocationRef jimage_find_resource(JImageFile* jf, const char* module_name,
                                                const char* file_name, jlong &size);

  static void  trace_class_path(const char* msg, const char* name = nullptr);

  // VM monitoring and management support
  static jlong classloader_time_ms();
  static jlong class_method_total_size();
  static jlong class_init_count();
  static jlong class_init_time_ms();
  static jlong class_verify_time_ms();
  static jlong class_link_count();
  static jlong class_link_time_ms();
  static jlong class_init_bytecodes_count();

  // adds a class path to the boot append entries
  static void add_to_boot_append_entries(ClassPathEntry* new_entry);

  // creates a class path zip entry (returns null if JAR file cannot be opened)
  static ClassPathZipEntry* create_class_path_zip_entry(const char *apath);

  static bool string_ends_with(const char* str, const char* str_to_find);

  // Extract package name from a fully qualified class name
  // *bad_class_name is set to true if there's a problem with parsing class_name, to
  // distinguish from a class_name with no package name, as both cases have a null return value
  static Symbol* package_from_class_name(const Symbol* class_name, bool* bad_class_name = nullptr);

  // Debugging
  static void verify()              PRODUCT_RETURN;
};

// PerfClassTraceTime is used to measure time for class loading related events.
// This class tracks cumulative time and exclusive time for specific event types.
// During the execution of one event, other event types (e.g. class loading and
// resolution) as well as recursive calls of the same event type could happen.
// Only one elapsed timer (cumulative) and one thread-local self timer (exclusive)
// (i.e. only one event type) are active at a time even multiple PerfClassTraceTime
// instances have been created as multiple events are happening.
class PerfClassTraceTime {
 public:
  enum {
    CLASS_LOAD   = 0,
    CLASS_LINK   = 1,
    CLASS_VERIFY = 2,
    CLASS_CLINIT = 3,
    DEFINE_CLASS = 4,
    EVENT_TYPE_COUNT = 5
  };
 protected:
  // _t tracks time from initialization to destruction of this timer instance
  // including time for all other event types, and recursive calls of this type.
  // When a timer is called recursively, the elapsedTimer _t would not be used.
  elapsedTimer     _t;
  PerfLongCounter* _timep;
  PerfLongCounter* _selftimep;
  PerfLongCounter* _eventp;
  // pointer to thread-local recursion counter and timer array
  // The thread_local timers track cumulative time for specific event types
  // exclusive of time for other event types, but including recursive calls
  // of the same type.
  int*             _recursion_counters;
  elapsedTimer*    _timers;
  int              _event_type;
  int              _prev_active_event;

 public:

  inline PerfClassTraceTime(PerfLongCounter* timep,     /* counter incremented with inclusive time */
                            PerfLongCounter* selftimep, /* counter incremented with exclusive time */
                            PerfLongCounter* eventp,    /* event counter */
                            int* recursion_counters,    /* thread-local recursion counter array */
                            elapsedTimer* timers,       /* thread-local timer array */
                            int type                    /* event type */ ) :
      _timep(timep), _selftimep(selftimep), _eventp(eventp), _recursion_counters(recursion_counters), _timers(timers), _event_type(type) {
    initialize();
  }

  inline PerfClassTraceTime(PerfLongCounter* timep,     /* counter incremented with inclusive time */
                            elapsedTimer* timers,       /* thread-local timer array */
                            int type                    /* event type */ ) :
      _timep(timep), _selftimep(nullptr), _eventp(nullptr), _recursion_counters(nullptr), _timers(timers), _event_type(type) {
    initialize();
  }

  ~PerfClassTraceTime();
  void initialize();
};

#endif // SHARE_CLASSFILE_CLASSLOADER_HPP<|MERGE_RESOLUTION|>--- conflicted
+++ resolved
@@ -100,11 +100,7 @@
   void set_multi_release_jar() { _multi_release = true; }
   bool from_class_path_attr() const { return _from_class_path_attr; }
   const char* name() const { return _zip_name; }
-<<<<<<< HEAD
-  ClassPathZipEntry(jzfile* zip, const char* zip_name, bool from_class_path_attr);
-=======
-  ClassPathZipEntry(jzfile* zip, const char* zip_name, bool is_boot_append, bool from_class_path_attr, bool multi_release);
->>>>>>> 973c6307
+  ClassPathZipEntry(jzfile* zip, const char* zip_name, bool from_class_path_attr, bool multi_release);
   virtual ~ClassPathZipEntry();
   bool has_entry(JavaThread* current, const char* name);
   u1* open_entry(JavaThread* current, const char* name, jint* filesize, bool nul_terminate);
