--- conflicted
+++ resolved
@@ -953,15 +953,9 @@
 
 void ClassLoader::load_java_library() {
   assert(CanonicalizeEntry == nullptr, "should not load java library twice");
-<<<<<<< HEAD
-  if (JVM_IsStaticJDK()) {
-    CanonicalizeEntry = CAST_TO_FN_PTR(canonicalize_fn_t, os::lookup_function("JDK_Canonicalize"));
-    assert(CanonicalizeEntry != nullptr, "no JDK_Canonicalize");
-=======
   if (is_vm_statically_linked()) {
     CanonicalizeEntry = CAST_TO_FN_PTR(canonicalize_fn_t, os::lookup_function("JDK_Canonicalize"));
     assert(CanonicalizeEntry != nullptr, "could not lookup JDK_Canonicalize");
->>>>>>> 1ca76445
     return;
   }
 
@@ -977,16 +971,6 @@
 void ClassLoader::load_jimage_library() {
   assert(JImageOpen == nullptr, "should not load jimage library twice");
 
-<<<<<<< HEAD
-  // Check if we are running on a static build.
-  if (JVM_IsStaticJDK()) {
-    JImageOpen = CAST_TO_FN_PTR(JImageOpen_t, os::lookup_function("JIMAGE_Open"));
-    JImageClose = CAST_TO_FN_PTR(JImageClose_t, os::lookup_function("JIMAGE_Close"));
-    JImageFindResource = CAST_TO_FN_PTR(JImageFindResource_t, os::lookup_function("JIMAGE_FindResource"));
-    JImageGetResource = CAST_TO_FN_PTR(JImageGetResource_t, os::lookup_function("JIMAGE_GetResource"));
-    return;
-  }
-=======
   if (is_vm_statically_linked()) {
       JImageOpen = CAST_TO_FN_PTR(JImageOpen_t, os::lookup_function("JIMAGE_Open"));
       JImageClose = CAST_TO_FN_PTR(JImageClose_t, os::lookup_function("JIMAGE_Close"));
@@ -997,7 +981,6 @@
             "could not lookup all jimage library functions");
       return;
     }
->>>>>>> 1ca76445
 
   char path[JVM_MAXPATHLEN];
   char ebuf[1024];
