--- conflicted
+++ resolved
@@ -326,11 +326,7 @@
 }
 
 ClassPathZipEntry::ClassPathZipEntry(jzfile* zip, const char* zip_name,
-<<<<<<< HEAD
-                                     bool from_class_path_attr) : ClassPathEntry() {
-=======
-                                     bool is_boot_append, bool from_class_path_attr, bool multi_release) : ClassPathEntry() {
->>>>>>> 973c6307
+                                     bool from_class_path_attr, bool multi_release) : ClassPathEntry() {
   _zip = zip;
   _zip_name = copy_path(zip_name);
   _from_class_path_attr = from_class_path_attr;
@@ -837,11 +833,7 @@
     char* error_msg = nullptr;
     jzfile* zip = open_zip_file(canonical_path, &error_msg, current);
     if (zip != nullptr && error_msg == nullptr) {
-<<<<<<< HEAD
-      new_entry = new ClassPathZipEntry(zip, path, from_class_path_attr);
-=======
-      new_entry = new ClassPathZipEntry(zip, path, is_boot_append, from_class_path_attr, is_multi_release);
->>>>>>> 973c6307
+      new_entry = new ClassPathZipEntry(zip, path, from_class_path_attr, is_multi_release);
     } else {
 #if INCLUDE_CDS
       ClassLoaderExt::set_has_non_jar_in_classpath();
@@ -874,11 +866,7 @@
         jzfile* zip = open_zip_file(canonical_path, &error_msg, thread);
         if (zip != nullptr && error_msg == nullptr) {
           // create using canonical path
-<<<<<<< HEAD
-          return new ClassPathZipEntry(zip, canonical_path, false);
-=======
-          return new ClassPathZipEntry(zip, canonical_path, is_boot_append, false, false);
->>>>>>> 973c6307
+          return new ClassPathZipEntry(zip, canonical_path, false, false);
         }
       }
     }
