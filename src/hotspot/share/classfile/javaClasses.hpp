/*
 * Copyright (c) 1997, 2025, Oracle and/or its affiliates. All rights reserved.
 * DO NOT ALTER OR REMOVE COPYRIGHT NOTICES OR THIS FILE HEADER.
 *
 * This code is free software; you can redistribute it and/or modify it
 * under the terms of the GNU General Public License version 2 only, as
 * published by the Free Software Foundation.
 *
 * This code is distributed in the hope that it will be useful, but WITHOUT
 * ANY WARRANTY; without even the implied warranty of MERCHANTABILITY or
 * FITNESS FOR A PARTICULAR PURPOSE.  See the GNU General Public License
 * version 2 for more details (a copy is included in the LICENSE file that
 * accompanied this code).
 *
 * You should have received a copy of the GNU General Public License version
 * 2 along with this work; if not, write to the Free Software Foundation,
 * Inc., 51 Franklin St, Fifth Floor, Boston, MA 02110-1301 USA.
 *
 * Please contact Oracle, 500 Oracle Parkway, Redwood Shores, CA 94065 USA
 * or visit www.oracle.com if you need additional information or have any
 * questions.
 *
 */

#ifndef SHARE_CLASSFILE_JAVACLASSES_HPP
#define SHARE_CLASSFILE_JAVACLASSES_HPP

#include "classfile/vmClasses.hpp"
#include "oops/instanceKlass.hpp"
#include "oops/oopsHierarchy.hpp"
#include "oops/symbol.hpp"
#include "runtime/handles.hpp"
#include "runtime/os.hpp"
#include "utilities/macros.hpp"
#include "utilities/utf8.hpp"
#include "utilities/vmEnums.hpp"

class JvmtiThreadState;
class RecordComponent;
class SerializeClosure;
class ObjectWaiter;
class ObjectMonitor;

#define CHECK_INIT(offset)  assert(offset != 0, "should be initialized"); return offset;

// Interface to java.lang.Object objects

class java_lang_Object : AllStatic {
 public:
  static void register_natives(TRAPS);
};

// Interface to java.lang.String objects

// The flags field is a collection of bits representing boolean values used
// internally by the VM.
#define STRING_INJECTED_FIELDS(macro) \
  macro(java_lang_String, flags, byte_signature, false)

class java_lang_String : AllStatic {
 private:
  static int _value_offset;
  static int _hash_offset;
  static int _hashIsZero_offset;
  static int _coder_offset;
  static int _flags_offset;

  static bool _initialized;

  static Handle basic_create(int length, bool byte_arr, TRAPS);

  static inline void set_coder(oop string, jbyte coder);

  // Bitmasks for values in the injected flags field.
  static const uint8_t _deduplication_forbidden_mask = 1 << 0;
  static const uint8_t _deduplication_requested_mask = 1 << 1;

  static int flags_offset() { CHECK_INIT(_flags_offset); }
  // Return the address of the injected flags field.
  static inline uint8_t* flags_addr(oop java_string);
  // Test whether the designated bit of the injected flags field is set.
  static inline bool is_flag_set(oop java_string, uint8_t flag_mask);
  // Atomically test and set the designated bit of the injected flags field,
  // returning true if the bit was already set.
  static bool test_and_set_flag(oop java_string, uint8_t flag_mask);

  static inline unsigned int hash_code_impl(oop java_string, bool update);

 public:

  // Coders
  enum Coder {
    CODER_LATIN1 =  0,
    CODER_UTF16  =  1
  };

  static void compute_offsets();
  static void serialize_offsets(SerializeClosure* f) NOT_CDS_RETURN;

  // Instance creation
  static Handle create_from_unicode(const jchar* unicode, int len, TRAPS);
  static oop    create_oop_from_unicode(const jchar* unicode, int len, TRAPS);
  static Handle create_from_str(const char* utf8_str, TRAPS);
  static oop    create_oop_from_str(const char* utf8_str, TRAPS);
  static Handle create_from_symbol(const Symbol* symbol, TRAPS);
  static Handle create_from_platform_dependent_str(const char* str, TRAPS);

  static void set_compact_strings(bool value);

  static int value_offset() { CHECK_INIT(_value_offset); }
  static int coder_offset() { CHECK_INIT(_coder_offset); }

  static inline void set_value(oop string, typeArrayOop buffer);

  // Set the deduplication_forbidden flag true.  This flag is sticky; once
  // set it never gets cleared.  This is set when a String is interned in
  // the StringTable, to prevent string deduplication from changing the
  // String's value array.
  static inline void set_deduplication_forbidden(oop java_string);

  // Test and set the deduplication_requested flag.  Returns the old value
  // of the flag.  This flag is sticky; once set it never gets cleared.
  // Some GCs may use this flag when deciding whether to request
  // deduplication of a String, to avoid multiple requests for the same
  // object.
  static inline bool test_and_set_deduplication_requested(oop java_string);

  // Accessors
  static inline typeArrayOop value(oop java_string);
  static inline typeArrayOop value_no_keepalive(oop java_string);
  static inline bool hash_is_set(oop string);
  static inline bool is_latin1(oop java_string);
  static inline bool deduplication_forbidden(oop java_string);
  static inline bool deduplication_requested(oop java_string);
  static inline int length(oop java_string);
  static inline int length(oop java_string, typeArrayOop string_value);
  static size_t utf8_length(oop java_string);
  static size_t utf8_length(oop java_string, typeArrayOop string_value);
  // Legacy variants that truncate the length if needed
  static int    utf8_length_as_int(oop java_string);
  static int    utf8_length_as_int(oop java_string, typeArrayOop string_value);

  // String converters
  static char*  as_utf8_string(oop java_string);
  // `length` is set to the length of the utf8 sequence.
  static char*  as_utf8_string(oop java_string, size_t& length);
  static char*  as_utf8_string_full(oop java_string, char* buf, size_t buflen, size_t& length);
  static char*  as_utf8_string(oop java_string, char* buf, size_t buflen);
  static char*  as_utf8_string(oop java_string, int start, int len);
  static char*  as_utf8_string(oop java_string, typeArrayOop value, char* buf, size_t buflen);
  static char*  as_utf8_string(oop java_string, typeArrayOop value, int start, int len, char* buf, size_t buflen);
  static char*  as_platform_dependent_str(Handle java_string, TRAPS);
  static jchar* as_unicode_string(oop java_string, int& length, TRAPS);
  static jchar* as_unicode_string_or_null(oop java_string, int& length);
  // produce an ascii string with all other values quoted using \u####
  static char*  as_quoted_ascii(oop java_string);

  // Compute the hash value for a java.lang.String object which would
  // contain the characters passed in.
  //
  // As the hash value used by the String object itself, in
  // String.hashCode().  This value is normally calculated in Java code
  // in the String.hashCode method(), but is precomputed for String
  // objects in the shared archive file.
  // hash P(31) from Kernighan & Ritchie
  //
  // For this reason, THIS ALGORITHM MUST MATCH String.hashCode().
  static unsigned int hash_code(const jchar* s, int len) {
    unsigned int h = 0;
    while (len-- > 0) {
      h = 31*h + (unsigned int) *s;
      s++;
    }
    return h;
  }

  static unsigned int hash_code(const jbyte* s, int len) {
    unsigned int h = 0;
    while (len-- > 0) {
      h = 31*h + (((unsigned int) *s) & 0xFF);
      s++;
    }
    return h;
  }

  static unsigned int hash_code(const char* utf8_str, size_t utf8_len) {
    unsigned int h = 0;
    int unicode_length = UTF8::unicode_length(utf8_str, utf8_len);

    jchar c;
    while (unicode_length-- > 0) {
      utf8_str = UTF8::next(utf8_str, &c);
      h = 31 * h + ((unsigned int)c);
    }
    return h;
  }

  static unsigned int hash_code(oop java_string);
  static unsigned int hash_code_noupdate(oop java_string);

  // Compare strings (of different types/encodings), length is the string (array) length
  static bool equals(oop java_string, const jchar* chars, int len);
  static bool equals(oop java_string, const char* utf8_str, size_t utf8_len);
  static bool equals(oop str1, oop str2);
  static inline bool value_equals(typeArrayOop str_value1, typeArrayOop str_value2);

  // Conversion between '.' and '/' formats, and allocate a String from the result.
  static Handle externalize_classname(Symbol* java_name, TRAPS);

  // Conversion
  static Symbol* as_symbol(oop java_string);
  static Symbol* as_symbol_or_null(oop java_string);

  // Tester
  static inline bool is_instance(oop obj);

  // Debugging
  static void print(oop java_string, outputStream* st, int max_length = MaxStringPrintSize);
  friend class JavaClasses;
  friend class StringTable;
};


// Interface to java.lang.Class objects

#define CLASS_INJECTED_FIELDS(macro)                                       \
  macro(java_lang_Class, klass,                  intptr_signature,  false) \
  macro(java_lang_Class, array_klass,            intptr_signature,  false) \
  macro(java_lang_Class, oop_size,               int_signature,     false) \
  macro(java_lang_Class, static_oop_field_count, int_signature,     false) \
  macro(java_lang_Class, protection_domain,      object_signature,  false) \
  macro(java_lang_Class, source_file,            object_signature,  false) \
  macro(java_lang_Class, init_lock,              object_signature,  false)

class java_lang_Class : AllStatic {
  friend class VMStructs;
  friend class JVMCIVMStructs;

 private:

  // The fake offsets are added by the class loader when java.lang.Class is loaded

  static int _klass_offset;
  static int _array_klass_offset;

  static int _oop_size_offset;
  static int _static_oop_field_count_offset;

  static int _protection_domain_offset;
  static int _init_lock_offset;
  static int _signers_offset;
  static int _class_loader_offset;
  static int _module_offset;
  static int _component_mirror_offset;
  static int _name_offset;
  static int _source_file_offset;
  static int _classData_offset;
  static int _classRedefinedCount_offset;
  static int _reflectionData_offset;

  static bool _offsets_computed;

  static GrowableArray<Klass*>* _fixup_mirror_list;
  static GrowableArray<Klass*>* _fixup_module_field_list;

  static void set_init_lock(oop java_class, oop init_lock);
  static void set_protection_domain(oop java_class, oop protection_domain);
  static void set_class_loader(oop java_class, oop class_loader);
  static void set_component_mirror(oop java_class, oop comp_mirror);
  static void initialize_mirror_fields(Klass* k, Handle mirror, Handle protection_domain,
                                       Handle classData, TRAPS);
  static void set_mirror_module_field(JavaThread* current, Klass* K, Handle mirror, Handle module);
 public:
  static void allocate_fixup_lists();
  static void compute_offsets();

  // Instance creation
  static void allocate_mirror(Klass* k, bool is_scratch, Handle protection_domain, Handle classData,
                              Handle& mirror, Handle& comp_mirror, TRAPS); // returns mirror and comp_mirror
  static void create_mirror(Klass* k, Handle class_loader, Handle module,
                            Handle protection_domain, Handle classData, TRAPS);
  static void fixup_mirror(Klass* k, TRAPS);
  static oop  create_basic_type_mirror(const char* basic_type_name, BasicType type, TRAPS);

  // Archiving
  static void serialize_offsets(SerializeClosure* f) NOT_CDS_RETURN;
  static void create_scratch_mirror(Klass* k, Handle protection_domain, TRAPS) NOT_CDS_JAVA_HEAP_RETURN;
  static bool restore_archived_mirror(Klass *k, Handle class_loader, Handle module,
                                      Handle protection_domain,
                                      TRAPS) NOT_CDS_JAVA_HEAP_RETURN_(false);

  static void fixup_module_field(Klass* k, Handle module);

  // Conversion
  static Klass* as_Klass(oop java_class);
  static void set_klass(oop java_class, Klass* klass);
  static BasicType as_BasicType(oop java_class, Klass** reference_klass = nullptr);
  static Symbol* as_signature(oop java_class, bool intern_if_not_found);
  static void print_signature(oop java_class, outputStream *st);
  static const char* as_external_name(oop java_class);
  // Testing
  static bool is_instance(oop obj);

  static bool is_primitive(oop java_class);
  static BasicType primitive_type(oop java_class);
  static oop primitive_mirror(BasicType t);
  // JVM_NewArray support
  static Klass* array_klass_acquire(oop java_class);
  static void release_set_array_klass(oop java_class, Klass* klass);
  // compiler support for class operations
  static int klass_offset()                { CHECK_INIT(_klass_offset); }
  static int array_klass_offset()          { CHECK_INIT(_array_klass_offset); }
  // Support for classRedefinedCount field
  static int classRedefinedCount(oop the_class_mirror);
  static void set_classRedefinedCount(oop the_class_mirror, int value);

  // Support for embedded per-class oops
  static oop  protection_domain(oop java_class);
  static oop  init_lock(oop java_class);
  static void clear_init_lock(oop java_class) {
    set_init_lock(java_class, nullptr);
  }
  static oop  component_mirror(oop java_class);
  static int component_mirror_offset() { return _component_mirror_offset; }
  static objArrayOop signers(oop java_class);
  static oop  class_data(oop java_class);
  static void set_class_data(oop java_class, oop classData);

  static oop  reflection_data(oop java_class);
  static void set_reflection_data(oop java_class, oop reflection_data);
<<<<<<< HEAD
  static bool has_reflection_data(oop java_class);

  static int component_mirror_offset() { return _component_mirror_offset; }
=======
  static int reflection_data_offset() { return _reflectionData_offset; }
>>>>>>> be1cdd94

  static oop class_loader(oop java_class);
  static void set_module(oop java_class, oop module);
  static oop module(oop java_class);

  static oop name(Handle java_class, TRAPS);

  static oop source_file(oop java_class);
  static void set_source_file(oop java_class, oop source_file);

  static size_t oop_size(oop java_class);
  static void set_oop_size(HeapWord* java_class, size_t size);
  static int static_oop_field_count(oop java_class);
  static void set_static_oop_field_count(oop java_class, int size);

  static GrowableArray<Klass*>* fixup_mirror_list() {
    return _fixup_mirror_list;
  }
  static void set_fixup_mirror_list(GrowableArray<Klass*>* v) {
    _fixup_mirror_list = v;
  }

  static GrowableArray<Klass*>* fixup_module_field_list() {
    return _fixup_module_field_list;
  }
  static void set_fixup_module_field_list(GrowableArray<Klass*>* v) {
    _fixup_module_field_list = v;
  }

  // Debugging
  friend class JavaClasses;
};

// Interface to java.lang.Thread objects

#define THREAD_INJECTED_FIELDS(macro)                                  \
  macro(java_lang_Thread, jvmti_thread_state, intptr_signature, false) \
  macro(java_lang_Thread, jvmti_VTMS_transition_disable_count, int_signature, false) \
  macro(java_lang_Thread, jvmti_is_in_VTMS_transition, bool_signature, false) \
  JFR_ONLY(macro(java_lang_Thread, jfr_epoch, short_signature, false))

class java_lang_Thread : AllStatic {
  friend class java_lang_VirtualThread;
  friend class JVMCIVMStructs;
 private:
  // Note that for this class the layout changed between JDK1.2 and JDK1.3,
  // so we compute the offsets at startup rather than hard-wiring them.
  static int _holder_offset;
  static int _name_offset;
  static int _contextClassLoader_offset;
  static int _eetop_offset;
  static int _jvmti_thread_state_offset;
  static int _jvmti_VTMS_transition_disable_count_offset;
  static int _jvmti_is_in_VTMS_transition_offset;
  static int _interrupted_offset;
  static int _interruptLock_offset;
  static int _tid_offset;
  static int _continuation_offset;
  static int _park_blocker_offset;
  static int _scopedValueBindings_offset;
  JFR_ONLY(static int _jfr_epoch_offset;)

  static void compute_offsets();

 public:
  static void serialize_offsets(SerializeClosure* f) NOT_CDS_RETURN;

  // Returns the JavaThread associated with the thread obj
  static JavaThread* thread(oop java_thread);
  static JavaThread* thread_acquire(oop java_thread);
  // Set JavaThread for instance
  static void set_thread(oop java_thread, JavaThread* thread);
  static void release_set_thread(oop java_thread, JavaThread* thread);
  // FieldHolder
  static oop holder(oop java_thread);
  // interruptLock
  static oop interrupt_lock(oop java_thread);
  // Interrupted status
  static bool interrupted(oop java_thread);
  static void set_interrupted(oop java_thread, bool val);
  // Name
  static oop name(oop java_thread);
  static void set_name(oop java_thread, oop name);
  // Priority
  static ThreadPriority priority(oop java_thread);
  static void set_priority(oop java_thread, ThreadPriority priority);
  // Thread group
  static oop  threadGroup(oop java_thread);
  // Alive (NOTE: this is not really a field, but provides the correct
  // definition without doing a Java call)
  static bool is_alive(oop java_thread);
  // Daemon
  static bool is_daemon(oop java_thread);
  static void set_daemon(oop java_thread);
  // Context ClassLoader
  static oop context_class_loader(oop java_thread);
  // Stack size hint
  static jlong stackSize(oop java_thread);
  // Thread ID
  static int64_t thread_id(oop java_thread);
  static ByteSize thread_id_offset();
  // Continuation
  static inline oop continuation(oop java_thread);

  static JvmtiThreadState* jvmti_thread_state(oop java_thread);
  static void set_jvmti_thread_state(oop java_thread, JvmtiThreadState* state);
  static int  VTMS_transition_disable_count(oop java_thread);
  static void inc_VTMS_transition_disable_count(oop java_thread);
  static void dec_VTMS_transition_disable_count(oop java_thread);
  static bool is_in_VTMS_transition(oop java_thread);
  static void set_is_in_VTMS_transition(oop java_thread, bool val);
  static int  is_in_VTMS_transition_offset();

  // Clear all scoped value bindings on error
  static void clear_scopedValueBindings(oop java_thread);

  // Blocker object responsible for thread parking
  static oop park_blocker(oop java_thread);

  // Write thread status info to threadStatus field of java.lang.Thread.
  static void set_thread_status(oop java_thread_oop, JavaThreadStatus status);
  // Read thread status info from threadStatus field of java.lang.Thread.
  static JavaThreadStatus get_thread_status(oop java_thread_oop);

  static const char*  thread_status_name(oop java_thread_oop);

  // Fill in current stack trace, can cause GC
  static oop async_get_stack_trace(oop java_thread, TRAPS);

  JFR_ONLY(static u2 jfr_epoch(oop java_thread);)
  JFR_ONLY(static void set_jfr_epoch(oop java_thread, u2 epoch);)
  JFR_ONLY(static int jfr_epoch_offset() { CHECK_INIT(_jfr_epoch_offset); })

  // Debugging
  friend class JavaClasses;
};

// Interface to java.lang.Thread$FieldHolder objects

class java_lang_Thread_FieldHolder : AllStatic {
 private:
  static int _group_offset;
  static int _priority_offset;
  static int _stackSize_offset;
  static int _daemon_offset;
  static int _thread_status_offset;

  static void compute_offsets();

 public:
  static void serialize_offsets(SerializeClosure* f) NOT_CDS_RETURN;

  static oop threadGroup(oop holder);

  static ThreadPriority priority(oop holder);
  static void set_priority(oop holder, ThreadPriority priority);

  static jlong stackSize(oop holder);

  static bool is_daemon(oop holder);
  static void set_daemon(oop holder, bool val);

  static void set_thread_status(oop holder, JavaThreadStatus status);
  static JavaThreadStatus get_thread_status(oop holder);

  friend class JavaClasses;
};

// Interface to java.lang.Thread$Constants objects

class java_lang_Thread_Constants : AllStatic {
 private:
  static int _static_VTHREAD_GROUP_offset;
  static int _static_NOT_SUPPORTED_CLASSLOADER_offset;

  static void compute_offsets();
  static void serialize_offsets(SerializeClosure* f) NOT_CDS_RETURN;

 public:
  static oop get_VTHREAD_GROUP();

  friend class JavaClasses;
};

// Interface to java.lang.ThreadGroup objects

class java_lang_ThreadGroup : AllStatic {
 private:
  static int _parent_offset;
  static int _name_offset;
  static int _maxPriority_offset;
  static int _daemon_offset;

  static void compute_offsets();
 public:
  static void serialize_offsets(SerializeClosure* f) NOT_CDS_RETURN;

  // parent ThreadGroup
  static oop parent(oop java_thread_group);
  // name
  static const char* name(oop java_thread_group);
  // maxPriority in group
  static ThreadPriority maxPriority(oop java_thread_group);
  // Daemon
  static bool is_daemon(oop java_thread_group);

  // Debugging
  friend class JavaClasses;
};


// Interface to java.lang.VirtualThread objects
#define VTHREAD_INJECTED_FIELDS(macro)                                           \
  macro(java_lang_VirtualThread,   objectWaiter,  intptr_signature,       false)

class java_lang_VirtualThread : AllStatic {
 private:
  static int static_vthread_scope_offset;
  static int _carrierThread_offset;
  static int _continuation_offset;
  static int _state_offset;
  static int _next_offset;
  static int _onWaitingList_offset;
  static int _notified_offset;
  static int _recheckInterval_offset;
  static int _timeout_offset;
  static int _objectWaiter_offset;
  JFR_ONLY(static int _jfr_epoch_offset;)
 public:
  enum {
    NEW           = 0,
    STARTED       = 1,
    RUNNING       = 2,
    PARKING       = 3,
    PARKED        = 4,
    PINNED        = 5,
    TIMED_PARKING = 6,
    TIMED_PARKED  = 7,
    TIMED_PINNED  = 8,
    UNPARKED      = 9,
    YIELDING      = 10,
    YIELDED       = 11,
    BLOCKING      = 12,
    BLOCKED       = 13,
    UNBLOCKED     = 14,
    WAITING       = 15,
    WAIT          = 16,  // waiting in Object.wait
    TIMED_WAITING = 17,
    TIMED_WAIT    = 18,  // waiting in timed-Object.wait
    TERMINATED    = 99,

    // additional state bits
    SUSPENDED    = 1 << 8,   // suspended when unmounted
  };

  static void compute_offsets();
  static void serialize_offsets(SerializeClosure* f) NOT_CDS_RETURN;

  // Testers
  static bool is_subclass(Klass* klass) {
    return klass->is_subclass_of(vmClasses::VirtualThread_klass());
  }
  static bool is_instance(oop obj);

  static oop vthread_scope();
  static oop carrier_thread(oop vthread);
  static oop continuation(oop vthread);
  static int state(oop vthread);
  static void set_state(oop vthread, int state);
  static int cmpxchg_state(oop vthread, int old_state, int new_state);
  static oop next(oop vthread);
  static void set_next(oop vthread, oop next_vthread);
  static bool set_onWaitingList(oop vthread, OopHandle& list_head);
  static jlong timeout(oop vthread);
  static void set_timeout(oop vthread, jlong value);
  static void set_notified(oop vthread, jboolean value);
  static bool is_preempted(oop vthread);
  static JavaThreadStatus map_state_to_thread_status(int state);

  static inline ObjectWaiter* objectWaiter(oop vthread);
  static inline void set_objectWaiter(oop vthread, ObjectWaiter* waiter);
  static ObjectMonitor* current_pending_monitor(oop vthread);
  static ObjectMonitor* current_waiting_monitor(oop vthread);
};


// Interface to java.lang.Throwable objects

class java_lang_Throwable: AllStatic {
  friend class BacktraceBuilder;
  friend class BacktraceIterator;

 private:
  // Trace constants
  enum {
    trace_methods_offset = 0,
    trace_bcis_offset    = 1,
    trace_mirrors_offset = 2,
    trace_names_offset   = 3,
    trace_conts_offset   = 4,
    trace_next_offset    = 5,
    trace_hidden_offset  = 6,
    trace_size           = 7,
    trace_chunk_size     = 32
  };

  static int _backtrace_offset;
  static int _detailMessage_offset;
  static int _stackTrace_offset;
  static int _depth_offset;
  static int _cause_offset;
  static int _static_unassigned_stacktrace_offset;

  // StackTrace (programmatic access, new since 1.4)
  static void clear_stacktrace(oop throwable);
  // Stacktrace (post JDK 1.7.0 to allow immutability protocol to be followed)
  static void set_stacktrace(oop throwable, oop st_element_array);
  static oop unassigned_stacktrace();

 public:
  // Backtrace
  static oop backtrace(oop throwable);
  static void set_backtrace(oop throwable, oop value);
  static int depth(oop throwable);
  static void set_depth(oop throwable, int value);
  // Message
  static int get_detailMessage_offset() { CHECK_INIT(_detailMessage_offset); }
  static oop message(oop throwable);
  static const char* message_as_utf8(oop throwable);
  static void set_message(oop throwable, oop value);

  static oop cause(oop throwable);

  static void print_stack_element(outputStream *st, Method* method, int bci);

  static void compute_offsets();
  static void serialize_offsets(SerializeClosure* f) NOT_CDS_RETURN;

  // Allocate space for backtrace (created but stack trace not filled in)
  static void allocate_backtrace(Handle throwable, TRAPS);
  // Fill in current stack trace for throwable with preallocated backtrace (no GC)
  static void fill_in_stack_trace_of_preallocated_backtrace(Handle throwable);
  // Fill in current stack trace, can cause GC
  static void fill_in_stack_trace(Handle throwable, const methodHandle& method, TRAPS);
  static void fill_in_stack_trace(Handle throwable, const methodHandle& method = methodHandle());

  // Programmatic access to stack trace
  static void get_stack_trace_elements(int depth, Handle backtrace, objArrayHandle stack_trace, TRAPS);

  // For recreating class initialization error exceptions.
  static Handle create_initialization_error(JavaThread* current, Handle throwable);

  static oop create_exception_instance(Symbol* class_name, TRAPS);

    // Printing
  static void print(oop throwable, outputStream* st);
  static void print_stack_trace(Handle throwable, outputStream* st);
  static void java_printStackTrace(Handle throwable, TRAPS);
  // Debugging
  friend class JavaClasses;
  // Gets the method and bci of the top frame (TOS). Returns false if this failed.
  static bool get_top_method_and_bci(oop throwable, Method** method, int* bci);
};


// Interface to java.lang.reflect.AccessibleObject objects

class java_lang_reflect_AccessibleObject: AllStatic {
 private:
  // Note that to reduce dependencies on the JDK we compute these
  // offsets at run-time.
  static int _override_offset;

  static void compute_offsets();

 public:
  static void serialize_offsets(SerializeClosure* f) NOT_CDS_RETURN;

  // Accessors
  static jboolean override(oop reflect);
  static void set_override(oop reflect, jboolean value);

  // Debugging
  friend class JavaClasses;
};


// Interface to java.lang.reflect.Method objects

class java_lang_reflect_Method : public java_lang_reflect_AccessibleObject {
 private:
  // Note that to reduce dependencies on the JDK we compute these
  // offsets at run-time.
  static int _clazz_offset;
  static int _name_offset;
  static int _returnType_offset;
  static int _parameterTypes_offset;
  static int _exceptionTypes_offset;
  static int _slot_offset;
  static int _modifiers_offset;
  static int _signature_offset;
  static int _annotations_offset;
  static int _parameter_annotations_offset;
  static int _annotation_default_offset;

  static void compute_offsets();
 public:
  static void serialize_offsets(SerializeClosure* f) NOT_CDS_RETURN;

  // Allocation
  static Handle create(TRAPS);

  // Accessors
  static oop clazz(oop reflect);
  static void set_clazz(oop reflect, oop value);

  static void set_name(oop method, oop value);

  static oop return_type(oop method);
  static void set_return_type(oop method, oop value);

  static oop parameter_types(oop method);
  static void set_parameter_types(oop method, oop value);

  static int slot(oop reflect);
  static void set_slot(oop reflect, int value);

  static void set_exception_types(oop method, oop value);
  static void set_modifiers(oop method, int value);
  static void set_signature(oop method, oop value);
  static void set_annotations(oop method, oop value);
  static void set_parameter_annotations(oop method, oop value);
  static void set_annotation_default(oop method, oop value);

  // Debugging
  friend class JavaClasses;
};


// Interface to java.lang.reflect.Constructor objects

class java_lang_reflect_Constructor : public java_lang_reflect_AccessibleObject {
 private:
  // Note that to reduce dependencies on the JDK we compute these
  // offsets at run-time.
  static int _clazz_offset;
  static int _parameterTypes_offset;
  static int _exceptionTypes_offset;
  static int _slot_offset;
  static int _modifiers_offset;
  static int _signature_offset;
  static int _annotations_offset;
  static int _parameter_annotations_offset;

  static void compute_offsets();
 public:
  static void serialize_offsets(SerializeClosure* f) NOT_CDS_RETURN;

  // Allocation
  static Handle create(TRAPS);

  // Accessors
  static oop clazz(oop reflect);
  static void set_clazz(oop reflect, oop value);

  static oop parameter_types(oop constructor);
  static void set_parameter_types(oop constructor, oop value);

  static int slot(oop reflect);
  static void set_slot(oop reflect, int value);

  static void set_exception_types(oop constructor, oop value);
  static void set_modifiers(oop constructor, int value);
  static void set_signature(oop constructor, oop value);
  static void set_annotations(oop constructor, oop value);
  static void set_parameter_annotations(oop method, oop value);

  // Debugging
  friend class JavaClasses;
};


// Interface to java.lang.reflect.Field objects

class java_lang_reflect_Field : public java_lang_reflect_AccessibleObject {
 private:
  // Note that to reduce dependencies on the JDK we compute these
  // offsets at run-time.
  static int _clazz_offset;
  static int _name_offset;
  static int _type_offset;
  static int _slot_offset;
  static int _modifiers_offset;
  static int _trusted_final_offset;
  static int _signature_offset;
  static int _annotations_offset;

  static void compute_offsets();

 public:
  static void serialize_offsets(SerializeClosure* f) NOT_CDS_RETURN;

  // Allocation
  static Handle create(TRAPS);

  // Accessors
  static oop clazz(oop reflect);
  static void set_clazz(oop reflect, oop value);

  static oop name(oop field);
  static void set_name(oop field, oop value);

  static oop type(oop field);
  static void set_type(oop field, oop value);

  static int slot(oop reflect);
  static void set_slot(oop reflect, int value);

  static int modifiers(oop field);
  static void set_modifiers(oop field, int value);

  static void set_trusted_final(oop field);

  static void set_signature(oop constructor, oop value);
  static void set_annotations(oop constructor, oop value);

  // Debugging
  friend class JavaClasses;
};

class java_lang_reflect_Parameter {
 private:
  // Note that to reduce dependencies on the JDK we compute these
  // offsets at run-time.
  static int _name_offset;
  static int _modifiers_offset;
  static int _index_offset;
  static int _executable_offset;

  static void compute_offsets();

 public:
  static void serialize_offsets(SerializeClosure* f) NOT_CDS_RETURN;

  // Allocation
  static Handle create(TRAPS);

  // Accessors
  static oop name(oop field);
  static void set_name(oop field, oop value);

  static int index(oop reflect);
  static void set_index(oop reflect, int value);

  static int modifiers(oop reflect);
  static void set_modifiers(oop reflect, int value);

  static oop executable(oop constructor);
  static void set_executable(oop constructor, oop value);

  friend class JavaClasses;
};

#define MODULE_INJECTED_FIELDS(macro)                            \
  macro(java_lang_Module, module_entry, intptr_signature, false)

class java_lang_Module {
  private:
    static int _loader_offset;
    static int _name_offset;
    static int _module_entry_offset;

    static void compute_offsets();

  public:
    static void serialize_offsets(SerializeClosure* f) NOT_CDS_RETURN;

    // Allocation
    static Handle create(Handle loader, Handle module_name, TRAPS);

    // Testers
    static bool is_instance(oop obj);

    // Accessors
    static oop loader(oop module);
    static void set_loader(oop module, oop value);

    // CDS
    static int module_entry_offset() { return _module_entry_offset; }

    static oop name(oop module);
    static void set_name(oop module, oop value);

    static ModuleEntry* module_entry(oop module);
    static ModuleEntry* module_entry_raw(oop module);
    static void set_module_entry(oop module, ModuleEntry* module_entry);

  friend class JavaClasses;
};

// Interface to jdk.internal.reflect.ConstantPool objects
class reflect_ConstantPool {
 private:
  // Note that to reduce dependencies on the JDK we compute these
  // offsets at run-time.
  static int _oop_offset;

  static void compute_offsets();

 public:
  static void serialize_offsets(SerializeClosure* f) NOT_CDS_RETURN;

  // Allocation
  static Handle create(TRAPS);

  // Accessors
  static void set_cp(oop reflect, ConstantPool* value);
  static int oop_offset() { CHECK_INIT(_oop_offset); }

  static ConstantPool* get_cp(oop reflect);

  // Debugging
  friend class JavaClasses;
};


// Interface to java.lang primitive type boxing objects:
//  - java.lang.Boolean
//  - java.lang.Character
//  - java.lang.Float
//  - java.lang.Double
//  - java.lang.Byte
//  - java.lang.Short
//  - java.lang.Integer
//  - java.lang.Long

// This could be separated out into 8 individual classes.

class java_lang_boxing_object: AllStatic {
 private:
  static int _value_offset;
  static int _long_value_offset;

  static void compute_offsets();
  static oop initialize_and_allocate(BasicType type, TRAPS);
 public:
  // Allocation. Returns a boxed value, or null for invalid type.
  static oop create(BasicType type, jvalue* value, TRAPS);
  // Accessors. Returns the basic type being boxed, or T_ILLEGAL for invalid oop.
  static BasicType get_value(oop box, jvalue* value);
  static BasicType set_value(oop box, jvalue* value);
  static BasicType basic_type(oop box);
  static bool is_instance(oop box)                 { return basic_type(box) != T_ILLEGAL; }
  static bool is_instance(oop box, BasicType type) { return basic_type(box) == type; }
  static void print(oop box, outputStream* st)     { jvalue value;  print(get_value(box, &value), &value, st); }
  static void print(BasicType type, jvalue* value, outputStream* st);

  static int value_offset(BasicType type) {
    return is_double_word_type(type) ? _long_value_offset : _value_offset;
  }

  static void serialize_offsets(SerializeClosure* f);

  // Debugging
  friend class JavaClasses;
};



// Interface to java.lang.ref.Reference objects

class java_lang_ref_Reference: AllStatic {
  static int _referent_offset;
  static int _queue_offset;
  static int _next_offset;
  static int _discovered_offset;

  static bool _offsets_initialized;

 public:
  // Accessors
  static inline oop weak_referent_no_keepalive(oop ref);
  static inline oop weak_referent(oop ref);
  static inline oop phantom_referent_no_keepalive(oop ref);
  static inline oop unknown_referent_no_keepalive(oop ref);
  static inline void clear_referent(oop ref);
  static inline void clear_referent_raw(oop ref);
  static inline HeapWord* referent_addr_raw(oop ref);
  static inline oop next(oop ref);
  static inline void set_next(oop ref, oop value);
  static inline void set_next_raw(oop ref, oop value);
  static inline HeapWord* next_addr_raw(oop ref);
  static inline oop discovered(oop ref);
  static inline void set_discovered(oop ref, oop value);
  static inline void set_discovered_raw(oop ref, oop value);
  static inline HeapWord* discovered_addr_raw(oop ref);
  static bool is_referent_field(oop obj, ptrdiff_t offset);
  static inline bool is_final(oop ref);
  static inline bool is_phantom(oop ref);
  static inline bool is_weak(oop ref);
  static inline bool is_soft(oop ref);

  static int referent_offset()    { CHECK_INIT(_referent_offset); }
  static int queue_offset()       { CHECK_INIT(_queue_offset); }
  static int next_offset()        { CHECK_INIT(_next_offset); }
  static int discovered_offset()  { CHECK_INIT(_discovered_offset); }

  static void compute_offsets();
  static void serialize_offsets(SerializeClosure* f) NOT_CDS_RETURN;
};


// Interface to java.lang.ref.SoftReference objects

class java_lang_ref_SoftReference: public java_lang_ref_Reference {
  static int _timestamp_offset;
  static int _static_clock_offset;

 public:
  // Accessors
  static jlong timestamp(oop ref);

  // Accessors for statics
  static jlong clock();
  static void set_clock(jlong value);

  static void compute_offsets();
  static void serialize_offsets(SerializeClosure* f) NOT_CDS_RETURN;
};

// Interface to java.lang.invoke.MethodHandle objects

class java_lang_invoke_MethodHandle: AllStatic {
  friend class JavaClasses;

 private:
  static int _type_offset;               // the MethodType of this MH
  static int _form_offset;               // the LambdaForm of this MH

  static void compute_offsets();

 public:
  static void serialize_offsets(SerializeClosure* f) NOT_CDS_RETURN;

  // Accessors
  static oop            type(oop mh);
  static void       set_type(oop mh, oop mtype);

  static oop            form(oop mh);
  static void       set_form(oop mh, oop lform);

  // Testers
  static bool is_subclass(Klass* klass) {
    return klass->is_subclass_of(vmClasses::MethodHandle_klass());
  }
  static bool is_instance(oop obj);

  // Accessors for code generation:
  static int type_offset()             { CHECK_INIT(_type_offset); }
  static int form_offset()             { CHECK_INIT(_form_offset); }
};

// Interface to java.lang.invoke.DirectMethodHandle objects

class java_lang_invoke_DirectMethodHandle: AllStatic {
  friend class JavaClasses;

 private:
  static int _member_offset;               // the MemberName of this DMH

  static void compute_offsets();

 public:
  static void serialize_offsets(SerializeClosure* f) NOT_CDS_RETURN;

  // Accessors
  static oop  member(oop mh);

  // Testers
  static bool is_subclass(Klass* klass) {
    return klass->is_subclass_of(vmClasses::DirectMethodHandle_klass());
  }
  static bool is_instance(oop obj);

  // Accessors for code generation:
  static int member_offset()           { CHECK_INIT(_member_offset); }
};

// Interface to java.lang.invoke.LambdaForm objects
// (These are a private interface for managing adapter code generation.)

class java_lang_invoke_LambdaForm: AllStatic {
  friend class JavaClasses;

 private:
  static int _vmentry_offset;  // type is MemberName

  static void compute_offsets();

 public:
  static void serialize_offsets(SerializeClosure* f) NOT_CDS_RETURN;

  // Accessors
  static oop            vmentry(oop lform);

  // Testers
  static bool is_subclass(Klass* klass) {
    return vmClasses::LambdaForm_klass() != nullptr &&
      klass->is_subclass_of(vmClasses::LambdaForm_klass());
  }
  static bool is_instance(oop obj);

  // Accessors for code generation:
  static int vmentry_offset()          { CHECK_INIT(_vmentry_offset); }
};

// Interface to java.lang.invoke.NativeEntryPoint objects
// (These are a private interface for managing adapter code generation.)

class jdk_internal_foreign_abi_NativeEntryPoint: AllStatic {
  friend class JavaClasses;

 private:
  static int _method_type_offset;
  static int _downcall_stub_address_offset;

  static void compute_offsets();

 public:
  static void serialize_offsets(SerializeClosure* f) NOT_CDS_RETURN;

  // Accessors
  static oop        method_type(oop entry);
  static jlong      downcall_stub_address(oop entry);

  // Testers
  static bool is_subclass(Klass* klass) {
    return vmClasses::NativeEntryPoint_klass() != nullptr &&
      klass->is_subclass_of(vmClasses::NativeEntryPoint_klass());
  }
  static bool is_instance(oop obj);

  // Accessors for code generation:
  static int method_type_offset_in_bytes()           { return _method_type_offset; }
  static int downcall_stub_address_offset_in_bytes() { return _downcall_stub_address_offset; }
};

class jdk_internal_foreign_abi_ABIDescriptor: AllStatic {
  friend class JavaClasses;

 private:
  static int _inputStorage_offset;
  static int _outputStorage_offset;
  static int _volatileStorage_offset;
  static int _stackAlignment_offset;
  static int _shadowSpace_offset;
  static int _scratch1_offset;
  static int _scratch2_offset;

  static void compute_offsets();

 public:
  static void serialize_offsets(SerializeClosure* f) NOT_CDS_RETURN;

  // Accessors
  static objArrayOop inputStorage(oop entry);
  static objArrayOop outputStorage(oop entry);
  static objArrayOop volatileStorage(oop entry);
  static jint        stackAlignment(oop entry);
  static jint        shadowSpace(oop entry);
  static oop         scratch1(oop entry);
  static oop         scratch2(oop entry);

  // Testers
  static bool is_subclass(Klass* klass) {
    return vmClasses::ABIDescriptor_klass() != nullptr &&
      klass->is_subclass_of(vmClasses::ABIDescriptor_klass());
  }
  static bool is_instance(oop obj);
};

class jdk_internal_foreign_abi_VMStorage: AllStatic {
  friend class JavaClasses;

 private:
  static int _type_offset;
  static int _indexOrOffset_offset;
  static int _segmentMaskOrSize_offset;
  static int _debugName_offset;

  static void compute_offsets();

 public:
  static void serialize_offsets(SerializeClosure* f) NOT_CDS_RETURN;

  // Accessors
  static jbyte  type(oop entry);
  static jint   index_or_offset(oop entry);
  static jshort segment_mask_or_size(oop entry);
  static oop    debugName(oop entry);

  // Testers
  static bool is_subclass(Klass* klass) {
    return vmClasses::VMStorage_klass() != nullptr &&
      klass->is_subclass_of(vmClasses::VMStorage_klass());
  }
  static bool is_instance(oop obj);
};

class jdk_internal_foreign_abi_CallConv: AllStatic {
  friend class JavaClasses;

 private:
  static int _argRegs_offset;
  static int _retRegs_offset;

  static void compute_offsets();

 public:
  static void serialize_offsets(SerializeClosure* f) NOT_CDS_RETURN;

  // Accessors
  static objArrayOop argRegs(oop entry);
  static objArrayOop retRegs(oop entry);

  // Testers
  static bool is_subclass(Klass* klass) {
    return vmClasses::CallConv_klass() != nullptr &&
      klass->is_subclass_of(vmClasses::CallConv_klass());
  }
  static bool is_instance(oop obj);
};

// Interface to java.lang.invoke.MemberName objects
// (These are a private interface for Java code to query the class hierarchy.)

#define RESOLVEDMETHOD_INJECTED_FIELDS(macro)                                   \
  macro(java_lang_invoke_ResolvedMethodName, vmtarget, intptr_signature, false)

class java_lang_invoke_ResolvedMethodName : AllStatic {
  friend class JavaClasses;

  static int _vmtarget_offset;
  static int _vmholder_offset;

  static void compute_offsets();
 public:
  static void serialize_offsets(SerializeClosure* f) NOT_CDS_RETURN;

  static int vmtarget_offset() { CHECK_INIT(_vmtarget_offset); }

  static Method* vmtarget(oop resolved_method);
  static void set_vmtarget(oop resolved_method, Method* method);

  static void set_vmholder(oop resolved_method, oop holder);

  // find or create resolved member name
  static oop find_resolved_method(const methodHandle& m, TRAPS);

  static bool is_instance(oop resolved_method);
};


#define MEMBERNAME_INJECTED_FIELDS(macro)                               \
  macro(java_lang_invoke_MemberName, vmindex,  intptr_signature, false)


class java_lang_invoke_MemberName: AllStatic {
  friend class JavaClasses;

 private:
  // From java.lang.invoke.MemberName:
  //    private Class<?>   clazz;       // class in which the method is defined
  //    private String     name;        // may be null if not yet materialized
  //    private Object     type;        // may be null if not yet materialized
  //    private int        flags;       // modifier bits; see reflect.Modifier
  //    private ResolvedMethodName method;    // holds VM-specific target value
  //    private intptr_t   vmindex;     // member index within class or interface
  static int _clazz_offset;
  static int _name_offset;
  static int _type_offset;
  static int _flags_offset;
  static int _method_offset;
  static int _vmindex_offset;

  static void compute_offsets();

 public:
  static void serialize_offsets(SerializeClosure* f) NOT_CDS_RETURN;
  // Accessors
  static oop            clazz(oop mname);
  static void       set_clazz(oop mname, oop clazz);

  static oop            type(oop mname);
  static void       set_type(oop mname, oop type);

  static oop            name(oop mname);
  static void       set_name(oop mname, oop name);

  static int            flags(oop mname);
  static void       set_flags(oop mname, int flags);

  // Link through ResolvedMethodName field to get Method*
  static Method*        vmtarget(oop mname);
  static void       set_method(oop mname, oop method);

  static intptr_t       vmindex(oop mname);
  static void       set_vmindex(oop mname, intptr_t index);

  // Testers
  static bool is_subclass(Klass* klass) {
    return klass->is_subclass_of(vmClasses::MemberName_klass());
  }
  static bool is_instance(oop obj);

  static bool is_method(oop obj);

  // Relevant integer codes (keep these in synch. with MethodHandleNatives.Constants):
  enum {
    MN_IS_METHOD             = 0x00010000, // method (not constructor)
    MN_IS_CONSTRUCTOR        = 0x00020000, // constructor
    MN_IS_FIELD              = 0x00040000, // field
    MN_IS_TYPE               = 0x00080000, // nested type
    MN_CALLER_SENSITIVE      = 0x00100000, // @CallerSensitive annotation detected
    MN_TRUSTED_FINAL         = 0x00200000, // trusted final field
    MN_HIDDEN_MEMBER         = 0x00400000, // @Hidden annotation detected
    MN_REFERENCE_KIND_SHIFT  = 24, // refKind
    MN_REFERENCE_KIND_MASK   = 0x0F000000 >> MN_REFERENCE_KIND_SHIFT,
    MN_NESTMATE_CLASS        = 0x00000001,
    MN_HIDDEN_CLASS          = 0x00000002,
    MN_STRONG_LOADER_LINK    = 0x00000004,
    MN_ACCESS_VM_ANNOTATIONS = 0x00000008,
    // Lookup modes
    MN_MODULE_MODE           = 0x00000010,
    MN_UNCONDITIONAL_MODE    = 0x00000020,
    MN_TRUSTED_MODE          = -1
  };

  // Accessors for code generation:
  static int clazz_offset()   { CHECK_INIT(_clazz_offset); }
  static int type_offset()    { CHECK_INIT(_type_offset); }
  static int flags_offset()   { CHECK_INIT(_flags_offset); }
  static int method_offset()  { CHECK_INIT(_method_offset); }
  static int vmindex_offset() { CHECK_INIT(_vmindex_offset); }
};


// Interface to java.lang.invoke.MethodType objects

class java_lang_invoke_MethodType: AllStatic {
  friend class JavaClasses;

 private:
  static int _rtype_offset;
  static int _ptypes_offset;

  static void compute_offsets();

 public:
  static void serialize_offsets(SerializeClosure* f) NOT_CDS_RETURN;
  // Accessors
  static oop            rtype(oop mt);
  static objArrayOop    ptypes(oop mt);

  static oop            ptype(oop mt, int index);
  static int            ptype_count(oop mt);

  static int            ptype_slot_count(oop mt);  // extra counts for long/double
  static int            rtype_slot_count(oop mt);  // extra counts for long/double

  static Symbol*        as_signature(oop mt, bool intern_if_not_found);
  static void           print_signature(oop mt, outputStream* st);

  static bool is_instance(oop obj);

  static bool equals(oop mt1, oop mt2);

  // Accessors for code generation:
  static int rtype_offset()  { CHECK_INIT(_rtype_offset); }
  static int ptypes_offset() { CHECK_INIT(_ptypes_offset); }
};


// Interface to java.lang.invoke.CallSite objects

class java_lang_invoke_CallSite: AllStatic {
  friend class JavaClasses;

private:
  static int _target_offset;
  static int _context_offset;

  static void compute_offsets();

public:
  static void serialize_offsets(SerializeClosure* f) NOT_CDS_RETURN;
  // Accessors
  static oop              target(          oop site);
  static void         set_target(          oop site, oop target);
  static void         set_target_volatile( oop site, oop target);

  static oop context_no_keepalive(oop site);

  // Testers
  static bool is_subclass(Klass* klass) {
    return klass->is_subclass_of(vmClasses::CallSite_klass());
  }
  static bool is_instance(oop obj);

  // Accessors for code generation:
  static int target_offset()  { CHECK_INIT(_target_offset); }
  static int context_offset() { CHECK_INIT(_context_offset); }
};

// Interface to java.lang.invoke.ConstantCallSite objects

class java_lang_invoke_ConstantCallSite: AllStatic {
  friend class JavaClasses;

private:
  static int _is_frozen_offset;

  static void compute_offsets();

public:
  static void serialize_offsets(SerializeClosure* f) NOT_CDS_RETURN;
  // Accessors
  static jboolean is_frozen(oop site);

  // Testers
  static bool is_subclass(Klass* klass) {
    return klass->is_subclass_of(vmClasses::ConstantCallSite_klass());
  }
  static bool is_instance(oop obj);
};

// Interface to java.lang.invoke.MethodHandleNatives$CallSiteContext objects

#define CALLSITECONTEXT_INJECTED_FIELDS(macro) \
  macro(java_lang_invoke_MethodHandleNatives_CallSiteContext, vmdependencies, intptr_signature, false) \
  macro(java_lang_invoke_MethodHandleNatives_CallSiteContext, last_cleanup, long_signature, false)

class DependencyContext;

class java_lang_invoke_MethodHandleNatives_CallSiteContext : AllStatic {
  friend class JavaClasses;

private:
  static int _vmdependencies_offset;
  static int _last_cleanup_offset;

  static void compute_offsets();

public:
  static void serialize_offsets(SerializeClosure* f) NOT_CDS_RETURN;
  // Accessors
  static DependencyContext vmdependencies(oop context);

  // Testers
  static bool is_subclass(Klass* klass) {
    return klass->is_subclass_of(vmClasses::Context_klass());
  }
  static bool is_instance(oop obj);
};

// Interface to java.lang.ClassLoader objects

#define CLASSLOADER_INJECTED_FIELDS(macro)                            \
  macro(java_lang_ClassLoader, loader_data,  intptr_signature, false)

class java_lang_ClassLoader : AllStatic {
 private:
  static int _loader_data_offset;
  static int _parent_offset;
  static int _parallelCapable_offset;
  static int _name_offset;
  static int _nameAndId_offset;
  static int _unnamedModule_offset;

  static void compute_offsets();

 public:
  // Support for CDS
  static void serialize_offsets(SerializeClosure* f) NOT_CDS_RETURN;
  static int loader_data_offset() { return  _loader_data_offset; }

  static ClassLoaderData* loader_data_acquire(oop loader);
  static ClassLoaderData* loader_data(oop loader);
  static void release_set_loader_data(oop loader, ClassLoaderData* new_data);

  static oop parent(oop loader);
  static oop parent_no_keepalive(oop loader);
  static oop name(oop loader);
  static oop nameAndId(oop loader);
  static bool isAncestor(oop loader, oop cl);

  // Support for parallelCapable field
  static bool parallelCapable(oop the_class_mirror);

  static bool is_trusted_loader(oop loader);

  // Testers
  static bool is_subclass(Klass* klass) {
    return klass->is_subclass_of(vmClasses::ClassLoader_klass());
  }
  static bool is_instance(oop obj);

  static oop unnamedModule(oop loader);

  // Debugging
  friend class JavaClasses;
};


// Interface to java.lang.System objects

class java_lang_System : AllStatic {
 private:
  static int _static_in_offset;
  static int _static_out_offset;
  static int _static_err_offset;

 public:
  static int  in_offset() { CHECK_INIT(_static_in_offset); }
  static int out_offset() { CHECK_INIT(_static_out_offset); }
  static int err_offset() { CHECK_INIT(_static_err_offset); }

  static void compute_offsets();
  static void serialize_offsets(SerializeClosure* f) NOT_CDS_RETURN;

  // Debugging
  friend class JavaClasses;
};


// Interface to java.lang.StackTraceElement objects

class java_lang_StackTraceElement: AllStatic {
 private:
  static int _declaringClassObject_offset;
  static int _classLoaderName_offset;
  static int _moduleName_offset;
  static int _moduleVersion_offset;
  static int _declaringClass_offset;
  static int _methodName_offset;
  static int _fileName_offset;
  static int _lineNumber_offset;

  // Setters
  static void set_classLoaderName(oop element, oop value);
  static void set_moduleName(oop element, oop value);
  static void set_moduleVersion(oop element, oop value);
  static void set_declaringClass(oop element, oop value);
  static void set_methodName(oop element, oop value);
  static void set_fileName(oop element, oop value);
  static void set_lineNumber(oop element, int value);
  static void set_declaringClassObject(oop element, oop value);

  static void decode_file_and_line(Handle java_mirror, InstanceKlass* holder, int version,
                                   const methodHandle& method, int bci,
                                   Symbol*& source, oop& source_file, int& line_number, TRAPS);

 public:
  // Create an instance of StackTraceElement
  static oop create(const methodHandle& method, int bci, TRAPS);

  static void fill_in(Handle element, InstanceKlass* holder, const methodHandle& method,
                      int version, int bci, Symbol* name, TRAPS);

  static void compute_offsets();
  static void serialize_offsets(SerializeClosure* f) NOT_CDS_RETURN;

#if INCLUDE_JVMCI
  static void decode(const methodHandle& method, int bci, Symbol*& fileName, int& lineNumber, TRAPS);
#endif

  // Debugging
  friend class JavaClasses;
};


class Backtrace: AllStatic {
 public:
  // Helper backtrace functions to store bci|version together.
  static int merge_bci_and_version(int bci, int version);
  static int merge_mid_and_cpref(int mid, int cpref);
  static int bci_at(unsigned int merged);
  static int version_at(unsigned int merged);
  static int mid_at(unsigned int merged);
  static int cpref_at(unsigned int merged);
  static int get_line_number(Method* method, int bci);
  static Symbol* get_source_file_name(InstanceKlass* holder, int version);

  // Debugging
  friend class JavaClasses;
};

class java_lang_ClassFrameInfo: AllStatic {
private:
  static int _classOrMemberName_offset;
  static int _flags_offset;

public:
  static oop  classOrMemberName(oop info);
  static int  flags(oop info);

  // Setters
  static void init_class(Handle stackFrame, const methodHandle& m);
  static void init_method(Handle stackFrame, const methodHandle& m, TRAPS);

  static void compute_offsets();
  static void serialize_offsets(SerializeClosure* f) NOT_CDS_RETURN;

  // Debugging
  friend class JavaClasses;
};

// Interface to java.lang.StackFrameInfo objects

#define STACKFRAMEINFO_INJECTED_FIELDS(macro)                      \
  macro(java_lang_StackFrameInfo, version, short_signature, false)

class java_lang_StackFrameInfo: AllStatic {
private:
  static int _type_offset;
  static int _name_offset;
  static int _bci_offset;
  static int _version_offset;
  static int _contScope_offset;

public:
  // Getters
  static oop name(oop info);
  static oop type(oop info);
  static Method* get_method(oop info);

  // Setters
  static void set_method_and_bci(Handle stackFrame, const methodHandle& method, int bci, oop cont, TRAPS);
  static void set_name(oop info, oop value);
  static void set_type(oop info, oop value);
  static void set_bci(oop info, int value);

  static void set_version(oop info, short value);
  static void set_contScope(oop info, oop value);

  static void compute_offsets();
  static void serialize_offsets(SerializeClosure* f) NOT_CDS_RETURN;

  static void to_stack_trace_element(Handle stackFrame, Handle stack_trace_element, TRAPS);

  // Debugging
  friend class JavaClasses;
};

class java_lang_LiveStackFrameInfo: AllStatic {
 private:
  static int _monitors_offset;
  static int _locals_offset;
  static int _operands_offset;
  static int _mode_offset;

 public:
  static void set_monitors(oop info, oop value);
  static void set_locals(oop info, oop value);
  static void set_operands(oop info, oop value);
  static void set_mode(oop info, int value);

  static void compute_offsets();
  static void serialize_offsets(SerializeClosure* f) NOT_CDS_RETURN;

  // Debugging
  friend class JavaClasses;
};

// Interface to java.lang.reflect.RecordComponent objects

class java_lang_reflect_RecordComponent: AllStatic {
 private:
  static int _clazz_offset;
  static int _name_offset;
  static int _type_offset;
  static int _accessor_offset;
  static int _signature_offset;
  static int _annotations_offset;
  static int _typeAnnotations_offset;

  // Setters
  static void set_clazz(oop element, oop value);
  static void set_name(oop element, oop value);
  static void set_type(oop element, oop value);
  static void set_accessor(oop element, oop value);
  static void set_signature(oop element, oop value);
  static void set_annotations(oop element, oop value);
  static void set_typeAnnotations(oop element, oop value);

 public:
  // Create an instance of RecordComponent
  static oop create(InstanceKlass* holder, RecordComponent* component, TRAPS);

  static void compute_offsets();
  static void serialize_offsets(SerializeClosure* f) NOT_CDS_RETURN;

  // Debugging
  friend class JavaClasses;
};


// Interface to java.lang.AssertionStatusDirectives objects

class java_lang_AssertionStatusDirectives: AllStatic {
 private:
  static int _classes_offset;
  static int _classEnabled_offset;
  static int _packages_offset;
  static int _packageEnabled_offset;
  static int _deflt_offset;

 public:
  // Setters
  static void set_classes(oop obj, oop val);
  static void set_classEnabled(oop obj, oop val);
  static void set_packages(oop obj, oop val);
  static void set_packageEnabled(oop obj, oop val);
  static void set_deflt(oop obj, bool val);

  static void compute_offsets();
  static void serialize_offsets(SerializeClosure* f) NOT_CDS_RETURN;

  // Debugging
  friend class JavaClasses;
};


class java_util_concurrent_locks_AbstractOwnableSynchronizer : AllStatic {
 private:
  static int  _owner_offset;
 public:
  static void compute_offsets();
  static oop  get_owner_threadObj(oop obj);
  static void serialize_offsets(SerializeClosure* f) NOT_CDS_RETURN;
};

 // Interface to jdk.internal.misc.UnsafeConsants

class jdk_internal_misc_UnsafeConstants : AllStatic {
 public:
  static void set_unsafe_constants();
  static void compute_offsets() { }
  static void serialize_offsets(SerializeClosure* f) { }
};

// Interface to jdk.internal.vm.vector.VectorSupport.VectorPayload objects

class vector_VectorPayload : AllStatic {
 private:
  static int _payload_offset;
 public:
  static void set_payload(oop o, oop val);

  static void compute_offsets();
  static void serialize_offsets(SerializeClosure* f) NOT_CDS_RETURN;

  // Testers
  static bool is_subclass(Klass* klass) {
    return klass->is_subclass_of(vmClasses::vector_VectorPayload_klass());
  }
  static bool is_instance(oop obj);
};

class java_lang_Integer : AllStatic {
public:
  static jint value(oop obj);
};

class java_lang_Long : AllStatic {
public:
  static jlong value(oop obj);
};

class java_lang_Character : AllStatic {
public:
  static jchar value(oop obj);
};

class java_lang_Short : AllStatic {
public:
  static jshort value(oop obj);
};

class java_lang_Byte : AllStatic {
public:
  static jbyte value(oop obj);
};

class java_lang_Boolean : AllStatic {
 private:
  static int _static_TRUE_offset;
  static int _static_FALSE_offset;
 public:
  static Symbol* symbol();
  static void compute_offsets(InstanceKlass* k);
  static oop  get_TRUE(InstanceKlass *k);
  static oop  get_FALSE(InstanceKlass *k);
  static void serialize_offsets(SerializeClosure* f) NOT_CDS_RETURN;
  static jboolean value(oop obj);
};

class java_lang_Integer_IntegerCache : AllStatic {
 private:
  static int _static_cache_offset;
 public:
  static Symbol* symbol();
  static void compute_offsets(InstanceKlass* k);
  static objArrayOop  cache(InstanceKlass *k);
  static void serialize_offsets(SerializeClosure* f) NOT_CDS_RETURN;
};

class java_lang_Long_LongCache : AllStatic {
 private:
  static int _static_cache_offset;
 public:
  static Symbol* symbol();
  static void compute_offsets(InstanceKlass* k);
  static objArrayOop  cache(InstanceKlass *k);
  static void serialize_offsets(SerializeClosure* f) NOT_CDS_RETURN;
};

class java_lang_Character_CharacterCache : AllStatic {
 private:
  static int _static_cache_offset;
 public:
  static Symbol* symbol();
  static void compute_offsets(InstanceKlass* k);
  static objArrayOop  cache(InstanceKlass *k);
  static void serialize_offsets(SerializeClosure* f) NOT_CDS_RETURN;
};

class java_lang_Short_ShortCache : AllStatic {
 private:
  static int _static_cache_offset;
 public:
  static Symbol* symbol();
  static void compute_offsets(InstanceKlass* k);
  static objArrayOop  cache(InstanceKlass *k);
  static void serialize_offsets(SerializeClosure* f) NOT_CDS_RETURN;
};

class java_lang_Byte_ByteCache : AllStatic {
 private:
  static int _static_cache_offset;
 public:
  static Symbol* symbol();
  static void compute_offsets(InstanceKlass* k);
  static objArrayOop  cache(InstanceKlass *k);
  static void serialize_offsets(SerializeClosure* f) NOT_CDS_RETURN;
};


// Interface to java.lang.InternalError objects

#define INTERNALERROR_INJECTED_FIELDS(macro)                      \
  macro(java_lang_InternalError, during_unsafe_access, bool_signature, false)

class java_lang_InternalError : AllStatic {
 private:
  static int _during_unsafe_access_offset;
 public:
  static jboolean during_unsafe_access(oop internal_error);
  static void set_during_unsafe_access(oop internal_error);
  static void compute_offsets();
  static void serialize_offsets(SerializeClosure* f) NOT_CDS_RETURN;
};

// Use to declare fields that need to be injected into Java classes
// for the JVM to use.  The name_index and signature_index are
// declared in vmSymbols.  The may_be_java flag is used to declare
// fields that might already exist in Java but should be injected if
// they don't.  Otherwise the field is unconditionally injected and
// the JVM uses the injected one.  This is to ensure that name
// collisions don't occur.  In general may_be_java should be false
// unless there's a good reason.

class InjectedField {
 public:
  const vmClassID klass_id;
  const vmSymbolID name_index;
  const vmSymbolID signature_index;
  const bool           may_be_java;


  Klass* klass() const      { return vmClasses::klass_at(klass_id); }
  Symbol* name() const      { return lookup_symbol(name_index); }
  Symbol* signature() const { return lookup_symbol(signature_index); }

  int compute_offset();

  // Find the Symbol for this index
  static Symbol* lookup_symbol(vmSymbolID symbol_index) {
    return Symbol::vm_symbol_at(symbol_index);
  }
};


// Interface to hard-coded offset checking

enum class InjectedFieldID : int;

class JavaClasses : AllStatic {
 private:

  static InjectedField _injected_fields[];

  static bool check_offset(const char *klass_name, int offset, const char *field_name, const char* field_sig) PRODUCT_RETURN0;
 public:

  static int compute_injected_offset(InjectedFieldID id);

  static void compute_offsets();
  static void check_offsets() PRODUCT_RETURN;
  static void serialize_offsets(SerializeClosure* soc) NOT_CDS_RETURN;
  static InjectedField* get_injected(Symbol* class_name, int* field_count);
  static bool is_supported_for_archiving(oop obj) NOT_CDS_JAVA_HEAP_RETURN_(false);

  static void compute_offset(int &dest_offset,
                             InstanceKlass* ik, Symbol* name_symbol, Symbol* signature_symbol,
                             bool is_static = false);
  static void compute_offset(int& dest_offset, InstanceKlass* ik,
                             const char* name_string, Symbol* signature_symbol,
                             bool is_static = false);
};

#undef CHECK_INIT

#endif // SHARE_CLASSFILE_JAVACLASSES_HPP<|MERGE_RESOLUTION|>--- conflicted
+++ resolved
@@ -328,13 +328,8 @@
 
   static oop  reflection_data(oop java_class);
   static void set_reflection_data(oop java_class, oop reflection_data);
-<<<<<<< HEAD
   static bool has_reflection_data(oop java_class);
-
-  static int component_mirror_offset() { return _component_mirror_offset; }
-=======
   static int reflection_data_offset() { return _reflectionData_offset; }
->>>>>>> be1cdd94
 
   static oop class_loader(oop java_class);
   static void set_module(oop java_class, oop module);
