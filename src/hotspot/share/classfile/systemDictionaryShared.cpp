--- conflicted
+++ resolved
@@ -33,11 +33,8 @@
 #include "cds/dynamicArchive.hpp"
 #include "cds/filemap.hpp"
 #include "cds/heapShared.hpp"
-<<<<<<< HEAD
 #include "cds/lambdaFormInvokers.inline.hpp"
-=======
 #include "cds/lambdaProxyClassDictionary.hpp"
->>>>>>> a83760a6
 #include "cds/metaspaceShared.hpp"
 #include "cds/runTimeClassInfo.hpp"
 #include "cds/unregisteredClasses.hpp"
@@ -256,23 +253,10 @@
   return (info != nullptr) ? info->is_early_klass() : false;
 }
 
-<<<<<<< HEAD
-bool SystemDictionaryShared::is_hidden_lambda_proxy(InstanceKlass* ik) {
-  assert(ik->is_shared(), "applicable to only a shared class");
-  if (ik->is_hidden()) {
-    return true;
-  } else {
-    return false;
-  }
-}
-
 void SystemDictionaryShared::ignore_new_classes() {
   _ignore_new_classes = true;
 }
 
-
-=======
->>>>>>> a83760a6
 bool SystemDictionaryShared::check_for_exclusion_impl(InstanceKlass* k) {
   if (CDSConfig::is_dumping_final_static_archive() && k->is_shared_unregistered_class()
       && k->is_shared()) {
@@ -819,202 +803,6 @@
   info->add_enum_klass_static_field(root_index);
 }
 
-<<<<<<< HEAD
-void SystemDictionaryShared::add_to_dump_time_lambda_proxy_class_dictionary(LambdaProxyClassKey& key,
-                                                           InstanceKlass* proxy_klass) {
-  assert_lock_strong(DumpTimeTable_lock);
-
-  bool created;
-  DumpTimeLambdaProxyClassInfo* info = _dumptime_lambda_proxy_class_dictionary->put_if_absent(key, &created);
-  info->add_proxy_klass(proxy_klass);
-  if (created) {
-    ++_dumptime_lambda_proxy_class_dictionary->_count;
-  }
-}
-
-void SystemDictionaryShared::add_lambda_proxy_class(InstanceKlass* caller_ik,
-                                                    InstanceKlass* lambda_ik,
-                                                    Symbol* invoked_name,
-                                                    Symbol* invoked_type,
-                                                    Symbol* method_type,
-                                                    Method* member_method,
-                                                    Symbol* instantiated_method_type,
-                                                    TRAPS) {
-  if (CDSConfig::is_dumping_invokedynamic()) {
-    // The lambda proxy classes will be stored as part of aot-resolved constant pool entries.
-    // There's no need to remember them in a separate table.
-    return;
-  }
-
-  if (CDSConfig::is_dumping_preimage_static_archive()) {
-    // Information about lambda proxies are recorded in FinalImageRecipes.
-    return;
-  }
-
-  assert(caller_ik->class_loader() == lambda_ik->class_loader(), "mismatched class loader");
-  assert(caller_ik->class_loader_data() == lambda_ik->class_loader_data(), "mismatched class loader data");
-  assert(java_lang_Class::class_data(lambda_ik->java_mirror()) == nullptr, "must not have class data");
-
-  MutexLocker ml(DumpTimeTable_lock, Mutex::_no_safepoint_check_flag);
-
-  lambda_ik->assign_class_loader_type();
-  lambda_ik->set_shared_classpath_index(caller_ik->shared_classpath_index());
-  InstanceKlass* nest_host = caller_ik->nest_host(CHECK);
-  assert(nest_host != nullptr, "unexpected nullptr nest_host");
-
-  DumpTimeClassInfo* info = _dumptime_table->get(lambda_ik);
-  if (info != nullptr && !lambda_ik->is_non_strong_hidden() && is_builtin(lambda_ik) && is_builtin(caller_ik)
-      // Don't include the lambda proxy if its nest host is not in the "linked" state.
-      && nest_host->is_linked()) {
-    // Set _is_registered_lambda_proxy in DumpTimeClassInfo so that the lambda_ik
-    // won't be excluded during dumping of shared archive.
-    info->_is_registered_lambda_proxy = true;
-    info->set_nest_host(nest_host);
-
-    LambdaProxyClassKey key(caller_ik,
-                            invoked_name,
-                            invoked_type,
-                            method_type,
-                            member_method,
-                            instantiated_method_type);
-    add_to_dump_time_lambda_proxy_class_dictionary(key, lambda_ik);
-  }
-}
-
-InstanceKlass* SystemDictionaryShared::get_shared_lambda_proxy_class(InstanceKlass* caller_ik,
-                                                                     Symbol* invoked_name,
-                                                                     Symbol* invoked_type,
-                                                                     Symbol* method_type,
-                                                                     Method* member_method,
-                                                                     Symbol* instantiated_method_type) {
-  if (CDSConfig::is_dumping_final_static_archive()) {
-    return nullptr;
-  }
-
-  assert(caller_ik != nullptr, "sanity");
-  assert(invoked_name != nullptr, "sanity");
-  assert(invoked_type != nullptr, "sanity");
-  assert(method_type != nullptr, "sanity");
-  assert(instantiated_method_type != nullptr, "sanity");
-
-  if (!caller_ik->is_shared()     ||
-      !invoked_name->is_shared()  ||
-      !invoked_type->is_shared()  ||
-      !method_type->is_shared()   ||
-      (member_method != nullptr && !member_method->is_shared()) ||
-      !instantiated_method_type->is_shared()) {
-    // These can't be represented as u4 offset, but we wouldn't have archived a lambda proxy in this case anyway.
-    return nullptr;
-  }
-
-  MutexLocker ml(CDSLambda_lock, Mutex::_no_safepoint_check_flag);
-  RunTimeLambdaProxyClassKey key =
-    RunTimeLambdaProxyClassKey::init_for_runtime(caller_ik, invoked_name, invoked_type,
-                                                 method_type, member_method, instantiated_method_type);
-
-  // Try to retrieve the lambda proxy class from static archive.
-  const RunTimeLambdaProxyClassInfo* info = _static_archive.lookup_lambda_proxy_class(&key);
-  InstanceKlass* proxy_klass = retrieve_lambda_proxy_class(info);
-  if (proxy_klass == nullptr) {
-    if (info != nullptr && log_is_enabled(Debug, cds)) {
-      ResourceMark rm;
-      log_debug(cds)("Used all static archived lambda proxy classes for: %s %s%s",
-                     caller_ik->external_name(), invoked_name->as_C_string(), invoked_type->as_C_string());
-    }
-  } else {
-    return proxy_klass;
-  }
-
-  // Retrieving from static archive is unsuccessful, try dynamic archive.
-  info = _dynamic_archive.lookup_lambda_proxy_class(&key);
-  proxy_klass = retrieve_lambda_proxy_class(info);
-  if (proxy_klass == nullptr) {
-    if (info != nullptr && log_is_enabled(Debug, cds)) {
-      ResourceMark rm;
-      log_debug(cds)("Used all dynamic archived lambda proxy classes for: %s %s%s",
-                     caller_ik->external_name(), invoked_name->as_C_string(), invoked_type->as_C_string());
-    }
-  }
-  return proxy_klass;
-}
-
-InstanceKlass* SystemDictionaryShared::retrieve_lambda_proxy_class(const RunTimeLambdaProxyClassInfo* info) {
-  InstanceKlass* proxy_klass = nullptr;
-  if (info != nullptr) {
-    InstanceKlass* curr_klass = info->proxy_klass_head();
-    InstanceKlass* prev_klass = curr_klass;
-    if (curr_klass->lambda_proxy_is_available()) {
-      while (curr_klass->next_link() != nullptr) {
-        prev_klass = curr_klass;
-        curr_klass = InstanceKlass::cast(curr_klass->next_link());
-      }
-      assert(curr_klass->is_hidden(), "must be");
-      assert(curr_klass->lambda_proxy_is_available(), "must be");
-
-      prev_klass->set_next_link(nullptr);
-      proxy_klass = curr_klass;
-      proxy_klass->clear_lambda_proxy_is_available();
-      if (log_is_enabled(Debug, cds)) {
-        ResourceMark rm;
-        log_debug(cds)("Loaded lambda proxy: " PTR_FORMAT " %s ", p2i(proxy_klass), proxy_klass->external_name());
-      }
-    }
-  }
-  return proxy_klass;
-}
-
-InstanceKlass* SystemDictionaryShared::get_shared_nest_host(InstanceKlass* lambda_ik) {
-  assert(!CDSConfig::is_dumping_static_archive() && CDSConfig::is_using_archive(), "called at run time with CDS enabled only");
-  RunTimeClassInfo* record = RunTimeClassInfo::get_for(lambda_ik);
-  return record->nest_host();
-}
-
-InstanceKlass* SystemDictionaryShared::prepare_shared_lambda_proxy_class(InstanceKlass* lambda_ik,
-                                                                         InstanceKlass* caller_ik, TRAPS) {
-  Handle class_loader(THREAD, caller_ik->class_loader());
-  Handle protection_domain;
-  PackageEntry* pkg_entry = caller_ik->package();
-  if (caller_ik->class_loader() != nullptr) {
-    protection_domain = CDSProtectionDomain::init_security_info(class_loader, caller_ik, pkg_entry, CHECK_NULL);
-  }
-
-  InstanceKlass* shared_nest_host = get_shared_nest_host(lambda_ik);
-  assert(shared_nest_host != nullptr, "unexpected nullptr _nest_host");
-
-  InstanceKlass* loaded_lambda =
-    SystemDictionary::load_shared_lambda_proxy_class(lambda_ik, class_loader, protection_domain, pkg_entry, CHECK_NULL);
-
-  if (loaded_lambda == nullptr) {
-    return nullptr;
-  }
-
-  // Ensures the nest host is the same as the lambda proxy's
-  // nest host recorded at dump time.
-  InstanceKlass* nest_host = caller_ik->nest_host(THREAD);
-  assert(nest_host == shared_nest_host, "mismatched nest host");
-
-  EventClassLoad class_load_start_event;
-
-  // Add to class hierarchy, and do possible deoptimizations.
-  loaded_lambda->add_to_hierarchy(THREAD);
-  // But, do not add to dictionary.
-
-  loaded_lambda->link_class(CHECK_NULL);
-  // notify jvmti
-  if (JvmtiExport::should_post_class_load()) {
-    JvmtiExport::post_class_load(THREAD, loaded_lambda);
-  }
-  if (class_load_start_event.should_commit()) {
-    SystemDictionary::post_class_load_event(&class_load_start_event, loaded_lambda, ClassLoaderData::class_loader_data(class_loader()));
-  }
-
-  loaded_lambda->initialize(CHECK_NULL);
-
-  return loaded_lambda;
-}
-
-=======
->>>>>>> a83760a6
 void SystemDictionaryShared::check_verification_constraints(InstanceKlass* klass,
                                                             TRAPS) {
   assert(CDSConfig::is_using_archive(), "called at run time with CDS enabled only");
@@ -1352,11 +1140,7 @@
   info->_id = id;
 }
 
-<<<<<<< HEAD
-const char* SystemDictionaryShared::class_loader_name_for_shared(Klass* k) {
-=======
 const char* SystemDictionaryShared::loader_type_for_shared_class(Klass* k) {
->>>>>>> a83760a6
   assert(k != nullptr, "Sanity");
   assert(k->is_shared(), "Must be");
   assert(k->is_instance_klass(), "Must be");
@@ -1383,11 +1167,7 @@
   void do_value(const RunTimeClassInfo* record) {
     ResourceMark rm;
     _st->print_cr("%4d: %s %s", _index++, record->klass()->external_name(),
-<<<<<<< HEAD
-        SystemDictionaryShared::class_loader_name_for_shared(record->klass()));
-=======
         SystemDictionaryShared::loader_type_for_shared_class(record->klass()));
->>>>>>> a83760a6
     if (record->klass()->array_klasses() != nullptr) {
       record->klass()->array_klasses()->cds_print_value_on(_st);
       _st->cr();
@@ -1396,28 +1176,6 @@
   int index() const { return _index; }
 };
 
-<<<<<<< HEAD
-class SharedLambdaDictionaryPrinter : StackObj {
-  outputStream* _st;
-  int _index;
-public:
-  SharedLambdaDictionaryPrinter(outputStream* st, int idx) : _st(st), _index(idx) {}
-
-  void do_value(const RunTimeLambdaProxyClassInfo* record) {
-    if (record->proxy_klass_head()->lambda_proxy_is_available()) {
-      ResourceMark rm;
-      Klass* k = record->proxy_klass_head();
-      while (k != nullptr) {
-        _st->print_cr("%4d: %s %s", _index++, k->external_name(),
-                      SystemDictionaryShared::class_loader_name_for_shared(k));
-        k = k->next_link();
-      }
-    }
-  }
-};
-
-=======
->>>>>>> a83760a6
 void SystemDictionaryShared::ArchiveInfo::print_on(const char* prefix,
                                                    outputStream* st,
                                                    bool is_static_archive) {
@@ -1472,36 +1230,6 @@
     return true;
   }
   return false;
-<<<<<<< HEAD
-}
-
-class CleanupDumpTimeLambdaProxyClassTable: StackObj {
- public:
-  bool do_entry(LambdaProxyClassKey& key, DumpTimeLambdaProxyClassInfo& info) {
-    assert_lock_strong(DumpTimeTable_lock);
-    InstanceKlass* caller_ik = key.caller_ik();
-    InstanceKlass* nest_host = caller_ik->nest_host_not_null();
-
-    // If the caller class and/or nest_host are excluded, the associated lambda proxy
-    // must also be excluded.
-    bool always_exclude = SystemDictionaryShared::check_for_exclusion(caller_ik, nullptr) ||
-                          SystemDictionaryShared::check_for_exclusion(nest_host, nullptr);
-
-    for (int i = info._proxy_klasses->length() - 1; i >= 0; i--) {
-      InstanceKlass* ik = info._proxy_klasses->at(i);
-      if (always_exclude || SystemDictionaryShared::check_for_exclusion(ik, nullptr)) {
-        SystemDictionaryShared::reset_registered_lambda_proxy_class(ik);
-        info._proxy_klasses->remove_at(i);
-      }
-    }
-    return info._proxy_klasses->length() == 0 ? true /* delete the node*/ : false;
-  }
-};
-
-void SystemDictionaryShared::cleanup_lambda_proxy_class_dictionary() {
-  assert_lock_strong(DumpTimeTable_lock);
-  CleanupDumpTimeLambdaProxyClassTable cleanup_proxy_classes;
-  _dumptime_lambda_proxy_class_dictionary->unlink(&cleanup_proxy_classes);
 }
 
 void SystemDictionaryShared::create_loader_positive_lookup_cache(TRAPS) {
@@ -1556,6 +1284,4 @@
     }
     return;
   }
-=======
->>>>>>> a83760a6
 }