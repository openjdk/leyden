/*
 * Copyright (c) 2014, 2025, Oracle and/or its affiliates. All rights reserved.
 * DO NOT ALTER OR REMOVE COPYRIGHT NOTICES OR THIS FILE HEADER.
 *
 * This code is free software; you can redistribute it and/or modify it
 * under the terms of the GNU General Public License version 2 only, as
 * published by the Free Software Foundation.
 *
 * This code is distributed in the hope that it will be useful, but WITHOUT
 * ANY WARRANTY; without even the implied warranty of MERCHANTABILITY or
 * FITNESS FOR A PARTICULAR PURPOSE.  See the GNU General Public License
 * version 2 for more details (a copy is included in the LICENSE file that
 * accompanied this code).
 *
 * You should have received a copy of the GNU General Public License version
 * 2 along with this work; if not, write to the Free Software Foundation,
 * Inc., 51 Franklin St, Fifth Floor, Boston, MA 02110-1301 USA.
 *
 * Please contact Oracle, 500 Oracle Parkway, Redwood Shores, CA 94065 USA
 * or visit www.oracle.com if you need additional information or have any
 * questions.
 *
 */

#include "cds/archiveBuilder.hpp"
#include "cds/archiveHeapLoader.hpp"
#include "cds/archiveUtils.hpp"
#include "cds/cdsConfig.hpp"
#include "cds/cdsProtectionDomain.hpp"
#include "cds/classListParser.hpp"
#include "cds/classListWriter.hpp"
#include "cds/dumpTimeClassInfo.inline.hpp"
#include "cds/dynamicArchive.hpp"
#include "cds/filemap.hpp"
#include "cds/heapShared.hpp"
#include "cds/lambdaFormInvokers.inline.hpp"
#include "cds/metaspaceShared.hpp"
#include "cds/runTimeClassInfo.hpp"
#include "cds/unregisteredClasses.hpp"
#include "classfile/classFileStream.hpp"
#include "classfile/classLoader.hpp"
#include "classfile/classLoaderData.inline.hpp"
#include "classfile/classLoaderDataGraph.hpp"
#include "classfile/classLoaderExt.hpp"
#include "classfile/dictionary.hpp"
#include "classfile/javaClasses.hpp"
#include "classfile/javaClasses.inline.hpp"
#include "classfile/symbolTable.hpp"
#include "classfile/systemDictionary.hpp"
#include "classfile/systemDictionaryShared.hpp"
#include "classfile/verificationType.hpp"
#include "classfile/vmClasses.hpp"
#include "classfile/vmSymbols.hpp"
#include "interpreter/bootstrapInfo.hpp"
#include "jfr/jfrEvents.hpp"
#include "logging/log.hpp"
#include "logging/logStream.hpp"
#include "memory/allocation.hpp"
#include "memory/metadataFactory.hpp"
#include "memory/metaspaceClosure.hpp"
#include "memory/oopFactory.hpp"
#include "memory/resourceArea.hpp"
#include "memory/universe.hpp"
#include "oops/compressedKlass.inline.hpp"
#include "oops/instanceKlass.hpp"
#include "oops/klass.inline.hpp"
#include "oops/methodData.hpp"
#include "oops/objArrayKlass.hpp"
#include "oops/objArrayOop.inline.hpp"
#include "oops/oop.inline.hpp"
#include "oops/oopHandle.inline.hpp"
#include "oops/typeArrayOop.inline.hpp"
#include "runtime/arguments.hpp"
#include "runtime/handles.inline.hpp"
#include "runtime/java.hpp"
#include "runtime/javaCalls.hpp"
#include "runtime/mutexLocker.hpp"
#include "utilities/resourceHash.hpp"
#include "utilities/stringUtils.hpp"

SystemDictionaryShared::ArchiveInfo SystemDictionaryShared::_static_archive;
SystemDictionaryShared::ArchiveInfo SystemDictionaryShared::_dynamic_archive;

DumpTimeSharedClassTable* SystemDictionaryShared::_dumptime_table = nullptr;
DumpTimeLambdaProxyClassDictionary* SystemDictionaryShared::_dumptime_lambda_proxy_class_dictionary = nullptr;

static bool _ignore_new_classes = false;

// Used by NoClassLoadingMark
DEBUG_ONLY(bool SystemDictionaryShared::_class_loading_may_happen = true;)

#ifdef ASSERT
static void check_klass_after_loading(const Klass* k) {
#ifdef _LP64
  if (k != nullptr && UseCompressedClassPointers && k->needs_narrow_id()) {
    CompressedKlassPointers::check_encodable(k);
  }
#endif
}
#endif

InstanceKlass* SystemDictionaryShared::load_shared_class_for_builtin_loader(
                 Symbol* class_name, Handle class_loader, TRAPS) {
  assert(CDSConfig::is_using_archive(), "must be");
  InstanceKlass* ik = find_builtin_class(class_name);

  if (ik != nullptr && !ik->shared_loading_failed()) {
    if ((SystemDictionary::is_system_class_loader(class_loader()) && ik->is_shared_app_class())  ||
        (SystemDictionary::is_platform_class_loader(class_loader()) && ik->is_shared_platform_class())) {
      SharedClassLoadingMark slm(THREAD, ik);
      PackageEntry* pkg_entry = CDSProtectionDomain::get_package_entry_from_class(ik, class_loader);
      Handle protection_domain;
      if (!class_name->starts_with("jdk/proxy")) // java/lang/reflect/Proxy$ProxyBuilder defines the proxy classes with a null protection domain.
      {
        protection_domain = CDSProtectionDomain::init_security_info(class_loader, ik, pkg_entry, CHECK_NULL);
      }
      return load_shared_class(ik, class_loader, protection_domain, nullptr, pkg_entry, THREAD);
    }
  }
  return nullptr;
}

// This function is called for loading only UNREGISTERED classes
InstanceKlass* SystemDictionaryShared::lookup_from_stream(Symbol* class_name,
                                                          Handle class_loader,
                                                          Handle protection_domain,
                                                          const ClassFileStream* cfs,
                                                          TRAPS) {
  if (!CDSConfig::is_using_archive()) {
    return nullptr;
  }
  if (class_name == nullptr) {  // don't do this for hidden classes
    return nullptr;
  }
  if (class_loader.is_null() ||
      SystemDictionary::is_system_class_loader(class_loader()) ||
      SystemDictionary::is_platform_class_loader(class_loader())) {
    // Do nothing for the BUILTIN loaders.
    return nullptr;
  }

  const RunTimeClassInfo* record = find_record(&_static_archive._unregistered_dictionary,
                                               &_dynamic_archive._unregistered_dictionary,
                                               class_name);
  if (record == nullptr) {
    return nullptr;
  }

  int clsfile_size  = cfs->length();
  int clsfile_crc32 = ClassLoader::crc32(0, (const char*)cfs->buffer(), cfs->length());

  if (!record->matches(clsfile_size, clsfile_crc32)) {
    return nullptr;
  }

  return acquire_class_for_current_thread(record->klass(), class_loader,
                                          protection_domain, cfs,
                                          THREAD);
}

InstanceKlass* SystemDictionaryShared::acquire_class_for_current_thread(
                   InstanceKlass *ik,
                   Handle class_loader,
                   Handle protection_domain,
                   const ClassFileStream *cfs,
                   TRAPS) {
  ClassLoaderData* loader_data = ClassLoaderData::class_loader_data(class_loader());

  {
    MutexLocker mu(THREAD, SharedDictionary_lock);
    if (ik->class_loader_data() != nullptr) {
      //    ik is already loaded (by this loader or by a different loader)
      // or ik is being loaded by a different thread (by this loader or by a different loader)
      return nullptr;
    }

    // No other thread has acquired this yet, so give it to *this thread*
    ik->set_class_loader_data(loader_data);
  }

  // No longer holding SharedDictionary_lock
  // No need to lock, as <ik> can be held only by a single thread.
  loader_data->add_class(ik);

  // Get the package entry.
  PackageEntry* pkg_entry = CDSProtectionDomain::get_package_entry_from_class(ik, class_loader);

  // Load and check super/interfaces, restore unshareable info
  InstanceKlass* shared_klass = load_shared_class(ik, class_loader, protection_domain,
                                                  cfs, pkg_entry, THREAD);
  if (shared_klass == nullptr || HAS_PENDING_EXCEPTION) {
    // TODO: clean up <ik> so it can be used again
    return nullptr;
  }

  return shared_klass;
}

// Guaranteed to return non-null value for non-shared classes.
// k must not be a shared class.
DumpTimeClassInfo* SystemDictionaryShared::get_info(InstanceKlass* k) {
  MutexLocker ml(DumpTimeTable_lock, Mutex::_no_safepoint_check_flag);
//assert(!k->is_shared(), "sanity"); // FIXME new workflow
  return get_info_locked(k);
}

DumpTimeClassInfo* SystemDictionaryShared::get_info_locked(InstanceKlass* k) {
  assert_lock_strong(DumpTimeTable_lock);
//assert(!k->is_shared(), "sanity"); // FIXME new workflow
  DumpTimeClassInfo* info = _dumptime_table->get_info(k);
  assert(info != nullptr, "must be");
  return info;
}

bool SystemDictionaryShared::check_for_exclusion(InstanceKlass* k, DumpTimeClassInfo* info) {
  if (!CDSConfig::is_dumping_final_static_archive() && MetaspaceShared::is_in_shared_metaspace(k)) {
    // We have reached a super type that's already in the base archive. Treat it
    // as "not excluded".
    assert(CDSConfig::is_dumping_dynamic_archive(), "must be");
    return false;
  }

  if (info == nullptr) {
    info = _dumptime_table->get(k);
    assert(info != nullptr, "supertypes of any classes in _dumptime_table must either be shared, or must also be in _dumptime_table");
  }

  if (!info->has_checked_exclusion()) {
    if (check_for_exclusion_impl(k)) {
      info->set_excluded();
    }
    info->set_has_checked_exclusion();
  }

  return info->is_excluded();
}

// Returns true so the caller can do:    return warn_excluded(".....");
bool SystemDictionaryShared::warn_excluded(InstanceKlass* k, const char* reason) {
  ResourceMark rm;
  log_warning(cds)("Skipping %s: %s", k->name()->as_C_string(), reason);
  return true;
}

bool SystemDictionaryShared::is_jfr_event_class(InstanceKlass *k) {
  while (k) {
    if (k->name()->equals("jdk/internal/event/Event")) {
      return true;
    }
    k = k->java_super();
  }
  return false;
}

bool SystemDictionaryShared::is_registered_lambda_proxy_class(InstanceKlass* ik) {
  DumpTimeClassInfo* info = _dumptime_table->get(ik);
  bool result = (info != nullptr) ? info->_is_registered_lambda_proxy : false;
  if (result) {
    assert(!CDSConfig::is_dumping_invokedynamic(), "only used in legacy lambda proxy support");
  }
  return result;
}

void SystemDictionaryShared::reset_registered_lambda_proxy_class(InstanceKlass* ik) {
  DumpTimeClassInfo* info = _dumptime_table->get(ik);
  if (info != nullptr) {
    info->_is_registered_lambda_proxy = false;
    info->set_excluded();
  }
}

bool SystemDictionaryShared::is_early_klass(InstanceKlass* ik) {
  DumpTimeClassInfo* info = _dumptime_table->get(ik);
  return (info != nullptr) ? info->is_early_klass() : false;
}

bool SystemDictionaryShared::is_hidden_lambda_proxy(InstanceKlass* ik) {
  assert(ik->is_shared(), "applicable to only a shared class");
  if (ik->is_hidden()) {
    return true;
  } else {
    return false;
  }
}

void SystemDictionaryShared::ignore_new_classes() {
  _ignore_new_classes = true;
}


bool SystemDictionaryShared::check_for_exclusion_impl(InstanceKlass* k) {
  if (CDSConfig::is_dumping_final_static_archive() && k->is_shared_unregistered_class()
      && k->is_shared()) {
    return false; // Do not exclude: unregistered classes are passed from preimage to final image.
  }

  if (k->is_in_error_state()) {
    return warn_excluded(k, "In error state");
  }
  if (k->is_scratch_class()) {
    return warn_excluded(k, "A scratch class");
  }
  if (!k->is_loaded()) {
    return warn_excluded(k, "Not in loaded state");
  }
  if (has_been_redefined(k)) {
    return warn_excluded(k, "Has been redefined");
  }
  if (!k->is_hidden() && k->shared_classpath_index() < 0 && is_builtin(k)) {
    if (k->name()->starts_with("java/lang/invoke/BoundMethodHandle$Species_")) {
      // This class is dynamically generated by the JDK
      if (CDSConfig::is_dumping_aot_linked_classes()) {
        k->set_shared_classpath_index(0);
      } else {
        ResourceMark rm;
        log_info(cds)("Skipping %s because it is dynamically generated", k->name()->as_C_string());
        return true; // exclude without warning
      }
    } else {
      // These are classes loaded from unsupported locations (such as those loaded by JVMTI native
      // agent during dump time).
      return warn_excluded(k, "Unsupported location");
    }
  }
  if (k->signers() != nullptr) {
    // We cannot include signed classes in the archive because the certificates
    // used during dump time may be different than those used during
    // runtime (due to expiration, etc).
    return warn_excluded(k, "Signed JAR");
  }
  if (is_jfr_event_class(k)) {
    // We cannot include JFR event classes because they need runtime-specific
    // instrumentation in order to work with -XX:FlightRecorderOptions:retransform=false.
    // There are only a small number of these classes, so it's not worthwhile to
    // support them and make CDS more complicated.
    if (!CDSConfig::is_dumping_reflection_data()) { // FIXME: !!! HACK !!!
      return warn_excluded(k, "JFR event class");
    }
  }

<<<<<<< HEAD
  if (!CDSConfig::preserve_all_dumptime_verification_states(k)) {
    if (!k->is_linked()) {
      if (has_class_failed_verification(k)) {
        return warn_excluded(k, "Failed verification");
      }
    } else {
      if (!k->can_be_verified_at_dumptime()) {
        // We have an old class that has been linked (e.g., it's been executed during
        // dump time). This class has been verified using the old verifier, which
        // doesn't save the verification constraints, so check_verification_constraints()
        // won't work at runtime.
        // As a result, we cannot store this class. It must be loaded and fully verified
        // at runtime.
        return warn_excluded(k, "Old class has been linked");
      }
=======
  if (!k->is_linked()) {
    if (has_class_failed_verification(k)) {
      return warn_excluded(k, "Failed verification");
    } else if (CDSConfig::is_dumping_aot_linked_classes()) {
      // Most loaded classes should have been speculatively linked by MetaspaceShared::link_class_for_cds().
      // However, we do not speculatively link old classes, as they are not recorded by
      // SystemDictionaryShared::record_linking_constraint(). As a result, such an unlinked
      // class may fail to verify in AOTLinkedClassBulkLoader::init_required_classes_for_loader(),
      // causing the JVM to fail at bootstrap.
      return warn_excluded(k, "Unlinked class not supported by AOTClassLinking");
    }
  } else {
    if (!k->can_be_verified_at_dumptime()) {
      // We have an old class that has been linked (e.g., it's been executed during
      // dump time). This class has been verified using the old verifier, which
      // doesn't save the verification constraints, so check_verification_constraints()
      // won't work at runtime.
      // As a result, we cannot store this class. It must be loaded and fully verified
      // at runtime.
      return warn_excluded(k, "Old class has been linked");
>>>>>>> f0ea38b3
    }
  }

  InstanceKlass* super = k->java_super();
  if (super != nullptr && check_for_exclusion(super, nullptr)) {
    ResourceMark rm;
    log_warning(cds)("Skipping %s: super class %s is excluded", k->name()->as_C_string(), super->name()->as_C_string());
    return true;
  }

  Array<InstanceKlass*>* interfaces = k->local_interfaces();
  int len = interfaces->length();
  for (int i = 0; i < len; i++) {
    InstanceKlass* intf = interfaces->at(i);
    if (check_for_exclusion(intf, nullptr)) {
      ResourceMark rm;
      log_warning(cds)("Skipping %s: interface %s is excluded", k->name()->as_C_string(), intf->name()->as_C_string());
      return true;
    }
  }

  if (ClassLoaderExt::should_be_excluded(k)) {
    ResourceMark rm;
    log_info(cds)("Skipping %s: excluded via -XX:CacheOnlyClassesIn", k->name()->as_C_string());
    return true;
  }
  if (k == UnregisteredClasses::UnregisteredClassLoader_klass()) {
    ResourceMark rm;
    log_info(cds)("Skipping %s: used only when dumping CDS archive", k->name()->as_C_string());
    return true;
  }

  return false; // false == k should NOT be excluded
}

bool SystemDictionaryShared::is_builtin_loader(ClassLoaderData* loader_data) {
  oop class_loader = loader_data->class_loader();
  return (class_loader == nullptr ||
          SystemDictionary::is_system_class_loader(class_loader) ||
          SystemDictionary::is_platform_class_loader(class_loader));
}

bool SystemDictionaryShared::has_platform_or_app_classes() {
  if (FileMapInfo::current_info()->has_platform_or_app_classes()) {
    return true;
  }
  if (DynamicArchive::is_mapped() &&
      FileMapInfo::dynamic_info()->has_platform_or_app_classes()) {
    return true;
  }
  return false;
}

// The following stack shows how this code is reached:
//
//   [0] SystemDictionaryShared::find_or_load_shared_class()
//   [1] JVM_FindLoadedClass
//   [2] java.lang.ClassLoader.findLoadedClass0()
//   [3] java.lang.ClassLoader.findLoadedClass()
//   [4] jdk.internal.loader.BuiltinClassLoader.loadClassOrNull()
//   [5] jdk.internal.loader.BuiltinClassLoader.loadClass()
//   [6] jdk.internal.loader.ClassLoaders$AppClassLoader.loadClass(), or
//       jdk.internal.loader.ClassLoaders$PlatformClassLoader.loadClass()
//
// AppCDS supports fast class loading for these 2 built-in class loaders:
//    jdk.internal.loader.ClassLoaders$PlatformClassLoader
//    jdk.internal.loader.ClassLoaders$AppClassLoader
// with the following assumptions (based on the JDK core library source code):
//
// [a] these two loaders use the BuiltinClassLoader.loadClassOrNull() to
//     load the named class.
// [b] BuiltinClassLoader.loadClassOrNull() first calls findLoadedClass(name).
// [c] At this point, if we can find the named class inside the
//     shared_dictionary, we can perform further checks (see
//     SystemDictionary::is_shared_class_visible) to ensure that this class
//     was loaded by the same class loader during dump time.
//
// Given these assumptions, we intercept the findLoadedClass() call to invoke
// SystemDictionaryShared::find_or_load_shared_class() to load the shared class from
// the archive for the 2 built-in class loaders. This way,
// we can improve start-up because we avoid decoding the classfile,
// and avoid delegating to the parent loader.
//
// NOTE: there's a lot of assumption about the Java code. If any of that change, this
// needs to be redesigned.

InstanceKlass* SystemDictionaryShared::find_or_load_shared_class(
                 Symbol* name, Handle class_loader, TRAPS) {
  InstanceKlass* k = nullptr;
  if (CDSConfig::is_using_archive()) {
    if (!has_platform_or_app_classes()) {
      return nullptr;
    }

    if (SystemDictionary::is_system_class_loader(class_loader()) ||
        SystemDictionary::is_platform_class_loader(class_loader())) {
      ClassLoaderData *loader_data = register_loader(class_loader);
      Dictionary* dictionary = loader_data->dictionary();

      // Note: currently, find_or_load_shared_class is called only from
      // JVM_FindLoadedClass and used for PlatformClassLoader and AppClassLoader,
      // which are parallel-capable loaders, so a lock here is NOT taken.
      assert(get_loader_lock_or_null(class_loader) == nullptr, "ObjectLocker not required");
      {
        MutexLocker mu(THREAD, SystemDictionary_lock);
        InstanceKlass* check = dictionary->find_class(THREAD, name);
        if (check != nullptr) {
          return check;
        }
      }

      k = load_shared_class_for_builtin_loader(name, class_loader, THREAD);
      if (k != nullptr) {
        SharedClassLoadingMark slm(THREAD, k);
        k = find_or_define_instance_class(name, class_loader, k, CHECK_NULL);
      }
    }
  }

  DEBUG_ONLY(check_klass_after_loading(k);)

  return k;
}

class UnregisteredClassesTable : public ResourceHashtable<
  Symbol*, InstanceKlass*,
  15889, // prime number
  AnyObj::C_HEAP> {};

static UnregisteredClassesTable* _unregistered_classes_table = nullptr;

// true == class was successfully added; false == a duplicated class (with the same name) already exists.
bool SystemDictionaryShared::add_unregistered_class(Thread* current, InstanceKlass* klass) {
  // We don't allow duplicated unregistered classes with the same name.
  // We only archive the first class with that name that succeeds putting
  // itself into the table.
  assert(CDSConfig::is_dumping_archive() || ClassListWriter::is_enabled(), "sanity");
  MutexLocker ml(current, UnregisteredClassesTable_lock, Mutex::_no_safepoint_check_flag);
  Symbol* name = klass->name();
  if (_unregistered_classes_table == nullptr) {
    _unregistered_classes_table = new (mtClass)UnregisteredClassesTable();
  }
  bool created;
  InstanceKlass** v = _unregistered_classes_table->put_if_absent(name, klass, &created);
  if (created) {
    name->increment_refcount();
  }
  return (klass == *v);
}

void SystemDictionaryShared::set_shared_class_misc_info(InstanceKlass* k, ClassFileStream* cfs) {
  assert(CDSConfig::is_dumping_archive(), "sanity");
  assert(!is_builtin(k), "must be unregistered class");
  DumpTimeClassInfo* info = get_info(k);
  info->_clsfile_size  = cfs->length();
  info->_clsfile_crc32 = ClassLoader::crc32(0, (const char*)cfs->buffer(), cfs->length());
}

void SystemDictionaryShared::initialize() {
  if (CDSConfig::is_dumping_archive()) {
    _dumptime_table = new (mtClass) DumpTimeSharedClassTable;
    _dumptime_lambda_proxy_class_dictionary =
                      new (mtClass) DumpTimeLambdaProxyClassDictionary;
  }
}

void SystemDictionaryShared::init_dumptime_info(InstanceKlass* k) {
  MutexLocker ml(DumpTimeTable_lock, Mutex::_no_safepoint_check_flag);
  assert(SystemDictionaryShared::class_loading_may_happen(), "sanity");
  DumpTimeClassInfo* info = _dumptime_table->allocate_info(k);
  if (_ignore_new_classes) {
    if (!LambdaFormInvokers::may_be_regenerated_class(k->name())) {
      ResourceMark rm;
      log_debug(cds)("Skipping %s: Class loaded for lambda form invoker regeneration", k->name()->as_C_string());
      info->set_excluded();
    }
  }
}

void SystemDictionaryShared::remove_dumptime_info(InstanceKlass* k) {
  MutexLocker ml(DumpTimeTable_lock, Mutex::_no_safepoint_check_flag);
  _dumptime_table->remove(k);
}

void SystemDictionaryShared::handle_class_unloading(InstanceKlass* klass) {
  if (CDSConfig::is_dumping_archive()) {
    remove_dumptime_info(klass);
  }

  if (CDSConfig::is_dumping_archive() || ClassListWriter::is_enabled()) {
    MutexLocker ml(Thread::current(), UnregisteredClassesTable_lock, Mutex::_no_safepoint_check_flag);
    if (_unregistered_classes_table != nullptr) {
      // Remove the class from _unregistered_classes_table: keep the entry but
      // set it to null. This ensure no classes with the same name can be
      // added again.
      InstanceKlass** v = _unregistered_classes_table->get(klass->name());
      if (v != nullptr) {
        *v = nullptr;
      }
    }
  } else {
    assert(_unregistered_classes_table == nullptr, "must not be used");
  }

  if (ClassListWriter::is_enabled()) {
    ClassListWriter cw;
    cw.handle_class_unloading((const InstanceKlass*)klass);
  }
}

// Check if a class or any of its supertypes has been redefined.
bool SystemDictionaryShared::has_been_redefined(InstanceKlass* k) {
  if (k->has_been_redefined()) {
    return true;
  }
  if (k->java_super() != nullptr && has_been_redefined(k->java_super())) {
    return true;
  }
  Array<InstanceKlass*>* interfaces = k->local_interfaces();
  int len = interfaces->length();
  for (int i = 0; i < len; i++) {
    if (has_been_redefined(interfaces->at(i))) {
      return true;
    }
  }
  return false;
}

// k is a class before relocating by ArchiveBuilder
void SystemDictionaryShared::validate_before_archiving(InstanceKlass* k) {
  ResourceMark rm;
  const char* name = k->name()->as_C_string();
  DumpTimeClassInfo* info = _dumptime_table->get(k);
  assert(!class_loading_may_happen(), "class loading must be disabled");
  guarantee(info != nullptr, "Class %s must be entered into _dumptime_table", name);
  guarantee(!info->is_excluded(), "Should not attempt to archive excluded class %s", name);
  if (is_builtin(k)) {
    if (k->is_hidden()) {
      if (!CDSConfig::is_dumping_invokedynamic()) {
        assert(is_registered_lambda_proxy_class(k), "unexpected hidden class %s", name);
      }
    }
    guarantee(!k->is_shared_unregistered_class(),
              "Class loader type must be set for BUILTIN class %s", name);

  } else {
    guarantee(k->is_shared_unregistered_class(),
              "Class loader type must not be set for UNREGISTERED class %s", name);
  }
}

class UnregisteredClassesDuplicationChecker : StackObj {
  GrowableArray<InstanceKlass*> _list;
  Thread* _thread;
public:
  UnregisteredClassesDuplicationChecker() : _thread(Thread::current()) {}

  void do_entry(InstanceKlass* k, DumpTimeClassInfo& info) {
    if (!SystemDictionaryShared::is_builtin(k)) {
      _list.append(k);
    }
  }

  static int compare_by_loader(InstanceKlass** a, InstanceKlass** b) {
    ClassLoaderData* loader_a = a[0]->class_loader_data();
    ClassLoaderData* loader_b = b[0]->class_loader_data();

    if (loader_a != loader_b) {
      return primitive_compare(loader_a, loader_b);
    } else {
      return primitive_compare(a[0], b[0]);
    }
  }

  void mark_duplicated_classes() {
    // Two loaders may load two identical or similar hierarchies of classes. If we
    // check for duplication in random order, we may end up excluding important base classes
    // in both hierarchies, causing most of the classes to be excluded.
    // We sort the classes by their loaders. This way we're likely to archive
    // all classes in the one of the two hierarchies.
    _list.sort(compare_by_loader);
    for (int i = 0; i < _list.length(); i++) {
      InstanceKlass* k = _list.at(i);
      bool i_am_first = SystemDictionaryShared::add_unregistered_class(_thread, k);
      if (!i_am_first) {
        SystemDictionaryShared::warn_excluded(k, "Duplicated unregistered class");
        SystemDictionaryShared::set_excluded_locked(k);
      }
    }
  }
};

// Returns true if the class should be excluded. This can be called by
// AOTConstantPoolResolver before or after we enter the CDS safepoint.
// When called before the safepoint, we need to link the class so that
// it can be checked by check_for_exclusion().
bool SystemDictionaryShared::should_be_excluded(Klass* k) {
  assert(CDSConfig::is_dumping_archive(), "sanity");
  assert(CDSConfig::current_thread_is_vm_or_dumper(), "sanity");

  if (k->is_objArray_klass()) {
    return should_be_excluded(ObjArrayKlass::cast(k)->bottom_klass());
  }

  if (!k->is_instance_klass()) {
    return false;
  } else {
    InstanceKlass* ik = InstanceKlass::cast(k);

    if (!SafepointSynchronize::is_at_safepoint()) {
      if (!ik->is_linked()) {
        // check_for_exclusion() below doesn't link unlinked classes. We come
        // here only when we are trying to aot-link constant pool entries, so
        // we'd better link the class.
        JavaThread* THREAD = JavaThread::current();
        ik->link_class(THREAD);
        if (HAS_PENDING_EXCEPTION) {
          CLEAR_PENDING_EXCEPTION;
          return true; // linking failed -- let's exclude it
        }
      }

      MutexLocker ml(DumpTimeTable_lock, Mutex::_no_safepoint_check_flag);
      DumpTimeClassInfo* p = get_info_locked(ik);
      if (p->is_excluded()) {
        return true;
      }
      return check_for_exclusion(ik, p);
    } else {
      // No need to check for is_linked() as all eligible classes should have
      // already been linked in MetaspaceShared::link_class_for_cds().
      // Can't take the lock as we are in safepoint.
      DumpTimeClassInfo* p = _dumptime_table->get(ik);
      if (p->is_excluded()) {
        return true;
      }
      return check_for_exclusion(ik, p);
    }
  }
}

void SystemDictionaryShared::finish_exclusion_checks() {
  if (CDSConfig::is_dumping_dynamic_archive()) {
    // Do this first -- if a base class is excluded due to duplication,
    // all of its subclasses will also be excluded.
    ResourceMark rm;
    UnregisteredClassesDuplicationChecker dup_checker;
    _dumptime_table->iterate_all_live_classes(&dup_checker);
    dup_checker.mark_duplicated_classes();
  }

  _dumptime_table->iterate_all_live_classes([&] (InstanceKlass* k, DumpTimeClassInfo& info) {
    SystemDictionaryShared::check_for_exclusion(k, &info);
  });

  _dumptime_table->update_counts();
  cleanup_lambda_proxy_class_dictionary();
}

bool SystemDictionaryShared::is_excluded_class(InstanceKlass* k) {
  assert(!class_loading_may_happen(), "class loading must be disabled");
  assert_lock_strong(DumpTimeTable_lock);
  assert(CDSConfig::is_dumping_archive(), "sanity");
  DumpTimeClassInfo* p = get_info_locked(k);
  return p->is_excluded();
}

void SystemDictionaryShared::set_excluded_locked(InstanceKlass* k) {
  assert_lock_strong(DumpTimeTable_lock);
  assert(CDSConfig::is_dumping_archive(), "sanity");
  DumpTimeClassInfo* info = get_info_locked(k);
  info->set_excluded();
}

void SystemDictionaryShared::set_excluded(InstanceKlass* k) {
  assert(CDSConfig::is_dumping_archive(), "sanity");
  DumpTimeClassInfo* info = get_info(k);
  info->set_excluded();
}

void SystemDictionaryShared::set_class_has_failed_verification(InstanceKlass* ik) {
  assert(CDSConfig::is_dumping_archive(), "sanity");
  DumpTimeClassInfo* p = get_info(ik);
  p->set_failed_verification();
}

bool SystemDictionaryShared::has_class_failed_verification(InstanceKlass* ik) {
  assert(CDSConfig::is_dumping_archive(), "sanity");
  DumpTimeClassInfo* p = _dumptime_table->get(ik);
  return (p == nullptr) ? false : p->failed_verification();
}

void SystemDictionaryShared::dumptime_classes_do(class MetaspaceClosure* it) {
  assert_lock_strong(DumpTimeTable_lock);

  auto do_klass = [&] (InstanceKlass* k, DumpTimeClassInfo& info) {
    if (CDSConfig::is_dumping_final_static_archive() && !k->is_loaded()) {
      assert(k->is_shared_unregistered_class(), "must be");
      info.metaspace_pointers_do(it);
    } else if (k->is_loader_alive() && !info.is_excluded()) {
      info.metaspace_pointers_do(it);
    }
  };
  _dumptime_table->iterate_all_live_classes(do_klass);

  auto do_lambda = [&] (LambdaProxyClassKey& key, DumpTimeLambdaProxyClassInfo& info) {
    if (key.caller_ik()->is_loader_alive()) {
      info.metaspace_pointers_do(it);
      key.metaspace_pointers_do(it);
    }
  };
  _dumptime_lambda_proxy_class_dictionary->iterate_all(do_lambda);
}

bool SystemDictionaryShared::add_verification_constraint(InstanceKlass* k, Symbol* name,
         Symbol* from_name, bool from_field_is_protected, bool from_is_array, bool from_is_object) {
  assert(CDSConfig::is_dumping_archive(), "sanity");
  if (CDSConfig::is_dumping_dynamic_archive() && k->is_shared()) {
    // k is a new class in the static archive, but one of its supertypes is an old class, so k wasn't
    // verified during dump time. No need to record constraints as k won't be included in the dynamic archive.
    return false;
  }
  if (CDSConfig::is_dumping_aot_linked_classes() && is_builtin(k)) {
    // There's no need to save verification constraints
    // TODO -- double check the logic before integrating into mainline!!
    return false;
  }

  DumpTimeClassInfo* info = get_info(k);
  info->add_verification_constraint(k, name, from_name, from_field_is_protected,
                                    from_is_array, from_is_object);

  if (CDSConfig::is_dumping_dynamic_archive()) {
    // For dynamic dumping, we can resolve all the constraint classes for all class loaders during
    // the initial run prior to creating the archive before vm exit. We will also perform verification
    // check when running with the archive.
    return false;
  } else {
    if (is_builtin(k)) {
      // For builtin class loaders, we can try to complete the verification check at dump time,
      // because we can resolve all the constraint classes. We will also perform verification check
      // when running with the archive.
      return false;
    } else {
      // For non-builtin class loaders, we cannot complete the verification check at dump time,
      // because at dump time we don't know how to resolve classes for such loaders.
      return true;
    }
  }
}

void SystemDictionaryShared::add_enum_klass_static_field(InstanceKlass* ik, int root_index) {
  assert(CDSConfig::is_dumping_heap(), "sanity");
  DumpTimeClassInfo* info = get_info_locked(ik);
  info->add_enum_klass_static_field(root_index);
}

void SystemDictionaryShared::add_to_dump_time_lambda_proxy_class_dictionary(LambdaProxyClassKey& key,
                                                           InstanceKlass* proxy_klass) {
  assert_lock_strong(DumpTimeTable_lock);

  bool created;
  DumpTimeLambdaProxyClassInfo* info = _dumptime_lambda_proxy_class_dictionary->put_if_absent(key, &created);
  info->add_proxy_klass(proxy_klass);
  if (created) {
    ++_dumptime_lambda_proxy_class_dictionary->_count;
  }
}

void SystemDictionaryShared::add_lambda_proxy_class(InstanceKlass* caller_ik,
                                                    InstanceKlass* lambda_ik,
                                                    Symbol* invoked_name,
                                                    Symbol* invoked_type,
                                                    Symbol* method_type,
                                                    Method* member_method,
                                                    Symbol* instantiated_method_type,
                                                    TRAPS) {
  if (CDSConfig::is_dumping_invokedynamic()) {
    // The lambda proxy classes will be stored as part of aot-resolved constant pool entries.
    // There's no need to remember them in a separate table.
    return;
  }
  if (CDSConfig::is_dumping_preimage_static_archive() || CDSConfig::is_dumping_final_static_archive()) {
    // TODO: not supported in new workflow
    return;
  }

  assert(caller_ik->class_loader() == lambda_ik->class_loader(), "mismatched class loader");
  assert(caller_ik->class_loader_data() == lambda_ik->class_loader_data(), "mismatched class loader data");
  assert(java_lang_Class::class_data(lambda_ik->java_mirror()) == nullptr, "must not have class data");

  MutexLocker ml(DumpTimeTable_lock, Mutex::_no_safepoint_check_flag);

  lambda_ik->assign_class_loader_type();
  lambda_ik->set_shared_classpath_index(caller_ik->shared_classpath_index());
  InstanceKlass* nest_host = caller_ik->nest_host(CHECK);
  assert(nest_host != nullptr, "unexpected nullptr nest_host");

  DumpTimeClassInfo* info = _dumptime_table->get(lambda_ik);
  if (info != nullptr && !lambda_ik->is_non_strong_hidden() && is_builtin(lambda_ik) && is_builtin(caller_ik)
      // Don't include the lambda proxy if its nest host is not in the "linked" state.
      && nest_host->is_linked()) {
    // Set _is_registered_lambda_proxy in DumpTimeClassInfo so that the lambda_ik
    // won't be excluded during dumping of shared archive.
    info->_is_registered_lambda_proxy = true;
    info->set_nest_host(nest_host);

    LambdaProxyClassKey key(caller_ik,
                            invoked_name,
                            invoked_type,
                            method_type,
                            member_method,
                            instantiated_method_type);
    add_to_dump_time_lambda_proxy_class_dictionary(key, lambda_ik);
  }
}

InstanceKlass* SystemDictionaryShared::get_shared_lambda_proxy_class(InstanceKlass* caller_ik,
                                                                     Symbol* invoked_name,
                                                                     Symbol* invoked_type,
                                                                     Symbol* method_type,
                                                                     Method* member_method,
                                                                     Symbol* instantiated_method_type) {
  if (CDSConfig::is_dumping_final_static_archive()) {
    return nullptr;
  }

  assert(caller_ik != nullptr, "sanity");
  assert(invoked_name != nullptr, "sanity");
  assert(invoked_type != nullptr, "sanity");
  assert(method_type != nullptr, "sanity");
  assert(instantiated_method_type != nullptr, "sanity");

  if (!caller_ik->is_shared()     ||
      !invoked_name->is_shared()  ||
      !invoked_type->is_shared()  ||
      !method_type->is_shared()   ||
      (member_method != nullptr && !member_method->is_shared()) ||
      !instantiated_method_type->is_shared()) {
    // These can't be represented as u4 offset, but we wouldn't have archived a lambda proxy in this case anyway.
    return nullptr;
  }

  MutexLocker ml(CDSLambda_lock, Mutex::_no_safepoint_check_flag);
  RunTimeLambdaProxyClassKey key =
    RunTimeLambdaProxyClassKey::init_for_runtime(caller_ik, invoked_name, invoked_type,
                                                 method_type, member_method, instantiated_method_type);

  // Try to retrieve the lambda proxy class from static archive.
  const RunTimeLambdaProxyClassInfo* info = _static_archive.lookup_lambda_proxy_class(&key);
  InstanceKlass* proxy_klass = retrieve_lambda_proxy_class(info);
  if (proxy_klass == nullptr) {
    if (info != nullptr && log_is_enabled(Debug, cds)) {
      ResourceMark rm;
      log_debug(cds)("Used all static archived lambda proxy classes for: %s %s%s",
                     caller_ik->external_name(), invoked_name->as_C_string(), invoked_type->as_C_string());
    }
  } else {
    return proxy_klass;
  }

  // Retrieving from static archive is unsuccessful, try dynamic archive.
  info = _dynamic_archive.lookup_lambda_proxy_class(&key);
  proxy_klass = retrieve_lambda_proxy_class(info);
  if (proxy_klass == nullptr) {
    if (info != nullptr && log_is_enabled(Debug, cds)) {
      ResourceMark rm;
      log_debug(cds)("Used all dynamic archived lambda proxy classes for: %s %s%s",
                     caller_ik->external_name(), invoked_name->as_C_string(), invoked_type->as_C_string());
    }
  }
  return proxy_klass;
}

InstanceKlass* SystemDictionaryShared::retrieve_lambda_proxy_class(const RunTimeLambdaProxyClassInfo* info) {
  InstanceKlass* proxy_klass = nullptr;
  if (info != nullptr) {
    InstanceKlass* curr_klass = info->proxy_klass_head();
    InstanceKlass* prev_klass = curr_klass;
    if (curr_klass->lambda_proxy_is_available()) {
      while (curr_klass->next_link() != nullptr) {
        prev_klass = curr_klass;
        curr_klass = InstanceKlass::cast(curr_klass->next_link());
      }
      assert(curr_klass->is_hidden(), "must be");
      assert(curr_klass->lambda_proxy_is_available(), "must be");

      prev_klass->set_next_link(nullptr);
      proxy_klass = curr_klass;
      proxy_klass->clear_lambda_proxy_is_available();
      if (log_is_enabled(Debug, cds)) {
        ResourceMark rm;
        log_debug(cds)("Loaded lambda proxy: " PTR_FORMAT " %s ", p2i(proxy_klass), proxy_klass->external_name());
      }
    }
  }
  return proxy_klass;
}

InstanceKlass* SystemDictionaryShared::get_shared_nest_host(InstanceKlass* lambda_ik) {
  assert(!CDSConfig::is_dumping_static_archive() && CDSConfig::is_using_archive(), "called at run time with CDS enabled only");
  RunTimeClassInfo* record = RunTimeClassInfo::get_for(lambda_ik);
  return record->nest_host();
}

InstanceKlass* SystemDictionaryShared::prepare_shared_lambda_proxy_class(InstanceKlass* lambda_ik,
                                                                         InstanceKlass* caller_ik, TRAPS) {
  Handle class_loader(THREAD, caller_ik->class_loader());
  Handle protection_domain;
  PackageEntry* pkg_entry = caller_ik->package();
  if (caller_ik->class_loader() != nullptr) {
    protection_domain = CDSProtectionDomain::init_security_info(class_loader, caller_ik, pkg_entry, CHECK_NULL);
  }

  InstanceKlass* shared_nest_host = get_shared_nest_host(lambda_ik);
  assert(shared_nest_host != nullptr, "unexpected nullptr _nest_host");

  InstanceKlass* loaded_lambda =
    SystemDictionary::load_shared_lambda_proxy_class(lambda_ik, class_loader, protection_domain, pkg_entry, CHECK_NULL);

  if (loaded_lambda == nullptr) {
    return nullptr;
  }

  // Ensures the nest host is the same as the lambda proxy's
  // nest host recorded at dump time.
  InstanceKlass* nest_host = caller_ik->nest_host(THREAD);
  assert(nest_host == shared_nest_host, "mismatched nest host");

  EventClassLoad class_load_start_event;

  // Add to class hierarchy, and do possible deoptimizations.
  loaded_lambda->add_to_hierarchy(THREAD);
  // But, do not add to dictionary.

  loaded_lambda->link_class(CHECK_NULL);
  // notify jvmti
  if (JvmtiExport::should_post_class_load()) {
    JvmtiExport::post_class_load(THREAD, loaded_lambda);
  }
  if (class_load_start_event.should_commit()) {
    SystemDictionary::post_class_load_event(&class_load_start_event, loaded_lambda, ClassLoaderData::class_loader_data(class_loader()));
  }

  loaded_lambda->initialize(CHECK_NULL);

  return loaded_lambda;
}

void SystemDictionaryShared::check_verification_constraints(InstanceKlass* klass,
                                                            TRAPS) {
  //assert(!CDSConfig::is_dumping_static_archive() && CDSConfig::is_using_archive(), "called at run time with CDS enabled only");
  RunTimeClassInfo* record = RunTimeClassInfo::get_for(klass);

  int length = record->num_verifier_constraints();
  if (length > 0) {
    for (int i = 0; i < length; i++) {
      RunTimeClassInfo::RTVerifierConstraint* vc = record->verifier_constraint_at(i);
      Symbol* name      = vc->name();
      Symbol* from_name = vc->from_name();
      char c            = record->verifier_constraint_flag(i);

      if (log_is_enabled(Trace, cds, verification)) {
        ResourceMark rm(THREAD);
        log_trace(cds, verification)("check_verification_constraint: %s: %s must be subclass of %s [0x%x]",
                                     klass->external_name(), from_name->as_klass_external_name(),
                                     name->as_klass_external_name(), c);
      }

      bool from_field_is_protected = (c & SystemDictionaryShared::FROM_FIELD_IS_PROTECTED) ? true : false;
      bool from_is_array           = (c & SystemDictionaryShared::FROM_IS_ARRAY)           ? true : false;
      bool from_is_object          = (c & SystemDictionaryShared::FROM_IS_OBJECT)          ? true : false;

      bool ok = VerificationType::resolve_and_check_assignability(klass, name,
         from_name, from_field_is_protected, from_is_array, from_is_object, CHECK);
      if (!ok) {
        ResourceMark rm(THREAD);
        stringStream ss;

        ss.print_cr("Bad type on operand stack");
        ss.print_cr("Exception Details:");
        ss.print_cr("  Location:\n    %s", klass->name()->as_C_string());
        ss.print_cr("  Reason:\n    Type '%s' is not assignable to '%s'",
                    from_name->as_quoted_ascii(), name->as_quoted_ascii());
        THROW_MSG(vmSymbols::java_lang_VerifyError(), ss.as_string());
      }
    }
  }
}

static oop get_class_loader_by(char type) {
  if (type == (char)ClassLoader::BOOT_LOADER) {
    return (oop)nullptr;
  } else if (type == (char)ClassLoader::PLATFORM_LOADER) {
    return SystemDictionary::java_platform_loader();
  } else {
    assert (type == (char)ClassLoader::APP_LOADER, "Sanity");
    return SystemDictionary::java_system_loader();
  }
}

// Record class loader constraints that are checked inside
// InstanceKlass::link_class(), so that these can be checked quickly
// at runtime without laying out the vtable/itables.
void SystemDictionaryShared::record_linking_constraint(Symbol* name, InstanceKlass* klass,
                                                    Handle loader1, Handle loader2) {
  // A linking constraint check is executed when:
  //   - klass extends or implements type S
  //   - klass overrides method S.M(...) with X.M
  //     - If klass defines the method M, X is
  //       the same as klass.
  //     - If klass does not define the method M,
  //       X must be a supertype of klass and X.M is
  //       a default method defined by X.
  //   - loader1 = X->class_loader()
  //   - loader2 = S->class_loader()
  //   - loader1 != loader2
  //   - M's parameter(s) include an object type T
  // We require that
  //   - whenever loader1 and loader2 try to
  //     resolve the type T, they must always resolve to
  //     the same InstanceKlass.
  // NOTE: type T may or may not be currently resolved in
  // either of these two loaders. The check itself does not
  // try to resolve T.
  oop klass_loader = klass->class_loader();

  if (!is_system_class_loader(klass_loader) &&
      !is_platform_class_loader(klass_loader)) {
    // If klass is loaded by system/platform loaders, we can
    // guarantee that klass and S must be loaded by the same
    // respective loader between dump time and run time, and
    // the exact same check on (name, loader1, loader2) will
    // be executed. Hence, we can cache this check and execute
    // it at runtime without walking the vtable/itables.
    //
    // This cannot be guaranteed for classes loaded by other
    // loaders, so we bail.
    return;
  }

  assert(is_builtin(klass), "must be");
  assert(klass_loader != nullptr, "should not be called for boot loader");
  assert(loader1 != loader2, "must be");

  if (CDSConfig::is_dumping_dynamic_archive() && Thread::current()->is_VM_thread()) {
    // We are re-laying out the vtable/itables of the *copy* of
    // a class during the final stage of dynamic dumping. The
    // linking constraints for this class has already been recorded.
    return;
  }
  assert(!Thread::current()->is_VM_thread(), "must be");

  assert(CDSConfig::is_dumping_archive(), "sanity");
  DumpTimeClassInfo* info = get_info(klass);
  info->record_linking_constraint(name, loader1, loader2);
}

// returns true IFF there's no need to re-initialize the i/v-tables for klass for
// the purpose of checking class loader constraints.
bool SystemDictionaryShared::check_linking_constraints(Thread* current, InstanceKlass* klass) {
  //assert(!CDSConfig::is_dumping_static_archive() && CDSConfig::is_using_archive(), "called at run time with CDS enabled only");
  LogTarget(Info, class, loader, constraints) log;
  if (klass->is_shared_boot_class()) {
    // No class loader constraint check performed for boot classes.
    return true;
  }
  if (klass->is_shared_platform_class() || klass->is_shared_app_class()) {
    RunTimeClassInfo* info = RunTimeClassInfo::get_for(klass);
    assert(info != nullptr, "Sanity");
    if (info->num_loader_constraints() > 0) {
      HandleMark hm(current);
      for (int i = 0; i < info->num_loader_constraints(); i++) {
        RunTimeClassInfo::RTLoaderConstraint* lc = info->loader_constraint_at(i);
        Symbol* name = lc->constraint_name();
        Handle loader1(current, get_class_loader_by(lc->_loader_type1));
        Handle loader2(current, get_class_loader_by(lc->_loader_type2));
        if (log.is_enabled()) {
          ResourceMark rm(current);
          log.print("[CDS add loader constraint for class %s symbol %s loader[0] %s loader[1] %s",
                    klass->external_name(), name->as_C_string(),
                    ClassLoaderData::class_loader_data(loader1())->loader_name_and_id(),
                    ClassLoaderData::class_loader_data(loader2())->loader_name_and_id());
        }
        if (!SystemDictionary::add_loader_constraint(name, klass, loader1, loader2)) {
          // Loader constraint violation has been found. The caller
          // will re-layout the vtable/itables to produce the correct
          // exception.
          if (log.is_enabled()) {
            log.print(" failed]");
          }
          return false;
        }
        if (log.is_enabled()) {
            log.print(" succeeded]");
        }
      }
      return true; // for all recorded constraints added successfully.
    }
  }
  if (log.is_enabled()) {
    ResourceMark rm(current);
    log.print("[CDS has not recorded loader constraint for class %s]", klass->external_name());
  }
  return false;
}

bool SystemDictionaryShared::is_supported_invokedynamic(BootstrapInfo* bsi) {
  LogTarget(Debug, cds, lambda) log;
  if (bsi->arg_values() == nullptr || !bsi->arg_values()->is_objArray()) {
    if (log.is_enabled()) {
      LogStream log_stream(log);
      log.print("bsi check failed");
      log.print("    bsi->arg_values().not_null() %d", bsi->arg_values().not_null());
      if (bsi->arg_values().not_null()) {
        log.print("    bsi->arg_values()->is_objArray() %d", bsi->arg_values()->is_objArray());
        bsi->print_msg_on(&log_stream);
      }
    }
    return false;
  }

  Handle bsm = bsi->bsm();
  if (bsm.is_null() || !java_lang_invoke_DirectMethodHandle::is_instance(bsm())) {
    if (log.is_enabled()) {
      log.print("bsm check failed");
      log.print("    bsm.is_null() %d", bsm.is_null());
      log.print("    java_lang_invoke_DirectMethodHandle::is_instance(bsm()) %d",
        java_lang_invoke_DirectMethodHandle::is_instance(bsm()));
    }
    return false;
  }

  oop mn = java_lang_invoke_DirectMethodHandle::member(bsm());
  Method* method = java_lang_invoke_MemberName::vmtarget(mn);
  if (method->klass_name()->equals("java/lang/invoke/LambdaMetafactory") &&
      method->name()->equals("metafactory") &&
      method->signature()->equals("(Ljava/lang/invoke/MethodHandles$Lookup;Ljava/lang/String;"
            "Ljava/lang/invoke/MethodType;Ljava/lang/invoke/MethodType;Ljava/lang/invoke/MethodHandle;"
            "Ljava/lang/invoke/MethodType;)Ljava/lang/invoke/CallSite;")) {
      return true;
  } else {
    if (log.is_enabled()) {
      ResourceMark rm;
      log.print("method check failed");
      log.print("    klass_name() %s", method->klass_name()->as_C_string());
      log.print("    name() %s", method->name()->as_C_string());
      log.print("    signature() %s", method->signature()->as_C_string());
    }
  }

  return false;
}

class EstimateSizeForArchive : StackObj {
  size_t _shared_class_info_size;
  int _num_builtin_klasses;
  int _num_unregistered_klasses;

public:
  EstimateSizeForArchive() {
    _shared_class_info_size = 0;
    _num_builtin_klasses = 0;
    _num_unregistered_klasses = 0;
  }

  void do_entry(InstanceKlass* k, DumpTimeClassInfo& info) {
    if (!info.is_excluded()) {
      size_t byte_size = info.runtime_info_bytesize();
      _shared_class_info_size += align_up(byte_size, SharedSpaceObjectAlignment);
    }
  }

  size_t total() {
    return _shared_class_info_size;
  }
};

size_t SystemDictionaryShared::estimate_size_for_archive() {
  EstimateSizeForArchive est;
  _dumptime_table->iterate_all_live_classes(&est);
  size_t total_size = est.total() +
    CompactHashtableWriter::estimate_size(_dumptime_table->count_of(true)) +
    CompactHashtableWriter::estimate_size(_dumptime_table->count_of(false));

  size_t bytesize = align_up(sizeof(RunTimeLambdaProxyClassInfo), SharedSpaceObjectAlignment);
  total_size +=
      (bytesize * _dumptime_lambda_proxy_class_dictionary->_count) +
      CompactHashtableWriter::estimate_size(_dumptime_lambda_proxy_class_dictionary->_count);

  return total_size;
}

unsigned int SystemDictionaryShared::hash_for_shared_dictionary(address ptr) {
  if (ArchiveBuilder::is_active() && ArchiveBuilder::current()->is_in_buffer_space(ptr)) {
    uintx offset = ArchiveBuilder::current()->any_to_offset(ptr);
    unsigned int hash = primitive_hash<uintx>(offset);
    DEBUG_ONLY({
        if (MetaspaceObj::is_shared((const MetaspaceObj*)ptr)) {
          assert(hash == SystemDictionaryShared::hash_for_shared_dictionary_quick(ptr), "must be");
        }
      });
    return hash;
  } else {
    return SystemDictionaryShared::hash_for_shared_dictionary_quick(ptr);
  }
}

class CopyLambdaProxyClassInfoToArchive : StackObj {
  CompactHashtableWriter* _writer;
  ArchiveBuilder* _builder;
public:
  CopyLambdaProxyClassInfoToArchive(CompactHashtableWriter* writer)
  : _writer(writer), _builder(ArchiveBuilder::current()) {}
  bool do_entry(LambdaProxyClassKey& key, DumpTimeLambdaProxyClassInfo& info) {
    // In static dump, info._proxy_klasses->at(0) is already relocated to point to the archived class
    // (not the original class).
    ResourceMark rm;
    log_info(cds,dynamic)("Archiving hidden %s", info._proxy_klasses->at(0)->external_name());
    size_t byte_size = sizeof(RunTimeLambdaProxyClassInfo);
    RunTimeLambdaProxyClassInfo* runtime_info =
        (RunTimeLambdaProxyClassInfo*)ArchiveBuilder::ro_region_alloc(byte_size);
    runtime_info->init(key, info);
    unsigned int hash = runtime_info->hash();
    u4 delta = _builder->any_to_offset_u4((void*)runtime_info);
    _writer->add(hash, delta);
    return true;
  }
};

class AdjustLambdaProxyClassInfo : StackObj {
public:
  AdjustLambdaProxyClassInfo() {}
  bool do_entry(LambdaProxyClassKey& key, DumpTimeLambdaProxyClassInfo& info) {
    int len = info._proxy_klasses->length();
    InstanceKlass* last_buff_k = nullptr;

    for (int i = len - 1; i >= 0; i--) {
      InstanceKlass* orig_k = info._proxy_klasses->at(i);
      InstanceKlass* buff_k = ArchiveBuilder::current()->get_buffered_addr(orig_k);
      assert(ArchiveBuilder::current()->is_in_buffer_space(buff_k), "must be");
      buff_k->set_lambda_proxy_is_available();
      buff_k->set_next_link(last_buff_k);
      if (last_buff_k != nullptr) {
        ArchivePtrMarker::mark_pointer(buff_k->next_link_addr());
      }
      last_buff_k = buff_k;
    }

    return true;
  }
};

class CopySharedClassInfoToArchive : StackObj {
  CompactHashtableWriter* _writer;
  bool _is_builtin;
  ArchiveBuilder *_builder;
public:
  CopySharedClassInfoToArchive(CompactHashtableWriter* writer,
                               bool is_builtin)
    : _writer(writer), _is_builtin(is_builtin), _builder(ArchiveBuilder::current()) {}

  void do_entry(InstanceKlass* k, DumpTimeClassInfo& info) {
    if (!info.is_excluded() && info.is_builtin() == _is_builtin) {
      size_t byte_size = info.runtime_info_bytesize();
      RunTimeClassInfo* record;
      record = (RunTimeClassInfo*)ArchiveBuilder::ro_region_alloc(byte_size);
      record->init(info);

      unsigned int hash;
      Symbol* name = info._klass->name();
      name = ArchiveBuilder::current()->get_buffered_addr(name);
      hash = SystemDictionaryShared::hash_for_shared_dictionary((address)name);
      u4 delta = _builder->buffer_to_offset_u4((address)record);
      if (_is_builtin && info._klass->is_hidden()) {
        // skip
      } else {
        _writer->add(hash, delta);
      }
      if (log_is_enabled(Trace, cds, hashtables)) {
        ResourceMark rm;
        log_trace(cds,hashtables)("%s dictionary: %s", (_is_builtin ? "builtin" : "unregistered"), info._klass->external_name());
      }

      // Save this for quick runtime lookup of InstanceKlass* -> RunTimeClassInfo*
      InstanceKlass* buffered_klass = ArchiveBuilder::current()->get_buffered_addr(info._klass);
      RunTimeClassInfo::set_for(buffered_klass, record);
    }
  }
};

void SystemDictionaryShared::write_lambda_proxy_class_dictionary(LambdaProxyClassDictionary *dictionary) {
  CompactHashtableStats stats;
  dictionary->reset();
  CompactHashtableWriter writer(_dumptime_lambda_proxy_class_dictionary->_count, &stats);
  CopyLambdaProxyClassInfoToArchive copy(&writer);
  _dumptime_lambda_proxy_class_dictionary->iterate(&copy);
  writer.dump(dictionary, "lambda proxy class dictionary");
}

void SystemDictionaryShared::write_dictionary(RunTimeSharedDictionary* dictionary,
                                              bool is_builtin) {
  CompactHashtableStats stats;
  dictionary->reset();
  CompactHashtableWriter writer(_dumptime_table->count_of(is_builtin), &stats);
  CopySharedClassInfoToArchive copy(&writer, is_builtin);
  assert_lock_strong(DumpTimeTable_lock);
  _dumptime_table->iterate_all_live_classes(&copy);
  writer.dump(dictionary, is_builtin ? "builtin dictionary" : "unregistered dictionary");
}

void SystemDictionaryShared::write_to_archive(bool is_static_archive) {
  ArchiveInfo* archive = get_archive(is_static_archive);

  write_dictionary(&archive->_builtin_dictionary, true);
  write_dictionary(&archive->_unregistered_dictionary, false);

  write_lambda_proxy_class_dictionary(&archive->_lambda_proxy_class_dictionary);
}

void SystemDictionaryShared::adjust_lambda_proxy_class_dictionary() {
  AdjustLambdaProxyClassInfo adjuster;
  _dumptime_lambda_proxy_class_dictionary->iterate(&adjuster);
}

void SystemDictionaryShared::serialize_dictionary_headers(SerializeClosure* soc,
                                                          bool is_static_archive) {
  ArchiveInfo* archive = get_archive(is_static_archive);

  archive->_builtin_dictionary.serialize_header(soc);
  archive->_unregistered_dictionary.serialize_header(soc);
  archive->_lambda_proxy_class_dictionary.serialize_header(soc);
}

void SystemDictionaryShared::serialize_vm_classes(SerializeClosure* soc) {
  for (auto id : EnumRange<vmClassID>{}) {
    soc->do_ptr(vmClasses::klass_addr_at(id));
  }
}

const RunTimeClassInfo*
SystemDictionaryShared::find_record(RunTimeSharedDictionary* static_dict, RunTimeSharedDictionary* dynamic_dict, Symbol* name) {
  if (!CDSConfig::is_using_archive() || !name->is_shared()) {
    // The names of all shared classes must also be a shared Symbol.
    return nullptr;
  }

  unsigned int hash = SystemDictionaryShared::hash_for_shared_dictionary_quick(name);
  const RunTimeClassInfo* record = nullptr;
  if (DynamicArchive::is_mapped()) {
    // Use the regenerated holder classes in the dynamic archive as they
    // have more methods than those in the base archive.
    if (LambdaFormInvokers::may_be_regenerated_class(name)) {
      record = dynamic_dict->lookup(name, hash, 0);
      if (record != nullptr) {
        return record;
      }
    }
  }

  if (!MetaspaceShared::is_shared_dynamic(name)) {
    // The names of all shared classes in the static dict must also be in the
    // static archive
    record = static_dict->lookup(name, hash, 0);
  }

  if (record == nullptr && DynamicArchive::is_mapped()) {
    record = dynamic_dict->lookup(name, hash, 0);
  }

  return record;
}

InstanceKlass* SystemDictionaryShared::find_builtin_class(Symbol* name) {
  const RunTimeClassInfo* record = find_record(&_static_archive._builtin_dictionary,
                                               &_dynamic_archive._builtin_dictionary,
                                               name);
  if (record != nullptr) {
    assert(!record->klass()->is_hidden(), "hidden class cannot be looked up by name");
    DEBUG_ONLY(check_klass_after_loading(record->klass());)
    // We did not save the classfile data of the generated LambdaForm invoker classes,
    // so we cannot support CLFH for such classes.
    if (record->klass()->is_generated_shared_class() && JvmtiExport::should_post_class_file_load_hook()) {
       return nullptr;
    }
    return record->klass();
  } else {
    return nullptr;
  }
}

void SystemDictionaryShared::update_shared_entry(InstanceKlass* k, int id) {
  assert(CDSConfig::is_dumping_static_archive(), "class ID is used only for static dump (from classlist)");
  DumpTimeClassInfo* info = get_info(k);
  info->_id = id;
}

const char* SystemDictionaryShared::class_loader_name_for_shared(Klass* k) {
  assert(k != nullptr, "Sanity");
  assert(k->is_shared(), "Must be");
  assert(k->is_instance_klass(), "Must be");
  InstanceKlass* ik = InstanceKlass::cast(k);
  if (ik->is_shared_boot_class()) {
    return "boot_loader";
  } else if (ik->is_shared_platform_class()) {
    return "platform_loader";
  } else if (ik->is_shared_app_class()) {
    return "app_loader";
  } else if (ik->is_shared_unregistered_class()) {
    return "unregistered_loader";
  } else {
    return "unknown loader";
  }
}

class SharedDictionaryPrinter : StackObj {
  outputStream* _st;
  int _index;
public:
  SharedDictionaryPrinter(outputStream* st) : _st(st), _index(0) {}

  void do_value(const RunTimeClassInfo* record) {
    ResourceMark rm;
    _st->print_cr("%4d: %s %s", _index++, record->klass()->external_name(),
        SystemDictionaryShared::class_loader_name_for_shared(record->klass()));
    if (record->klass()->array_klasses() != nullptr) {
      record->klass()->array_klasses()->cds_print_value_on(_st);
      _st->cr();
    }
  }
  int index() const { return _index; }
};

class SharedLambdaDictionaryPrinter : StackObj {
  outputStream* _st;
  int _index;
public:
  SharedLambdaDictionaryPrinter(outputStream* st, int idx) : _st(st), _index(idx) {}

  void do_value(const RunTimeLambdaProxyClassInfo* record) {
    if (record->proxy_klass_head()->lambda_proxy_is_available()) {
      ResourceMark rm;
      Klass* k = record->proxy_klass_head();
      while (k != nullptr) {
        _st->print_cr("%4d: %s %s", _index++, k->external_name(),
                      SystemDictionaryShared::class_loader_name_for_shared(k));
        k = k->next_link();
      }
    }
  }
};

void SystemDictionaryShared::ArchiveInfo::print_on(const char* prefix,
                                                   outputStream* st) {
  st->print_cr("%sShared Dictionary", prefix);
  SharedDictionaryPrinter p(st);
  st->print_cr("%sShared Builtin Dictionary", prefix);
  _builtin_dictionary.iterate(&p);
  st->print_cr("%sShared Unregistered Dictionary", prefix);
  _unregistered_dictionary.iterate(&p);
  if (!_lambda_proxy_class_dictionary.empty()) {
    st->print_cr("%sShared Lambda Dictionary", prefix);
    SharedLambdaDictionaryPrinter ldp(st, p.index());
    _lambda_proxy_class_dictionary.iterate(&ldp);
  }
}

void SystemDictionaryShared::ArchiveInfo::print_table_statistics(const char* prefix,
                                                                 outputStream* st) {
  st->print_cr("%sArchve Statistics", prefix);
  _builtin_dictionary.print_table_statistics(st, "Builtin Shared Dictionary");
  _unregistered_dictionary.print_table_statistics(st, "Unregistered Shared Dictionary");
  _lambda_proxy_class_dictionary.print_table_statistics(st, "Lambda Shared Dictionary");
}

void SystemDictionaryShared::print_shared_archive(outputStream* st, bool is_static) {
  if (CDSConfig::is_using_archive()) {
    if (is_static) {
      _static_archive.print_on("", st);
    } else {
      if (DynamicArchive::is_mapped()) {
        _dynamic_archive.print_on("Dynamic ", st);
      }
    }
  }
}

void SystemDictionaryShared::print_on(outputStream* st) {
  print_shared_archive(st, true);
  print_shared_archive(st, false);
}

void SystemDictionaryShared::print_table_statistics(outputStream* st) {
  if (CDSConfig::is_using_archive()) {
    _static_archive.print_table_statistics("Static ", st);
    if (DynamicArchive::is_mapped()) {
      _dynamic_archive.print_table_statistics("Dynamic ", st);
    }
  }
}

bool SystemDictionaryShared::is_dumptime_table_empty() {
  assert_lock_strong(DumpTimeTable_lock);
  _dumptime_table->update_counts();
  if (_dumptime_table->count_of(true) == 0 && _dumptime_table->count_of(false) == 0){
    return true;
  }
  return false;
}

class CleanupDumpTimeLambdaProxyClassTable: StackObj {
 public:
  bool do_entry(LambdaProxyClassKey& key, DumpTimeLambdaProxyClassInfo& info) {
    assert_lock_strong(DumpTimeTable_lock);
    InstanceKlass* caller_ik = key.caller_ik();
    InstanceKlass* nest_host = caller_ik->nest_host_not_null();

    // If the caller class and/or nest_host are excluded, the associated lambda proxy
    // must also be excluded.
    bool always_exclude = SystemDictionaryShared::check_for_exclusion(caller_ik, nullptr) ||
                          SystemDictionaryShared::check_for_exclusion(nest_host, nullptr);

    for (int i = info._proxy_klasses->length() - 1; i >= 0; i--) {
      InstanceKlass* ik = info._proxy_klasses->at(i);
      if (always_exclude || SystemDictionaryShared::check_for_exclusion(ik, nullptr)) {
        SystemDictionaryShared::reset_registered_lambda_proxy_class(ik);
        info._proxy_klasses->remove_at(i);
      }
    }
    return info._proxy_klasses->length() == 0 ? true /* delete the node*/ : false;
  }
};

void SystemDictionaryShared::cleanup_lambda_proxy_class_dictionary() {
  assert_lock_strong(DumpTimeTable_lock);
  CleanupDumpTimeLambdaProxyClassTable cleanup_proxy_classes;
  _dumptime_lambda_proxy_class_dictionary->unlink(&cleanup_proxy_classes);
}

void SystemDictionaryShared::create_loader_positive_lookup_cache(TRAPS) {
  GrowableArray<InstanceKlass*> shared_classes_list;
  {
    // With static dumping, we have only a single Java thread (see JVM_StartThread) so
    // no no other threads should be loading classes. Otherwise, the code below may miss some
    // classes that are loaded concurrently.
    assert(CDSConfig::is_dumping_static_archive(), "no other threads should be loading classes");

    MutexLocker ml(DumpTimeTable_lock, Mutex::_no_safepoint_check_flag);
    _dumptime_table->iterate_all_classes_in_builtin_loaders([&](InstanceKlass* k, DumpTimeClassInfo& info) {
        if (!k->is_hidden() && !check_for_exclusion(k, &info)) {
          shared_classes_list.append(k);
        }
      }
    );
  }

  InstanceKlass* ik = vmClasses::Class_klass();
  objArrayOop r = oopFactory::new_objArray(ik, shared_classes_list.length(), CHECK);
  objArrayHandle array_h(THREAD, r);

  for (int i = 0; i < shared_classes_list.length(); i++) {
    oop mirror = shared_classes_list.at(i)->java_mirror();
    Handle mirror_h(THREAD, mirror);
    array_h->obj_at_put(i, mirror_h());
  }

  TempNewSymbol method = SymbolTable::new_symbol("generatePositiveLookupCache");
  TempNewSymbol signature = SymbolTable::new_symbol("([Ljava/lang/Class;)V");

  JavaCallArguments args(Handle(THREAD, SystemDictionary::java_system_loader()));
  args.push_oop(array_h);
  JavaValue result(T_VOID);
  JavaCalls::call_virtual(&result,
                          vmClasses::jdk_internal_loader_ClassLoaders_AppClassLoader_klass(),
                          method,
                          signature,
                          &args,
                          CHECK);

  if (HAS_PENDING_EXCEPTION) {
    Handle exc_handle(THREAD, PENDING_EXCEPTION);
    CLEAR_PENDING_EXCEPTION;
    ResourceMark rm(THREAD);

    log_warning(cds)("Exception during AppClassLoader::generatePositiveLookupCache() call");
    LogStreamHandle(Debug, cds) log;
    if (log.is_enabled()) {
      java_lang_Throwable::print_stack_trace(exc_handle, &log);
    }
    return;
  }
}<|MERGE_RESOLUTION|>--- conflicted
+++ resolved
@@ -338,23 +338,7 @@
     }
   }
 
-<<<<<<< HEAD
-  if (!CDSConfig::preserve_all_dumptime_verification_states(k)) {
-    if (!k->is_linked()) {
-      if (has_class_failed_verification(k)) {
-        return warn_excluded(k, "Failed verification");
-      }
-    } else {
-      if (!k->can_be_verified_at_dumptime()) {
-        // We have an old class that has been linked (e.g., it's been executed during
-        // dump time). This class has been verified using the old verifier, which
-        // doesn't save the verification constraints, so check_verification_constraints()
-        // won't work at runtime.
-        // As a result, we cannot store this class. It must be loaded and fully verified
-        // at runtime.
-        return warn_excluded(k, "Old class has been linked");
-      }
-=======
+ if (!CDSConfig::preserve_all_dumptime_verification_states(k)) {
   if (!k->is_linked()) {
     if (has_class_failed_verification(k)) {
       return warn_excluded(k, "Failed verification");
@@ -375,9 +359,9 @@
       // As a result, we cannot store this class. It must be loaded and fully verified
       // at runtime.
       return warn_excluded(k, "Old class has been linked");
->>>>>>> f0ea38b3
-    }
-  }
+    }
+  }
+ }
 
   InstanceKlass* super = k->java_super();
   if (super != nullptr && check_for_exclusion(super, nullptr)) {
