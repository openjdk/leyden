--- conflicted
+++ resolved
@@ -374,15 +374,14 @@
     }
   }
 
-<<<<<<< HEAD
   if (ClassLoaderExt::should_be_excluded(k)) {
     ResourceMark rm;
     log_info(cds)("Skipping %s: excluded via -XX:CacheOnlyClassesIn", k->name()->as_C_string());
-=======
+    return true;
+  }
   if (k == UnregisteredClasses::UnregisteredClassLoader_klass()) {
     ResourceMark rm;
     log_info(cds)("Skipping %s: used only when dumping CDS archive", k->name()->as_C_string());
->>>>>>> 1858dc14
     return true;
   }
 
