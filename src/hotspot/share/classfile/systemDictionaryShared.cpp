/*
 * Copyright (c) 2014, 2023, Oracle and/or its affiliates. All rights reserved.
 * DO NOT ALTER OR REMOVE COPYRIGHT NOTICES OR THIS FILE HEADER.
 *
 * This code is free software; you can redistribute it and/or modify it
 * under the terms of the GNU General Public License version 2 only, as
 * published by the Free Software Foundation.
 *
 * This code is distributed in the hope that it will be useful, but WITHOUT
 * ANY WARRANTY; without even the implied warranty of MERCHANTABILITY or
 * FITNESS FOR A PARTICULAR PURPOSE.  See the GNU General Public License
 * version 2 for more details (a copy is included in the LICENSE file that
 * accompanied this code).
 *
 * You should have received a copy of the GNU General Public License version
 * 2 along with this work; if not, write to the Free Software Foundation,
 * Inc., 51 Franklin St, Fifth Floor, Boston, MA 02110-1301 USA.
 *
 * Please contact Oracle, 500 Oracle Parkway, Redwood Shores, CA 94065 USA
 * or visit www.oracle.com if you need additional information or have any
 * questions.
 *
 */

#include "precompiled.hpp"
#include "cds/archiveBuilder.hpp"
#include "cds/archiveHeapLoader.hpp"
#include "cds/archiveUtils.hpp"
#include "cds/cdsConfig.hpp"
#include "cds/classListParser.hpp"
#include "cds/classListWriter.hpp"
#include "cds/dynamicArchive.hpp"
#include "cds/filemap.hpp"
#include "cds/heapShared.hpp"
#include "cds/cdsProtectionDomain.hpp"
#include "cds/dumpTimeClassInfo.inline.hpp"
#include "cds/lambdaFormInvokers.inline.hpp"
#include "cds/metaspaceShared.hpp"
#include "cds/methodDataDictionary.hpp"
#include "cds/runTimeClassInfo.hpp"
#include "classfile/classFileStream.hpp"
#include "classfile/classLoader.hpp"
#include "classfile/classLoaderData.inline.hpp"
#include "classfile/classLoaderDataGraph.hpp"
#include "classfile/classLoaderExt.hpp"
#include "classfile/dictionary.hpp"
#include "classfile/javaClasses.hpp"
#include "classfile/javaClasses.inline.hpp"
#include "classfile/symbolTable.hpp"
#include "classfile/systemDictionary.hpp"
#include "classfile/systemDictionaryShared.hpp"
#include "classfile/verificationType.hpp"
#include "classfile/vmClasses.hpp"
#include "classfile/vmSymbols.hpp"
#include "interpreter/bootstrapInfo.hpp"
#include "jfr/jfrEvents.hpp"
#include "logging/log.hpp"
#include "logging/logStream.hpp"
#include "memory/allocation.hpp"
#include "memory/metadataFactory.hpp"
#include "memory/metaspaceClosure.hpp"
#include "memory/oopFactory.hpp"
#include "memory/resourceArea.hpp"
#include "memory/universe.hpp"
#include "oops/fieldStreams.inline.hpp"
#include "oops/instanceKlass.hpp"
#include "oops/klass.inline.hpp"
#include "oops/methodData.hpp"
#include "oops/trainingData.hpp"
#include "oops/objArrayKlass.hpp"
#include "oops/objArrayOop.inline.hpp"
#include "oops/oop.inline.hpp"
#include "oops/oopHandle.inline.hpp"
#include "oops/typeArrayOop.inline.hpp"
#include "runtime/arguments.hpp"
#include "runtime/handles.inline.hpp"
#include "runtime/java.hpp"
#include "runtime/javaCalls.hpp"
#include "runtime/mutexLocker.hpp"
#include "utilities/resourceHash.hpp"
#include "utilities/stringUtils.hpp"

SystemDictionaryShared::ArchiveInfo SystemDictionaryShared::_static_archive;
SystemDictionaryShared::ArchiveInfo SystemDictionaryShared::_dynamic_archive;

DumpTimeSharedClassTable* SystemDictionaryShared::_dumptime_table = nullptr;
DumpTimeLambdaProxyClassDictionary* SystemDictionaryShared::_dumptime_lambda_proxy_class_dictionary = nullptr;

DumpTimeMethodInfoDictionary* SystemDictionaryShared::_dumptime_method_info_dictionary = nullptr;
DumpTimeMethodInfoDictionary* SystemDictionaryShared::_cloned_dumptime_method_info_dictionary = nullptr;
static Array<InstanceKlass*>* _archived_lambda_form_classes = nullptr;
static Array<InstanceKlass*>* _archived_lambda_proxy_classes_boot = nullptr;
static Array<InstanceKlass*>* _archived_lambda_proxy_classes_boot2 = nullptr;
static Array<InstanceKlass*>* _archived_lambda_proxy_classes_platform = nullptr;
static Array<InstanceKlass*>* _archived_lambda_proxy_classes_app = nullptr;

// Used by NoClassLoadingMark
DEBUG_ONLY(bool SystemDictionaryShared::_class_loading_may_happen = true;)

InstanceKlass* SystemDictionaryShared::load_shared_class_for_builtin_loader(
                 Symbol* class_name, Handle class_loader, TRAPS) {
  assert(UseSharedSpaces, "must be");
  InstanceKlass* ik = find_builtin_class(class_name);

  if (ik != nullptr && !ik->shared_loading_failed()) {
    if ((SystemDictionary::is_system_class_loader(class_loader()) && ik->is_shared_app_class())  ||
        (SystemDictionary::is_platform_class_loader(class_loader()) && ik->is_shared_platform_class())) {
      SharedClassLoadingMark slm(THREAD, ik);
      PackageEntry* pkg_entry = CDSProtectionDomain::get_package_entry_from_class(ik, class_loader);
      Handle protection_domain;
      if (CDSPreimage == nullptr) {
        protection_domain = CDSProtectionDomain::init_security_info(class_loader, ik, pkg_entry, CHECK_NULL);
      }
      return load_shared_class(ik, class_loader, protection_domain, nullptr, pkg_entry, THREAD);
    }
  }
  return nullptr;
}

// This function is called for loading only UNREGISTERED classes
InstanceKlass* SystemDictionaryShared::lookup_from_stream(Symbol* class_name,
                                                          Handle class_loader,
                                                          Handle protection_domain,
                                                          const ClassFileStream* cfs,
                                                          TRAPS) {
  if (!UseSharedSpaces) {
    return nullptr;
  }
  if (class_name == nullptr) {  // don't do this for hidden classes
    return nullptr;
  }
  if (class_loader.is_null() ||
      SystemDictionary::is_system_class_loader(class_loader()) ||
      SystemDictionary::is_platform_class_loader(class_loader())) {
    // Do nothing for the BUILTIN loaders.
    return nullptr;
  }

  const RunTimeClassInfo* record = find_record(&_static_archive._unregistered_dictionary,
                                               &_dynamic_archive._unregistered_dictionary,
                                               class_name);
  if (record == nullptr) {
    return nullptr;
  }

  int clsfile_size  = cfs->length();
  int clsfile_crc32 = ClassLoader::crc32(0, (const char*)cfs->buffer(), cfs->length());

  if (!record->matches(clsfile_size, clsfile_crc32)) {
    return nullptr;
  }

  return acquire_class_for_current_thread(record->_klass, class_loader,
                                          protection_domain, cfs,
                                          THREAD);
}

InstanceKlass* SystemDictionaryShared::acquire_class_for_current_thread(
                   InstanceKlass *ik,
                   Handle class_loader,
                   Handle protection_domain,
                   const ClassFileStream *cfs,
                   TRAPS) {
  ClassLoaderData* loader_data = ClassLoaderData::class_loader_data(class_loader());

  {
    MutexLocker mu(THREAD, SharedDictionary_lock);
    if (ik->class_loader_data() != nullptr) {
      //    ik is already loaded (by this loader or by a different loader)
      // or ik is being loaded by a different thread (by this loader or by a different loader)
      return nullptr;
    }

    // No other thread has acquired this yet, so give it to *this thread*
    ik->set_class_loader_data(loader_data);
  }

  // No longer holding SharedDictionary_lock
  // No need to lock, as <ik> can be held only by a single thread.
  loader_data->add_class(ik);

  // Get the package entry.
  PackageEntry* pkg_entry = CDSProtectionDomain::get_package_entry_from_class(ik, class_loader);

  // Load and check super/interfaces, restore unshareable info
  InstanceKlass* shared_klass = load_shared_class(ik, class_loader, protection_domain,
                                                  cfs, pkg_entry, THREAD);
  if (shared_klass == nullptr || HAS_PENDING_EXCEPTION) {
    // TODO: clean up <ik> so it can be used again
    return nullptr;
  }

  return shared_klass;
}

// Guaranteed to return non-null value for non-shared classes.
// k must not be a shared class.
DumpTimeClassInfo* SystemDictionaryShared::get_info(InstanceKlass* k) {
  MutexLocker ml(DumpTimeTable_lock, Mutex::_no_safepoint_check_flag);
//assert(!k->is_shared(), "sanity"); // FIXME new workflow
  return get_info_locked(k);
}

DumpTimeClassInfo* SystemDictionaryShared::get_info_locked(InstanceKlass* k) {
  assert_lock_strong(DumpTimeTable_lock);
//assert(!k->is_shared(), "sanity"); // FIXME new workflow
  DumpTimeClassInfo* info = _dumptime_table->get_info(k);
  assert(info != nullptr, "must be");
  return info;
}

bool SystemDictionaryShared::check_for_exclusion(InstanceKlass* k, DumpTimeClassInfo* info) {
  if (CDSPreimage == nullptr && MetaspaceShared::is_in_shared_metaspace(k)) {
    // We have reached a super type that's already in the base archive. Treat it
    // as "not excluded".
    assert(CDSConfig::is_dumping_dynamic_archive(), "must be");
    return false;
  }

  if (info == nullptr) {
    info = _dumptime_table->get(k);
    assert(info != nullptr, "supertypes of any classes in _dumptime_table must either be shared, or must also be in _dumptime_table");
  }

  if (!info->has_checked_exclusion()) {
    if (check_for_exclusion_impl(k)) {
      info->set_excluded();
    }
    info->set_has_checked_exclusion();
  }

  return info->is_excluded();
}

// Returns true so the caller can do:    return warn_excluded(".....");
bool SystemDictionaryShared::warn_excluded(InstanceKlass* k, const char* reason) {
  ResourceMark rm;
  log_warning(cds)("Skipping %s: %s", k->name()->as_C_string(), reason);
  return true;
}

bool SystemDictionaryShared::is_jfr_event_class(InstanceKlass *k) {
  while (k) {
    if (k->name()->equals("jdk/internal/event/Event")) {
      return true;
    }
    k = k->java_super();
  }
  return false;
}

bool SystemDictionaryShared::is_registered_lambda_proxy_class(InstanceKlass* ik) {
  DumpTimeClassInfo* info = _dumptime_table->get(ik);
  return (info != nullptr) ? info->_is_archived_lambda_proxy : false;
}

void SystemDictionaryShared::reset_registered_lambda_proxy_class(InstanceKlass* ik) {
  DumpTimeClassInfo* info = _dumptime_table->get(ik);
  if (info != nullptr) {
    info->_is_archived_lambda_proxy = false;
    info->set_excluded();
  }
}

bool SystemDictionaryShared::is_early_klass(InstanceKlass* ik) {
  DumpTimeClassInfo* info = _dumptime_table->get(ik);
  return (info != nullptr) ? info->is_early_klass() : false;
}

bool SystemDictionaryShared::is_hidden_lambda_proxy(InstanceKlass* ik) {
  assert(ik->is_shared(), "applicable to only a shared class");
  if (ik->is_hidden()) {
    return true;
  } else {
    return false;
  }
}

bool SystemDictionaryShared::check_for_exclusion_impl(InstanceKlass* k) {
  if (k->is_in_error_state()) {
    return warn_excluded(k, "In error state");
  }
  if (k->is_scratch_class()) {
    return warn_excluded(k, "A scratch class");
  }
  if (!k->is_loaded()) {
    return warn_excluded(k, "Not in loaded state");
  }
  if (has_been_redefined(k)) {
    return warn_excluded(k, "Has been redefined");
  }
  if (!k->is_hidden() && k->shared_classpath_index() < 0 && is_builtin(k)) {
    // These are classes loaded from unsupported locations (such as those loaded by JVMTI native
    // agent during dump time).
    return warn_excluded(k, "Unsupported location");
  }
  if (k->signers() != nullptr) {
    // We cannot include signed classes in the archive because the certificates
    // used during dump time may be different than those used during
    // runtime (due to expiration, etc).
    return warn_excluded(k, "Signed JAR");
  }
  if (is_jfr_event_class(k)) {
    // We cannot include JFR event classes because they need runtime-specific
    // instrumentation in order to work with -XX:FlightRecorderOptions:retransform=false.
    // There are only a small number of these classes, so it's not worthwhile to
    // support them and make CDS more complicated.
    return warn_excluded(k, "JFR event class");
  }

  if (!PreloadSharedClasses || !is_builtin(k)) {
    if (!k->is_linked()) {
      if (has_class_failed_verification(k)) {
        return warn_excluded(k, "Failed verification");
      }
    } else {
      if (!k->can_be_verified_at_dumptime()) {
        // We have an old class that has been linked (e.g., it's been executed during
        // dump time). This class has been verified using the old verifier, which
        // doesn't save the verification constraints, so check_verification_constraints()
        // won't work at runtime.
        // As a result, we cannot store this class. It must be loaded and fully verified
        // at runtime.
        return warn_excluded(k, "Old class has been linked");
      }
    }
  }

  if (k->is_hidden() && !is_registered_lambda_proxy_class(k)) {
    if (ArchiveInvokeDynamic && HeapShared::is_archivable_hidden_klass(k)) {
      // Allow Lambda Proxy and LambdaForm classes, for ArchiveInvokeDynamic only
    } else {
      log_debug(cds)("Skipping %s: Hidden class", k->name()->as_C_string());
      return true;
    }
  }

  if (CDSConfig::is_dumping_dynamic_archive() ||
      CDSConfig::is_dumping_preimage_static_archive() ||
      CDSConfig::is_dumping_final_static_archive() ) {
    // FIXME: this is a work-around for JDK-8317841
    // Classes like "org/springframework/cglib/core/MethodWrapper$MethodWrapperKey$$KeyFactoryByCGLIB$$552be97a"
    if (k->name()->index_of_at(0, "CGLIB$$", 7) > 0) {
      log_debug(cds)("Skipping %s: Generated class", k->name()->as_C_string());
      return true;
    }
  }

  InstanceKlass* super = k->java_super();
  if (super != nullptr && check_for_exclusion(super, nullptr)) {
    ResourceMark rm;
    log_warning(cds)("Skipping %s: super class %s is excluded", k->name()->as_C_string(), super->name()->as_C_string());
    return true;
  }

  Array<InstanceKlass*>* interfaces = k->local_interfaces();
  int len = interfaces->length();
  for (int i = 0; i < len; i++) {
    InstanceKlass* intf = interfaces->at(i);
    if (check_for_exclusion(intf, nullptr)) {
      ResourceMark rm;
      log_warning(cds)("Skipping %s: interface %s is excluded", k->name()->as_C_string(), intf->name()->as_C_string());
      return true;
    }
  }

  return false; // false == k should NOT be excluded
}

bool SystemDictionaryShared::is_builtin_loader(ClassLoaderData* loader_data) {
  oop class_loader = loader_data->class_loader();
  return (class_loader == nullptr ||
          SystemDictionary::is_system_class_loader(class_loader) ||
          SystemDictionary::is_platform_class_loader(class_loader));
}

bool SystemDictionaryShared::has_platform_or_app_classes() {
  if (FileMapInfo::current_info()->has_platform_or_app_classes()) {
    return true;
  }
  if (DynamicArchive::is_mapped() &&
      FileMapInfo::dynamic_info()->has_platform_or_app_classes()) {
    return true;
  }
  return false;
}

// The following stack shows how this code is reached:
//
//   [0] SystemDictionaryShared::find_or_load_shared_class()
//   [1] JVM_FindLoadedClass
//   [2] java.lang.ClassLoader.findLoadedClass0()
//   [3] java.lang.ClassLoader.findLoadedClass()
//   [4] jdk.internal.loader.BuiltinClassLoader.loadClassOrNull()
//   [5] jdk.internal.loader.BuiltinClassLoader.loadClass()
//   [6] jdk.internal.loader.ClassLoaders$AppClassLoader.loadClass(), or
//       jdk.internal.loader.ClassLoaders$PlatformClassLoader.loadClass()
//
// AppCDS supports fast class loading for these 2 built-in class loaders:
//    jdk.internal.loader.ClassLoaders$PlatformClassLoader
//    jdk.internal.loader.ClassLoaders$AppClassLoader
// with the following assumptions (based on the JDK core library source code):
//
// [a] these two loaders use the BuiltinClassLoader.loadClassOrNull() to
//     load the named class.
// [b] BuiltinClassLoader.loadClassOrNull() first calls findLoadedClass(name).
// [c] At this point, if we can find the named class inside the
//     shared_dictionary, we can perform further checks (see
//     SystemDictionary::is_shared_class_visible) to ensure that this class
//     was loaded by the same class loader during dump time.
//
// Given these assumptions, we intercept the findLoadedClass() call to invoke
// SystemDictionaryShared::find_or_load_shared_class() to load the shared class from
// the archive for the 2 built-in class loaders. This way,
// we can improve start-up because we avoid decoding the classfile,
// and avoid delegating to the parent loader.
//
// NOTE: there's a lot of assumption about the Java code. If any of that change, this
// needs to be redesigned.

InstanceKlass* SystemDictionaryShared::find_or_load_shared_class(
                 Symbol* name, Handle class_loader, TRAPS) {
  InstanceKlass* k = nullptr;
  if (UseSharedSpaces) {
    if (!has_platform_or_app_classes()) {
      return nullptr;
    }

    if (SystemDictionary::is_system_class_loader(class_loader()) ||
        SystemDictionary::is_platform_class_loader(class_loader())) {
      // Fix for 4474172; see evaluation for more details
      class_loader = Handle(
        THREAD, java_lang_ClassLoader::non_reflection_class_loader(class_loader()));
      ClassLoaderData *loader_data = register_loader(class_loader);
      Dictionary* dictionary = loader_data->dictionary();

      // Note: currently, find_or_load_shared_class is called only from
      // JVM_FindLoadedClass and used for PlatformClassLoader and AppClassLoader,
      // which are parallel-capable loaders, so a lock here is NOT taken.
      assert(get_loader_lock_or_null(class_loader) == nullptr, "ObjectLocker not required");
      {
        MutexLocker mu(THREAD, SystemDictionary_lock);
        InstanceKlass* check = dictionary->find_class(THREAD, name);
        if (check != nullptr) {
          return check;
        }
      }

      k = load_shared_class_for_builtin_loader(name, class_loader, THREAD);
      if (k != nullptr) {
        SharedClassLoadingMark slm(THREAD, k);
        k = find_or_define_instance_class(name, class_loader, k, CHECK_NULL);
      }
    }
  }
  return k;
}

class UnregisteredClassesTable : public ResourceHashtable<
  Symbol*, InstanceKlass*,
  15889, // prime number
  AnyObj::C_HEAP> {};

static UnregisteredClassesTable* _unregistered_classes_table = nullptr;

// true == class was successfully added; false == a duplicated class (with the same name) already exists.
bool SystemDictionaryShared::add_unregistered_class(Thread* current, InstanceKlass* klass) {
  // We don't allow duplicated unregistered classes with the same name.
  // We only archive the first class with that name that succeeds putting
  // itself into the table.
  assert(CDSConfig::is_dumping_archive() || ClassListWriter::is_enabled(), "sanity");
  MutexLocker ml(current, UnregisteredClassesTable_lock, Mutex::_no_safepoint_check_flag);
  Symbol* name = klass->name();
  if (_unregistered_classes_table == nullptr) {
    _unregistered_classes_table = new (mtClass)UnregisteredClassesTable();
  }
  bool created;
  InstanceKlass** v = _unregistered_classes_table->put_if_absent(name, klass, &created);
  if (created) {
    name->increment_refcount();
  }
  return (klass == *v);
}

// This function is called to lookup the super/interfaces of shared classes for
// unregistered loaders. E.g., SharedClass in the below example
// where "super:" (and optionally "interface:") have been specified.
//
// java/lang/Object id: 0
// Interface    id: 2 super: 0 source: cust.jar
// SharedClass  id: 4 super: 0 interfaces: 2 source: cust.jar
InstanceKlass* SystemDictionaryShared::lookup_super_for_unregistered_class(
    Symbol* class_name, Symbol* super_name, bool is_superclass) {

  assert(DumpSharedSpaces, "only when static dumping");

  if (!ClassListParser::is_parsing_thread()) {
    // Unregistered classes can be created only by ClassListParser::_parsing_thread.

    return nullptr;
  }

  ClassListParser* parser = ClassListParser::instance();
  if (parser == nullptr) {
    // We're still loading the well-known classes, before the ClassListParser is created.
    return nullptr;
  }
  if (class_name->equals(parser->current_class_name())) {
    // When this function is called, all the numbered super and interface types
    // must have already been loaded. Hence this function is never recursively called.
    if (is_superclass) {
      return parser->lookup_super_for_current_class(super_name);
    } else {
      return parser->lookup_interface_for_current_class(super_name);
    }
  } else {
    // The VM is not trying to resolve a super type of parser->current_class_name().
    // Instead, it's resolving an error class (because parser->current_class_name() has
    // failed parsing or verification). Don't do anything here.
    return nullptr;
  }
}

void SystemDictionaryShared::set_shared_class_misc_info(InstanceKlass* k, ClassFileStream* cfs) {
  assert(CDSConfig::is_dumping_archive(), "sanity");
  assert(!is_builtin(k), "must be unregistered class");
  DumpTimeClassInfo* info = get_info(k);
  info->_clsfile_size  = cfs->length();
  info->_clsfile_crc32 = ClassLoader::crc32(0, (const char*)cfs->buffer(), cfs->length());
}

void SystemDictionaryShared::initialize() {
  if (CDSConfig::is_dumping_archive()) {
    _dumptime_table = new (mtClass) DumpTimeSharedClassTable;
    _dumptime_lambda_proxy_class_dictionary =
                      new (mtClass) DumpTimeLambdaProxyClassDictionary;
    _dumptime_method_info_dictionary = new (mtClass) DumpTimeMethodInfoDictionary;
  }
}

void SystemDictionaryShared::init_dumptime_info(InstanceKlass* k) {
  MutexLocker ml(DumpTimeTable_lock, Mutex::_no_safepoint_check_flag);
  assert(SystemDictionaryShared::class_loading_may_happen(), "sanity");
  _dumptime_table->allocate_info(k);
}

void SystemDictionaryShared::remove_dumptime_info(InstanceKlass* k) {
  MutexLocker ml(DumpTimeTable_lock, Mutex::_no_safepoint_check_flag);
  _dumptime_table->remove(k);
}

void SystemDictionaryShared::handle_class_unloading(InstanceKlass* klass) {
  if (CDSConfig::is_dumping_archive()) {
    remove_dumptime_info(klass);
  }

  if (CDSConfig::is_dumping_archive() || ClassListWriter::is_enabled()) {
    MutexLocker ml(Thread::current(), UnregisteredClassesTable_lock, Mutex::_no_safepoint_check_flag);
    if (_unregistered_classes_table != nullptr) {
      // Remove the class from _unregistered_classes_table: keep the entry but
      // set it to null. This ensure no classes with the same name can be
      // added again.
      InstanceKlass** v = _unregistered_classes_table->get(klass->name());
      if (v != nullptr) {
        *v = nullptr;
      }
    }
  } else {
    assert(_unregistered_classes_table == nullptr, "must not be used");
  }

  if (ClassListWriter::is_enabled()) {
    ClassListWriter cw;
    cw.handle_class_unloading((const InstanceKlass*)klass);
  }
}

// Check if a class or any of its supertypes has been redefined.
bool SystemDictionaryShared::has_been_redefined(InstanceKlass* k) {
  if (k->has_been_redefined()) {
    return true;
  }
  if (k->java_super() != nullptr && has_been_redefined(k->java_super())) {
    return true;
  }
  Array<InstanceKlass*>* interfaces = k->local_interfaces();
  int len = interfaces->length();
  for (int i = 0; i < len; i++) {
    if (has_been_redefined(interfaces->at(i))) {
      return true;
    }
  }
  return false;
}

// k is a class before relocating by ArchiveBuilder
void SystemDictionaryShared::validate_before_archiving(InstanceKlass* k) {
  ResourceMark rm;
  const char* name = k->name()->as_C_string();
  DumpTimeClassInfo* info = _dumptime_table->get(k);
  assert(!class_loading_may_happen(), "class loading must be disabled");
  guarantee(info != nullptr, "Class %s must be entered into _dumptime_table", name);
  guarantee(!info->is_excluded(), "Should not attempt to archive excluded class %s", name);
  if (is_builtin(k)) {
    if (k->is_hidden()) {
      if (ArchiveInvokeDynamic) { // FIXME -- clean up
        return;
      }
      assert(is_registered_lambda_proxy_class(k), "unexpected hidden class %s", name);
    }
    guarantee(!k->is_shared_unregistered_class(),
              "Class loader type must be set for BUILTIN class %s", name);

  } else {
    guarantee(k->is_shared_unregistered_class(),
              "Class loader type must not be set for UNREGISTERED class %s", name);
  }
}

class UnregisteredClassesDuplicationChecker : StackObj {
  GrowableArray<InstanceKlass*> _list;
  Thread* _thread;
public:
  UnregisteredClassesDuplicationChecker() : _thread(Thread::current()) {}

  void do_entry(InstanceKlass* k, DumpTimeClassInfo& info) {
    if (!SystemDictionaryShared::is_builtin(k)) {
      _list.append(k);
    }
  }

  static int compare_by_loader(InstanceKlass** a, InstanceKlass** b) {
    ClassLoaderData* loader_a = a[0]->class_loader_data();
    ClassLoaderData* loader_b = b[0]->class_loader_data();

    if (loader_a != loader_b) {
      return primitive_compare(loader_a, loader_b);
    } else {
      return primitive_compare(a[0], b[0]);
    }
  }

  void mark_duplicated_classes() {
    // Two loaders may load two identical or similar hierarchies of classes. If we
    // check for duplication in random order, we may end up excluding important base classes
    // in both hierarchies, causing most of the classes to be excluded.
    // We sort the classes by their loaders. This way we're likely to archive
    // all classes in the one of the two hierarchies.
    _list.sort(compare_by_loader);
    for (int i = 0; i < _list.length(); i++) {
      InstanceKlass* k = _list.at(i);
      bool i_am_first = SystemDictionaryShared::add_unregistered_class(_thread, k);
      if (!i_am_first) {
        SystemDictionaryShared::warn_excluded(k, "Duplicated unregistered class");
        SystemDictionaryShared::set_excluded_locked(k);
      }
    }
  }
};

void SystemDictionaryShared::check_excluded_classes() {
  assert(!class_loading_may_happen(), "class loading must be disabled");
  assert_lock_strong(DumpTimeTable_lock);

  if (CDSConfig::is_dumping_dynamic_archive()) {
    // Do this first -- if a base class is excluded due to duplication,
    // all of its subclasses will also be excluded.
    ResourceMark rm;
    UnregisteredClassesDuplicationChecker dup_checker;
    _dumptime_table->iterate_all_live_classes(&dup_checker);
    dup_checker.mark_duplicated_classes();
  }

  auto check_for_exclusion = [&] (InstanceKlass* k, DumpTimeClassInfo& info) {
    SystemDictionaryShared::check_for_exclusion(k, &info);
  };
  _dumptime_table->iterate_all_live_classes(check_for_exclusion);
  _dumptime_table->update_counts();

  cleanup_lambda_proxy_class_dictionary();

  cleanup_method_info_dictionary();

  TrainingData::cleanup_training_data();
}

bool SystemDictionaryShared::is_excluded_class(InstanceKlass* k) {
  assert(!class_loading_may_happen(), "class loading must be disabled");
  assert_lock_strong(DumpTimeTable_lock);
  assert(CDSConfig::is_dumping_archive(), "sanity");
  DumpTimeClassInfo* p = get_info_locked(k);
  return p->is_excluded();
}

void SystemDictionaryShared::set_excluded_locked(InstanceKlass* k) {
  assert_lock_strong(DumpTimeTable_lock);
  assert(CDSConfig::is_dumping_archive(), "sanity");
  DumpTimeClassInfo* info = get_info_locked(k);
  info->set_excluded();
}

void SystemDictionaryShared::set_excluded(InstanceKlass* k) {
  assert(CDSConfig::is_dumping_archive(), "sanity");
  DumpTimeClassInfo* info = get_info(k);
  info->set_excluded();
}

void SystemDictionaryShared::set_class_has_failed_verification(InstanceKlass* ik) {
  assert(CDSConfig::is_dumping_archive(), "sanity");
  DumpTimeClassInfo* p = get_info(ik);
  p->set_failed_verification();
}

bool SystemDictionaryShared::has_class_failed_verification(InstanceKlass* ik) {
  assert(CDSConfig::is_dumping_archive(), "sanity");
  DumpTimeClassInfo* p = _dumptime_table->get(ik);
  return (p == nullptr) ? false : p->failed_verification();
}

void SystemDictionaryShared::dumptime_classes_do(class MetaspaceClosure* it) {
  assert_lock_strong(DumpTimeTable_lock);

  auto do_klass = [&] (InstanceKlass* k, DumpTimeClassInfo& info) {
    if (k->is_loader_alive() && !info.is_excluded()) {
      info.metaspace_pointers_do(it);
    }
  };
  _dumptime_table->iterate_all_live_classes(do_klass);

  auto do_lambda = [&] (LambdaProxyClassKey& key, DumpTimeLambdaProxyClassInfo& info) {
    if (key.caller_ik()->is_loader_alive()) {
      info.metaspace_pointers_do(it);
      key.metaspace_pointers_do(it);
    }
  };
  _dumptime_lambda_proxy_class_dictionary->iterate_all(do_lambda);

  auto do_method_info = [&] (MethodDataKey& key, DumpTimeMethodDataInfo& info) {
    info.metaspace_pointers_do(it);
    key.metaspace_pointers_do(it);
  };
  _dumptime_method_info_dictionary->iterate_all(do_method_info);
}

bool SystemDictionaryShared::add_verification_constraint(InstanceKlass* k, Symbol* name,
         Symbol* from_name, bool from_field_is_protected, bool from_is_array, bool from_is_object) {
<<<<<<< HEAD
  Arguments::assert_is_dumping_archive();
  if (DynamicDumpSharedSpaces && k->is_shared()) {
    // k is a new class in the static archive, but one of its supertypes is an old class, so k wasn't
    // verified during dump time. No need to record constraints as k won't be included in the dynamic archive.
    return false;
  }
  if (PreloadSharedClasses && is_builtin(k)) {
    // There's no need to save verification constraints
    return false;
  }

=======
  assert(CDSConfig::is_dumping_archive(), "sanity");
>>>>>>> 8d9a4b43
  DumpTimeClassInfo* info = get_info(k);
  info->add_verification_constraint(k, name, from_name, from_field_is_protected,
                                    from_is_array, from_is_object);

  if (CDSConfig::is_dumping_dynamic_archive()) {
    // For dynamic dumping, we can resolve all the constraint classes for all class loaders during
    // the initial run prior to creating the archive before vm exit. We will also perform verification
    // check when running with the archive.
    return false;
  } else {
    if (is_builtin(k)) {
      // For builtin class loaders, we can try to complete the verification check at dump time,
      // because we can resolve all the constraint classes. We will also perform verification check
      // when running with the archive.
      return false;
    } else {
      // For non-builtin class loaders, we cannot complete the verification check at dump time,
      // because at dump time we don't know how to resolve classes for such loaders.
      return true;
    }
  }
}

void SystemDictionaryShared::add_enum_klass_static_field(InstanceKlass* ik, int root_index) {
  assert(CDSConfig::is_dumping_static_archive(), "static dump only");
  DumpTimeClassInfo* info = get_info_locked(ik);
  info->add_enum_klass_static_field(root_index);
}

void SystemDictionaryShared::add_to_dump_time_lambda_proxy_class_dictionary(LambdaProxyClassKey& key,
                                                           InstanceKlass* proxy_klass) {
  assert_lock_strong(DumpTimeTable_lock);

  bool created;
  DumpTimeLambdaProxyClassInfo* info = _dumptime_lambda_proxy_class_dictionary->put_if_absent(key, &created);
  info->add_proxy_klass(proxy_klass);
  if (created) {
    ++_dumptime_lambda_proxy_class_dictionary->_count;
  }
}

void SystemDictionaryShared::add_lambda_proxy_class(InstanceKlass* caller_ik,
                                                    InstanceKlass* lambda_ik,
                                                    Symbol* invoked_name,
                                                    Symbol* invoked_type,
                                                    Symbol* method_type,
                                                    Method* member_method,
                                                    Symbol* instantiated_method_type,
                                                    TRAPS) {
  if (CDSConfig::is_dumping_static_archive() && ArchiveInvokeDynamic) {
    // The proxy classes will be accessible through the archived CP entries.
    return;
  }

  assert(caller_ik->class_loader() == lambda_ik->class_loader(), "mismatched class loader");
  assert(caller_ik->class_loader_data() == lambda_ik->class_loader_data(), "mismatched class loader data");
  assert(java_lang_Class::class_data(lambda_ik->java_mirror()) == nullptr, "must not have class data");

  MutexLocker ml(DumpTimeTable_lock, Mutex::_no_safepoint_check_flag);

  lambda_ik->assign_class_loader_type();
  lambda_ik->set_shared_classpath_index(caller_ik->shared_classpath_index());
  InstanceKlass* nest_host = caller_ik->nest_host(CHECK);
  assert(nest_host != nullptr, "unexpected nullptr nest_host");

  DumpTimeClassInfo* info = _dumptime_table->get(lambda_ik);
  if (info != nullptr && !lambda_ik->is_non_strong_hidden() && is_builtin(lambda_ik) && is_builtin(caller_ik)
      // Don't include the lambda proxy if its nest host is not in the "linked" state.
      && nest_host->is_linked()) {
    // Set _is_archived_lambda_proxy in DumpTimeClassInfo so that the lambda_ik
    // won't be excluded during dumping of shared archive. See ExcludeDumpTimeSharedClasses.
    info->_is_archived_lambda_proxy = true;
    info->set_nest_host(nest_host);

    LambdaProxyClassKey key(caller_ik,
                            invoked_name,
                            invoked_type,
                            method_type,
                            member_method,
                            instantiated_method_type);
    add_to_dump_time_lambda_proxy_class_dictionary(key, lambda_ik);
  }
}

InstanceKlass* SystemDictionaryShared::get_shared_lambda_proxy_class(InstanceKlass* caller_ik,
                                                                     Symbol* invoked_name,
                                                                     Symbol* invoked_type,
                                                                     Symbol* method_type,
                                                                     Method* member_method,
                                                                     Symbol* instantiated_method_type) {
  if (CDSConfig::is_dumping_final_static_archive()) {
    return nullptr;
  }
  MutexLocker ml(CDSLambda_lock, Mutex::_no_safepoint_check_flag);
  LambdaProxyClassKey key(caller_ik, invoked_name, invoked_type,
                          method_type, member_method, instantiated_method_type);

  // Try to retrieve the lambda proxy class from static archive.
  const RunTimeLambdaProxyClassInfo* info = _static_archive.lookup_lambda_proxy_class(&key);
  InstanceKlass* proxy_klass = retrieve_lambda_proxy_class(info);
  if (proxy_klass == nullptr) {
    if (info != nullptr && log_is_enabled(Debug, cds)) {
      ResourceMark rm;
      log_debug(cds)("Used all static archived lambda proxy classes for: %s %s%s",
                     caller_ik->external_name(), invoked_name->as_C_string(), invoked_type->as_C_string());
    }
  } else {
    return proxy_klass;
  }

  // Retrieving from static archive is unsuccessful, try dynamic archive.
  info = _dynamic_archive.lookup_lambda_proxy_class(&key);
  proxy_klass = retrieve_lambda_proxy_class(info);
  if (proxy_klass == nullptr) {
    if (info != nullptr && log_is_enabled(Debug, cds)) {
      ResourceMark rm;
      log_debug(cds)("Used all dynamic archived lambda proxy classes for: %s %s%s",
                     caller_ik->external_name(), invoked_name->as_C_string(), invoked_type->as_C_string());
    }
  }
  return proxy_klass;
}

InstanceKlass* SystemDictionaryShared::retrieve_lambda_proxy_class(const RunTimeLambdaProxyClassInfo* info) {
  InstanceKlass* proxy_klass = nullptr;
  if (info != nullptr) {
    InstanceKlass* curr_klass = info->proxy_klass_head();
    InstanceKlass* prev_klass = curr_klass;
    if (curr_klass->lambda_proxy_is_available()) {
      while (curr_klass->next_link() != nullptr) {
        prev_klass = curr_klass;
        curr_klass = InstanceKlass::cast(curr_klass->next_link());
      }
      assert(curr_klass->is_hidden(), "must be");
      assert(curr_klass->lambda_proxy_is_available(), "must be");

      prev_klass->set_next_link(nullptr);
      proxy_klass = curr_klass;
      proxy_klass->clear_lambda_proxy_is_available();
      if (log_is_enabled(Debug, cds)) {
        ResourceMark rm;
        log_debug(cds)("Loaded lambda proxy: " PTR_FORMAT " %s ", p2i(proxy_klass), proxy_klass->external_name());
      }
    }
  }
  return proxy_klass;
}

InstanceKlass* SystemDictionaryShared::get_shared_nest_host(InstanceKlass* lambda_ik) {
  assert(!DumpSharedSpaces && UseSharedSpaces, "called at run time with CDS enabled only");
  RunTimeClassInfo* record = RunTimeClassInfo::get_for(lambda_ik);
  return record->nest_host();
}

InstanceKlass* SystemDictionaryShared::prepare_shared_lambda_proxy_class(InstanceKlass* lambda_ik,
                                                                         InstanceKlass* caller_ik, TRAPS) {
  Handle class_loader(THREAD, caller_ik->class_loader());
  Handle protection_domain;
  PackageEntry* pkg_entry = caller_ik->package();
  if (caller_ik->class_loader() != nullptr) {
    protection_domain = CDSProtectionDomain::init_security_info(class_loader, caller_ik, pkg_entry, CHECK_NULL);
  }

  InstanceKlass* shared_nest_host = get_shared_nest_host(lambda_ik);
  assert(shared_nest_host != nullptr, "unexpected nullptr _nest_host");

  InstanceKlass* loaded_lambda =
    SystemDictionary::load_shared_lambda_proxy_class(lambda_ik, class_loader, protection_domain, pkg_entry, CHECK_NULL);

  if (loaded_lambda == nullptr) {
    return nullptr;
  }

  // Ensures the nest host is the same as the lambda proxy's
  // nest host recorded at dump time.
  InstanceKlass* nest_host = caller_ik->nest_host(THREAD);
  assert(nest_host == shared_nest_host, "mismatched nest host");

  EventClassLoad class_load_start_event;

  // Add to class hierarchy, and do possible deoptimizations.
  loaded_lambda->add_to_hierarchy(THREAD);
  // But, do not add to dictionary.

  loaded_lambda->link_class(CHECK_NULL);
  // notify jvmti
  if (JvmtiExport::should_post_class_load()) {
    JvmtiExport::post_class_load(THREAD, loaded_lambda);
  }
  if (class_load_start_event.should_commit()) {
    SystemDictionary::post_class_load_event(&class_load_start_event, loaded_lambda, ClassLoaderData::class_loader_data(class_loader()));
  }

  loaded_lambda->initialize(CHECK_NULL);

  return loaded_lambda;
}

void SystemDictionaryShared::check_verification_constraints(InstanceKlass* klass,
                                                            TRAPS) {
//assert(!DumpSharedSpaces && UseSharedSpaces, "called at run time with CDS enabled only");
  RunTimeClassInfo* record = RunTimeClassInfo::get_for(klass);

  int length = record->_num_verifier_constraints;
  if (length > 0) {
    for (int i = 0; i < length; i++) {
      RunTimeClassInfo::RTVerifierConstraint* vc = record->verifier_constraint_at(i);
      Symbol* name      = vc->name();
      Symbol* from_name = vc->from_name();
      char c            = record->verifier_constraint_flag(i);

      if (log_is_enabled(Trace, cds, verification)) {
        ResourceMark rm(THREAD);
        log_trace(cds, verification)("check_verification_constraint: %s: %s must be subclass of %s [0x%x]",
                                     klass->external_name(), from_name->as_klass_external_name(),
                                     name->as_klass_external_name(), c);
      }

      bool from_field_is_protected = (c & SystemDictionaryShared::FROM_FIELD_IS_PROTECTED) ? true : false;
      bool from_is_array           = (c & SystemDictionaryShared::FROM_IS_ARRAY)           ? true : false;
      bool from_is_object          = (c & SystemDictionaryShared::FROM_IS_OBJECT)          ? true : false;

      bool ok = VerificationType::resolve_and_check_assignability(klass, name,
         from_name, from_field_is_protected, from_is_array, from_is_object, CHECK);
      if (!ok) {
        ResourceMark rm(THREAD);
        stringStream ss;

        ss.print_cr("Bad type on operand stack");
        ss.print_cr("Exception Details:");
        ss.print_cr("  Location:\n    %s", klass->name()->as_C_string());
        ss.print_cr("  Reason:\n    Type '%s' is not assignable to '%s'",
                    from_name->as_quoted_ascii(), name->as_quoted_ascii());
        THROW_MSG(vmSymbols::java_lang_VerifyError(), ss.as_string());
      }
    }
  }
}

static oop get_class_loader_by(char type) {
  if (type == (char)ClassLoader::BOOT_LOADER) {
    return (oop)nullptr;
  } else if (type == (char)ClassLoader::PLATFORM_LOADER) {
    return SystemDictionary::java_platform_loader();
  } else {
    assert (type == (char)ClassLoader::APP_LOADER, "Sanity");
    return SystemDictionary::java_system_loader();
  }
}

// Record class loader constraints that are checked inside
// InstanceKlass::link_class(), so that these can be checked quickly
// at runtime without laying out the vtable/itables.
void SystemDictionaryShared::record_linking_constraint(Symbol* name, InstanceKlass* klass,
                                                    Handle loader1, Handle loader2) {
  // A linking constraint check is executed when:
  //   - klass extends or implements type S
  //   - klass overrides method S.M(...) with X.M
  //     - If klass defines the method M, X is
  //       the same as klass.
  //     - If klass does not define the method M,
  //       X must be a supertype of klass and X.M is
  //       a default method defined by X.
  //   - loader1 = X->class_loader()
  //   - loader2 = S->class_loader()
  //   - loader1 != loader2
  //   - M's parameter(s) include an object type T
  // We require that
  //   - whenever loader1 and loader2 try to
  //     resolve the type T, they must always resolve to
  //     the same InstanceKlass.
  // NOTE: type T may or may not be currently resolved in
  // either of these two loaders. The check itself does not
  // try to resolve T.
  oop klass_loader = klass->class_loader();

  if (!is_system_class_loader(klass_loader) &&
      !is_platform_class_loader(klass_loader)) {
    // If klass is loaded by system/platform loaders, we can
    // guarantee that klass and S must be loaded by the same
    // respective loader between dump time and run time, and
    // the exact same check on (name, loader1, loader2) will
    // be executed. Hence, we can cache this check and execute
    // it at runtime without walking the vtable/itables.
    //
    // This cannot be guaranteed for classes loaded by other
    // loaders, so we bail.
    return;
  }

  assert(is_builtin(klass), "must be");
  assert(klass_loader != nullptr, "should not be called for boot loader");
  assert(loader1 != loader2, "must be");

  if (DynamicDumpSharedSpaces && Thread::current()->is_VM_thread()) {
    // We are re-laying out the vtable/itables of the *copy* of
    // a class during the final stage of dynamic dumping. The
    // linking constraints for this class has already been recorded.
    return;
  }
  assert(!Thread::current()->is_VM_thread(), "must be");

  assert(CDSConfig::is_dumping_archive(), "sanity");
  DumpTimeClassInfo* info = get_info(klass);
  info->record_linking_constraint(name, loader1, loader2);
}

// returns true IFF there's no need to re-initialize the i/v-tables for klass for
// the purpose of checking class loader constraints.
bool SystemDictionaryShared::check_linking_constraints(Thread* current, InstanceKlass* klass) {
//assert(!DumpSharedSpaces && UseSharedSpaces, "called at run time with CDS enabled only");
  LogTarget(Info, class, loader, constraints) log;
  if (klass->is_shared_boot_class()) {
    // No class loader constraint check performed for boot classes.
    return true;
  }
  if (klass->is_shared_platform_class() || klass->is_shared_app_class()) {
    RunTimeClassInfo* info = RunTimeClassInfo::get_for(klass);
    assert(info != nullptr, "Sanity");
    if (info->_num_loader_constraints > 0) {
      HandleMark hm(current);
      for (int i = 0; i < info->_num_loader_constraints; i++) {
        RunTimeClassInfo::RTLoaderConstraint* lc = info->loader_constraint_at(i);
        Symbol* name = lc->constraint_name();
        Handle loader1(current, get_class_loader_by(lc->_loader_type1));
        Handle loader2(current, get_class_loader_by(lc->_loader_type2));
        if (log.is_enabled()) {
          ResourceMark rm(current);
          log.print("[CDS add loader constraint for class %s symbol %s loader[0] %s loader[1] %s",
                    klass->external_name(), name->as_C_string(),
                    ClassLoaderData::class_loader_data(loader1())->loader_name_and_id(),
                    ClassLoaderData::class_loader_data(loader2())->loader_name_and_id());
        }
        if (!SystemDictionary::add_loader_constraint(name, klass, loader1, loader2)) {
          // Loader constraint violation has been found. The caller
          // will re-layout the vtable/itables to produce the correct
          // exception.
          if (log.is_enabled()) {
            log.print(" failed]");
          }
          return false;
        }
        if (log.is_enabled()) {
            log.print(" succeeded]");
        }
      }
      return true; // for all recorded constraints added successfully.
    }
  }
  if (log.is_enabled()) {
    ResourceMark rm(current);
    log.print("[CDS has not recorded loader constraint for class %s]", klass->external_name());
  }
  return false;
}

bool SystemDictionaryShared::is_supported_invokedynamic(BootstrapInfo* bsi) {
  LogTarget(Debug, cds, lambda) log;
  if (bsi->arg_values() == nullptr || !bsi->arg_values()->is_objArray()) {
    if (log.is_enabled()) {
      LogStream log_stream(log);
      log.print("bsi check failed");
      log.print("    bsi->arg_values().not_null() %d", bsi->arg_values().not_null());
      if (bsi->arg_values().not_null()) {
        log.print("    bsi->arg_values()->is_objArray() %d", bsi->arg_values()->is_objArray());
        bsi->print_msg_on(&log_stream);
      }
    }
    return false;
  }

  Handle bsm = bsi->bsm();
  if (bsm.is_null() || !java_lang_invoke_DirectMethodHandle::is_instance(bsm())) {
    if (log.is_enabled()) {
      log.print("bsm check failed");
      log.print("    bsm.is_null() %d", bsm.is_null());
      log.print("    java_lang_invoke_DirectMethodHandle::is_instance(bsm()) %d",
        java_lang_invoke_DirectMethodHandle::is_instance(bsm()));
    }
    return false;
  }

  oop mn = java_lang_invoke_DirectMethodHandle::member(bsm());
  Method* method = java_lang_invoke_MemberName::vmtarget(mn);
  if (method->klass_name()->equals("java/lang/invoke/LambdaMetafactory") &&
      method->name()->equals("metafactory") &&
      method->signature()->equals("(Ljava/lang/invoke/MethodHandles$Lookup;Ljava/lang/String;"
            "Ljava/lang/invoke/MethodType;Ljava/lang/invoke/MethodType;Ljava/lang/invoke/MethodHandle;"
            "Ljava/lang/invoke/MethodType;)Ljava/lang/invoke/CallSite;")) {
      return true;
  } else {
    if (log.is_enabled()) {
      ResourceMark rm;
      log.print("method check failed");
      log.print("    klass_name() %s", method->klass_name()->as_C_string());
      log.print("    name() %s", method->name()->as_C_string());
      log.print("    signature() %s", method->signature()->as_C_string());
    }
  }

  return false;
}

class EstimateSizeForArchive : StackObj {
  size_t _shared_class_info_size;
  int _num_builtin_klasses;
  int _num_unregistered_klasses;

public:
  EstimateSizeForArchive() {
    _shared_class_info_size = 0;
    _num_builtin_klasses = 0;
    _num_unregistered_klasses = 0;
  }

  void do_entry(InstanceKlass* k, DumpTimeClassInfo& info) {
    if (!info.is_excluded()) {
      size_t byte_size = info.runtime_info_bytesize();
      _shared_class_info_size += align_up(byte_size, SharedSpaceObjectAlignment);
    }
  }

  size_t total() {
    return _shared_class_info_size;
  }
};

size_t SystemDictionaryShared::estimate_size_for_archive() {
  EstimateSizeForArchive est;
  _dumptime_table->iterate_all_live_classes(&est);
  size_t total_size = est.total() +
    CompactHashtableWriter::estimate_size(_dumptime_table->count_of(true)) +
    CompactHashtableWriter::estimate_size(_dumptime_table->count_of(false));

  size_t bytesize = align_up(sizeof(RunTimeLambdaProxyClassInfo), SharedSpaceObjectAlignment);
  total_size +=
      (bytesize * _dumptime_lambda_proxy_class_dictionary->_count) +
      CompactHashtableWriter::estimate_size(_dumptime_lambda_proxy_class_dictionary->_count);

  size_t method_info_byte_size = align_up(sizeof(RunTimeMethodDataInfo), SharedSpaceObjectAlignment);
  total_size +=
      (method_info_byte_size * _dumptime_method_info_dictionary->_count) +
      CompactHashtableWriter::estimate_size(_dumptime_method_info_dictionary->_count);

  return total_size;
}

unsigned int SystemDictionaryShared::hash_for_shared_dictionary(address ptr) {
  if (ArchiveBuilder::is_active() && ArchiveBuilder::current()->is_in_buffer_space(ptr)) {
    uintx offset = ArchiveBuilder::current()->any_to_offset(ptr);
    unsigned int hash = primitive_hash<uintx>(offset);
    DEBUG_ONLY({
        if (MetaspaceObj::is_shared((const MetaspaceObj*)ptr)) {
          assert(hash == SystemDictionaryShared::hash_for_shared_dictionary_quick(ptr), "must be");
        }
      });
    return hash;
  } else {
    return SystemDictionaryShared::hash_for_shared_dictionary_quick(ptr);
  }
}

class CopyLambdaProxyClassInfoToArchive : StackObj {
  CompactHashtableWriter* _writer;
  ArchiveBuilder* _builder;
public:
  CopyLambdaProxyClassInfoToArchive(CompactHashtableWriter* writer)
  : _writer(writer), _builder(ArchiveBuilder::current()) {}
  bool do_entry(LambdaProxyClassKey& key, DumpTimeLambdaProxyClassInfo& info) {
    // In static dump, info._proxy_klasses->at(0) is already relocated to point to the archived class
    // (not the original class).
    //
    // The following check has been moved to SystemDictionaryShared::check_excluded_classes(), which
    // happens before the classes are copied.
    //
    // if (SystemDictionaryShared::is_excluded_class(info._proxy_klasses->at(0))) {
    //  return true;
    //}
    ResourceMark rm;
    log_info(cds,dynamic)("Archiving hidden %s", info._proxy_klasses->at(0)->external_name());
    size_t byte_size = sizeof(RunTimeLambdaProxyClassInfo);
    RunTimeLambdaProxyClassInfo* runtime_info =
        (RunTimeLambdaProxyClassInfo*)ArchiveBuilder::ro_region_alloc(byte_size);
    runtime_info->init(key, info);
    unsigned int hash = runtime_info->hash();
    u4 delta = _builder->any_to_offset_u4((void*)runtime_info);
    _writer->add(hash, delta);
    return true;
  }
};

class AdjustLambdaProxyClassInfo : StackObj {
public:
  AdjustLambdaProxyClassInfo() {}
  bool do_entry(LambdaProxyClassKey& key, DumpTimeLambdaProxyClassInfo& info) {
    int len = info._proxy_klasses->length();
    InstanceKlass* last_buff_k = nullptr;

    for (int i = len - 1; i >= 0; i--) {
      InstanceKlass* orig_k = info._proxy_klasses->at(i);
      InstanceKlass* buff_k = ArchiveBuilder::current()->get_buffered_addr(orig_k);
      assert(ArchiveBuilder::current()->is_in_buffer_space(buff_k), "must be");
      buff_k->set_lambda_proxy_is_available();
      buff_k->set_next_link(last_buff_k);
      if (last_buff_k != nullptr) {
        ArchivePtrMarker::mark_pointer(buff_k->next_link_addr());
      }
      last_buff_k = buff_k;
    }

    return true;
  }
};

class CopySharedClassInfoToArchive : StackObj {
  CompactHashtableWriter* _writer;
  bool _is_builtin;
  ArchiveBuilder *_builder;
public:
  CopySharedClassInfoToArchive(CompactHashtableWriter* writer,
                               bool is_builtin)
    : _writer(writer), _is_builtin(is_builtin), _builder(ArchiveBuilder::current()) {}

  void do_entry(InstanceKlass* k, DumpTimeClassInfo& info) {
    if (!info.is_excluded() && info.is_builtin() == _is_builtin) {
      size_t byte_size = info.runtime_info_bytesize();
      RunTimeClassInfo* record;
      record = (RunTimeClassInfo*)ArchiveBuilder::ro_region_alloc(byte_size);
      record->init(info);

      unsigned int hash;
      Symbol* name = info._klass->name();
      name = ArchiveBuilder::current()->get_buffered_addr(name);
      hash = SystemDictionaryShared::hash_for_shared_dictionary((address)name);
      u4 delta = _builder->buffer_to_offset_u4((address)record);
      if (_is_builtin && info._klass->is_hidden()) {
        // skip
      } else {
        _writer->add(hash, delta);
      }
      if (log_is_enabled(Trace, cds, hashtables)) {
        ResourceMark rm;
        log_trace(cds,hashtables)("%s dictionary: %s", (_is_builtin ? "builtin" : "unregistered"), info._klass->external_name());
      }

      // Save this for quick runtime lookup of InstanceKlass* -> RunTimeClassInfo*
      InstanceKlass* buffered_klass = ArchiveBuilder::current()->get_buffered_addr(info._klass);
      RunTimeClassInfo::set_for(buffered_klass, record);
    }
  }
};

void SystemDictionaryShared::write_lambda_proxy_class_dictionary(LambdaProxyClassDictionary *dictionary) {
  CompactHashtableStats stats;
  dictionary->reset();
  CompactHashtableWriter writer(_dumptime_lambda_proxy_class_dictionary->_count, &stats);
  CopyLambdaProxyClassInfoToArchive copy(&writer);
  _dumptime_lambda_proxy_class_dictionary->iterate(&copy);
  writer.dump(dictionary, "lambda proxy class dictionary");
}

class CopyMethodDataInfoToArchive : StackObj {
  CompactHashtableWriter* _writer;
  ArchiveBuilder* _builder;
public:
  CopyMethodDataInfoToArchive(CompactHashtableWriter* writer)
      : _writer(writer), _builder(ArchiveBuilder::current()) {}

  bool do_entry(MethodDataKey& key, DumpTimeMethodDataInfo& info) {
    Method* holder = key.method();
    log_info(cds,dynamic)("Archiving method info for %s", holder->external_name());

    size_t byte_size = sizeof(RunTimeMethodDataInfo);
    RunTimeMethodDataInfo* record = (RunTimeMethodDataInfo*)ArchiveBuilder::ro_region_alloc(byte_size);

    DumpTimeMethodDataInfo data(info.method_data(), info.method_counters());
    record->init(key, data);

    uint hash = SystemDictionaryShared::hash_for_shared_dictionary((address)holder);
    u4 delta = _builder->buffer_to_offset_u4((address)record);
    _writer->add(hash, delta);

    return true;
  }
};

void SystemDictionaryShared::write_method_info_dictionary(MethodDataInfoDictionary* dictionary) {
  CompactHashtableStats stats;
  dictionary->reset();
  CompactHashtableWriter writer(_dumptime_method_info_dictionary->_count, &stats);
  CopyMethodDataInfoToArchive copy(&writer);
  _dumptime_method_info_dictionary->iterate(&copy);
  writer.dump(dictionary, "method info dictionary");
}

void SystemDictionaryShared::write_dictionary(RunTimeSharedDictionary* dictionary,
                                              bool is_builtin) {
  CompactHashtableStats stats;
  dictionary->reset();
  CompactHashtableWriter writer(_dumptime_table->count_of(is_builtin), &stats);
  CopySharedClassInfoToArchive copy(&writer, is_builtin);
  assert_lock_strong(DumpTimeTable_lock);
  _dumptime_table->iterate_all_live_classes(&copy);
  writer.dump(dictionary, is_builtin ? "builtin dictionary" : "unregistered dictionary");
}

void SystemDictionaryShared::write_to_archive(bool is_static_archive) {
  ArchiveInfo* archive = get_archive(is_static_archive);

  write_dictionary(&archive->_builtin_dictionary, true);
  write_dictionary(&archive->_unregistered_dictionary, false);

  write_lambda_proxy_class_dictionary(&archive->_lambda_proxy_class_dictionary);

  write_method_info_dictionary(&archive->_method_info_dictionary);
}

void SystemDictionaryShared::adjust_lambda_proxy_class_dictionary() {
  AdjustLambdaProxyClassInfo adjuster;
  _dumptime_lambda_proxy_class_dictionary->iterate(&adjuster);
}

class AdjustMethodInfo : StackObj {
public:
  AdjustMethodInfo() {}
  bool do_entry(MethodDataKey& key, DumpTimeMethodDataInfo& info) {
    // TODO: is it possible for the data to become stale/invalid?
    MethodData*     md = info.method_data();
    MethodCounters* mc = info.method_counters();
    if (md != nullptr) {
      md = ArchiveBuilder::current()->get_buffered_addr(md);
    }
    if (mc != nullptr) {
      mc = ArchiveBuilder::current()->get_buffered_addr(mc);
    }
    assert(ArchiveBuilder::current()->is_in_buffer_space(md) || md == nullptr, "must be");
    assert(ArchiveBuilder::current()->is_in_buffer_space(mc) || mc == nullptr, "must be");
    if (md != nullptr) {
      md->remove_unshareable_info();
    }
    if (mc != nullptr) {
      mc->remove_unshareable_info();
    }
    return true;
  }
};

void SystemDictionaryShared::adjust_method_info_dictionary() {
  AdjustMethodInfo adjuster;
  _dumptime_method_info_dictionary->iterate(&adjuster);
}

void SystemDictionaryShared::serialize_dictionary_headers(SerializeClosure* soc,
                                                          bool is_static_archive) {
  ArchiveInfo* archive = get_archive(is_static_archive);

  archive->_builtin_dictionary.serialize_header(soc);
  archive->_unregistered_dictionary.serialize_header(soc);
  archive->_lambda_proxy_class_dictionary.serialize_header(soc);
  archive->_method_info_dictionary.serialize_header(soc);
}

void SystemDictionaryShared::serialize_vm_classes(SerializeClosure* soc) {
  for (auto id : EnumRange<vmClassID>{}) {
    soc->do_ptr(vmClasses::klass_addr_at(id));
  }
  soc->do_ptr((void**)&_archived_lambda_form_classes);
  soc->do_ptr((void**)&_archived_lambda_proxy_classes_boot);
  soc->do_ptr((void**)&_archived_lambda_proxy_classes_boot2);
  soc->do_ptr((void**)&_archived_lambda_proxy_classes_platform);
  soc->do_ptr((void**)&_archived_lambda_proxy_classes_app);
}

const RunTimeClassInfo*
SystemDictionaryShared::find_record(RunTimeSharedDictionary* static_dict, RunTimeSharedDictionary* dynamic_dict, Symbol* name) {
  if (!UseSharedSpaces || !name->is_shared()) {
    // The names of all shared classes must also be a shared Symbol.
    return nullptr;
  }

  unsigned int hash = SystemDictionaryShared::hash_for_shared_dictionary_quick(name);
  const RunTimeClassInfo* record = nullptr;
  if (DynamicArchive::is_mapped()) {
    // Use the regenerated holder classes in the dynamic archive as they
    // have more methods than those in the base archive.
    if (LambdaFormInvokers::may_be_regenerated_class(name)) {
      record = dynamic_dict->lookup(name, hash, 0);
      if (record != nullptr) {
        return record;
      }
    }
  }

  if (!MetaspaceShared::is_shared_dynamic(name)) {
    // The names of all shared classes in the static dict must also be in the
    // static archive
    record = static_dict->lookup(name, hash, 0);
  }

  if (record == nullptr && DynamicArchive::is_mapped()) {
    record = dynamic_dict->lookup(name, hash, 0);
  }

  return record;
}

InstanceKlass* SystemDictionaryShared::find_builtin_class(Symbol* name) {
  const RunTimeClassInfo* record = find_record(&_static_archive._builtin_dictionary,
                                               &_dynamic_archive._builtin_dictionary,
                                               name);
  if (record != nullptr) {
    assert(!record->_klass->is_hidden(), "hidden class cannot be looked up by name");
    assert(check_alignment(record->_klass), "Address not aligned");
    // We did not save the classfile data of the generated LambdaForm invoker classes,
    // so we cannot support CLFH for such classes.
    if (record->_klass->is_generated_shared_class() && JvmtiExport::should_post_class_file_load_hook()) {
       return nullptr;
    }
    return record->_klass;
  } else {
    return nullptr;
  }
}

void SystemDictionaryShared::update_shared_entry(InstanceKlass* k, int id) {
  assert(DumpSharedSpaces, "supported only when dumping");
  DumpTimeClassInfo* info = get_info(k);
  info->_id = id;
}

const char* SystemDictionaryShared::class_loader_name_for_shared(Klass* k) {
  assert(k != nullptr, "Sanity");
  assert(k->is_shared(), "Must be");
  assert(k->is_instance_klass(), "Must be");
  InstanceKlass* ik = InstanceKlass::cast(k);
  if (ik->is_shared_boot_class()) {
    return "boot_loader";
  } else if (ik->is_shared_platform_class()) {
    return "platform_loader";
  } else if (ik->is_shared_app_class()) {
    return "app_loader";
  } else if (ik->is_shared_unregistered_class()) {
    return "unregistered_loader";
  } else {
    return "unknown loader";
  }
}

class SharedDictionaryPrinter : StackObj {
  outputStream* _st;
  int _index;
public:
  SharedDictionaryPrinter(outputStream* st) : _st(st), _index(0) {}

  void do_value(const RunTimeClassInfo* record) {
    ResourceMark rm;
    _st->print_cr("%4d: %s %s", _index++, record->_klass->external_name(),
        SystemDictionaryShared::class_loader_name_for_shared(record->_klass));
    if (record->_klass->array_klasses() != nullptr) {
      record->_klass->array_klasses()->cds_print_value_on(_st);
      _st->cr();
    }
  }
  int index() const { return _index; }
};

class SharedLambdaDictionaryPrinter : StackObj {
  outputStream* _st;
  int _index;
public:
  SharedLambdaDictionaryPrinter(outputStream* st, int idx) : _st(st), _index(idx) {}

  void do_value(const RunTimeLambdaProxyClassInfo* record) {
    if (record->proxy_klass_head()->lambda_proxy_is_available()) {
      ResourceMark rm;
      Klass* k = record->proxy_klass_head();
      while (k != nullptr) {
        _st->print_cr("%4d: %s %s", _index++, k->external_name(),
                      SystemDictionaryShared::class_loader_name_for_shared(k));
        k = k->next_link();
      }
    }
  }
};

class SharedMethodInfoDictionaryPrinter : StackObj {
  outputStream* _st;
  int _index;

private:
  static const char* tag(void* p) {
    if (p == nullptr) {
      return "   ";
    } else if (MetaspaceShared::is_shared_dynamic(p)) {
      return "<D>";
    } else if (MetaspaceShared::is_in_shared_metaspace(p)) {
      return "<S>";
    } else {
      return "???";
    }
  }
public:
  SharedMethodInfoDictionaryPrinter(outputStream* st) : _st(st), _index(0) {}

  void do_value(const RunTimeMethodDataInfo* record) {
    ResourceMark rm;
    Method*         m  = record->method();
    MethodCounters* mc = record->method_counters();
    MethodData*     md = record->method_data();

    _st->print_cr("%4d: %s" PTR_FORMAT " %s" PTR_FORMAT " %s" PTR_FORMAT " %s", _index++,
                  tag(m), p2i(m),
                  tag(mc), p2i(mc),
                  tag(md), p2i(md),
                  m->external_name());
    if (Verbose) {
      if (mc != nullptr) {
        mc->print_on(_st);
      }
      if (md != nullptr) {
        md->print_on(_st);
      }
      _st->cr();
    }
  }
};

void SystemDictionaryShared::ArchiveInfo::print_on(const char* prefix,
                                                   outputStream* st) {
  st->print_cr("%sShared Dictionary", prefix);
  SharedDictionaryPrinter p(st);
  st->print_cr("%sShared Builtin Dictionary", prefix);
  _builtin_dictionary.iterate(&p);
  st->print_cr("%sShared Unregistered Dictionary", prefix);
  _unregistered_dictionary.iterate(&p);
  if (!_lambda_proxy_class_dictionary.empty()) {
    st->print_cr("%sShared Lambda Dictionary", prefix);
    SharedLambdaDictionaryPrinter ldp(st, p.index());
    _lambda_proxy_class_dictionary.iterate(&ldp);
  }
  if (!_method_info_dictionary.empty()) {
    st->print_cr("%sShared MethodData Dictionary", prefix);
    SharedMethodInfoDictionaryPrinter mdp(st);
    _method_info_dictionary.iterate(&mdp);
  }
  st->print_cr("%sTraining Data", prefix);
  TrainingDataPrinter tdp(st);
  _builtin_dictionary.iterate(&tdp);
  _method_info_dictionary.iterate(&tdp);
}

void SystemDictionaryShared::ArchiveInfo::print_table_statistics(const char* prefix,
                                                                 outputStream* st) {
  st->print_cr("%sArchve Statistics", prefix);
  _builtin_dictionary.print_table_statistics(st, "Builtin Shared Dictionary");
  _unregistered_dictionary.print_table_statistics(st, "Unregistered Shared Dictionary");
  _lambda_proxy_class_dictionary.print_table_statistics(st, "Lambda Shared Dictionary");
  _method_info_dictionary.print_table_statistics(st, "MethodData Dictionary");
}

void SystemDictionaryShared::print_shared_archive(outputStream* st, bool is_static) {
  if (UseSharedSpaces) {
    if (is_static) {
      _static_archive.print_on("", st);
    } else {
      if (DynamicArchive::is_mapped()) {
        _dynamic_archive.print_on("Dynamic ", st);
      }
    }
  }
}

void SystemDictionaryShared::print_on(outputStream* st) {
  print_shared_archive(st, true);
  print_shared_archive(st, false);
}

void SystemDictionaryShared::print_table_statistics(outputStream* st) {
  if (UseSharedSpaces) {
    _static_archive.print_table_statistics("Static ", st);
    if (DynamicArchive::is_mapped()) {
      _dynamic_archive.print_table_statistics("Dynamic ", st);
    }
  }
}

bool SystemDictionaryShared::is_dumptime_table_empty() {
  assert_lock_strong(DumpTimeTable_lock);
  _dumptime_table->update_counts();
  if (_dumptime_table->count_of(true) == 0 && _dumptime_table->count_of(false) == 0){
    return true;
  }
  return false;
}

class CleanupDumpTimeLambdaProxyClassTable: StackObj {
 public:
  bool do_entry(LambdaProxyClassKey& key, DumpTimeLambdaProxyClassInfo& info) {
    assert_lock_strong(DumpTimeTable_lock);
    InstanceKlass* caller_ik = key.caller_ik();
    InstanceKlass* nest_host = caller_ik->nest_host_not_null();

    // If the caller class and/or nest_host are excluded, the associated lambda proxy
    // must also be excluded.
    bool always_exclude = SystemDictionaryShared::check_for_exclusion(caller_ik, nullptr) ||
                          SystemDictionaryShared::check_for_exclusion(nest_host, nullptr);

    for (int i = info._proxy_klasses->length() - 1; i >= 0; i--) {
      InstanceKlass* ik = info._proxy_klasses->at(i);
      if (always_exclude || SystemDictionaryShared::check_for_exclusion(ik, nullptr)) {
        SystemDictionaryShared::reset_registered_lambda_proxy_class(ik);
        info._proxy_klasses->remove_at(i);
      }
    }
    return info._proxy_klasses->length() == 0 ? true /* delete the node*/ : false;
  }
};

void SystemDictionaryShared::cleanup_lambda_proxy_class_dictionary() {
  assert_lock_strong(DumpTimeTable_lock);
  CleanupDumpTimeLambdaProxyClassTable cleanup_proxy_classes;
  _dumptime_lambda_proxy_class_dictionary->unlink(&cleanup_proxy_classes);
}

class CleanupDumpTimeMethodInfoTable : StackObj {
public:
  bool do_entry(MethodDataKey& key, DumpTimeMethodDataInfo& info) {
    assert_lock_strong(DumpTimeTable_lock);
    assert(MetaspaceShared::is_in_shared_metaspace(key.method()), "");
    InstanceKlass* holder = key.method()->method_holder();
    bool is_excluded = SystemDictionaryShared::check_for_exclusion(holder, nullptr);
    return is_excluded;
  }
};

void SystemDictionaryShared::cleanup_method_info_dictionary() {
  assert_lock_strong(DumpTimeTable_lock);

  CleanupDumpTimeMethodInfoTable cleanup_method_info;
  _dumptime_method_info_dictionary->unlink(&cleanup_method_info);
}

// SystemDictionaryShared::can_be_preinited() is called in two different phases
//   [1] SystemDictionaryShared::try_init_class()
//   [2] HeapShared::archive_java_mirrors()
// Between the two phases, some Java code may have been executed to contaminate the
// initialized mirror of X. So we call reset_preinit_check() at the beginning of the
// [2] so that we will re-run has_non_default_static_fields() on all the classes.
void SystemDictionaryShared::reset_preinit_check() {
  auto iterator = [&] (InstanceKlass* k, DumpTimeClassInfo& info) {
    if (info.can_be_preinited()) {
      info.reset_preinit_check();
    }
  };
  _dumptime_table->iterate_all_live_classes(iterator);
}

// Called by ClassPrelinker before we get into VM_PopulateDumpSharedSpace
void SystemDictionaryShared::force_preinit(InstanceKlass* ik) {
  MutexLocker ml(DumpTimeTable_lock, Mutex::_no_safepoint_check_flag);
  DumpTimeClassInfo* info = get_info_locked(ik);
  info->force_preinit();
}

bool SystemDictionaryShared::can_be_preinited(InstanceKlass* ik) {
  if (!CDSConfig::is_initing_classes_at_dump_time()) {
    return false;
  }

  assert_lock_strong(DumpTimeTable_lock);
  DumpTimeClassInfo* info = get_info_locked(ik);
  if (!info->has_done_preinit_check()) {
    info->set_can_be_preinited(check_can_be_preinited(ik, info));
  }
  return info->can_be_preinited();
}

bool SystemDictionaryShared::has_non_default_static_fields(InstanceKlass* ik) {
  oop mirror = ik->java_mirror();

  for (JavaFieldStream fs(ik); !fs.done(); fs.next()) {
    if (fs.access_flags().is_static()) {
      fieldDescriptor& fd = fs.field_descriptor();
      int offset = fd.offset();
      bool is_default = true;
      bool has_initval = fd.has_initial_value();
      switch (fd.field_type()) {
      case T_OBJECT:
      case T_ARRAY:
        is_default = mirror->obj_field(offset) == nullptr;
        break;
      case T_BOOLEAN:
        is_default = mirror->bool_field(offset) == (has_initval ? fd.int_initial_value() : 0);
        break;
      case T_BYTE:
        is_default = mirror->byte_field(offset) == (has_initval ? fd.int_initial_value() : 0);
        break;
      case T_SHORT:
        is_default = mirror->short_field(offset) == (has_initval ? fd.int_initial_value() : 0);
        break;
      case T_CHAR:
        is_default = mirror->char_field(offset) == (has_initval ? fd.int_initial_value() : 0);
        break;
      case T_INT:
        is_default = mirror->int_field(offset) == (has_initval ? fd.int_initial_value() : 0);
        break;
      case T_LONG:
        is_default = mirror->long_field(offset) == (has_initval ? fd.long_initial_value() : 0);
        break;
      case T_FLOAT:
        is_default = mirror->float_field(offset) == (has_initval ? fd.float_initial_value() : 0);
        break;
      case T_DOUBLE:
        is_default = mirror->double_field(offset) == (has_initval ? fd.double_initial_value() : 0);
        break;
      default:
        ShouldNotReachHere();
      }

      if (!is_default) {
        log_info(cds, init)("cannot initialize %s (static field %s has non-default value)",
                            ik->external_name(), fd.name()->as_C_string());
        return false;
      }
    }
  }

  return true;
}

bool SystemDictionaryShared::check_can_be_preinited(InstanceKlass* ik, DumpTimeClassInfo* info) {
  ResourceMark rm;

  if (!is_builtin(ik)) {
    log_info(cds, init)("cannot initialize %s (not built-in loader)", ik->external_name());
    return false;
  }

  InstanceKlass* super = ik->java_super();
  if (super != nullptr && !can_be_preinited(super)) {
    log_info(cds, init)("cannot initialize %s (super %s not initable)", ik->external_name(), super->external_name());
    return false;
  }

  Array<InstanceKlass*>* interfaces = ik->local_interfaces();
  for (int i = 0; i < interfaces->length(); i++) {
    if (!can_be_preinited(interfaces->at(i))) {
      log_info(cds, init)("cannot initialize %s (interface %s not initable)",
                          ik->external_name(), interfaces->at(i)->external_name());
      return false;
    }
  }

  if (HeapShared::is_lambda_form_klass(ik) || info->is_forced_preinit()) {
    // We allow only these to have <clinit> and non-default static fields
  } else {
    if (ik->class_initializer() != nullptr) {
      log_info(cds, init)("cannot initialize %s (has <clinit>)", ik->external_name());
      return false;
    }
    if (ik->is_initialized() && !has_non_default_static_fields(ik)) {
      return false;
    }
  }

  return true;
}

#if 0
static Array<InstanceKlass*>* copy_klass_array(GrowableArray<InstanceKlass*>* src) {
  Array<InstanceKlass*>* dst = ArchiveBuilder::new_ro_array<InstanceKlass*>(src->length());
  for (int i = 0; i < src->length(); i++) {
    ArchiveBuilder::current()->write_pointer_in_buffer(dst->adr_at(i), src->at(i));
  }
  return dst;
}
#endif<|MERGE_RESOLUTION|>--- conflicted
+++ resolved
@@ -744,8 +744,7 @@
 
 bool SystemDictionaryShared::add_verification_constraint(InstanceKlass* k, Symbol* name,
          Symbol* from_name, bool from_field_is_protected, bool from_is_array, bool from_is_object) {
-<<<<<<< HEAD
-  Arguments::assert_is_dumping_archive();
+  assert(CDSConfig::is_dumping_archive(), "sanity");
   if (DynamicDumpSharedSpaces && k->is_shared()) {
     // k is a new class in the static archive, but one of its supertypes is an old class, so k wasn't
     // verified during dump time. No need to record constraints as k won't be included in the dynamic archive.
@@ -756,9 +755,6 @@
     return false;
   }
 
-=======
-  assert(CDSConfig::is_dumping_archive(), "sanity");
->>>>>>> 8d9a4b43
   DumpTimeClassInfo* info = get_info(k);
   info->add_verification_constraint(k, name, from_name, from_field_is_protected,
                                     from_is_array, from_is_object);
