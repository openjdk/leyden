/*
 * Copyright (c) 2025, Oracle and/or its affiliates. All rights reserved.
 * DO NOT ALTER OR REMOVE COPYRIGHT NOTICES OR THIS FILE HEADER.
 *
 * This code is free software; you can redistribute it and/or modify it
 * under the terms of the GNU General Public License version 2 only, as
 * published by the Free Software Foundation.
 *
 * This code is distributed in the hope that it will be useful, but WITHOUT
 * ANY WARRANTY; without even the implied warranty of MERCHANTABILITY or
 * FITNESS FOR A PARTICULAR PURPOSE.  See the GNU General Public License
 * version 2 for more details (a copy is included in the LICENSE file that
 * accompanied this code).
 *
 * You should have received a copy of the GNU General Public License version
 * 2 along with this work; if not, write to the Free Software Foundation,
 * Inc., 51 Franklin St, Fifth Floor, Boston, MA 02110-1301 USA.
 *
 * Please contact Oracle, 500 Oracle Parkway, Redwood Shores, CA 94065 USA
 * or visit www.oracle.com if you need additional information or have any
 * questions.
 *
 */

#include "cds/aotClassLinker.hpp"
#include "cds/aotArtifactFinder.hpp"
#include "cds/aotClassInitializer.hpp"
#include "cds/dumpTimeClassInfo.inline.hpp"
#include "cds/heapShared.hpp"
#include "cds/lambdaProxyClassDictionary.hpp"
#include "classfile/systemDictionaryShared.hpp"
#include "logging/log.hpp"
#include "memory/metaspaceClosure.hpp"
#include "oops/instanceKlass.hpp"
#include "oops/objArrayKlass.hpp"
#include "oops/trainingData.hpp"
#include "utilities/resourceHash.hpp"

// All the classes that should be included in the AOT cache (in at least the "allocated" state)
static GrowableArrayCHeap<Klass*, mtClassShared>* _all_cached_classes = nullptr;

// This is a stack that tracks all the AOT-inited classes that are waiting to be passed
// to HeapShared::copy_and_rescan_aot_inited_mirror().
static GrowableArrayCHeap<InstanceKlass*, mtClassShared>* _pending_aot_inited_classes = nullptr;

static const int TABLE_SIZE = 15889; // prime number
using ClassesTable = ResourceHashtable<Klass*, bool, TABLE_SIZE, AnyObj::C_HEAP, mtClassShared>;
static ClassesTable* _seen_classes;       // all classes that have been seen by AOTArtifactFinder
static ClassesTable* _aot_inited_classes; // all classes that need to be AOT-initialized.

void AOTArtifactFinder::initialize() {
  _all_cached_classes = new GrowableArrayCHeap<Klass*, mtClassShared>();
  _pending_aot_inited_classes = new GrowableArrayCHeap<InstanceKlass*, mtClassShared>();
  _seen_classes = new (mtClass)ClassesTable();
  _aot_inited_classes = new (mtClass)ClassesTable();
}

void AOTArtifactFinder::dispose() {
  delete _all_cached_classes;
  delete _seen_classes;
  delete _aot_inited_classes;
  delete _pending_aot_inited_classes;
  _all_cached_classes = nullptr;
  _seen_classes = nullptr;
  _aot_inited_classes = nullptr;
  _pending_aot_inited_classes = nullptr;
}

// Find all Klasses and oops that should be included in the AOT cache. See aotArtifactFinder.hpp
void AOTArtifactFinder::find_artifacts() {
  // Some classes might have been marked as excluded as a side effect of running
  // AOTConstantPoolResolver. Make sure we check all the remaining ones.
  //
  // Note, if a class is not excluded, it does NOT mean it will be automatically included
  // into the AOT cache -- that will be decided by the code below.
  SystemDictionaryShared::finish_exclusion_checks();

  start_scanning_for_oops();

  // Add the primitive array classes
  for (int i = T_BOOLEAN; i < T_VOID+1; i++) {
    BasicType bt = (BasicType)i;
    if (is_java_primitive(bt)) {
      add_cached_type_array_class(Universe::typeArrayKlass(bt));
    }
  }

#if INCLUDE_CDS_JAVA_HEAP
  // Add the mirrors that aren't associated with a Klass
  //    - primitive mirrors (E.g., "int.class" in Java code)
  //    - mirror of fillerArrayKlass
  if (CDSConfig::is_dumping_heap()) {
    for (int i = T_BOOLEAN; i < T_VOID+1; i++) {
      BasicType bt = (BasicType)i;
      if (!is_reference_type(bt)) {
        oop orig_mirror = Universe::java_mirror(bt);
        oop scratch_mirror = HeapShared::scratch_java_mirror(bt);
        HeapShared::scan_java_mirror(orig_mirror);
        log_trace(cds, heap, mirror)(
            "Archived %s mirror object from " PTR_FORMAT,
            type2name(bt), p2i(scratch_mirror));
        Universe::set_archived_basic_type_mirror_index(bt, HeapShared::append_root(scratch_mirror));
      }
    }

    // Universe::fillerArrayKlass() isn't in the class hierarchy, so handle it specially.
    HeapShared::scan_java_mirror(Universe::fillerArrayKlass()->java_mirror());
  }
#endif

  // Add all the InstanceKlasses (and their array classes) that are always included.
  SystemDictionaryShared::dumptime_table()->iterate_all_live_classes([&] (InstanceKlass* ik, DumpTimeClassInfo& info) {
    // Skip "AOT tooling classes" in this block. They will be included in the AOT cache only if
    // - One of their subtypes is included
    // - One of their instances is found by HeapShared.
    if (!info.is_excluded() && !info.is_aot_tooling_class()) {
      bool add = false;
      if (!ik->is_hidden()) {
        // All non-hidden classes are always included into the AOT cache
        add = true;
      } else {
        if (CDSConfig::is_dumping_lambdas_in_legacy_mode()) {
          // Legacy support of lambda proxies -- these are always included into the AOT cache
          if (LambdaProxyClassDictionary::is_registered_lambda_proxy_class(ik)) {
            add = true;
          }
        } else {
          assert(!LambdaProxyClassDictionary::is_registered_lambda_proxy_class(ik),
                 "registered lambda proxies are only for legacy lambda proxy support");
        }
      }

      if (add) {
        add_cached_instance_class(ik);
        if (AOTClassInitializer::can_archive_initialized_mirror(ik)) {
          add_aot_inited_class(ik);
        }
      }
    }
  });

#if INCLUDE_CDS_JAVA_HEAP
  // Keep scanning until we discover no more class that need to be AOT-initialized.
  if (CDSConfig::is_initing_classes_at_dump_time()) {
    while (_pending_aot_inited_classes->length() > 0) {
      InstanceKlass* ik = _pending_aot_inited_classes->pop();
      HeapShared::copy_and_rescan_aot_inited_mirror(ik);
    }
  }
#endif

  // Exclude all the (hidden) classes that have not been discovered by the code above.
  SystemDictionaryShared::dumptime_table()->iterate_all_live_classes([&] (InstanceKlass* k, DumpTimeClassInfo& info) {
    if (!info.is_excluded() && _seen_classes->get(k) == nullptr) {
      info.set_excluded();
      info.set_has_checked_exclusion();
<<<<<<< HEAD
      assert(k->is_hidden(), "must be");
      if (log_is_enabled(Info, cds)) {
        ResourceMark rm;
        log_debug(cds)("Skipping %s: Unreferenced hidden class", k->name()->as_C_string());
=======
      if (log_is_enabled(Debug, cds)) {
        ResourceMark rm;
        log_debug(cds)("Skipping %s: %s class", k->name()->as_C_string(),
                      k->is_hidden() ? "Unreferenced hidden" : "AOT tooling");
>>>>>>> e3f26b05
      }
    }
  });

  end_scanning_for_oops();

  TrainingData::cleanup_training_data();
}

void AOTArtifactFinder::start_scanning_for_oops() {
#if INCLUDE_CDS_JAVA_HEAP
  if (CDSConfig::is_dumping_heap()) {
    HeapShared::start_scanning_for_oops();
  }
#endif
}

void AOTArtifactFinder::end_scanning_for_oops() {
#if INCLUDE_CDS_JAVA_HEAP
  if (CDSConfig::is_dumping_heap()) {
    HeapShared::end_scanning_for_oops();
  }
#endif
}

void AOTArtifactFinder::add_aot_inited_class(InstanceKlass* ik) {
  if (CDSConfig::is_initing_classes_at_dump_time()) {
    assert(ik->is_initialized(), "must be");
    add_cached_instance_class(ik);

    bool created;
    _aot_inited_classes->put_if_absent(ik, &created);
    if (created) {
      _pending_aot_inited_classes->push(ik);

      InstanceKlass* s = ik->java_super();
      if (s != nullptr) {
        add_aot_inited_class(s);
      }

      Array<InstanceKlass*>* interfaces = ik->local_interfaces();
      int len = interfaces->length();
      for (int i = 0; i < len; i++) {
        InstanceKlass* intf = interfaces->at(i);
        if (intf->is_initialized()) {
          add_aot_inited_class(intf);
        }
      }
    }
  }
}

void AOTArtifactFinder::add_cached_instance_class(InstanceKlass* ik) {
  bool created;
  _seen_classes->put_if_absent(ik, &created);
  if (created) {
    _all_cached_classes->append(ik);
    if (CDSConfig::is_dumping_final_static_archive() && ik->is_shared_unregistered_class()) {
      // The following are not appliable to unregistered classes
      return;
    }
    scan_oops_in_instance_class(ik);
    if (ik->is_hidden() && CDSConfig::is_initing_classes_at_dump_time()) {
      bool succeed = AOTClassLinker::try_add_candidate(ik);
      guarantee(succeed, "All cached hidden classes must be aot-linkable");
      add_aot_inited_class(ik);
    }
  }
}

void AOTArtifactFinder::add_cached_type_array_class(TypeArrayKlass* tak) {
  bool created;
  _seen_classes->put_if_absent(tak, &created);
  if (created) {
    _all_cached_classes->append(tak);
    scan_oops_in_array_class(tak);
  }
}

void AOTArtifactFinder::add_cached_class(Klass* k) {
  if (k->is_typeArray_klass()) {
    add_cached_type_array_class(TypeArrayKlass::cast(k));
  } else if (k->is_objArray_klass()) {
    add_cached_class(ObjArrayKlass::cast(k)->element_klass());
  } else {
    add_cached_instance_class(InstanceKlass::cast(k));
  }
}

void AOTArtifactFinder::scan_oops_in_instance_class(InstanceKlass* ik) {
#if INCLUDE_CDS_JAVA_HEAP
  if (CDSConfig::is_dumping_heap()) {
    HeapShared::scan_java_class(ik);
    scan_oops_in_array_class(ik->array_klasses());
  }
#endif
}

void AOTArtifactFinder::scan_oops_in_array_class(ArrayKlass* ak) {
#if INCLUDE_CDS_JAVA_HEAP
  if (CDSConfig::is_dumping_heap()) {
    while (ak != nullptr) {
      HeapShared::scan_java_class(ak);
      ak = ak->array_klass_or_null();
    }
  }
#endif
}

void AOTArtifactFinder::all_cached_classes_do(MetaspaceClosure* it) {
  for (int i = 0; i < _all_cached_classes->length(); i++) {
    it->push(_all_cached_classes->adr_at(i));
  }
}<|MERGE_RESOLUTION|>--- conflicted
+++ resolved
@@ -154,17 +154,10 @@
     if (!info.is_excluded() && _seen_classes->get(k) == nullptr) {
       info.set_excluded();
       info.set_has_checked_exclusion();
-<<<<<<< HEAD
-      assert(k->is_hidden(), "must be");
-      if (log_is_enabled(Info, cds)) {
-        ResourceMark rm;
-        log_debug(cds)("Skipping %s: Unreferenced hidden class", k->name()->as_C_string());
-=======
       if (log_is_enabled(Debug, cds)) {
         ResourceMark rm;
         log_debug(cds)("Skipping %s: %s class", k->name()->as_C_string(),
                       k->is_hidden() ? "Unreferenced hidden" : "AOT tooling");
->>>>>>> e3f26b05
       }
     }
   });
