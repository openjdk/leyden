/*
 * Copyright (c) 2022, 2025, Oracle and/or its affiliates. All rights reserved.
 * DO NOT ALTER OR REMOVE COPYRIGHT NOTICES OR THIS FILE HEADER.
 *
 * This code is free software; you can redistribute it and/or modify it
 * under the terms of the GNU General Public License version 2 only, as
 * published by the Free Software Foundation.
 *
 * This code is distributed in the hope that it will be useful, but WITHOUT
 * ANY WARRANTY; without even the implied warranty of MERCHANTABILITY or
 * FITNESS FOR A PARTICULAR PURPOSE.  See the GNU General Public License
 * version 2 for more details (a copy is included in the LICENSE file that
 * accompanied this code).
 *
 * You should have received a copy of the GNU General Public License version
 * 2 along with this work; if not, write to the Free Software Foundation,
 * Inc., 51 Franklin St, Fifth Floor, Boston, MA 02110-1301 USA.
 *
 * Please contact Oracle, 500 Oracle Parkway, Redwood Shores, CA 94065 USA
 * or visit www.oracle.com if you need additional information or have any
 * questions.
 *
 */

#include "cds/aotClassLinker.hpp"
#include "cds/aotClassLocation.hpp"
#include "cds/aotConstantPoolResolver.hpp"
#include "cds/aotLogging.hpp"
#include "cds/archiveBuilder.hpp"
#include "cds/archiveUtils.inline.hpp"
#include "cds/cdsConfig.hpp"
#include "cds/classListWriter.hpp"
#include "cds/finalImageRecipes.hpp"
#include "cds/heapShared.hpp"
#include "cds/lambdaFormInvokers.inline.hpp"
#include "classfile/classLoader.hpp"
#include "classfile/dictionary.hpp"
#include "classfile/symbolTable.hpp"
#include "classfile/systemDictionary.hpp"
#include "classfile/systemDictionaryShared.hpp"
#include "classfile/vmClasses.hpp"
#include "interpreter/bytecodeStream.hpp"
#include "interpreter/interpreterRuntime.hpp"
#include "memory/resourceArea.hpp"
#include "oops/constantPool.inline.hpp"
#include "oops/fieldStreams.inline.hpp"
#include "oops/instanceKlass.hpp"
#include "oops/klass.inline.hpp"
#include "runtime/handles.inline.hpp"
#include "runtime/javaCalls.hpp"
#include "runtime/signature.hpp"

// Returns true if we CAN PROVE that cp_index will always resolve to
// the same information at both dump time and run time. This is a
// necessary (but not sufficient) condition for pre-resolving cp_index
// during CDS archive assembly.
bool AOTConstantPoolResolver::is_resolution_deterministic(ConstantPool* cp, int cp_index) {
  assert(!is_in_archivebuilder_buffer(cp), "sanity");

  if (cp->tag_at(cp_index).is_klass()) {
    // We require cp_index to be already resolved. This is fine for now, are we
    // currently archive only CP entries that are already resolved.
    Klass* resolved_klass = cp->resolved_klass_at(cp_index);
    return resolved_klass != nullptr && is_class_resolution_deterministic(cp->pool_holder(), resolved_klass);
  } else if (cp->tag_at(cp_index).is_invoke_dynamic()) {
    return is_indy_resolution_deterministic(cp, cp_index);
  } else if (cp->tag_at(cp_index).is_field() ||
             cp->tag_at(cp_index).is_method() ||
             cp->tag_at(cp_index).is_interface_method()) {
    int klass_cp_index = cp->uncached_klass_ref_index_at(cp_index);
    if (!cp->tag_at(klass_cp_index).is_klass()) {
      // Not yet resolved
      return false;
    }
    Klass* k = cp->resolved_klass_at(klass_cp_index);
    if (!is_class_resolution_deterministic(cp->pool_holder(), k)) {
      return false;
    }

    if (!k->is_instance_klass()) {
      // TODO: support non instance klasses as well.
      return false;
    }

    // Here, We don't check if this entry can actually be resolved to a valid Field/Method.
    // This method should be called by the ConstantPool to check Fields/Methods that
    // have already been successfully resolved.
    return true;
  } else {
    return false;
  }
}

bool AOTConstantPoolResolver::is_class_resolution_deterministic(InstanceKlass* cp_holder, Klass* resolved_class) {
  assert(!is_in_archivebuilder_buffer(cp_holder), "sanity");
  assert(!is_in_archivebuilder_buffer(resolved_class), "sanity");

  if (resolved_class->is_instance_klass()) {
    InstanceKlass* ik = InstanceKlass::cast(resolved_class);

    if (!ik->in_aot_cache() && SystemDictionaryShared::is_excluded_class(ik)) {
      return false;
    }

    if (cp_holder->is_subtype_of(ik)) {
      // All super types of ik will be resolved in ik->class_loader() before
      // ik is defined in this loader, so it's safe to archive the resolved klass reference.
      return true;
    }

    if (CDSConfig::is_dumping_aot_linked_classes()) {
      // Need to call try_add_candidate instead of is_candidate, as this may be called
      // before AOTClassLinker::add_candidates().
      if (AOTClassLinker::try_add_candidate(ik)) {
        return true;
      } else {
        return false;
      }
    } else if (AOTClassLinker::is_vm_class(ik)) {
      if (ik->class_loader() != cp_holder->class_loader()) {
        // At runtime, cp_holder() may not be able to resolve to the same
        // ik. For example, a different version of ik may be defined in
        // cp->pool_holder()'s loader using MethodHandles.Lookup.defineClass().
        return false;
      } else {
        return true;
      }
    } else {
      return false;
    }
  } else if (resolved_class->is_objArray_klass()) {
    Klass* elem = ObjArrayKlass::cast(resolved_class)->bottom_klass();
    if (elem->is_instance_klass()) {
      return is_class_resolution_deterministic(cp_holder, InstanceKlass::cast(elem));
    } else if (elem->is_typeArray_klass()) {
      return true;
    } else {
      return false;
    }
  } else if (resolved_class->is_typeArray_klass()) {
    return true;
  } else {
    return false;
  }
}

void AOTConstantPoolResolver::preresolve_string_cp_entries(InstanceKlass* ik, TRAPS) {
  if (!ik->is_linked()) {
    // The cp->resolved_referenced() array is not ready yet, so we can't call resolve_string().
    return;
  }
  constantPoolHandle cp(THREAD, ik->constants());
  for (int cp_index = 1; cp_index < cp->length(); cp_index++) { // Index 0 is unused
    switch (cp->tag_at(cp_index).value()) {
    case JVM_CONSTANT_String:
      resolve_string(cp, cp_index, CHECK); // may throw OOM when interning strings.
      break;
    }
  }

  // Normally, we don't want to archive any CP entries that were not resolved
  // in the training run. Otherwise the AOT/JIT may inline too much code that has not
  // been executed.
  //
  // However, we want to aggressively resolve all klass/field/method constants for
  // LambdaForm Invoker Holder classes, Lambda Proxy classes, and LambdaForm classes,
  // so that the compiler can inline through them.
  if (SystemDictionaryShared::is_builtin_loader(ik->class_loader_data())) {
    bool eager_resolve = false;

    if (LambdaFormInvokers::may_be_regenerated_class(ik->name())) {
      eager_resolve = true;
    }
    if (ik->is_hidden() && HeapShared::is_archivable_hidden_klass(ik)) {
      eager_resolve = true;
    }

    if (eager_resolve) {
      preresolve_class_cp_entries(THREAD, ik, nullptr);
      preresolve_field_and_method_cp_entries(THREAD, ik, nullptr);
    }
  }
}

// This works only for the boot/platform/app loaders
Klass* AOTConstantPoolResolver::find_loaded_class(Thread* current, oop class_loader, Symbol* name) {
  HandleMark hm(current);
  Handle h_loader(current, class_loader);
  Klass* k = SystemDictionary::find_instance_or_array_klass(current, name, h_loader);
  if (k != nullptr) {
    return k;
  }
  if (h_loader() == SystemDictionary::java_system_loader()) {
    return find_loaded_class(current, SystemDictionary::java_platform_loader(), name);
  } else if (h_loader() == SystemDictionary::java_platform_loader()) {
    return find_loaded_class(current, nullptr, name);
  } else {
    assert(h_loader() == nullptr, "This function only works for boot/platform/app loaders %p %p %p",
           cast_from_oop<address>(h_loader()),
           cast_from_oop<address>(SystemDictionary::java_system_loader()),
           cast_from_oop<address>(SystemDictionary::java_platform_loader()));
  }

  return nullptr;
}

Klass* AOTConstantPoolResolver::find_loaded_class(Thread* current, ConstantPool* cp, int class_cp_index) {
  Symbol* name = cp->klass_name_at(class_cp_index);
  return find_loaded_class(current, cp->pool_holder()->class_loader(), name);
}

#if INCLUDE_CDS_JAVA_HEAP
void AOTConstantPoolResolver::resolve_string(constantPoolHandle cp, int cp_index, TRAPS) {
  if (CDSConfig::is_dumping_heap()) {
    int cache_index = cp->cp_to_object_index(cp_index);
    ConstantPool::string_at_impl(cp, cp_index, cache_index, CHECK);
  }
}
#endif

void AOTConstantPoolResolver::preresolve_class_cp_entries(JavaThread* current, InstanceKlass* ik, GrowableArray<bool>* preresolve_list) {
  if (!SystemDictionaryShared::is_builtin_loader(ik->class_loader_data())) {
    return;
  }

  JavaThread* THREAD = current;
  constantPoolHandle cp(THREAD, ik->constants());
  for (int cp_index = 1; cp_index < cp->length(); cp_index++) {
    if (cp->tag_at(cp_index).value() == JVM_CONSTANT_UnresolvedClass) {
      if (preresolve_list != nullptr && preresolve_list->at(cp_index) == false) {
        // This class was not resolved during trial run. Don't attempt to resolve it. Otherwise
        // the compiler may generate less efficient code.
        continue;
      }
      if (find_loaded_class(current, cp(), cp_index) == nullptr) {
        // Do not resolve any class that has not been loaded yet
        continue;
      }
      Klass* resolved_klass = cp->klass_at(cp_index, THREAD);
      if (HAS_PENDING_EXCEPTION) {
        CLEAR_PENDING_EXCEPTION; // just ignore
      } else {
        log_trace(aot, resolve)("Resolved class  [%3d] %s -> %s", cp_index, ik->external_name(),
                                resolved_klass->external_name());
      }
    }
  }
}

void AOTConstantPoolResolver::preresolve_field_and_method_cp_entries(JavaThread* current, InstanceKlass* ik, GrowableArray<bool>* preresolve_list) {
  JavaThread* THREAD = current;
  constantPoolHandle cp(THREAD, ik->constants());
  if (cp->cache() == nullptr) {
    return;
  }
  for (int i = 0; i < ik->methods()->length(); i++) {
    Method* m = ik->methods()->at(i);
    BytecodeStream bcs(methodHandle(THREAD, m));
    while (!bcs.is_last_bytecode()) {
      bcs.next();
      Bytecodes::Code raw_bc = bcs.raw_code();
      switch (raw_bc) {
      case Bytecodes::_getstatic:
      case Bytecodes::_putstatic:
<<<<<<< HEAD
=======
        maybe_resolve_fmi_ref(ik, m, raw_bc, bcs.get_index_u2(), preresolve_list, THREAD);
        if (HAS_PENDING_EXCEPTION) {
          CLEAR_PENDING_EXCEPTION; // just ignore
        }
        break;
>>>>>>> d5803aa7
      case Bytecodes::_getfield:
      // no-fast bytecode
      case Bytecodes::_nofast_getfield:
      // fast bytecodes
      case Bytecodes::_fast_agetfield:
      case Bytecodes::_fast_bgetfield:
      case Bytecodes::_fast_cgetfield:
      case Bytecodes::_fast_dgetfield:
      case Bytecodes::_fast_fgetfield:
      case Bytecodes::_fast_igetfield:
      case Bytecodes::_fast_lgetfield:
      case Bytecodes::_fast_sgetfield:
        raw_bc = Bytecodes::_getfield;
        maybe_resolve_fmi_ref(ik, m, raw_bc, bcs.get_index_u2(), preresolve_list, THREAD);
        if (HAS_PENDING_EXCEPTION) {
          CLEAR_PENDING_EXCEPTION; // just ignore
        }
        break;

      case Bytecodes::_putfield:
      // no-fast bytecode
      case Bytecodes::_nofast_putfield:
      // fast bytecodes
      case Bytecodes::_fast_aputfield:
      case Bytecodes::_fast_bputfield:
      case Bytecodes::_fast_zputfield:
      case Bytecodes::_fast_cputfield:
      case Bytecodes::_fast_dputfield:
      case Bytecodes::_fast_fputfield:
      case Bytecodes::_fast_iputfield:
      case Bytecodes::_fast_lputfield:
      case Bytecodes::_fast_sputfield:
        raw_bc = Bytecodes::_putfield;
        maybe_resolve_fmi_ref(ik, m, raw_bc, bcs.get_index_u2(), preresolve_list, THREAD);
        if (HAS_PENDING_EXCEPTION) {
          CLEAR_PENDING_EXCEPTION; // just ignore
        }
        break;
      case Bytecodes::_invokehandle:
      case Bytecodes::_invokespecial:
      case Bytecodes::_invokevirtual:
      case Bytecodes::_invokeinterface:
      case Bytecodes::_invokestatic:
        maybe_resolve_fmi_ref(ik, m, raw_bc, bcs.get_index_u2(), preresolve_list, THREAD);
        if (HAS_PENDING_EXCEPTION) {
          CLEAR_PENDING_EXCEPTION; // just ignore
        }
        break;
      default:
        break;
      }
    }
  }
}

void AOTConstantPoolResolver::maybe_resolve_fmi_ref(InstanceKlass* ik, Method* m, Bytecodes::Code bc, int raw_index,
                                           GrowableArray<bool>* preresolve_list, TRAPS) {
  methodHandle mh(THREAD, m);
  constantPoolHandle cp(THREAD, ik->constants());
  HandleMark hm(THREAD);
  int cp_index = cp->to_cp_index(raw_index, bc);

  if (cp->is_resolved(raw_index, bc)) {
    return;
  }

  if (preresolve_list != nullptr && preresolve_list->at(cp_index) == false) {
    // This field wasn't resolved during the trial run. Don't attempt to resolve it. Otherwise
    // the compiler may generate less efficient code.
    return;
  }

  int klass_cp_index = cp->uncached_klass_ref_index_at(cp_index);
  if (find_loaded_class(THREAD, cp(), klass_cp_index) == nullptr) {
    // Do not resolve any field/methods from a class that has not been loaded yet.
    return;
  }

  Klass* resolved_klass = cp->klass_ref_at(raw_index, bc, CHECK);
  const char* is_static = "";

  switch (bc) {
  case Bytecodes::_getstatic:
  case Bytecodes::_putstatic:
    if (!VM_Version::supports_fast_class_init_checks()) {
      return; // Do not resolve since interpreter lacks fast clinit barriers support
    }
<<<<<<< HEAD
    InterpreterRuntime::resolve_get_put(bc, raw_index, mh, cp, false /*initialize_holder*/, CHECK);
    is_static = " *** static";
    break;
=======
    InterpreterRuntime::resolve_get_put(bc, raw_index, mh, cp, ClassInitMode::dont_init, CHECK);
    is_static = " *** static";
    break;

>>>>>>> d5803aa7
  case Bytecodes::_getfield:
  case Bytecodes::_putfield:
    InterpreterRuntime::resolve_get_put(bc, raw_index, mh, cp, ClassInitMode::dont_init, CHECK);
    break;

  case Bytecodes::_invokestatic:
    if (!VM_Version::supports_fast_class_init_checks()) {
      return; // Do not resolve since interpreter lacks fast clinit barriers support
    }
    InterpreterRuntime::cds_resolve_invoke(bc, raw_index, cp, CHECK);
    is_static = " *** static";
    break;

  case Bytecodes::_invokestatic:
    if (!VM_Version::supports_fast_class_init_checks()) {
      return; // Do not resolve since interpreter lacks fast clinit barriers support
    }
    InterpreterRuntime::cds_resolve_invoke(bc, raw_index, cp, CHECK);
    is_static = " *** static";
    break;

  case Bytecodes::_invokevirtual:
  case Bytecodes::_invokespecial:
  case Bytecodes::_invokeinterface:
    InterpreterRuntime::cds_resolve_invoke(bc, raw_index, cp, CHECK);
    break;

  case Bytecodes::_invokehandle:
    InterpreterRuntime::cds_resolve_invokehandle(raw_index, cp, CHECK);
    break;

  default:
    ShouldNotReachHere();
  }

  if (log_is_enabled(Trace, aot, resolve)) {
    ResourceMark rm(THREAD);
    bool resolved = cp->is_resolved(raw_index, bc);
    Symbol* name = cp->name_ref_at(raw_index, bc);
    Symbol* signature = cp->signature_ref_at(raw_index, bc);
    log_trace(aot, resolve)("%s %s [%3d] %s -> %s.%s:%s%s",
                            (resolved ? "Resolved" : "Failed to resolve"),
                            Bytecodes::name(bc), cp_index, ik->external_name(),
                            resolved_klass->external_name(),
                            name->as_C_string(), signature->as_C_string(), is_static);
  }
}

void AOTConstantPoolResolver::preresolve_indy_cp_entries(JavaThread* current, InstanceKlass* ik, GrowableArray<bool>* preresolve_list) {
  JavaThread* THREAD = current;
  constantPoolHandle cp(THREAD, ik->constants());
  if (!CDSConfig::is_dumping_invokedynamic() || cp->cache() == nullptr) {
    return;
  }

  assert(preresolve_list != nullptr, "preresolve_indy_cp_entries() should not be called for "
         "regenerated LambdaForm Invoker classes, which should not have indys anyway.");

  Array<ResolvedIndyEntry>* indy_entries = cp->cache()->resolved_indy_entries();
  for (int i = 0; i < indy_entries->length(); i++) {
    ResolvedIndyEntry* rie = indy_entries->adr_at(i);
    int cp_index = rie->constant_pool_index();
    if (preresolve_list->at(cp_index) == true) {
      if (!rie->is_resolved() && is_indy_resolution_deterministic(cp(), cp_index)) {
        InterpreterRuntime::cds_resolve_invokedynamic(i, cp, THREAD);
        if (HAS_PENDING_EXCEPTION) {
          CLEAR_PENDING_EXCEPTION; // just ignore
        }
      }
      if (log_is_enabled(Trace, aot, resolve)) {
        ResourceMark rm(THREAD);
        log_trace(aot, resolve)("%s indy   [%3d] %s",
                                rie->is_resolved() ? "Resolved" : "Failed to resolve",
                                cp_index, ik->external_name());
      }
    }
  }
}

// Check the MethodType signatures used by parameters to the indy BSMs. Make sure we don't
// use types that have been excluded, or else we might end up creating MethodTypes that cannot be stored
// in the AOT cache.
bool AOTConstantPoolResolver::check_methodtype_signature(ConstantPool* cp, Symbol* sig, Klass** return_type_ret) {
  ResourceMark rm;
  for (SignatureStream ss(sig); !ss.is_done(); ss.next()) {
    if (ss.is_reference()) {
      Symbol* type = ss.as_symbol();
      Klass* k = find_loaded_class(Thread::current(), cp->pool_holder()->class_loader(), type);
      if (k == nullptr) {
        return false;
      }

      if (SystemDictionaryShared::should_be_excluded(k)) {
        if (log_is_enabled(Warning, aot, resolve)) {
          ResourceMark rm;
          log_warning(aot, resolve)("Cannot aot-resolve Lambda proxy because %s is excluded", k->external_name());
        }
        return false;
      }

      if (ss.at_return_type() && return_type_ret != nullptr) {
        *return_type_ret = k;
      }
    }
  }
  return true;
}

bool AOTConstantPoolResolver::check_lambda_metafactory_signature(ConstantPool* cp, Symbol* sig) {
  Klass* k;
  if (!check_methodtype_signature(cp, sig, &k)) {
    return false;
  }

  // <k> is the interface type implemented by the lambda proxy
  if (!k->is_interface()) {
    // cp->pool_holder() doesn't look like a valid class generated by javac
    return false;
  }


  // The linked lambda callsite has an instance of the interface implemented by this lambda. If this
  // interface requires its <clinit> to be executed, then we must delay the execution to the production run
  // as <clinit> can have side effects ==> exclude such cases.
  InstanceKlass* intf = InstanceKlass::cast(k);
  bool exclude = intf->interface_needs_clinit_execution_as_super();
  if (log_is_enabled(Debug, aot, resolve)) {
    ResourceMark rm;
    log_debug(aot, resolve)("%s aot-resolve Lambda proxy of interface type %s",
                            exclude ? "Cannot" : "Can", k->external_name());
  }
  return !exclude;
}

bool AOTConstantPoolResolver::check_lambda_metafactory_methodtype_arg(ConstantPool* cp, int bsms_attribute_index, int arg_i) {
  int mt_index = cp->bsm_attribute_entry(bsms_attribute_index)->argument_index(arg_i);
  if (!cp->tag_at(mt_index).is_method_type()) {
    // malformed class?
    return false;
  }

  Symbol* sig = cp->method_type_signature_at(mt_index);
  if (log_is_enabled(Debug, aot, resolve)) {
    ResourceMark rm;
    log_debug(aot, resolve)("Checking MethodType for LambdaMetafactory BSM arg %d: %s", arg_i, sig->as_C_string());
  }

  return check_methodtype_signature(cp, sig);
}

bool AOTConstantPoolResolver::check_lambda_metafactory_methodhandle_arg(ConstantPool* cp, int bsms_attribute_index, int arg_i) {
  int mh_index = cp->bsm_attribute_entry(bsms_attribute_index)->argument_index(arg_i);
  if (!cp->tag_at(mh_index).is_method_handle()) {
    // malformed class?
    return false;
  }

  Symbol* sig = cp->method_handle_signature_ref_at(mh_index);
  if (log_is_enabled(Debug, aot, resolve)) {
    ResourceMark rm;
    log_debug(aot, resolve)("Checking MethodType of MethodHandle for LambdaMetafactory BSM arg %d: %s", arg_i, sig->as_C_string());
  }
  return check_methodtype_signature(cp, sig);
}

bool AOTConstantPoolResolver::is_indy_resolution_deterministic(ConstantPool* cp, int cp_index) {
  assert(cp->tag_at(cp_index).is_invoke_dynamic(), "sanity");
  if (!CDSConfig::is_dumping_invokedynamic()) {
    return false;
  }

  InstanceKlass* pool_holder = cp->pool_holder();
  if (!SystemDictionaryShared::is_builtin(pool_holder)) {
    return false;
  }

  int bsm = cp->bootstrap_method_ref_index_at(cp_index);
  int bsm_ref = cp->method_handle_index_at(bsm);
  Symbol* bsm_name = cp->uncached_name_ref_at(bsm_ref);
  Symbol* bsm_signature = cp->uncached_signature_ref_at(bsm_ref);
  Symbol* bsm_klass = cp->klass_name_at(cp->uncached_klass_ref_index_at(bsm_ref));

  // We currently support only StringConcatFactory::makeConcatWithConstants() and LambdaMetafactory::metafactory()
  // We should mark the allowed BSMs in the JDK code using a private annotation.
  // See notes on RFE JDK-8342481.

  if (bsm_klass->equals("java/lang/invoke/StringConcatFactory") &&
      bsm_name->equals("makeConcatWithConstants") &&
      bsm_signature->equals("(Ljava/lang/invoke/MethodHandles$Lookup;"
                             "Ljava/lang/String;"
                             "Ljava/lang/invoke/MethodType;"
                             "Ljava/lang/String;"
                             "[Ljava/lang/Object;"
                            ")Ljava/lang/invoke/CallSite;")) {
    Symbol* factory_type_sig = cp->uncached_signature_ref_at(cp_index);
    if (log_is_enabled(Debug, aot, resolve)) {
      ResourceMark rm;
      log_debug(aot, resolve)("Checking StringConcatFactory callsite signature [%d]: %s", cp_index, factory_type_sig->as_C_string());
    }

    Klass* k;
    if (!check_methodtype_signature(cp, factory_type_sig, &k)) {
      return false;
    }
    if (k != vmClasses::String_klass()) {
      // bad class file?
      return false;
    }

    return true;
  }

  if (bsm_klass->equals("java/lang/invoke/LambdaMetafactory") &&
      bsm_name->equals("metafactory") &&
      bsm_signature->equals("(Ljava/lang/invoke/MethodHandles$Lookup;"
                             "Ljava/lang/String;"
                             "Ljava/lang/invoke/MethodType;"
                             "Ljava/lang/invoke/MethodType;"
                             "Ljava/lang/invoke/MethodHandle;"
                             "Ljava/lang/invoke/MethodType;"
                            ")Ljava/lang/invoke/CallSite;")) {
    /*
     * An indy callsite is associated with the following MethodType and MethodHandles:
     *
     * https://github.com/openjdk/jdk/blob/580eb62dc097efeb51c76b095c1404106859b673/src/java.base/share/classes/java/lang/invoke/LambdaMetafactory.java#L293-L309
     *
     * MethodType factoryType         The expected signature of the {@code CallSite}.  The
     *                                parameter types represent the types of capture variables;
     *                                the return type is the interface to implement.   When
     *                                used with {@code invokedynamic}, this is provided by
     *                                the {@code NameAndType} of the {@code InvokeDynamic}
     *
     * MethodType interfaceMethodType Signature and return type of method to be
     *                                implemented by the function object.
     *
     * MethodHandle implementation    A direct method handle describing the implementation
     *                                method which should be called (with suitable adaptation
     *                                of argument types and return types, and with captured
     *                                arguments prepended to the invocation arguments) at
     *                                invocation time.
     *
     * MethodType dynamicMethodType   The signature and return type that should
     *                                be enforced dynamically at invocation time.
     *                                In simple use cases this is the same as
     *                                {@code interfaceMethodType}.
     */
    Symbol* factory_type_sig = cp->uncached_signature_ref_at(cp_index);
    if (log_is_enabled(Debug, aot, resolve)) {
      ResourceMark rm;
      log_debug(aot, resolve)("Checking lambda callsite signature [%d]: %s", cp_index, factory_type_sig->as_C_string());
    }

    if (!check_lambda_metafactory_signature(cp, factory_type_sig)) {
      return false;
    }

    int bsms_attribute_index = cp->bootstrap_methods_attribute_index(cp_index);
    int arg_count = cp->bsm_attribute_entry(bsms_attribute_index)->argument_count();
    if (arg_count != 3) {
      // Malformed class?
      return false;
    }

    // interfaceMethodType
    if (!check_lambda_metafactory_methodtype_arg(cp, bsms_attribute_index, 0)) {
      return false;
    }

    // implementation
    if (!check_lambda_metafactory_methodhandle_arg(cp, bsms_attribute_index, 1)) {
      return false;
    }

    // dynamicMethodType
    if (!check_lambda_metafactory_methodtype_arg(cp, bsms_attribute_index, 2)) {
      return false;
    }

    return true;
  }

  return false;
}
#ifdef ASSERT
bool AOTConstantPoolResolver::is_in_archivebuilder_buffer(address p) {
  if (!Thread::current()->is_VM_thread() || ArchiveBuilder::current() == nullptr) {
    return false;
  } else {
    return ArchiveBuilder::current()->is_in_buffer_space(p);
  }
}
#endif

// Paranoid check -- if any field/method signature in <ik> is referencing a class that is known to be
// excluded, do not archive any reflection data in <ik>.
bool AOTConstantPoolResolver::check_signature_for_reflection_data(InstanceKlass* ik, Symbol* sig, bool is_method) {
  precond(SafepointSynchronize::is_at_safepoint());
  ResourceMark rm;
  for (SignatureStream ss(sig, is_method); !ss.is_done(); ss.next()) {
    if (ss.is_reference()) {
      Symbol* klass_name = ss.as_symbol(/*probe_only=*/true);
      if (klass_name == nullptr) {
        // This symbol has never been created during the assembly phase, so it can't
        // possibly be referencing an excluded class.
        continue;
      }
      if (Signature::is_array(klass_name)) {
        SignatureStream ss2(klass_name, false);
        ss2.skip_array_prefix();
        if (ss2.is_reference() && ss2.as_symbol(/*probe_only=*/true) == nullptr) {
          // klass_name is an array klass that has not been loaded during the assembly phase, so it can't
          // possibly be referencing an excluded class.
          continue;
        }
      }
      Klass* k = find_loaded_class(Thread::current(), ik->class_loader(), klass_name);
      if (k == nullptr) {
        // No class of this name has been loaded for this loader, so this name can't
        // possibly be referencing an excluded class.
        continue;
      }
      if (SystemDictionaryShared::should_be_excluded(k)) {
        if (log_is_enabled(Warning, aot, resolve)) {
          ResourceMark rm;
          log_warning(aot, resolve)("Cannot archive reflection data in %s because it refers to excluded class %s",
                                    ik->external_name(), k->external_name());
        }
        return false;
      }
    }
  }
  return true;
}

bool AOTConstantPoolResolver::can_archive_reflection_data_declared_fields(InstanceKlass* ik) {
  for (JavaFieldStream fs(ik); !fs.done(); fs.next()) {
    if (!check_signature_for_reflection_data(ik, fs.signature(), /*is_method=*/false)) {
      return false;
    }
  }

  return true;
}

bool AOTConstantPoolResolver::can_archive_reflection_data_declared_methods(InstanceKlass* ik) {
  Array<Method*>* methods = ik->methods();
  for (int i = 0; i < methods->length(); i++) {
    Method* m = methods->at(i);
    if (!check_signature_for_reflection_data(ik, m->signature(), /*is_method=*/true)) {
      return false;
    }
  }

  return true;
}

// This is called by AOT assembly phase to see if java_lang_Class::reflection_data(k) can be
// archived.
bool AOTConstantPoolResolver::can_archive_reflection_data(InstanceKlass* ik) {
  // At this point, we have resolved the reflection data of *all* classes
  // recorded by FinalImageRecipes.
  // When we are in the AOT safepoint, we will archive the reflection
  // data of <ik> *only if* it doesn't reference any excluded classes.
  precond(SafepointSynchronize::is_at_safepoint());

  if (!can_archive_reflection_data_declared_fields(ik)) {
    return false;
  }
  if (!can_archive_reflection_data_declared_methods(ik)) {
    return false;
  }

  if (log_is_enabled(Info, aot, resolve)) {
    ResourceMark rm;
    log_info(aot, resolve)("Archived reflection data in %s", ik->external_name());
  }

  return true;
}

int AOTConstantPoolResolver::class_reflection_data_flags(InstanceKlass* ik, TRAPS) {
  assert(java_lang_Class::has_reflection_data(ik->java_mirror()), "must be");

  HandleMark hm(THREAD);
  JavaCallArguments args(Handle(THREAD, ik->java_mirror()));
  JavaValue result(T_INT);
  JavaCalls::call_special(&result,
                          vmClasses::Class_klass(),
                          vmSymbols::encodeReflectionData_name(),
                          vmSymbols::void_int_signature(),
                          &args, CHECK_0);
  int flags = result.get_jint();
  aot_log_info(aot)("Encode ReflectionData: %s (flags=0x%x)", ik->external_name(), flags);
  return flags;
}

void AOTConstantPoolResolver::generate_reflection_data(JavaThread* current, InstanceKlass* ik, int rd_flags) {
  aot_log_info(aot)("Generate ReflectionData: %s (flags=" INT32_FORMAT_X ")", ik->external_name(), rd_flags);
  JavaThread* THREAD = current; // for exception macros
  JavaCallArguments args(Handle(THREAD, ik->java_mirror()));
  args.push_int(rd_flags);
  JavaValue result(T_OBJECT);
  JavaCalls::call_special(&result,
                          vmClasses::Class_klass(),
                          vmSymbols::generateReflectionData_name(),
                          vmSymbols::int_void_signature(),
                          &args, THREAD);
  if (HAS_PENDING_EXCEPTION) {
    Handle exc_handle(THREAD, PENDING_EXCEPTION);
    CLEAR_PENDING_EXCEPTION;

    log_warning(aot)("Exception during Class::generateReflectionData() call for %s", ik->external_name());
    LogStreamHandle(Debug, aot) log;
    if (log.is_enabled()) {
      java_lang_Throwable::print_stack_trace(exc_handle, &log);
    }
  }
}

Klass* AOTConstantPoolResolver::resolve_boot_class_or_fail(const char* class_name, TRAPS) {
  Handle class_loader;
  TempNewSymbol class_name_sym = SymbolTable::new_symbol(class_name);
  return SystemDictionary::resolve_or_fail(class_name_sym, class_loader, true, THREAD);
}

void AOTConstantPoolResolver::trace_dynamic_proxy_class(oop loader, const char* proxy_name, objArrayOop interfaces, int access_flags) {
  if (interfaces->length() < 1) {
    return;
  }
  if (ClassListWriter::is_enabled()) {
    const char* loader_name = ArchiveUtils::builtin_loader_name_or_null(loader);
    if (loader_name != nullptr) {
      stringStream ss;
      ss.print("%s %s %d %d", loader_name, proxy_name, access_flags, interfaces->length());
      for (int i = 0; i < interfaces->length(); i++) {
        oop mirror = interfaces->obj_at(i);
        Klass* k = java_lang_Class::as_Klass(mirror);
        ss.print(" %s", k->name()->as_C_string());
      }
      ClassListWriter w; // This locks ClassListFile_lock
      w.stream()->print_cr("@dynamic-proxy %s", ss.freeze());
    }
  }
  if (CDSConfig::is_dumping_preimage_static_archive()) {
    FinalImageRecipes::add_dynamic_proxy_class(loader, proxy_name, interfaces, access_flags);
  }
}

void AOTConstantPoolResolver::init_dynamic_proxy_cache(TRAPS) {
  static bool inited = false;
  if (inited) {
    return;
  }
  inited = true;

  Klass* klass = resolve_boot_class_or_fail("java/lang/reflect/Proxy", CHECK);
  TempNewSymbol method = SymbolTable::new_symbol("initCacheForCDS");
  TempNewSymbol signature = SymbolTable::new_symbol("(Ljava/lang/ClassLoader;Ljava/lang/ClassLoader;)V");

  JavaCallArguments args;
  args.push_oop(Handle(THREAD, SystemDictionary::java_platform_loader()));
  args.push_oop(Handle(THREAD, SystemDictionary::java_system_loader()));
  JavaValue result(T_VOID);
  JavaCalls::call_static(&result,
                         klass,
                         method,
                         signature,
                         &args, CHECK);
}


void AOTConstantPoolResolver::define_dynamic_proxy_class(Handle loader, Handle proxy_name, Handle interfaces, int access_flags, TRAPS) {
  if (!CDSConfig::is_dumping_dynamic_proxies()) {
    return;
  }
  init_dynamic_proxy_cache(CHECK);

  Klass* klass = resolve_boot_class_or_fail("java/lang/reflect/Proxy$ProxyBuilder", CHECK);
  TempNewSymbol method = SymbolTable::new_symbol("defineProxyClassForCDS");
  TempNewSymbol signature = SymbolTable::new_symbol("(Ljava/lang/ClassLoader;Ljava/lang/String;[Ljava/lang/Class;I)Ljava/lang/Class;");

  JavaCallArguments args;
  args.push_oop(Handle(THREAD, loader()));
  args.push_oop(Handle(THREAD, proxy_name()));
  args.push_oop(Handle(THREAD, interfaces()));
  args.push_int(access_flags);
  JavaValue result(T_OBJECT);
  JavaCalls::call_static(&result,
                         klass,
                         method,
                         signature,
                         &args, CHECK);

  // Assumptions:
  // FMG is archived, which means -modulepath and -Xbootclasspath are both not specified.
  // All named modules are loaded from the system modules files.
  // TODO: test support for -Xbootclasspath after JDK-8322322. Some of the code below need to be changed.
  // TODO: we just give dummy shared_classpath_index for the generated class so that it will be archived.
  //       The index is not used at runtime (see SystemDictionaryShared::load_shared_class_for_builtin_loader, which
  //       uses a null ProtectionDomain for this class)
  oop mirror = result.get_oop();
  assert(mirror != nullptr, "class must have been generated if not OOM");
  InstanceKlass* ik = InstanceKlass::cast(java_lang_Class::as_Klass(mirror));
  if (ik->defined_by_boot_loader() || ik->defined_by_platform_loader()) {
    assert(ik->module()->is_named(), "dynamic proxies defined in unnamed modules for boot/platform loaders not supported");
    ik->set_shared_classpath_index(0);
  } else {
    assert(ik->defined_by_app_loader(), "must be");
    ik->set_shared_classpath_index(AOTClassLocationConfig::dumptime()->app_cp_start_index());
  }

  ArchiveBuilder::alloc_stats()->record_dynamic_proxy_class();
  if (log_is_enabled(Info, cds, dynamic, proxy)) {
    ResourceMark rm(THREAD);
    stringStream ss;
    const char* prefix = "";
    ss.print("%s (%-7s, cp index = %d) implements ", ik->external_name(),
             ArchiveUtils::builtin_loader_name(loader()), ik->shared_classpath_index());
    objArrayOop intfs = (objArrayOop)interfaces();
    for (int i = 0; i < intfs->length(); i++) {
      oop intf_mirror = intfs->obj_at(i);
      ss.print("%s%s", prefix, java_lang_Class::as_Klass(intf_mirror)->external_name());
      prefix = ", ";
    }

    log_info(cds, dynamic, proxy)("%s", ss.freeze());
  }
}<|MERGE_RESOLUTION|>--- conflicted
+++ resolved
@@ -262,14 +262,11 @@
       switch (raw_bc) {
       case Bytecodes::_getstatic:
       case Bytecodes::_putstatic:
-<<<<<<< HEAD
-=======
         maybe_resolve_fmi_ref(ik, m, raw_bc, bcs.get_index_u2(), preresolve_list, THREAD);
         if (HAS_PENDING_EXCEPTION) {
           CLEAR_PENDING_EXCEPTION; // just ignore
         }
         break;
->>>>>>> d5803aa7
       case Bytecodes::_getfield:
       // no-fast bytecode
       case Bytecodes::_nofast_getfield:
@@ -357,27 +354,13 @@
     if (!VM_Version::supports_fast_class_init_checks()) {
       return; // Do not resolve since interpreter lacks fast clinit barriers support
     }
-<<<<<<< HEAD
-    InterpreterRuntime::resolve_get_put(bc, raw_index, mh, cp, false /*initialize_holder*/, CHECK);
-    is_static = " *** static";
-    break;
-=======
     InterpreterRuntime::resolve_get_put(bc, raw_index, mh, cp, ClassInitMode::dont_init, CHECK);
     is_static = " *** static";
     break;
 
->>>>>>> d5803aa7
   case Bytecodes::_getfield:
   case Bytecodes::_putfield:
     InterpreterRuntime::resolve_get_put(bc, raw_index, mh, cp, ClassInitMode::dont_init, CHECK);
-    break;
-
-  case Bytecodes::_invokestatic:
-    if (!VM_Version::supports_fast_class_init_checks()) {
-      return; // Do not resolve since interpreter lacks fast clinit barriers support
-    }
-    InterpreterRuntime::cds_resolve_invoke(bc, raw_index, cp, CHECK);
-    is_static = " *** static";
     break;
 
   case Bytecodes::_invokestatic:
