--- conflicted
+++ resolved
@@ -311,51 +311,6 @@
   _klasses->sort(compare_klass_by_name);
 }
 
-<<<<<<< HEAD
-size_t ArchiveBuilder::estimate_archive_size() {
-  // size of the symbol table and two dictionaries, plus the RunTimeClassInfo's
-  size_t symbol_table_est = SymbolTable::estimate_size_for_archive();
-  size_t dictionary_est = SystemDictionaryShared::estimate_size_for_archive();
-  size_t training_data_est = TrainingData::estimate_size_for_archive();
-  size_t adapter_data_est = AdapterHandlerLibrary::estimate_size_for_archive();
-  _estimated_hashtable_bytes = symbol_table_est + dictionary_est + training_data_est + adapter_data_est;
-
-  if (CDSConfig::is_dumping_final_static_archive()) {
-    _estimated_hashtable_bytes += 200 * 1024 * 1024; // FIXME -- need to iterate archived symbols??
-  }
-
-  if (CDSConfig::is_dumping_dynamic_archive()) {
-    // Some extra space for traning data. Be generous. Unused areas will be trimmed from the archive file.
-    _estimated_hashtable_bytes += 200 * 1024 * 1024;
-  }
-
-  if (CDSConfig::is_dumping_aot_linked_classes()) {
-    // This is difficult to estimate when dumping the dynamic archive, as the
-    // AOTLinkedClassTable may need to contain classes in the static archive as well.
-    //
-    // Just give a generous estimate for now. We will remove estimate_archive_size()
-    // in JDK-8340416
-    _estimated_hashtable_bytes += 20 * 1024 * 1024;
-  }
-
-  size_t total = 0;
-
-  total += _estimated_metaspaceobj_bytes;
-  total += _estimated_hashtable_bytes;
-
-  // allow fragmentation at the end of each dump region
-  total += _total_dump_regions * MetaspaceShared::core_region_alignment();
-
-  log_info(cds)("_estimated_hashtable_bytes = " SIZE_FORMAT " + " SIZE_FORMAT " = " SIZE_FORMAT,
-                symbol_table_est, dictionary_est, _estimated_hashtable_bytes);
-  log_info(cds)("_estimated_metaspaceobj_bytes = " SIZE_FORMAT, _estimated_metaspaceobj_bytes);
-  log_info(cds)("total estimate bytes = " SIZE_FORMAT, total);
-
-  return align_up(total, MetaspaceShared::core_region_alignment());
-}
-
-=======
->>>>>>> 1858dc14
 address ArchiveBuilder::reserve_buffer() {
   size_t buffer_size = LP64_ONLY(CompressedClassSpaceSize) NOT_LP64(256 * M);
   ReservedSpace rs = MemoryReserver::reserve(buffer_size,
