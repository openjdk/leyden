/*
 * Copyright (c) 2020, 2025, Oracle and/or its affiliates. All rights reserved.
 * DO NOT ALTER OR REMOVE COPYRIGHT NOTICES OR THIS FILE HEADER.
 *
 * This code is free software; you can redistribute it and/or modify it
 * under the terms of the GNU General Public License version 2 only, as
 * published by the Free Software Foundation.
 *
 * This code is distributed in the hope that it will be useful, but WITHOUT
 * ANY WARRANTY; without even the implied warranty of MERCHANTABILITY or
 * FITNESS FOR A PARTICULAR PURPOSE.  See the GNU General Public License
 * version 2 for more details (a copy is included in the LICENSE file that
 * accompanied this code).
 *
 * You should have received a copy of the GNU General Public License version
 * 2 along with this work; if not, write to the Free Software Foundation,
 * Inc., 51 Franklin St, Fifth Floor, Boston, MA 02110-1301 USA.
 *
 * Please contact Oracle, 500 Oracle Parkway, Redwood Shores, CA 94065 USA
 * or visit www.oracle.com if you need additional information or have any
 * questions.
 *
 */

#include "cds/aotArtifactFinder.hpp"
#include "cds/aotClassLinker.hpp"
#include "cds/aotLinkedClassBulkLoader.hpp"
#include "cds/aotLogging.hpp"
#include "cds/aotMapLogger.hpp"
#include "cds/archiveBuilder.hpp"
#include "cds/archiveHeapWriter.hpp"
#include "cds/archiveUtils.hpp"
#include "cds/cdsConfig.hpp"
#include "cds/cppVtables.hpp"
#include "cds/dumpAllocStats.hpp"
#include "cds/dynamicArchive.hpp"
#include "cds/finalImageRecipes.hpp"
#include "cds/heapShared.hpp"
#include "cds/metaspaceShared.hpp"
#include "cds/regeneratedClasses.hpp"
#include "classfile/classLoader.hpp"
#include "classfile/classLoaderDataShared.hpp"
#include "classfile/javaClasses.hpp"
#include "classfile/symbolTable.hpp"
#include "classfile/systemDictionaryShared.hpp"
#include "classfile/vmClasses.hpp"
#include "code/aotCodeCache.hpp"
#include "interpreter/abstractInterpreter.hpp"
#include "jvm.h"
#include "logging/log.hpp"
#include "memory/allStatic.hpp"
#include "memory/memoryReserver.hpp"
#include "memory/memRegion.hpp"
#include "memory/resourceArea.hpp"
#include "oops/compressedKlass.inline.hpp"
#include "oops/instanceKlass.hpp"
#include "oops/methodCounters.hpp"
#include "oops/methodData.hpp"
#include "oops/objArrayKlass.hpp"
#include "oops/objArrayOop.inline.hpp"
#include "oops/oopHandle.inline.hpp"
#include "oops/trainingData.hpp"
#include "runtime/arguments.hpp"
#include "runtime/globals_extension.hpp"
#include "runtime/javaThread.hpp"
#include "runtime/safepointVerifiers.hpp"
#include "runtime/sharedRuntime.hpp"
#include "utilities/align.hpp"
#include "utilities/bitMap.inline.hpp"
#include "utilities/formatBuffer.hpp"

ArchiveBuilder* ArchiveBuilder::_current = nullptr;

ArchiveBuilder::OtherROAllocMark::~OtherROAllocMark() {
  char* newtop = ArchiveBuilder::current()->_ro_region.top();
  ArchiveBuilder::alloc_stats()->record_other_type(int(newtop - _oldtop), true);
}

ArchiveBuilder::SourceObjList::SourceObjList() : _ptrmap(16 * K, mtClassShared) {
  _total_bytes = 0;
  _objs = new (mtClassShared) GrowableArray<SourceObjInfo*>(128 * K, mtClassShared);
}

ArchiveBuilder::SourceObjList::~SourceObjList() {
  delete _objs;
}

void ArchiveBuilder::SourceObjList::append(SourceObjInfo* src_info) {
  // Save this source object for copying
  src_info->set_id(_objs->length());
  _objs->append(src_info);

  // Prepare for marking the pointers in this source object
  assert(is_aligned(_total_bytes, sizeof(address)), "must be");
  src_info->set_ptrmap_start(_total_bytes / sizeof(address));
  _total_bytes = align_up(_total_bytes + (uintx)src_info->size_in_bytes(), sizeof(address));
  src_info->set_ptrmap_end(_total_bytes / sizeof(address));

  BitMap::idx_t bitmap_size_needed = BitMap::idx_t(src_info->ptrmap_end());
  if (_ptrmap.size() <= bitmap_size_needed) {
    _ptrmap.resize((bitmap_size_needed + 1) * 2);
  }
}

void ArchiveBuilder::SourceObjList::remember_embedded_pointer(SourceObjInfo* src_info, MetaspaceClosure::Ref* ref) {
  // src_obj contains a pointer. Remember the location of this pointer in _ptrmap,
  // so that we can copy/relocate it later.
  src_info->set_has_embedded_pointer();
  address src_obj = src_info->source_addr();
  address* field_addr = ref->addr();
  assert(src_info->ptrmap_start() < _total_bytes, "sanity");
  assert(src_info->ptrmap_end() <= _total_bytes, "sanity");
  assert(*field_addr != nullptr, "should have checked");

  intx field_offset_in_bytes = ((address)field_addr) - src_obj;
  DEBUG_ONLY(int src_obj_size = src_info->size_in_bytes();)
  assert(field_offset_in_bytes >= 0, "must be");
  assert(field_offset_in_bytes + intx(sizeof(intptr_t)) <= intx(src_obj_size), "must be");
  assert(is_aligned(field_offset_in_bytes, sizeof(address)), "must be");

  BitMap::idx_t idx = BitMap::idx_t(src_info->ptrmap_start() + (uintx)(field_offset_in_bytes / sizeof(address)));
  _ptrmap.set_bit(BitMap::idx_t(idx));
}

class RelocateEmbeddedPointers : public BitMapClosure {
  ArchiveBuilder* _builder;
  address _buffered_obj;
  BitMap::idx_t _start_idx;
public:
  RelocateEmbeddedPointers(ArchiveBuilder* builder, address buffered_obj, BitMap::idx_t start_idx) :
    _builder(builder), _buffered_obj(buffered_obj), _start_idx(start_idx) {}

  bool do_bit(BitMap::idx_t bit_offset) {
    size_t field_offset = size_t(bit_offset - _start_idx) * sizeof(address);
    address* ptr_loc = (address*)(_buffered_obj + field_offset);

    address old_p_with_tags = *ptr_loc;
    assert(old_p_with_tags != nullptr, "null ptrs shouldn't have been marked");

    address old_p = MetaspaceClosure::strip_tags(old_p_with_tags);
    uintx tags = MetaspaceClosure::decode_tags(old_p_with_tags);
    address new_p = _builder->get_buffered_addr(old_p);

    bool nulled;
    if (new_p == nullptr) {
      // old_p had a FollowMode of set_to_null
      nulled = true;
    } else {
      new_p = MetaspaceClosure::add_tags(new_p, tags);
      nulled = false;
    }

    log_trace(aot)("Ref: [" PTR_FORMAT "] -> " PTR_FORMAT " => " PTR_FORMAT " %zu",
                   p2i(ptr_loc), p2i(old_p) + tags, p2i(new_p), tags);

    ArchivePtrMarker::set_and_mark_pointer(ptr_loc, new_p);
    ArchiveBuilder::current()->count_relocated_pointer(tags != 0, nulled);
    return true; // keep iterating the bitmap
  }
};

void ArchiveBuilder::SourceObjList::relocate(int i, ArchiveBuilder* builder) {
  SourceObjInfo* src_info = objs()->at(i);
  assert(src_info->should_copy(), "must be");
  BitMap::idx_t start = BitMap::idx_t(src_info->ptrmap_start()); // inclusive
  BitMap::idx_t end = BitMap::idx_t(src_info->ptrmap_end());     // exclusive

  RelocateEmbeddedPointers relocator(builder, src_info->buffered_addr(), start);
  _ptrmap.iterate(&relocator, start, end);
}

ArchiveBuilder::ArchiveBuilder() :
  _current_dump_region(nullptr),
  _buffer_bottom(nullptr),
  _requested_static_archive_bottom(nullptr),
  _requested_static_archive_top(nullptr),
  _requested_dynamic_archive_bottom(nullptr),
  _requested_dynamic_archive_top(nullptr),
  _mapped_static_archive_bottom(nullptr),
  _mapped_static_archive_top(nullptr),
  _buffer_to_requested_delta(0),
  _pz_region("pz", MAX_SHARED_DELTA), // protection zone -- used only during dumping; does NOT exist in cds archive.
  _rw_region("rw", MAX_SHARED_DELTA),
  _ro_region("ro", MAX_SHARED_DELTA),
  _ac_region("ac", MAX_SHARED_DELTA),
  _ptrmap(mtClassShared),
  _rw_ptrmap(mtClassShared),
  _ro_ptrmap(mtClassShared),
  _ac_ptrmap(mtClassShared),
  _rw_src_objs(),
  _ro_src_objs(),
  _src_obj_table(INITIAL_TABLE_SIZE, MAX_TABLE_SIZE),
  _buffered_to_src_table(INITIAL_TABLE_SIZE, MAX_TABLE_SIZE),
  _total_heap_region_size(0)
{
  _klasses = new (mtClassShared) GrowableArray<Klass*>(4 * K, mtClassShared);
  _symbols = new (mtClassShared) GrowableArray<Symbol*>(256 * K, mtClassShared);
  _entropy_seed = 0x12345678;
  _relocated_ptr_info._num_ptrs = 0;
  _relocated_ptr_info._num_tagged_ptrs = 0;
  _relocated_ptr_info._num_nulled_ptrs = 0;
  assert(_current == nullptr, "must be");
  _current = this;
}

ArchiveBuilder::~ArchiveBuilder() {
  assert(_current == this, "must be");
  _current = nullptr;

  for (int i = 0; i < _symbols->length(); i++) {
    _symbols->at(i)->decrement_refcount();
  }

  delete _klasses;
  delete _symbols;
  if (_shared_rs.is_reserved()) {
    MemoryReserver::release(_shared_rs);
  }

  AOTArtifactFinder::dispose();
}

// Returns a deterministic sequence of pseudo random numbers. The main purpose is NOT
// for randomness but to get good entropy for the identity_hash() of archived Symbols,
// while keeping the contents of static CDS archives deterministic to ensure
// reproducibility of JDK builds.
int ArchiveBuilder::entropy() {
  assert(SafepointSynchronize::is_at_safepoint(), "needed to ensure deterministic sequence");
  _entropy_seed = os::next_random(_entropy_seed);
  return static_cast<int>(_entropy_seed);
}

class GatherKlassesAndSymbols : public UniqueMetaspaceClosure {
  ArchiveBuilder* _builder;

public:
  GatherKlassesAndSymbols(ArchiveBuilder* builder) : _builder(builder) {}

  virtual bool do_unique_ref(Ref* ref, bool read_only) {
    return _builder->gather_klass_and_symbol(ref, read_only);
  }
};

bool ArchiveBuilder::gather_klass_and_symbol(MetaspaceClosure::Ref* ref, bool read_only) {
  if (ref->obj() == nullptr) {
    return false;
  }
  if (get_follow_mode(ref) != make_a_copy) {
    return false;
  }
  if (ref->msotype() == MetaspaceObj::ClassType) {
    Klass* klass = (Klass*)ref->obj();
    assert(klass->is_klass(), "must be");
    if (!is_excluded(klass)) {
      _klasses->append(klass);
      if (klass->is_hidden()) {
        assert(klass->is_instance_klass(), "must be");
      }
    }
  } else if (ref->msotype() == MetaspaceObj::SymbolType) {
    // Make sure the symbol won't be GC'ed while we are dumping the archive.
    Symbol* sym = (Symbol*)ref->obj();
    sym->increment_refcount();
    _symbols->append(sym);
  }

  return true; // recurse
}

void ArchiveBuilder::gather_klasses_and_symbols() {
  ResourceMark rm;

  AOTArtifactFinder::initialize();
  AOTArtifactFinder::find_artifacts();

  aot_log_info(aot)("Gathering classes and symbols ... ");
  GatherKlassesAndSymbols doit(this);
  iterate_roots(&doit);
#if INCLUDE_CDS_JAVA_HEAP
  if (CDSConfig::is_dumping_full_module_graph()) {
    ClassLoaderDataShared::iterate_symbols(&doit);
  }
#endif
  doit.finish();

  if (CDSConfig::is_dumping_static_archive()) {
    // To ensure deterministic contents in the static archive, we need to ensure that
    // we iterate the MetaspaceObjs in a deterministic order. It doesn't matter where
    // the MetaspaceObjs are located originally, as they are copied sequentially into
    // the archive during the iteration.
    //
    // The only issue here is that the symbol table and the system directories may be
    // randomly ordered, so we copy the symbols and klasses into two arrays and sort
    // them deterministically.
    //
    // During -Xshare:dump, the order of Symbol creation is strictly determined by
    // the SharedClassListFile (class loading is done in a single thread and the JIT
    // is disabled). Also, Symbols are allocated in monotonically increasing addresses
    // (see Symbol::operator new(size_t, int)). So if we iterate the Symbols by
    // ascending address order, we ensure that all Symbols are copied into deterministic
    // locations in the archive.
    //
    // TODO: in the future, if we want to produce deterministic contents in the
    // dynamic archive, we might need to sort the symbols alphabetically (also see
    // DynamicArchiveBuilder::sort_methods()).
    aot_log_info(aot)("Sorting symbols ... ");
    _symbols->sort(compare_symbols_by_address);
    sort_klasses();
  }

  AOTClassLinker::add_candidates();
}

int ArchiveBuilder::compare_symbols_by_address(Symbol** a, Symbol** b) {
  if (a[0] < b[0]) {
    return -1;
  } else {
    assert(a[0] > b[0], "Duplicated symbol %s unexpected", (*a)->as_C_string());
    return 1;
  }
}

int ArchiveBuilder::compare_klass_by_name(Klass** a, Klass** b) {
  return a[0]->name()->fast_compare(b[0]->name());
}

void ArchiveBuilder::sort_klasses() {
  aot_log_info(aot)("Sorting classes ... ");
  _klasses->sort(compare_klass_by_name);
}

address ArchiveBuilder::reserve_buffer() {
  // AOTCodeCache::max_aot_code_size() accounts for aot code region.
  size_t buffer_size = LP64_ONLY(CompressedClassSpaceSize) NOT_LP64(256 * M) + AOTCodeCache::max_aot_code_size();
  ReservedSpace rs = MemoryReserver::reserve(buffer_size,
                                             MetaspaceShared::core_region_alignment(),
                                             os::vm_page_size(),
                                             mtNone);
  if (!rs.is_reserved()) {
    aot_log_error(aot)("Failed to reserve %zu bytes of output buffer.", buffer_size);
    MetaspaceShared::unrecoverable_writing_error();
  }

  // buffer_bottom is the lowest address of the 2 core regions (rw, ro) when
  // we are copying the class metadata into the buffer.
  address buffer_bottom = (address)rs.base();
  aot_log_info(aot)("Reserved output buffer space at " PTR_FORMAT " [%zu bytes]",
                p2i(buffer_bottom), buffer_size);
  _shared_rs = rs;

  _buffer_bottom = buffer_bottom;

  if (CDSConfig::is_dumping_static_archive()) {
    _current_dump_region = &_pz_region;
  } else {
    _current_dump_region = &_rw_region;
  }
  _current_dump_region->init(&_shared_rs, &_shared_vs);

  ArchivePtrMarker::initialize(&_ptrmap, &_shared_vs);

  // The bottom of the static archive should be mapped at this address by default.
  _requested_static_archive_bottom = (address)MetaspaceShared::requested_base_address();

  // The bottom of the archive (that I am writing now) should be mapped at this address by default.
  address my_archive_requested_bottom;

  if (CDSConfig::is_dumping_static_archive()) {
    my_archive_requested_bottom = _requested_static_archive_bottom;
  } else {
    _mapped_static_archive_bottom = (address)MetaspaceObj::shared_metaspace_base();
    _mapped_static_archive_top  = (address)MetaspaceObj::shared_metaspace_top();
    assert(_mapped_static_archive_top >= _mapped_static_archive_bottom, "must be");
    size_t static_archive_size = _mapped_static_archive_top - _mapped_static_archive_bottom;

    // At run time, we will mmap the dynamic archive at my_archive_requested_bottom
    _requested_static_archive_top = _requested_static_archive_bottom + static_archive_size;
    my_archive_requested_bottom = align_up(_requested_static_archive_top, MetaspaceShared::core_region_alignment());

    _requested_dynamic_archive_bottom = my_archive_requested_bottom;
  }

  _buffer_to_requested_delta = my_archive_requested_bottom - _buffer_bottom;

  address my_archive_requested_top = my_archive_requested_bottom + buffer_size;
  if (my_archive_requested_bottom <  _requested_static_archive_bottom ||
      my_archive_requested_top    <= _requested_static_archive_bottom) {
    // Size overflow.
    aot_log_error(aot)("my_archive_requested_bottom = " INTPTR_FORMAT, p2i(my_archive_requested_bottom));
    aot_log_error(aot)("my_archive_requested_top    = " INTPTR_FORMAT, p2i(my_archive_requested_top));
    aot_log_error(aot)("SharedBaseAddress (" INTPTR_FORMAT ") is too high. "
                   "Please rerun java -Xshare:dump with a lower value", p2i(_requested_static_archive_bottom));
    MetaspaceShared::unrecoverable_writing_error();
  }

  if (CDSConfig::is_dumping_static_archive()) {
    // We don't want any valid object to be at the very bottom of the archive.
    // See ArchivePtrMarker::mark_pointer().
    _pz_region.allocate(MetaspaceShared::protection_zone_size());
    start_dump_region(&_rw_region);
  }

  return buffer_bottom;
}

void ArchiveBuilder::iterate_sorted_roots(MetaspaceClosure* it) {
  int num_symbols = _symbols->length();
  for (int i = 0; i < num_symbols; i++) {
    it->push(_symbols->adr_at(i));
  }

  int num_klasses = _klasses->length();
  for (int i = 0; i < num_klasses; i++) {
    it->push(_klasses->adr_at(i));
  }

  iterate_roots(it);
}

class GatherSortedSourceObjs : public MetaspaceClosure {
  ArchiveBuilder* _builder;

public:
  GatherSortedSourceObjs(ArchiveBuilder* builder) : _builder(builder) {}

  virtual bool do_ref(Ref* ref, bool read_only) {
    return _builder->gather_one_source_obj(ref, read_only);
  }
};

bool ArchiveBuilder::gather_one_source_obj(MetaspaceClosure::Ref* ref, bool read_only) {
  address src_obj = ref->obj();
  if (src_obj == nullptr) {
    return false;
  }

  remember_embedded_pointer_in_enclosing_obj(ref);
  if (RegeneratedClasses::has_been_regenerated(src_obj)) {
    // No need to copy it. We will later relocate it to point to the regenerated klass/method.
    return false;
  }

  FollowMode follow_mode = get_follow_mode(ref);
  SourceObjInfo src_info(ref, read_only, follow_mode);
  bool created;
  SourceObjInfo* p = _src_obj_table.put_if_absent(src_obj, src_info, &created);
  if (created) {
    if (_src_obj_table.maybe_grow()) {
      log_info(aot, hashtables)("Expanded _src_obj_table table to %d", _src_obj_table.table_size());
    }
  }

#ifdef ASSERT
  if (ref->msotype() == MetaspaceObj::MethodType) {
    Method* m = (Method*)ref->obj();
    assert(!RegeneratedClasses::has_been_regenerated((address)m->method_holder()),
           "Should not archive methods in a class that has been regenerated");
  }
#endif

  if (ref->msotype() == MetaspaceObj::MethodDataType) {
    MethodData* md = (MethodData*)ref->obj();
    md->clean_method_data(false /* always_clean */);
  }

  assert(p->read_only() == src_info.read_only(), "must be");

  if (created && src_info.should_copy()) {
    if (read_only) {
      _ro_src_objs.append(p);
    } else {
      _rw_src_objs.append(p);
    }
    return true; // Need to recurse into this ref only if we are copying it
  } else {
    return false;
  }
}

void ArchiveBuilder::record_regenerated_object(address orig_src_obj, address regen_src_obj) {
  // Record the fact that orig_src_obj has been replaced by regen_src_obj. All calls to get_buffered_addr(orig_src_obj)
  // should return the same value as get_buffered_addr(regen_src_obj).
  SourceObjInfo* p = _src_obj_table.get(regen_src_obj);
  assert(p != nullptr, "regenerated object should always be dumped");
  SourceObjInfo orig_src_info(orig_src_obj, p);
  bool created;
  _src_obj_table.put_if_absent(orig_src_obj, orig_src_info, &created);
  assert(created, "We shouldn't have archived the original copy of a regenerated object");
}

// Remember that we have a pointer inside ref->enclosing_obj() that points to ref->obj()
void ArchiveBuilder::remember_embedded_pointer_in_enclosing_obj(MetaspaceClosure::Ref* ref) {
  assert(ref->obj() != nullptr, "should have checked");

  address enclosing_obj = ref->enclosing_obj();
  if (enclosing_obj == nullptr) {
    return;
  }

  // We are dealing with 3 addresses:
  // address o    = ref->obj(): We have found an object whose address is o.
  // address* mpp = ref->mpp(): The object o is pointed to by a pointer whose address is mpp.
  //                            I.e., (*mpp == o)
  // enclosing_obj            : If non-null, it is the object which has a field that points to o.
  //                            mpp is the address if that field.
  //
  // Example: We have an array whose first element points to a Method:
  //     Method* o                     = 0x0000abcd;
  //     Array<Method*>* enclosing_obj = 0x00001000;
  //     enclosing_obj->at_put(0, o);
  //
  // We the MetaspaceClosure iterates on the very first element of this array, we have
  //     ref->obj()           == 0x0000abcd   (the Method)
  //     ref->mpp()           == 0x00001008   (the location of the first element in the array)
  //     ref->enclosing_obj() == 0x00001000   (the Array that contains the Method)
  //
  // We use the above information to mark the bitmap to indicate that there's a pointer on address 0x00001008.
  SourceObjInfo* src_info = _src_obj_table.get(enclosing_obj);
  if (src_info == nullptr || !src_info->should_copy()) {
    // source objects of point_to_it/set_to_null types are not copied
    // so we don't need to remember their pointers.
  } else {
    if (src_info->read_only()) {
      _ro_src_objs.remember_embedded_pointer(src_info, ref);
    } else {
      _rw_src_objs.remember_embedded_pointer(src_info, ref);
    }
  }
}

void ArchiveBuilder::gather_source_objs() {
  ResourceMark rm;
  aot_log_info(aot)("Gathering all archivable objects ... ");
  gather_klasses_and_symbols();
  GatherSortedSourceObjs doit(this);
  iterate_sorted_roots(&doit);
  doit.finish();
}

bool ArchiveBuilder::is_excluded(Klass* klass) {
  if (klass->is_instance_klass()) {
    InstanceKlass* ik = InstanceKlass::cast(klass);
    return SystemDictionaryShared::is_excluded_class(ik);
  } else if (klass->is_objArray_klass()) {
    Klass* bottom = ObjArrayKlass::cast(klass)->bottom_klass();
    if (CDSConfig::is_dumping_dynamic_archive() && MetaspaceShared::is_shared_static(bottom)) {
      // The bottom class is in the static archive so it's clearly not excluded.
      return false;
    } else if (bottom->is_instance_klass()) {
      return SystemDictionaryShared::is_excluded_class(InstanceKlass::cast(bottom));
    }
  }

  return false;
}

ArchiveBuilder::FollowMode ArchiveBuilder::get_follow_mode(MetaspaceClosure::Ref *ref) {
  address obj = ref->obj();
  if (CDSConfig::is_dumping_dynamic_archive() && MetaspaceShared::is_in_shared_metaspace(obj)) {
    // Don't dump existing shared metadata again.
    return point_to_it;
  } else if (ref->msotype() == MetaspaceObj::MethodDataType ||
             ref->msotype() == MetaspaceObj::MethodCountersType ||
             ref->msotype() == MetaspaceObj::KlassTrainingDataType ||
             ref->msotype() == MetaspaceObj::MethodTrainingDataType ||
             ref->msotype() == MetaspaceObj::CompileTrainingDataType) {
    return (TrainingData::need_data() || TrainingData::assembling_data()) ? make_a_copy : set_to_null;
  } else if (ref->msotype() == MetaspaceObj::AdapterHandlerEntryType) {
    if (CDSConfig::is_dumping_adapters()) {
      AdapterHandlerEntry* entry = (AdapterHandlerEntry*)ref->obj();
      return AdapterHandlerLibrary::is_abstract_method_adapter(entry) ? set_to_null : make_a_copy;
    } else {
      return set_to_null;
    }
  } else {
    if (ref->msotype() == MetaspaceObj::ClassType) {
      Klass* klass = (Klass*)ref->obj();
      assert(klass->is_klass(), "must be");
      if (RegeneratedClasses::has_been_regenerated(klass)) {
        klass = RegeneratedClasses::get_regenerated_object(klass);
      }
      if (is_excluded(klass)) {
        ResourceMark rm;
        log_debug(cds, dynamic)("Skipping class (excluded): %s", klass->external_name());
        return set_to_null;
      }
    }

    return make_a_copy;
  }
}

void ArchiveBuilder::start_dump_region(DumpRegion* next) {
  current_dump_region()->pack(next);
  _current_dump_region = next;
}

char* ArchiveBuilder::ro_strdup(const char* s) {
  char* archived_str = ro_region_alloc((int)strlen(s) + 1);
  strcpy(archived_str, s);
  return archived_str;
}

// The objects that have embedded pointers will sink
// towards the end of the list. This ensures we have a maximum
// number of leading zero bits in the relocation bitmap.
int ArchiveBuilder::compare_src_objs(SourceObjInfo** a, SourceObjInfo** b) {
  if ((*a)->has_embedded_pointer() && !(*b)->has_embedded_pointer()) {
    return 1;
  } else if (!(*a)->has_embedded_pointer() && (*b)->has_embedded_pointer()) {
    return -1;
  } else {
    // This is necessary to keep the sorting order stable. Otherwise the
    // archive's contents may not be deterministic.
    return (*a)->id() - (*b)->id();
  }
}

void ArchiveBuilder::sort_metadata_objs() {
  _rw_src_objs.objs()->sort(compare_src_objs);
  _ro_src_objs.objs()->sort(compare_src_objs);
}

void ArchiveBuilder::dump_rw_metadata() {
  ResourceMark rm;
  aot_log_info(aot)("Allocating RW objects ... ");
  make_shallow_copies(&_rw_region, &_rw_src_objs);

#if INCLUDE_CDS_JAVA_HEAP
  if (CDSConfig::is_dumping_full_module_graph()) {
    // Archive the ModuleEntry's and PackageEntry's of the 3 built-in loaders
    char* start = rw_region()->top();
    ClassLoaderDataShared::allocate_archived_tables();
    alloc_stats()->record_modules(rw_region()->top() - start, /*read_only*/false);
  }
#endif
}

void ArchiveBuilder::dump_ro_metadata() {
  ResourceMark rm;
  aot_log_info(aot)("Allocating RO objects ... ");

  start_dump_region(&_ro_region);
  make_shallow_copies(&_ro_region, &_ro_src_objs);

#if INCLUDE_CDS_JAVA_HEAP
  if (CDSConfig::is_dumping_full_module_graph()) {
    char* start = ro_region()->top();
    ClassLoaderDataShared::init_archived_tables();
    alloc_stats()->record_modules(ro_region()->top() - start, /*read_only*/true);
  }
#endif

  RegeneratedClasses::record_regenerated_objects();
}

void ArchiveBuilder::make_shallow_copies(DumpRegion *dump_region,
                                         const ArchiveBuilder::SourceObjList* src_objs) {
  for (int i = 0; i < src_objs->objs()->length(); i++) {
    make_shallow_copy(dump_region, src_objs->objs()->at(i));
  }
  aot_log_info(aot)("done (%d objects)", src_objs->objs()->length());
}

void ArchiveBuilder::make_shallow_copy(DumpRegion *dump_region, SourceObjInfo* src_info) {
  address src = src_info->source_addr();
  int bytes = src_info->size_in_bytes();
  char* dest;
  char* oldtop;
  char* newtop;

  oldtop = dump_region->top();
  if (src_info->msotype() == MetaspaceObj::ClassType) {
    // Allocate space for a pointer directly in front of the future InstanceKlass, so
    // we can do a quick lookup from InstanceKlass* -> RunTimeClassInfo*
    // without building another hashtable. See RunTimeClassInfo::get_for()
    // in systemDictionaryShared.cpp.
    Klass* klass = (Klass*)src;
    if (klass->is_instance_klass()) {
      SystemDictionaryShared::validate_before_archiving(InstanceKlass::cast(klass));
      dump_region->allocate(sizeof(address));
    }
    // Allocate space for the future InstanceKlass with proper alignment
    const size_t alignment =
#ifdef _LP64
      UseCompressedClassPointers ?
        nth_bit(ArchiveBuilder::precomputed_narrow_klass_shift()) :
        SharedSpaceObjectAlignment;
#else
      SharedSpaceObjectAlignment;
#endif
    dest = dump_region->allocate(bytes, alignment);
  } else {
    dest = dump_region->allocate(bytes);
  }
  newtop = dump_region->top();

  memcpy(dest, src, bytes);

  // Update the hash of buffered sorted symbols for static dump so that the symbols have deterministic contents
  if (CDSConfig::is_dumping_static_archive() && (src_info->msotype() == MetaspaceObj::SymbolType)) {
    Symbol* buffered_symbol = (Symbol*)dest;
    assert(((Symbol*)src)->is_permanent(), "archived symbols must be permanent");
    buffered_symbol->update_identity_hash();
  }

  {
    bool created;
    _buffered_to_src_table.put_if_absent((address)dest, src, &created);
    assert(created, "must be");
    if (_buffered_to_src_table.maybe_grow()) {
      log_info(aot, hashtables)("Expanded _buffered_to_src_table table to %d", _buffered_to_src_table.table_size());
    }
  }

  intptr_t* archived_vtable = CppVtables::get_archived_vtable(src_info->msotype(), (address)dest);
  if (archived_vtable != nullptr) {
    *(address*)dest = (address)archived_vtable;
    ArchivePtrMarker::mark_pointer((address*)dest);
  }

  log_trace(aot)("Copy: " PTR_FORMAT " ==> " PTR_FORMAT " %d", p2i(src), p2i(dest), bytes);
  src_info->set_buffered_addr((address)dest);

  _alloc_stats.record(src_info->msotype(), int(newtop - oldtop), src_info->read_only());

  DEBUG_ONLY(_alloc_stats.verify((int)dump_region->used(), src_info->read_only()));
}

// This is used by code that hand-assembles data structures, such as the LambdaProxyClassKey, that are
// not handled by MetaspaceClosure.
void ArchiveBuilder::write_pointer_in_buffer(address* ptr_location, address src_addr) {
  assert(is_in_buffer_space(ptr_location), "must be");
  if (src_addr == nullptr) {
    *ptr_location = nullptr;
    ArchivePtrMarker::clear_pointer(ptr_location);
  } else {
    *ptr_location = get_buffered_addr(src_addr);
    ArchivePtrMarker::mark_pointer(ptr_location);
  }
}

void ArchiveBuilder::mark_and_relocate_to_buffered_addr(address* ptr_location) {
  assert(*ptr_location != nullptr, "sanity");
  if (!is_in_mapped_static_archive(*ptr_location)) {
    *ptr_location = get_buffered_addr(*ptr_location);
  }
  ArchivePtrMarker::mark_pointer(ptr_location);
}

bool ArchiveBuilder::has_been_archived(address src_addr) const {
  SourceObjInfo* p = _src_obj_table.get(src_addr);
  if (p == nullptr) {
    // This object has never been seen by ArchiveBuilder
    return false;
  }
  if (p->buffered_addr() == nullptr) {
    // ArchiveBuilder has seen this object, but decided not to archive it. So
    // Any reference to this object will be modified to nullptr inside the buffer.
    assert(p->follow_mode() == set_to_null, "must be");
    return false;
  }

  DEBUG_ONLY({
    // This is a class/method that belongs to one of the "original" classes that
    // have been regenerated by lambdaFormInvokers.cpp. We must have archived
    // the "regenerated" version of it.
    if (RegeneratedClasses::has_been_regenerated(src_addr)) {
      address regen_obj = RegeneratedClasses::get_regenerated_object(src_addr);
      precond(regen_obj != nullptr && regen_obj != src_addr);
      assert(has_been_archived(regen_obj), "must be");
      assert(get_buffered_addr(src_addr) == get_buffered_addr(regen_obj), "must be");
    }});

  return true;
}

address ArchiveBuilder::get_buffered_addr(address src_addr) const {
  SourceObjInfo* p = _src_obj_table.get(src_addr);
  assert(p != nullptr, "src_addr " INTPTR_FORMAT " is used but has not been archived",
         p2i(src_addr));

  return p->buffered_addr();
}

address ArchiveBuilder::get_source_addr(address buffered_addr) const {
  assert(is_in_buffer_space(buffered_addr), "must be");
  address* src_p = _buffered_to_src_table.get(buffered_addr);
  assert(src_p != nullptr && *src_p != nullptr, "must be");
  return *src_p;
}

void ArchiveBuilder::relocate_embedded_pointers(ArchiveBuilder::SourceObjList* src_objs) {
  for (int i = 0; i < src_objs->objs()->length(); i++) {
    src_objs->relocate(i, this);
  }
}

void ArchiveBuilder::relocate_metaspaceobj_embedded_pointers() {
  aot_log_info(aot)("Relocating embedded pointers in core regions ... ");
  relocate_embedded_pointers(&_rw_src_objs);
  relocate_embedded_pointers(&_ro_src_objs);
  log_info(cds)("Relocating %zu pointers, %zu tagged, %zu nulled",
                _relocated_ptr_info._num_ptrs,
                _relocated_ptr_info._num_tagged_ptrs,
                _relocated_ptr_info._num_nulled_ptrs);
}

#define ADD_COUNT(x) \
  x += 1; \
  x ## _a += aotlinked ? 1 : 0; \
  x ## _i += inited ? 1 : 0;

#define DECLARE_INSTANCE_KLASS_COUNTER(x) \
  int x = 0; \
  int x ## _a = 0; \
  int x ## _i = 0;

void ArchiveBuilder::make_klasses_shareable() {
  DECLARE_INSTANCE_KLASS_COUNTER(num_instance_klasses);
  DECLARE_INSTANCE_KLASS_COUNTER(num_boot_klasses);
  DECLARE_INSTANCE_KLASS_COUNTER(num_vm_klasses);
  DECLARE_INSTANCE_KLASS_COUNTER(num_platform_klasses);
  DECLARE_INSTANCE_KLASS_COUNTER(num_app_klasses);
  DECLARE_INSTANCE_KLASS_COUNTER(num_old_klasses);
  DECLARE_INSTANCE_KLASS_COUNTER(num_hidden_klasses);
  DECLARE_INSTANCE_KLASS_COUNTER(num_enum_klasses);
  DECLARE_INSTANCE_KLASS_COUNTER(num_unregistered_klasses);
  int num_unlinked_klasses = 0;
  int num_obj_array_klasses = 0;
  int num_type_array_klasses = 0;

  int boot_unlinked = 0;
  int platform_unlinked = 0;
  int app_unlinked = 0;
  int unreg_unlinked = 0;

  for (int i = 0; i < klasses()->length(); i++) {
    // Some of the code in ConstantPool::remove_unshareable_info() requires the classes
    // to be in linked state, so it must be call here before the next loop, which returns
    // all classes to unlinked state.
    Klass* k = get_buffered_addr(klasses()->at(i));
    if (k->is_instance_klass()) {
      InstanceKlass::cast(k)->constants()->remove_unshareable_info();
    }
  }

  for (int i = 0; i < klasses()->length(); i++) {
    const char* type;
    const char* unlinked = "";
    const char* kind = "";
    const char* hidden = "";
    const char* old = "";
    const char* generated = "";
    const char* aotlinked_msg = "";
    const char* inited_msg = "";
    Klass* k = get_buffered_addr(klasses()->at(i));
    bool inited = false;
    k->remove_java_mirror();
#ifdef _LP64
    if (UseCompactObjectHeaders) {
      Klass* requested_k = to_requested(k);
      address narrow_klass_base = _requested_static_archive_bottom; // runtime encoding base == runtime mapping start
      const int narrow_klass_shift = precomputed_narrow_klass_shift();
      narrowKlass nk = CompressedKlassPointers::encode_not_null_without_asserts(requested_k, narrow_klass_base, narrow_klass_shift);
      k->set_prototype_header(markWord::prototype().set_narrow_klass(nk));
    }
#endif //_LP64
    if (k->is_objArray_klass()) {
      // InstanceKlass and TypeArrayKlass will in turn call remove_unshareable_info
      // on their array classes.
      num_obj_array_klasses ++;
      type = "array";
    } else if (k->is_typeArray_klass()) {
      num_type_array_klasses ++;
      type = "array";
      k->remove_unshareable_info();
    } else {
      assert(k->is_instance_klass(), " must be");
      InstanceKlass* ik = InstanceKlass::cast(k);
      InstanceKlass* src_ik = get_source_addr(ik);
      bool aotlinked = AOTClassLinker::is_candidate(src_ik);
      inited = ik->has_aot_initialized_mirror();
      ADD_COUNT(num_instance_klasses);
      if (ik->is_hidden()) {
        ADD_COUNT(num_hidden_klasses);
        hidden = " hidden";
        oop loader = k->class_loader();
        if (loader == nullptr) {
          type = "boot";
          ADD_COUNT(num_boot_klasses);
        } else if (loader == SystemDictionary::java_platform_loader()) {
          type = "plat";
          ADD_COUNT(num_platform_klasses);
        } else if (loader == SystemDictionary::java_system_loader()) {
          type = "app";
          ADD_COUNT(num_app_klasses);
        } else {
          type = "bad";
          assert(0, "shouldn't happen");
        }
        if (CDSConfig::is_dumping_method_handles()) {
          assert(HeapShared::is_archivable_hidden_klass(ik), "sanity");
        } else {
          // Legacy CDS support for lambda proxies
          CDS_JAVA_HEAP_ONLY(assert(HeapShared::is_lambda_proxy_klass(ik), "sanity");)
        }
      } else if (ik->defined_by_boot_loader()) {
        type = "boot";
        ADD_COUNT(num_boot_klasses);
      } else if (ik->defined_by_platform_loader()) {
        type = "plat";
        ADD_COUNT(num_platform_klasses);
      } else if (ik->defined_by_app_loader()) {
        type = "app";
        ADD_COUNT(num_app_klasses);
      } else {
        assert(ik->defined_by_other_loaders(), "must be");
        type = "unreg";
        ADD_COUNT(num_unregistered_klasses);
      }

      if (AOTClassLinker::is_vm_class(src_ik)) {
        ADD_COUNT(num_vm_klasses);
      }

      if (!ik->is_linked()) {
        num_unlinked_klasses ++;
        unlinked = " unlinked";
        if (ik->defined_by_boot_loader()) {
          boot_unlinked ++;
        } else if (ik->defined_by_platform_loader()) {
          platform_unlinked ++;
        } else if (ik->defined_by_app_loader()) {
          app_unlinked ++;
        } else {
          unreg_unlinked ++;
        }
      }

      if (ik->is_interface()) {
        kind = " interface";
      } else if (src_ik->is_enum_subclass()) {
        kind = " enum";
        ADD_COUNT(num_enum_klasses);
      }

      if (!ik->can_be_verified_at_dumptime()) {
        ADD_COUNT(num_old_klasses);
        old = " old";
      }

      if (ik->is_generated_shared_class()) {
        generated = " generated";
      }
      if (aotlinked) {
        aotlinked_msg = " aot-linked";
      }
      if (inited) {
        if (InstanceKlass::cast(k)->static_field_size() == 0) {
          inited_msg = " inited (no static fields)";
        } else {
          inited_msg = " inited";
        }
      }

      MetaspaceShared::rewrite_nofast_bytecodes_and_calculate_fingerprints(Thread::current(), ik);
      ik->remove_unshareable_info();
    }

    if (aot_log_is_enabled(Debug, aot, class)) {
      ResourceMark rm;
      aot_log_debug(aot, class)("klasses[%5d] = " PTR_FORMAT " %-5s %s%s%s%s%s%s%s%s", i,
                            p2i(to_requested(k)), type, k->external_name(),
                            kind, hidden, old, unlinked, generated, aotlinked_msg, inited_msg);
    }
  }

#define STATS_FORMAT    "= %5d, aot-linked = %5d, inited = %5d"
#define STATS_PARAMS(x) num_ ## x, num_ ## x ## _a, num_ ## x ## _i

  aot_log_info(aot)("Number of classes %d", num_instance_klasses + num_obj_array_klasses + num_type_array_klasses);
  aot_log_info(aot)("    instance classes   " STATS_FORMAT, STATS_PARAMS(instance_klasses));
  aot_log_info(aot)("      boot             " STATS_FORMAT, STATS_PARAMS(boot_klasses));
  aot_log_info(aot)("        vm             " STATS_FORMAT, STATS_PARAMS(vm_klasses));
  aot_log_info(aot)("      platform         " STATS_FORMAT, STATS_PARAMS(platform_klasses));
  aot_log_info(aot)("      app              " STATS_FORMAT, STATS_PARAMS(app_klasses));
  aot_log_info(aot)("      unregistered     " STATS_FORMAT, STATS_PARAMS(unregistered_klasses));
  aot_log_info(aot)("      (enum)           " STATS_FORMAT, STATS_PARAMS(enum_klasses));
  aot_log_info(aot)("      (hidden)         " STATS_FORMAT, STATS_PARAMS(hidden_klasses));
  aot_log_info(aot)("      (old)            " STATS_FORMAT, STATS_PARAMS(old_klasses));
  aot_log_info(aot)("      (unlinked)       = %5d, boot = %d, plat = %d, app = %d, unreg = %d",
                num_unlinked_klasses, boot_unlinked, platform_unlinked, app_unlinked, unreg_unlinked);
  aot_log_info(aot)("    obj array classes  = %5d", num_obj_array_klasses);
  aot_log_info(aot)("    type array classes = %5d", num_type_array_klasses);
  aot_log_info(aot)("               symbols = %5d", _symbols->length());

#undef STATS_FORMAT
#undef STATS_PARAMS

  DynamicArchive::make_array_klasses_shareable();
}

void ArchiveBuilder::make_training_data_shareable() {
  auto clean_td = [&] (address& src_obj,  SourceObjInfo& info) {
    if (!is_in_buffer_space(info.buffered_addr())) {
      return;
    }

    if (info.msotype() == MetaspaceObj::KlassTrainingDataType ||
        info.msotype() == MetaspaceObj::MethodTrainingDataType ||
        info.msotype() == MetaspaceObj::CompileTrainingDataType) {
      TrainingData* buffered_td = (TrainingData*)info.buffered_addr();
      buffered_td->remove_unshareable_info();
    } else if (info.msotype() == MetaspaceObj::MethodDataType) {
      MethodData* buffered_mdo = (MethodData*)info.buffered_addr();
      buffered_mdo->remove_unshareable_info();
    } else if (info.msotype() == MetaspaceObj::MethodCountersType) {
      MethodCounters* buffered_mc = (MethodCounters*)info.buffered_addr();
      buffered_mc->remove_unshareable_info();
    }
  };
  _src_obj_table.iterate_all(clean_td);
}

void ArchiveBuilder::serialize_dynamic_archivable_items(SerializeClosure* soc) {
  SymbolTable::serialize_shared_table_header(soc, false);
  SystemDictionaryShared::serialize_dictionary_headers(soc, false);
  DynamicArchive::serialize_array_klasses(soc);
  AOTLinkedClassBulkLoader::serialize(soc, false);
}

uintx ArchiveBuilder::buffer_to_offset(address p) const {
  address requested_p = to_requested(p);
  assert(requested_p >= _requested_static_archive_bottom, "must be");
  return requested_p - _requested_static_archive_bottom;
}

uintx ArchiveBuilder::any_to_offset(address p) const {
  if (is_in_mapped_static_archive(p)) {
    assert(CDSConfig::is_dumping_dynamic_archive(), "must be");
    return p - _mapped_static_archive_bottom;
  }
  if (!is_in_buffer_space(p)) {
    // p must be a "source" address
    p = get_buffered_addr(p);
  }
  return buffer_to_offset(p);
}

address ArchiveBuilder::offset_to_buffered_address(u4 offset) const {
  address requested_addr = _requested_static_archive_bottom + offset;
  address buffered_addr = requested_addr - _buffer_to_requested_delta;
  assert(is_in_buffer_space(buffered_addr), "bad offset");
  return buffered_addr;
}

void ArchiveBuilder::start_ac_region() {
  ro_region()->pack();
  start_dump_region(&_ac_region);
}

void ArchiveBuilder::end_ac_region() {
  _ac_region.pack();
}

#if INCLUDE_CDS_JAVA_HEAP
narrowKlass ArchiveBuilder::get_requested_narrow_klass(Klass* k) {
  assert(CDSConfig::is_dumping_heap(), "sanity");
  k = get_buffered_klass(k);
  Klass* requested_k = to_requested(k);
  const int narrow_klass_shift = ArchiveBuilder::precomputed_narrow_klass_shift();
#ifdef ASSERT
  const size_t klass_alignment = MAX2(SharedSpaceObjectAlignment, (size_t)nth_bit(narrow_klass_shift));
  assert(is_aligned(k, klass_alignment), "Klass " PTR_FORMAT " misaligned.", p2i(k));
#endif
  address narrow_klass_base = _requested_static_archive_bottom; // runtime encoding base == runtime mapping start
  // Note: use the "raw" version of encode that takes explicit narrow klass base and shift. Don't use any
  // of the variants that do sanity checks, nor any of those that use the current - dump - JVM's encoding setting.
  return CompressedKlassPointers::encode_not_null_without_asserts(requested_k, narrow_klass_base, narrow_klass_shift);
}
#endif // INCLUDE_CDS_JAVA_HEAP

// RelocateBufferToRequested --- Relocate all the pointers in rw/ro,
// so that the archive can be mapped to the "requested" location without runtime relocation.
//
// - See ArchiveBuilder header for the definition of "buffer", "mapped" and "requested"
// - ArchivePtrMarker::ptrmap() marks all the pointers in the rw/ro regions
// - Every pointer must have one of the following values:
//   [a] nullptr:
//       No relocation is needed. Remove this pointer from ptrmap so we don't need to
//       consider it at runtime.
//   [b] Points into an object X which is inside the buffer:
//       Adjust this pointer by _buffer_to_requested_delta, so it points to X
//       when the archive is mapped at the requested location.
//   [c] Points into an object Y which is inside mapped static archive:
//       - This happens only during dynamic dump
//       - Adjust this pointer by _mapped_to_requested_static_archive_delta,
//         so it points to Y when the static archive is mapped at the requested location.
template <bool STATIC_DUMP>
class RelocateBufferToRequested : public BitMapClosure {
  ArchiveBuilder* _builder;
  address _buffer_bottom;
  intx _buffer_to_requested_delta;
  intx _mapped_to_requested_static_archive_delta;
  size_t _max_non_null_offset;

 public:
  RelocateBufferToRequested(ArchiveBuilder* builder) {
    _builder = builder;
    _buffer_bottom = _builder->buffer_bottom();
    _buffer_to_requested_delta = builder->buffer_to_requested_delta();
    _mapped_to_requested_static_archive_delta = builder->requested_static_archive_bottom() - builder->mapped_static_archive_bottom();
    _max_non_null_offset = 0;

    address bottom = _builder->buffer_bottom();
    address top = _builder->buffer_top();
    address new_bottom = bottom + _buffer_to_requested_delta;
    address new_top = top + _buffer_to_requested_delta;
    aot_log_debug(aot)("Relocating archive from [" INTPTR_FORMAT " - " INTPTR_FORMAT "] to "
                   "[" INTPTR_FORMAT " - " INTPTR_FORMAT "]",
                   p2i(bottom), p2i(top),
                   p2i(new_bottom), p2i(new_top));
  }

  bool do_bit(size_t offset) {
    address* p = (address*)_buffer_bottom + offset;
    assert(_builder->is_in_buffer_space(p), "pointer must live in buffer space");

    if (*p == nullptr) {
      // todo -- clear bit, etc
      ArchivePtrMarker::ptrmap()->clear_bit(offset);
    } else {
      if (STATIC_DUMP) {
        assert(_builder->is_in_buffer_space(*p), "old pointer must point inside buffer space");
        *p += _buffer_to_requested_delta;
        assert(_builder->is_in_requested_static_archive(*p), "new pointer must point inside requested archive");
      } else {
        if (_builder->is_in_buffer_space(*p)) {
          *p += _buffer_to_requested_delta;
          // assert is in requested dynamic archive
        } else {
          assert(_builder->is_in_mapped_static_archive(*p), "old pointer must point inside buffer space or mapped static archive");
          *p += _mapped_to_requested_static_archive_delta;
          assert(_builder->is_in_requested_static_archive(*p), "new pointer must point inside requested archive");
        }
      }
      _max_non_null_offset = offset;
    }

    return true; // keep iterating
  }

  void doit() {
    ArchivePtrMarker::ptrmap()->iterate(this);
    ArchivePtrMarker::compact(_max_non_null_offset);
  }
};

#ifdef _LP64
int ArchiveBuilder::precomputed_narrow_klass_shift() {
  // Legacy Mode:
  //    We use 32 bits for narrowKlass, which should cover the full 4G Klass range. Shift can be 0.
  // CompactObjectHeader Mode:
  //    narrowKlass is much smaller, and we use the highest possible shift value to later get the maximum
  //    Klass encoding range.
  //
  // Note that all of this may change in the future, if we decide to correct the pre-calculated
  // narrow Klass IDs at archive load time.
  assert(UseCompressedClassPointers, "Only needed for compressed class pointers");
  return UseCompactObjectHeaders ?  CompressedKlassPointers::max_shift() : 0;
}
#endif // _LP64

void ArchiveBuilder::relocate_to_requested() {
  if (!ro_region()->is_packed()) {
    ro_region()->pack();
  }
  size_t my_archive_size = buffer_top() - buffer_bottom();

  if (CDSConfig::is_dumping_static_archive()) {
    _requested_static_archive_top = _requested_static_archive_bottom + my_archive_size;
    RelocateBufferToRequested<true> patcher(this);
    patcher.doit();
  } else {
    assert(CDSConfig::is_dumping_dynamic_archive(), "must be");
    _requested_dynamic_archive_top = _requested_dynamic_archive_bottom + my_archive_size;
    RelocateBufferToRequested<false> patcher(this);
    patcher.doit();
  }
}

<<<<<<< HEAD
// Write detailed info to a mapfile to analyze contents of the archive.
// static dump:
//   java -Xshare:dump -Xlog:cds+map=trace:file=cds.map:none:filesize=0
// dynamic dump:
//   java -cp MyApp.jar -XX:ArchiveClassesAtExit=MyApp.jsa \
//        -Xlog:cds+map=trace:file=cds.map:none:filesize=0 MyApp
//
// We need to do some address translation because the buffers used at dump time may be mapped to
// a different location at runtime. At dump time, the buffers may be at arbitrary locations
// picked by the OS. At runtime, we try to map at a fixed location (SharedBaseAddress). For
// consistency, we log everything using runtime addresses.
class ArchiveBuilder::CDSMapLogger : AllStatic {
  static intx buffer_to_runtime_delta() {
    // Translate the buffers used by the RW/RO regions to their eventual (requested) locations
    // at runtime.
    return ArchiveBuilder::current()->buffer_to_requested_delta();
  }

  // rw/ro regions only
  static void log_metaspace_region(const char* name, DumpRegion* region,
                                   const ArchiveBuilder::SourceObjList* src_objs) {
    address region_base = address(region->base());
    address region_top  = address(region->top());
    log_region(name, region_base, region_top, region_base + buffer_to_runtime_delta());
    log_metaspace_objects(region, src_objs);
  }

#define _LOG_PREFIX PTR_FORMAT ": @@ %-17s %d"

  static void log_klass(Klass* k, address runtime_dest, const char* type_name, int bytes, Thread* current) {
    ResourceMark rm(current);
    log_debug(aot, map)(_LOG_PREFIX " %s",
                        p2i(runtime_dest), type_name, bytes, k->external_name());
  }
  static void log_method(Method* m, address runtime_dest, const char* type_name, int bytes, Thread* current) {
    ResourceMark rm(current);
    log_debug(aot, map)(_LOG_PREFIX " %s",
                        p2i(runtime_dest), type_name, bytes,  m->external_name());
  }

  // rw/ro regions only
  static void log_metaspace_objects(DumpRegion* region, const ArchiveBuilder::SourceObjList* src_objs) {
    address last_obj_base = address(region->base());
    address last_obj_end  = address(region->base());
    address region_end    = address(region->end());
    Thread* current = Thread::current();
    for (int i = 0; i < src_objs->objs()->length(); i++) {
      SourceObjInfo* src_info = src_objs->at(i);
      address src = src_info->source_addr();
      address dest = src_info->buffered_addr();
      log_as_hex(last_obj_base, dest, last_obj_base + buffer_to_runtime_delta());
      address runtime_dest = dest + buffer_to_runtime_delta();
      int bytes = src_info->size_in_bytes();

      MetaspaceObj::Type type = src_info->msotype();
      const char* type_name = MetaspaceObj::type_name(type);

      switch (type) {
      case MetaspaceObj::ClassType:
        log_klass((Klass*)src, runtime_dest, type_name, bytes, current);
        break;
      case MetaspaceObj::ConstantPoolType:
        log_klass(((ConstantPool*)src)->pool_holder(),
                    runtime_dest, type_name, bytes, current);
        break;
      case MetaspaceObj::ConstantPoolCacheType:
        log_klass(((ConstantPoolCache*)src)->constant_pool()->pool_holder(),
                    runtime_dest, type_name, bytes, current);
        break;
      case MetaspaceObj::MethodType:
        log_method((Method*)src, runtime_dest, type_name, bytes, current);
        break;
      case MetaspaceObj::ConstMethodType:
        log_method(((ConstMethod*)src)->method(), runtime_dest, type_name, bytes, current);
        break;
      case MetaspaceObj::SymbolType:
        {
          ResourceMark rm(current);
          Symbol* s = (Symbol*)src;
          log_debug(aot, map)(_LOG_PREFIX " %s", p2i(runtime_dest), type_name, bytes,
                              s->as_quoted_ascii());
        }
        break;
      default:
        log_debug(aot, map)(_LOG_PREFIX, p2i(runtime_dest), type_name, bytes);
        break;
      }

      last_obj_base = dest;
      last_obj_end  = dest + bytes;
    }

    log_as_hex(last_obj_base, last_obj_end, last_obj_base + buffer_to_runtime_delta());
    if (last_obj_end < region_end) {
      log_debug(aot, map)(PTR_FORMAT ": @@ Misc data %zu bytes",
                          p2i(last_obj_end + buffer_to_runtime_delta()),
                          size_t(region_end - last_obj_end));
      log_as_hex(last_obj_end, region_end, last_obj_end + buffer_to_runtime_delta());
    }
  }

#undef _LOG_PREFIX

  // Log information about a region, whose address at dump time is [base .. top). At
  // runtime, this region will be mapped to requested_base. requested_base is nullptr if this
  // region will be mapped at os-selected addresses (such as the bitmap region), or will
  // be accessed with os::read (the header).
  //
  // Note: across -Xshare:dump runs, base may be different, but requested_base should
  // be the same as the archive contents should be deterministic.
  static void log_region(const char* name, address base, address top, address requested_base) {
    size_t size = top - base;
    base = requested_base;
    if (requested_base == nullptr) {
      top = (address)size;
    } else {
      top = requested_base + size;
    }
    log_info(aot, map)("[%-18s " PTR_FORMAT " - " PTR_FORMAT " %9zu bytes]",
                       name, p2i(base), p2i(top), size);
  }

#if INCLUDE_CDS_JAVA_HEAP
  static void log_heap_region(ArchiveHeapInfo* heap_info) {
    MemRegion r = heap_info->buffer_region();
    address start = address(r.start()); // start of the current oop inside the buffer
    address end = address(r.end());
    log_region("heap", start, end, ArchiveHeapWriter::buffered_addr_to_requested_addr(start));

    LogStreamHandle(Info, aot, map) st;

    HeapRootSegments segments = heap_info->heap_root_segments();
    assert(segments.base_offset() == 0, "Sanity");

    for (size_t seg_idx = 0; seg_idx < segments.count(); seg_idx++) {
      address requested_start = ArchiveHeapWriter::buffered_addr_to_requested_addr(start);
      st.print_cr(PTR_FORMAT ": Heap roots segment [%d]",
                  p2i(requested_start), segments.size_in_elems(seg_idx));
      start += segments.size_in_bytes(seg_idx);
    }
    log_heap_roots();

    while (start < end) {
      size_t byte_size;
      oop source_oop = ArchiveHeapWriter::buffered_addr_to_source_obj(start);
      address requested_start = ArchiveHeapWriter::buffered_addr_to_requested_addr(start);
      st.print(PTR_FORMAT ": @@ Object ", p2i(requested_start));

      if (source_oop != nullptr) {
        // This is a regular oop that got archived.
        // Don't print the requested addr again as we have just printed it at the beginning of the line.
        // Example:
        // 0x00000007ffd27938: @@ Object (0xfffa4f27) java.util.HashMap
        assert(HeapShared::has_been_archived(source_oop), "did you call HeapShared::rehash_archived_object_cache()?");
        print_oop_info_cr(&st, source_oop, /*print_requested_addr=*/false);
        byte_size = source_oop->size() * BytesPerWord;
      } else if ((byte_size = ArchiveHeapWriter::get_filler_size_at(start)) > 0) {
        // We have a filler oop, which also does not exist in BufferOffsetToSourceObjectTable.
        // Example:
        // 0x00000007ffc3ffd8: @@ Object filler 40 bytes
        st.print_cr("filler %zu bytes", byte_size);
      } else {
        ShouldNotReachHere();
      }

      address oop_end = start + byte_size;
      log_as_hex(start, oop_end, requested_start, /*is_heap=*/true);

      if (source_oop != nullptr) {
        log_oop_details(heap_info, source_oop, /*buffered_addr=*/start);
      }
      start = oop_end;
    }
  }

  // ArchivedFieldPrinter is used to print the fields of archived objects. We can't
  // use _source_obj->print_on(), because we want to print the oop fields
  // in _source_obj with their requested addresses using print_oop_info_cr().
  class ArchivedFieldPrinter : public FieldClosure {
    ArchiveHeapInfo* _heap_info;
    outputStream* _st;
    oop _source_obj;
    address _buffered_addr;
  public:
    ArchivedFieldPrinter(ArchiveHeapInfo* heap_info, outputStream* st, oop src_obj, address buffered_addr) :
      _heap_info(heap_info), _st(st), _source_obj(src_obj), _buffered_addr(buffered_addr) {}

    void do_field(fieldDescriptor* fd) {
      _st->print(" - ");
      BasicType ft = fd->field_type();
      switch (ft) {
      case T_ARRAY:
      case T_OBJECT:
        {
          fd->print_on(_st); // print just the name and offset
          oop obj = _source_obj->obj_field(fd->offset());
          if (java_lang_Class::is_instance(obj)) {
            Klass* k = java_lang_Class::as_Klass(obj);
            if (RegeneratedClasses::has_been_regenerated(k)) {
              k = RegeneratedClasses::get_regenerated_object(k);
              obj = k->java_mirror();
            }
            obj = HeapShared::scratch_java_mirror(obj);
          }
          print_oop_info_cr(_st, obj);
        }
        break;
      default:
        if (ArchiveHeapWriter::is_marked_as_native_pointer(_heap_info, _buffered_addr, fd->offset())) {
          print_as_native_pointer(fd);
        } else {
          fd->print_on_for(_st, cast_to_oop(_buffered_addr)); // name, offset, value
          _st->cr();
        }
      }
    }

    void print_as_native_pointer(fieldDescriptor* fd) {
      LP64_ONLY(assert(fd->field_type() == T_LONG, "must be"));
      NOT_LP64 (assert(fd->field_type() == T_INT,  "must be"));

      // We have a field that looks like an integer, but it's actually a pointer to a MetaspaceObj.
      address source_native_ptr = (address)
          LP64_ONLY(_source_obj->long_field(fd->offset()))
          NOT_LP64( _source_obj->int_field (fd->offset()));
      ArchiveBuilder* builder = ArchiveBuilder::current();

      // The value of the native pointer at runtime.
      address requested_native_ptr = builder->to_requested(builder->get_buffered_addr(source_native_ptr));

      // The address of _source_obj at runtime
      oop requested_obj = cast_to_oop(ArchiveHeapWriter::buffered_addr_to_requested_addr(_buffered_addr));
      // The address of this field in the requested space
      assert(requested_obj != nullptr, "Attempting to load field from null oop");
      address requested_field_addr = cast_from_oop<address>(requested_obj) + fd->offset();

      fd->print_on(_st);
      _st->print_cr(PTR_FORMAT " (marked metadata pointer @" PTR_FORMAT " )",
                    p2i(requested_native_ptr), p2i(requested_field_addr));
    }
  };

  // Print the fields of instanceOops, or the elements of arrayOops
  static void log_oop_details(ArchiveHeapInfo* heap_info, oop source_oop, address buffered_addr) {
    LogStreamHandle(Trace, aot, map, oops) st;
    if (st.is_enabled()) {
      Klass* source_klass = source_oop->klass();
      ArchiveBuilder* builder = ArchiveBuilder::current();
      Klass* requested_klass = builder->to_requested(builder->get_buffered_addr(source_klass));

      st.print(" - klass: ");
      source_klass->print_value_on(&st);
      st.print(" " PTR_FORMAT, p2i(requested_klass));
      st.cr();

      if (source_oop->is_typeArray()) {
        TypeArrayKlass::cast(source_klass)->oop_print_elements_on(typeArrayOop(source_oop), &st);
      } else if (source_oop->is_objArray()) {
        objArrayOop source_obj_array = objArrayOop(source_oop);
        for (int i = 0; i < source_obj_array->length(); i++) {
          st.print(" -%4d: ", i);
          oop obj = source_obj_array->obj_at(i);
          if (java_lang_Class::is_instance(obj)) {
            obj = HeapShared::scratch_java_mirror(obj);
          }
          print_oop_info_cr(&st, obj);
        }
      } else {
        st.print_cr(" - fields (%zu words):", source_oop->size());
        ArchivedFieldPrinter print_field(heap_info, &st, source_oop, buffered_addr);
        InstanceKlass::cast(source_klass)->print_nonstatic_fields(&print_field);

        if (java_lang_Class::is_instance(source_oop)) {
          oop scratch_mirror = source_oop;
          st.print(" - signature: ");
          print_class_signature_for_mirror(&st, scratch_mirror);
          st.cr();

          Klass* src_klass = java_lang_Class::as_Klass(scratch_mirror);
          if (src_klass != nullptr && src_klass->is_instance_klass()) {
            oop rr = HeapShared::scratch_resolved_references(InstanceKlass::cast(src_klass)->constants());
            st.print(" - archived_resolved_references: ");
            print_oop_info_cr(&st, rr);

            // We need to print the fields in the scratch_mirror, not the original mirror.
            // (if a class is not aot-initialized, static fields in its scratch mirror will be cleared).
            assert(scratch_mirror == HeapShared::scratch_java_mirror(src_klass->java_mirror()), "sanity");
            st.print_cr("- ---- static fields (%d):", java_lang_Class::static_oop_field_count(scratch_mirror));
            InstanceKlass::cast(src_klass)->do_local_static_fields(&print_field);
          }
        }
      }
    }
  }

  static void print_class_signature_for_mirror(outputStream* st, oop scratch_mirror) {
    assert(java_lang_Class::is_instance(scratch_mirror), "sanity");
    if (java_lang_Class::is_primitive(scratch_mirror)) {
      for (int i = T_BOOLEAN; i < T_VOID+1; i++) {
        BasicType bt = (BasicType)i;
        if (!is_reference_type(bt) && scratch_mirror == HeapShared::scratch_java_mirror(bt)) {
          oop orig_mirror = Universe::java_mirror(bt);
          java_lang_Class::print_signature(orig_mirror, st);
          return;
        }
      }
      ShouldNotReachHere();
    }
    java_lang_Class::print_signature(scratch_mirror, st);
  }

  static void log_heap_roots() {
    LogStreamHandle(Trace, aot, map, oops) st;
    if (st.is_enabled()) {
      for (int i = 0; i < HeapShared::pending_roots()->length(); i++) {
        st.print("roots[%4d]: ", i);
        print_oop_info_cr(&st, HeapShared::pending_roots()->at(i).resolve());
      }
    }
  }

  // Example output:
  // - The first number is the requested address (if print_requested_addr == true)
  // - The second number is the narrowOop version of the requested address (if UseCompressedOops == true)
  //     0x00000007ffc7e840 (0xfff8fd08) java.lang.Class Ljava/util/Array;
  //     0x00000007ffc000f8 (0xfff8001f) [B length: 11
  static void print_oop_info_cr(outputStream* st, oop source_oop, bool print_requested_addr = true) {
    if (source_oop == nullptr) {
      st->print_cr("null");
    } else {
      ResourceMark rm;
      assert(HeapShared::has_been_archived(source_oop), "did you call HeapShared::rehash_archived_object_cache()?");
      oop requested_obj = ArchiveHeapWriter::source_obj_to_requested_obj(source_oop);
      if (print_requested_addr) {
        st->print(PTR_FORMAT " ", p2i(requested_obj));
      }
      if (UseCompressedOops) {
        st->print("(0x%08x) ", CompressedOops::narrow_oop_value(requested_obj));
      }
      if (source_oop->is_array()) {
        int array_len = arrayOop(source_oop)->length();
        st->print_cr("%s length: %d", source_oop->klass()->external_name(), array_len);
      } else {
        st->print("%s", source_oop->klass()->external_name());

        if (java_lang_String::is_instance(source_oop)) {
          st->print(" ");
          java_lang_String::print(source_oop, st);
        } else if (java_lang_invoke_MethodType::is_instance(source_oop)) {
          st->print(" ");
          java_lang_invoke_MethodType::print_signature(source_oop, st);
        } else if (java_lang_Class::is_instance(source_oop)) {
          oop scratch_mirror = source_oop;

          st->print(" ");
          print_class_signature_for_mirror(st, scratch_mirror);

          Klass* src_klass = java_lang_Class::as_Klass(scratch_mirror);
          if (src_klass != nullptr && src_klass->is_instance_klass()) {
            InstanceKlass* buffered_klass =
              ArchiveBuilder::current()->get_buffered_addr(InstanceKlass::cast(src_klass));
            if (buffered_klass->has_aot_initialized_mirror()) {
              st->print(" (aot-inited)");
            }
            if (RegeneratedClasses::is_regenerated_object(src_klass)) {
              st->print(" (regenerated)");
            }
          }
        }
        st->cr();
      }
    }
  }
#endif // INCLUDE_CDS_JAVA_HEAP

  // Log all the data [base...top). Pretend that the base address
  // will be mapped to requested_base at run-time.
  static void log_as_hex(address base, address top, address requested_base, bool is_heap = false) {
    assert(top >= base, "must be");

    LogStreamHandle(Trace, aot, map) lsh;
    if (lsh.is_enabled()) {
      int unitsize = sizeof(address);
      if (is_heap && UseCompressedOops) {
        // This makes the compressed oop pointers easier to read, but
        // longs and doubles will be split into two words.
        unitsize = sizeof(narrowOop);
      }
      os::print_hex_dump(&lsh, base, top, unitsize, /* print_ascii=*/true, /* bytes_per_line=*/32, requested_base);
    }
  }

  static void log_header(FileMapInfo* mapinfo) {
    LogStreamHandle(Info, aot, map) lsh;
    if (lsh.is_enabled()) {
      mapinfo->print(&lsh);
    }
  }

public:
  static void log(ArchiveBuilder* builder, FileMapInfo* mapinfo,
                  ArchiveHeapInfo* heap_info,
                  char* bitmap, size_t bitmap_size_in_bytes) {
    // HeapShared::archived_object_cache() uses raw address of oop to compute the hash. At this point,
    // a GC might have happened and moved some of the oops, so the table needs to be rehashed.
    NoSafepointVerifier nsv;
    HeapShared::rehash_archived_object_cache();

    log_info(aot, map)("%s CDS archive map for %s", CDSConfig::is_dumping_static_archive() ? "Static" : "Dynamic", mapinfo->full_path());

    address header = address(mapinfo->header());
    address header_end = header + mapinfo->header()->header_size();
    log_region("header", header, header_end, nullptr);
    log_header(mapinfo);
    log_as_hex(header, header_end, nullptr);

    DumpRegion* rw_region = &builder->_rw_region;
    DumpRegion* ro_region = &builder->_ro_region;

    log_metaspace_region("rw region", rw_region, &builder->_rw_src_objs);
    log_metaspace_region("ro region", ro_region, &builder->_ro_src_objs);

    address bitmap_end = address(bitmap + bitmap_size_in_bytes);
    log_region("bitmap", address(bitmap), bitmap_end, nullptr);
    log_as_hex((address)bitmap, bitmap_end, nullptr);

#if INCLUDE_CDS_JAVA_HEAP
    if (heap_info->is_used()) {
      log_heap_region(heap_info);
    }
#endif

    log_info(aot, map)("[End of CDS archive map]");
  }
}; // end ArchiveBuilder::CDSMapLogger

=======
>>>>>>> 8c6d1225
void ArchiveBuilder::print_stats() {
  _alloc_stats.print_stats(int(_ro_region.used()), int(_rw_region.used()));
}

void ArchiveBuilder::write_archive(FileMapInfo* mapinfo, ArchiveHeapInfo* heap_info) {
  // Make sure NUM_CDS_REGIONS (exported in cds.h) agrees with
  // MetaspaceShared::n_regions (internal to hotspot).
  assert(NUM_CDS_REGIONS == MetaspaceShared::n_regions, "sanity");

  write_region(mapinfo, MetaspaceShared::rw, &_rw_region, /*read_only=*/false,/*allow_exec=*/false);
  write_region(mapinfo, MetaspaceShared::ro, &_ro_region, /*read_only=*/true, /*allow_exec=*/false);
  write_region(mapinfo, MetaspaceShared::ac, &_ac_region, /*read_only=*/false,/*allow_exec=*/false);

  // Split pointer map into read-write and read-only bitmaps
  ArchivePtrMarker::initialize_rw_ro_ac_maps(&_rw_ptrmap, &_ro_ptrmap, &_ac_ptrmap);

  size_t bitmap_size_in_bytes;
  char* bitmap = mapinfo->write_bitmap_region(ArchivePtrMarker::rw_ptrmap(),
                                              ArchivePtrMarker::ro_ptrmap(),
                                              ArchivePtrMarker::ac_ptrmap(),
                                              heap_info,
                                              bitmap_size_in_bytes);

  if (heap_info->is_used()) {
    _total_heap_region_size = mapinfo->write_heap_region(heap_info);
  }

  print_region_stats(mapinfo, heap_info);

  mapinfo->set_requested_base((char*)MetaspaceShared::requested_base_address());
  mapinfo->set_header_crc(mapinfo->compute_header_crc());
  // After this point, we should not write any data into mapinfo->header() since this
  // would corrupt its checksum we have calculated before.
  mapinfo->write_header();
  mapinfo->close();

  aot_log_info(aot)("Full module graph = %s", CDSConfig::is_dumping_full_module_graph() ? "enabled" : "disabled");
  if (log_is_enabled(Info, aot)) {
    print_stats();
  }

  if (log_is_enabled(Info, aot, map)) {
    AOTMapLogger::dumptime_log(this, mapinfo, heap_info, bitmap, bitmap_size_in_bytes);
  }
  CDS_JAVA_HEAP_ONLY(HeapShared::destroy_archived_object_cache());
  FREE_C_HEAP_ARRAY(char, bitmap);
}

void ArchiveBuilder::write_region(FileMapInfo* mapinfo, int region_idx, DumpRegion* dump_region, bool read_only,  bool allow_exec) {
  mapinfo->write_region(region_idx, dump_region->base(), dump_region->used(), read_only, allow_exec);
}

void ArchiveBuilder::count_relocated_pointer(bool tagged, bool nulled) {
  _relocated_ptr_info._num_ptrs ++;
  _relocated_ptr_info._num_tagged_ptrs += tagged ? 1 : 0;
  _relocated_ptr_info._num_nulled_ptrs += nulled ? 1 : 0;
}

void ArchiveBuilder::print_region_stats(FileMapInfo *mapinfo, ArchiveHeapInfo* heap_info) {
  // Print statistics of all the regions
  const size_t bitmap_used = mapinfo->region_at(MetaspaceShared::bm)->used();
  const size_t bitmap_reserved = mapinfo->region_at(MetaspaceShared::bm)->used_aligned();
  const size_t total_reserved = _ro_region.reserved()  + _rw_region.reserved() +
                                bitmap_reserved +
                                _total_heap_region_size;
  const size_t total_bytes = _ro_region.used()  + _rw_region.used() +
                             bitmap_used +
                             _total_heap_region_size;
  const double total_u_perc = percent_of(total_bytes, total_reserved);

  _rw_region.print(total_reserved);
  _ro_region.print(total_reserved);
  _ac_region.print(total_reserved);

  print_bitmap_region_stats(bitmap_used, total_reserved);

  if (heap_info->is_used()) {
    print_heap_region_stats(heap_info, total_reserved);
  }

  aot_log_debug(aot)("total   : %9zu [100.0%% of total] out of %9zu bytes [%5.1f%% used]",
                 total_bytes, total_reserved, total_u_perc);
}

void ArchiveBuilder::print_bitmap_region_stats(size_t size, size_t total_size) {
  aot_log_debug(aot)("bm space: %9zu [ %4.1f%% of total] out of %9zu bytes [100.0%% used]",
                 size, size/double(total_size)*100.0, size);
}

void ArchiveBuilder::print_heap_region_stats(ArchiveHeapInfo *info, size_t total_size) {
  char* start = info->buffer_start();
  size_t size = info->buffer_byte_size();
  char* top = start + size;
  aot_log_debug(aot)("hp space: %9zu [ %4.1f%% of total] out of %9zu bytes [100.0%% used] at " INTPTR_FORMAT,
                     size, size/double(total_size)*100.0, size, p2i(start));
}

void ArchiveBuilder::report_out_of_space(const char* name, size_t needed_bytes) {
  // This is highly unlikely to happen on 64-bits because we have reserved a 4GB space.
  // On 32-bit we reserve only 256MB so you could run out of space with 100,000 classes
  // or so.
  _rw_region.print_out_of_space_msg(name, needed_bytes);
  _ro_region.print_out_of_space_msg(name, needed_bytes);

  log_error(aot)("Unable to allocate from '%s' region: Please reduce the number of shared classes.", name);
  MetaspaceShared::unrecoverable_writing_error();
}<|MERGE_RESOLUTION|>--- conflicted
+++ resolved
@@ -1190,445 +1190,6 @@
   }
 }
 
-<<<<<<< HEAD
-// Write detailed info to a mapfile to analyze contents of the archive.
-// static dump:
-//   java -Xshare:dump -Xlog:cds+map=trace:file=cds.map:none:filesize=0
-// dynamic dump:
-//   java -cp MyApp.jar -XX:ArchiveClassesAtExit=MyApp.jsa \
-//        -Xlog:cds+map=trace:file=cds.map:none:filesize=0 MyApp
-//
-// We need to do some address translation because the buffers used at dump time may be mapped to
-// a different location at runtime. At dump time, the buffers may be at arbitrary locations
-// picked by the OS. At runtime, we try to map at a fixed location (SharedBaseAddress). For
-// consistency, we log everything using runtime addresses.
-class ArchiveBuilder::CDSMapLogger : AllStatic {
-  static intx buffer_to_runtime_delta() {
-    // Translate the buffers used by the RW/RO regions to their eventual (requested) locations
-    // at runtime.
-    return ArchiveBuilder::current()->buffer_to_requested_delta();
-  }
-
-  // rw/ro regions only
-  static void log_metaspace_region(const char* name, DumpRegion* region,
-                                   const ArchiveBuilder::SourceObjList* src_objs) {
-    address region_base = address(region->base());
-    address region_top  = address(region->top());
-    log_region(name, region_base, region_top, region_base + buffer_to_runtime_delta());
-    log_metaspace_objects(region, src_objs);
-  }
-
-#define _LOG_PREFIX PTR_FORMAT ": @@ %-17s %d"
-
-  static void log_klass(Klass* k, address runtime_dest, const char* type_name, int bytes, Thread* current) {
-    ResourceMark rm(current);
-    log_debug(aot, map)(_LOG_PREFIX " %s",
-                        p2i(runtime_dest), type_name, bytes, k->external_name());
-  }
-  static void log_method(Method* m, address runtime_dest, const char* type_name, int bytes, Thread* current) {
-    ResourceMark rm(current);
-    log_debug(aot, map)(_LOG_PREFIX " %s",
-                        p2i(runtime_dest), type_name, bytes,  m->external_name());
-  }
-
-  // rw/ro regions only
-  static void log_metaspace_objects(DumpRegion* region, const ArchiveBuilder::SourceObjList* src_objs) {
-    address last_obj_base = address(region->base());
-    address last_obj_end  = address(region->base());
-    address region_end    = address(region->end());
-    Thread* current = Thread::current();
-    for (int i = 0; i < src_objs->objs()->length(); i++) {
-      SourceObjInfo* src_info = src_objs->at(i);
-      address src = src_info->source_addr();
-      address dest = src_info->buffered_addr();
-      log_as_hex(last_obj_base, dest, last_obj_base + buffer_to_runtime_delta());
-      address runtime_dest = dest + buffer_to_runtime_delta();
-      int bytes = src_info->size_in_bytes();
-
-      MetaspaceObj::Type type = src_info->msotype();
-      const char* type_name = MetaspaceObj::type_name(type);
-
-      switch (type) {
-      case MetaspaceObj::ClassType:
-        log_klass((Klass*)src, runtime_dest, type_name, bytes, current);
-        break;
-      case MetaspaceObj::ConstantPoolType:
-        log_klass(((ConstantPool*)src)->pool_holder(),
-                    runtime_dest, type_name, bytes, current);
-        break;
-      case MetaspaceObj::ConstantPoolCacheType:
-        log_klass(((ConstantPoolCache*)src)->constant_pool()->pool_holder(),
-                    runtime_dest, type_name, bytes, current);
-        break;
-      case MetaspaceObj::MethodType:
-        log_method((Method*)src, runtime_dest, type_name, bytes, current);
-        break;
-      case MetaspaceObj::ConstMethodType:
-        log_method(((ConstMethod*)src)->method(), runtime_dest, type_name, bytes, current);
-        break;
-      case MetaspaceObj::SymbolType:
-        {
-          ResourceMark rm(current);
-          Symbol* s = (Symbol*)src;
-          log_debug(aot, map)(_LOG_PREFIX " %s", p2i(runtime_dest), type_name, bytes,
-                              s->as_quoted_ascii());
-        }
-        break;
-      default:
-        log_debug(aot, map)(_LOG_PREFIX, p2i(runtime_dest), type_name, bytes);
-        break;
-      }
-
-      last_obj_base = dest;
-      last_obj_end  = dest + bytes;
-    }
-
-    log_as_hex(last_obj_base, last_obj_end, last_obj_base + buffer_to_runtime_delta());
-    if (last_obj_end < region_end) {
-      log_debug(aot, map)(PTR_FORMAT ": @@ Misc data %zu bytes",
-                          p2i(last_obj_end + buffer_to_runtime_delta()),
-                          size_t(region_end - last_obj_end));
-      log_as_hex(last_obj_end, region_end, last_obj_end + buffer_to_runtime_delta());
-    }
-  }
-
-#undef _LOG_PREFIX
-
-  // Log information about a region, whose address at dump time is [base .. top). At
-  // runtime, this region will be mapped to requested_base. requested_base is nullptr if this
-  // region will be mapped at os-selected addresses (such as the bitmap region), or will
-  // be accessed with os::read (the header).
-  //
-  // Note: across -Xshare:dump runs, base may be different, but requested_base should
-  // be the same as the archive contents should be deterministic.
-  static void log_region(const char* name, address base, address top, address requested_base) {
-    size_t size = top - base;
-    base = requested_base;
-    if (requested_base == nullptr) {
-      top = (address)size;
-    } else {
-      top = requested_base + size;
-    }
-    log_info(aot, map)("[%-18s " PTR_FORMAT " - " PTR_FORMAT " %9zu bytes]",
-                       name, p2i(base), p2i(top), size);
-  }
-
-#if INCLUDE_CDS_JAVA_HEAP
-  static void log_heap_region(ArchiveHeapInfo* heap_info) {
-    MemRegion r = heap_info->buffer_region();
-    address start = address(r.start()); // start of the current oop inside the buffer
-    address end = address(r.end());
-    log_region("heap", start, end, ArchiveHeapWriter::buffered_addr_to_requested_addr(start));
-
-    LogStreamHandle(Info, aot, map) st;
-
-    HeapRootSegments segments = heap_info->heap_root_segments();
-    assert(segments.base_offset() == 0, "Sanity");
-
-    for (size_t seg_idx = 0; seg_idx < segments.count(); seg_idx++) {
-      address requested_start = ArchiveHeapWriter::buffered_addr_to_requested_addr(start);
-      st.print_cr(PTR_FORMAT ": Heap roots segment [%d]",
-                  p2i(requested_start), segments.size_in_elems(seg_idx));
-      start += segments.size_in_bytes(seg_idx);
-    }
-    log_heap_roots();
-
-    while (start < end) {
-      size_t byte_size;
-      oop source_oop = ArchiveHeapWriter::buffered_addr_to_source_obj(start);
-      address requested_start = ArchiveHeapWriter::buffered_addr_to_requested_addr(start);
-      st.print(PTR_FORMAT ": @@ Object ", p2i(requested_start));
-
-      if (source_oop != nullptr) {
-        // This is a regular oop that got archived.
-        // Don't print the requested addr again as we have just printed it at the beginning of the line.
-        // Example:
-        // 0x00000007ffd27938: @@ Object (0xfffa4f27) java.util.HashMap
-        assert(HeapShared::has_been_archived(source_oop), "did you call HeapShared::rehash_archived_object_cache()?");
-        print_oop_info_cr(&st, source_oop, /*print_requested_addr=*/false);
-        byte_size = source_oop->size() * BytesPerWord;
-      } else if ((byte_size = ArchiveHeapWriter::get_filler_size_at(start)) > 0) {
-        // We have a filler oop, which also does not exist in BufferOffsetToSourceObjectTable.
-        // Example:
-        // 0x00000007ffc3ffd8: @@ Object filler 40 bytes
-        st.print_cr("filler %zu bytes", byte_size);
-      } else {
-        ShouldNotReachHere();
-      }
-
-      address oop_end = start + byte_size;
-      log_as_hex(start, oop_end, requested_start, /*is_heap=*/true);
-
-      if (source_oop != nullptr) {
-        log_oop_details(heap_info, source_oop, /*buffered_addr=*/start);
-      }
-      start = oop_end;
-    }
-  }
-
-  // ArchivedFieldPrinter is used to print the fields of archived objects. We can't
-  // use _source_obj->print_on(), because we want to print the oop fields
-  // in _source_obj with their requested addresses using print_oop_info_cr().
-  class ArchivedFieldPrinter : public FieldClosure {
-    ArchiveHeapInfo* _heap_info;
-    outputStream* _st;
-    oop _source_obj;
-    address _buffered_addr;
-  public:
-    ArchivedFieldPrinter(ArchiveHeapInfo* heap_info, outputStream* st, oop src_obj, address buffered_addr) :
-      _heap_info(heap_info), _st(st), _source_obj(src_obj), _buffered_addr(buffered_addr) {}
-
-    void do_field(fieldDescriptor* fd) {
-      _st->print(" - ");
-      BasicType ft = fd->field_type();
-      switch (ft) {
-      case T_ARRAY:
-      case T_OBJECT:
-        {
-          fd->print_on(_st); // print just the name and offset
-          oop obj = _source_obj->obj_field(fd->offset());
-          if (java_lang_Class::is_instance(obj)) {
-            Klass* k = java_lang_Class::as_Klass(obj);
-            if (RegeneratedClasses::has_been_regenerated(k)) {
-              k = RegeneratedClasses::get_regenerated_object(k);
-              obj = k->java_mirror();
-            }
-            obj = HeapShared::scratch_java_mirror(obj);
-          }
-          print_oop_info_cr(_st, obj);
-        }
-        break;
-      default:
-        if (ArchiveHeapWriter::is_marked_as_native_pointer(_heap_info, _buffered_addr, fd->offset())) {
-          print_as_native_pointer(fd);
-        } else {
-          fd->print_on_for(_st, cast_to_oop(_buffered_addr)); // name, offset, value
-          _st->cr();
-        }
-      }
-    }
-
-    void print_as_native_pointer(fieldDescriptor* fd) {
-      LP64_ONLY(assert(fd->field_type() == T_LONG, "must be"));
-      NOT_LP64 (assert(fd->field_type() == T_INT,  "must be"));
-
-      // We have a field that looks like an integer, but it's actually a pointer to a MetaspaceObj.
-      address source_native_ptr = (address)
-          LP64_ONLY(_source_obj->long_field(fd->offset()))
-          NOT_LP64( _source_obj->int_field (fd->offset()));
-      ArchiveBuilder* builder = ArchiveBuilder::current();
-
-      // The value of the native pointer at runtime.
-      address requested_native_ptr = builder->to_requested(builder->get_buffered_addr(source_native_ptr));
-
-      // The address of _source_obj at runtime
-      oop requested_obj = cast_to_oop(ArchiveHeapWriter::buffered_addr_to_requested_addr(_buffered_addr));
-      // The address of this field in the requested space
-      assert(requested_obj != nullptr, "Attempting to load field from null oop");
-      address requested_field_addr = cast_from_oop<address>(requested_obj) + fd->offset();
-
-      fd->print_on(_st);
-      _st->print_cr(PTR_FORMAT " (marked metadata pointer @" PTR_FORMAT " )",
-                    p2i(requested_native_ptr), p2i(requested_field_addr));
-    }
-  };
-
-  // Print the fields of instanceOops, or the elements of arrayOops
-  static void log_oop_details(ArchiveHeapInfo* heap_info, oop source_oop, address buffered_addr) {
-    LogStreamHandle(Trace, aot, map, oops) st;
-    if (st.is_enabled()) {
-      Klass* source_klass = source_oop->klass();
-      ArchiveBuilder* builder = ArchiveBuilder::current();
-      Klass* requested_klass = builder->to_requested(builder->get_buffered_addr(source_klass));
-
-      st.print(" - klass: ");
-      source_klass->print_value_on(&st);
-      st.print(" " PTR_FORMAT, p2i(requested_klass));
-      st.cr();
-
-      if (source_oop->is_typeArray()) {
-        TypeArrayKlass::cast(source_klass)->oop_print_elements_on(typeArrayOop(source_oop), &st);
-      } else if (source_oop->is_objArray()) {
-        objArrayOop source_obj_array = objArrayOop(source_oop);
-        for (int i = 0; i < source_obj_array->length(); i++) {
-          st.print(" -%4d: ", i);
-          oop obj = source_obj_array->obj_at(i);
-          if (java_lang_Class::is_instance(obj)) {
-            obj = HeapShared::scratch_java_mirror(obj);
-          }
-          print_oop_info_cr(&st, obj);
-        }
-      } else {
-        st.print_cr(" - fields (%zu words):", source_oop->size());
-        ArchivedFieldPrinter print_field(heap_info, &st, source_oop, buffered_addr);
-        InstanceKlass::cast(source_klass)->print_nonstatic_fields(&print_field);
-
-        if (java_lang_Class::is_instance(source_oop)) {
-          oop scratch_mirror = source_oop;
-          st.print(" - signature: ");
-          print_class_signature_for_mirror(&st, scratch_mirror);
-          st.cr();
-
-          Klass* src_klass = java_lang_Class::as_Klass(scratch_mirror);
-          if (src_klass != nullptr && src_klass->is_instance_klass()) {
-            oop rr = HeapShared::scratch_resolved_references(InstanceKlass::cast(src_klass)->constants());
-            st.print(" - archived_resolved_references: ");
-            print_oop_info_cr(&st, rr);
-
-            // We need to print the fields in the scratch_mirror, not the original mirror.
-            // (if a class is not aot-initialized, static fields in its scratch mirror will be cleared).
-            assert(scratch_mirror == HeapShared::scratch_java_mirror(src_klass->java_mirror()), "sanity");
-            st.print_cr("- ---- static fields (%d):", java_lang_Class::static_oop_field_count(scratch_mirror));
-            InstanceKlass::cast(src_klass)->do_local_static_fields(&print_field);
-          }
-        }
-      }
-    }
-  }
-
-  static void print_class_signature_for_mirror(outputStream* st, oop scratch_mirror) {
-    assert(java_lang_Class::is_instance(scratch_mirror), "sanity");
-    if (java_lang_Class::is_primitive(scratch_mirror)) {
-      for (int i = T_BOOLEAN; i < T_VOID+1; i++) {
-        BasicType bt = (BasicType)i;
-        if (!is_reference_type(bt) && scratch_mirror == HeapShared::scratch_java_mirror(bt)) {
-          oop orig_mirror = Universe::java_mirror(bt);
-          java_lang_Class::print_signature(orig_mirror, st);
-          return;
-        }
-      }
-      ShouldNotReachHere();
-    }
-    java_lang_Class::print_signature(scratch_mirror, st);
-  }
-
-  static void log_heap_roots() {
-    LogStreamHandle(Trace, aot, map, oops) st;
-    if (st.is_enabled()) {
-      for (int i = 0; i < HeapShared::pending_roots()->length(); i++) {
-        st.print("roots[%4d]: ", i);
-        print_oop_info_cr(&st, HeapShared::pending_roots()->at(i).resolve());
-      }
-    }
-  }
-
-  // Example output:
-  // - The first number is the requested address (if print_requested_addr == true)
-  // - The second number is the narrowOop version of the requested address (if UseCompressedOops == true)
-  //     0x00000007ffc7e840 (0xfff8fd08) java.lang.Class Ljava/util/Array;
-  //     0x00000007ffc000f8 (0xfff8001f) [B length: 11
-  static void print_oop_info_cr(outputStream* st, oop source_oop, bool print_requested_addr = true) {
-    if (source_oop == nullptr) {
-      st->print_cr("null");
-    } else {
-      ResourceMark rm;
-      assert(HeapShared::has_been_archived(source_oop), "did you call HeapShared::rehash_archived_object_cache()?");
-      oop requested_obj = ArchiveHeapWriter::source_obj_to_requested_obj(source_oop);
-      if (print_requested_addr) {
-        st->print(PTR_FORMAT " ", p2i(requested_obj));
-      }
-      if (UseCompressedOops) {
-        st->print("(0x%08x) ", CompressedOops::narrow_oop_value(requested_obj));
-      }
-      if (source_oop->is_array()) {
-        int array_len = arrayOop(source_oop)->length();
-        st->print_cr("%s length: %d", source_oop->klass()->external_name(), array_len);
-      } else {
-        st->print("%s", source_oop->klass()->external_name());
-
-        if (java_lang_String::is_instance(source_oop)) {
-          st->print(" ");
-          java_lang_String::print(source_oop, st);
-        } else if (java_lang_invoke_MethodType::is_instance(source_oop)) {
-          st->print(" ");
-          java_lang_invoke_MethodType::print_signature(source_oop, st);
-        } else if (java_lang_Class::is_instance(source_oop)) {
-          oop scratch_mirror = source_oop;
-
-          st->print(" ");
-          print_class_signature_for_mirror(st, scratch_mirror);
-
-          Klass* src_klass = java_lang_Class::as_Klass(scratch_mirror);
-          if (src_klass != nullptr && src_klass->is_instance_klass()) {
-            InstanceKlass* buffered_klass =
-              ArchiveBuilder::current()->get_buffered_addr(InstanceKlass::cast(src_klass));
-            if (buffered_klass->has_aot_initialized_mirror()) {
-              st->print(" (aot-inited)");
-            }
-            if (RegeneratedClasses::is_regenerated_object(src_klass)) {
-              st->print(" (regenerated)");
-            }
-          }
-        }
-        st->cr();
-      }
-    }
-  }
-#endif // INCLUDE_CDS_JAVA_HEAP
-
-  // Log all the data [base...top). Pretend that the base address
-  // will be mapped to requested_base at run-time.
-  static void log_as_hex(address base, address top, address requested_base, bool is_heap = false) {
-    assert(top >= base, "must be");
-
-    LogStreamHandle(Trace, aot, map) lsh;
-    if (lsh.is_enabled()) {
-      int unitsize = sizeof(address);
-      if (is_heap && UseCompressedOops) {
-        // This makes the compressed oop pointers easier to read, but
-        // longs and doubles will be split into two words.
-        unitsize = sizeof(narrowOop);
-      }
-      os::print_hex_dump(&lsh, base, top, unitsize, /* print_ascii=*/true, /* bytes_per_line=*/32, requested_base);
-    }
-  }
-
-  static void log_header(FileMapInfo* mapinfo) {
-    LogStreamHandle(Info, aot, map) lsh;
-    if (lsh.is_enabled()) {
-      mapinfo->print(&lsh);
-    }
-  }
-
-public:
-  static void log(ArchiveBuilder* builder, FileMapInfo* mapinfo,
-                  ArchiveHeapInfo* heap_info,
-                  char* bitmap, size_t bitmap_size_in_bytes) {
-    // HeapShared::archived_object_cache() uses raw address of oop to compute the hash. At this point,
-    // a GC might have happened and moved some of the oops, so the table needs to be rehashed.
-    NoSafepointVerifier nsv;
-    HeapShared::rehash_archived_object_cache();
-
-    log_info(aot, map)("%s CDS archive map for %s", CDSConfig::is_dumping_static_archive() ? "Static" : "Dynamic", mapinfo->full_path());
-
-    address header = address(mapinfo->header());
-    address header_end = header + mapinfo->header()->header_size();
-    log_region("header", header, header_end, nullptr);
-    log_header(mapinfo);
-    log_as_hex(header, header_end, nullptr);
-
-    DumpRegion* rw_region = &builder->_rw_region;
-    DumpRegion* ro_region = &builder->_ro_region;
-
-    log_metaspace_region("rw region", rw_region, &builder->_rw_src_objs);
-    log_metaspace_region("ro region", ro_region, &builder->_ro_src_objs);
-
-    address bitmap_end = address(bitmap + bitmap_size_in_bytes);
-    log_region("bitmap", address(bitmap), bitmap_end, nullptr);
-    log_as_hex((address)bitmap, bitmap_end, nullptr);
-
-#if INCLUDE_CDS_JAVA_HEAP
-    if (heap_info->is_used()) {
-      log_heap_region(heap_info);
-    }
-#endif
-
-    log_info(aot, map)("[End of CDS archive map]");
-  }
-}; // end ArchiveBuilder::CDSMapLogger
-
-=======
->>>>>>> 8c6d1225
 void ArchiveBuilder::print_stats() {
   _alloc_stats.print_stats(int(_ro_region.used()), int(_rw_region.used()));
 }
