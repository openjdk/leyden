/*
 * Copyright (c) 2020, 2025, Oracle and/or its affiliates. All rights reserved.
 * DO NOT ALTER OR REMOVE COPYRIGHT NOTICES OR THIS FILE HEADER.
 *
 * This code is free software; you can redistribute it and/or modify it
 * under the terms of the GNU General Public License version 2 only, as
 * published by the Free Software Foundation.
 *
 * This code is distributed in the hope that it will be useful, but WITHOUT
 * ANY WARRANTY; without even the implied warranty of MERCHANTABILITY or
 * FITNESS FOR A PARTICULAR PURPOSE.  See the GNU General Public License
 * version 2 for more details (a copy is included in the LICENSE file that
 * accompanied this code).
 *
 * You should have received a copy of the GNU General Public License version
 * 2 along with this work; if not, write to the Free Software Foundation,
 * Inc., 51 Franklin St, Fifth Floor, Boston, MA 02110-1301 USA.
 *
 * Please contact Oracle, 500 Oracle Parkway, Redwood Shores, CA 94065 USA
 * or visit www.oracle.com if you need additional information or have any
 * questions.
 *
 */

#include "cds/aotArtifactFinder.hpp"
#include "cds/aotClassLinker.hpp"
#include "cds/aotLogging.hpp"
#include "cds/aotMapLogger.hpp"
#include "cds/aotMetaspace.hpp"
#include "cds/archiveBuilder.hpp"
#include "cds/archiveUtils.hpp"
#include "cds/cdsConfig.hpp"
#include "cds/cppVtables.hpp"
#include "cds/dumpAllocStats.hpp"
#include "cds/dynamicArchive.hpp"
#include "cds/finalImageRecipes.hpp"
#include "cds/heapShared.hpp"
#include "cds/regeneratedClasses.hpp"
#include "classfile/classLoader.hpp"
#include "classfile/classLoaderDataShared.hpp"
#include "classfile/javaClasses.hpp"
#include "classfile/symbolTable.hpp"
#include "classfile/systemDictionaryShared.hpp"
#include "classfile/vmClasses.hpp"
#include "code/aotCodeCache.hpp"
#include "interpreter/abstractInterpreter.hpp"
#include "jvm.h"
#include "logging/log.hpp"
#include "memory/allStatic.hpp"
#include "memory/memoryReserver.hpp"
#include "memory/memRegion.hpp"
#include "memory/resourceArea.hpp"
#include "oops/compressedKlass.inline.hpp"
#include "oops/instanceKlass.hpp"
#include "oops/methodCounters.hpp"
#include "oops/methodData.hpp"
#include "oops/objArrayKlass.hpp"
#include "oops/objArrayOop.inline.hpp"
#include "oops/oopHandle.inline.hpp"
#include "oops/trainingData.hpp"
#include "runtime/arguments.hpp"
#include "runtime/globals_extension.hpp"
#include "runtime/javaThread.hpp"
#include "runtime/safepointVerifiers.hpp"
#include "runtime/sharedRuntime.hpp"
#include "utilities/align.hpp"
#include "utilities/bitMap.inline.hpp"
#include "utilities/formatBuffer.hpp"

ArchiveBuilder* ArchiveBuilder::_current = nullptr;

ArchiveBuilder::OtherROAllocMark::~OtherROAllocMark() {
  char* newtop = ArchiveBuilder::current()->_ro_region.top();
  ArchiveBuilder::alloc_stats()->record_other_type(int(newtop - _oldtop), true);
}

ArchiveBuilder::SourceObjList::SourceObjList() : _ptrmap(16 * K, mtClassShared) {
  _total_bytes = 0;
  _objs = new (mtClassShared) GrowableArray<SourceObjInfo*>(128 * K, mtClassShared);
}

ArchiveBuilder::SourceObjList::~SourceObjList() {
  delete _objs;
}

void ArchiveBuilder::SourceObjList::append(SourceObjInfo* src_info) {
  // Save this source object for copying
  src_info->set_id(_objs->length());
  _objs->append(src_info);

  // Prepare for marking the pointers in this source object
  assert(is_aligned(_total_bytes, sizeof(address)), "must be");
  src_info->set_ptrmap_start(_total_bytes / sizeof(address));
  _total_bytes = align_up(_total_bytes + (uintx)src_info->size_in_bytes(), sizeof(address));
  src_info->set_ptrmap_end(_total_bytes / sizeof(address));

  BitMap::idx_t bitmap_size_needed = BitMap::idx_t(src_info->ptrmap_end());
  if (_ptrmap.size() <= bitmap_size_needed) {
    _ptrmap.resize((bitmap_size_needed + 1) * 2);
  }
}

void ArchiveBuilder::SourceObjList::remember_embedded_pointer(SourceObjInfo* src_info, MetaspaceClosure::Ref* ref) {
  // src_obj contains a pointer. Remember the location of this pointer in _ptrmap,
  // so that we can copy/relocate it later.
  src_info->set_has_embedded_pointer();
  address src_obj = src_info->source_addr();
  address* field_addr = ref->addr();
  assert(src_info->ptrmap_start() < _total_bytes, "sanity");
  assert(src_info->ptrmap_end() <= _total_bytes, "sanity");
  assert(*field_addr != nullptr, "should have checked");

  intx field_offset_in_bytes = ((address)field_addr) - src_obj;
  DEBUG_ONLY(int src_obj_size = src_info->size_in_bytes();)
  assert(field_offset_in_bytes >= 0, "must be");
  assert(field_offset_in_bytes + intx(sizeof(intptr_t)) <= intx(src_obj_size), "must be");
  assert(is_aligned(field_offset_in_bytes, sizeof(address)), "must be");

  BitMap::idx_t idx = BitMap::idx_t(src_info->ptrmap_start() + (uintx)(field_offset_in_bytes / sizeof(address)));
  _ptrmap.set_bit(BitMap::idx_t(idx));
}

class RelocateEmbeddedPointers : public BitMapClosure {
  ArchiveBuilder* _builder;
  address _buffered_obj;
  BitMap::idx_t _start_idx;
public:
  RelocateEmbeddedPointers(ArchiveBuilder* builder, address buffered_obj, BitMap::idx_t start_idx) :
    _builder(builder), _buffered_obj(buffered_obj), _start_idx(start_idx) {}

  bool do_bit(BitMap::idx_t bit_offset) {
    size_t field_offset = size_t(bit_offset - _start_idx) * sizeof(address);
    address* ptr_loc = (address*)(_buffered_obj + field_offset);

    address old_p_with_tags = *ptr_loc;
    assert(old_p_with_tags != nullptr, "null ptrs shouldn't have been marked");

    address old_p = MetaspaceClosure::strip_tags(old_p_with_tags);
    uintx tags = MetaspaceClosure::decode_tags(old_p_with_tags);
    address new_p = _builder->get_buffered_addr(old_p);

    bool nulled;
    if (new_p == nullptr) {
      // old_p had a FollowMode of set_to_null
      nulled = true;
    } else {
      new_p = MetaspaceClosure::add_tags(new_p, tags);
      nulled = false;
    }

    log_trace(aot)("Ref: [" PTR_FORMAT "] -> " PTR_FORMAT " => " PTR_FORMAT " %zu",
                   p2i(ptr_loc), p2i(old_p) + tags, p2i(new_p), tags);

    ArchivePtrMarker::set_and_mark_pointer(ptr_loc, new_p);
    ArchiveBuilder::current()->count_relocated_pointer(tags != 0, nulled);
    return true; // keep iterating the bitmap
  }
};

void ArchiveBuilder::SourceObjList::relocate(int i, ArchiveBuilder* builder) {
  SourceObjInfo* src_info = objs()->at(i);
  assert(src_info->should_copy(), "must be");
  BitMap::idx_t start = BitMap::idx_t(src_info->ptrmap_start()); // inclusive
  BitMap::idx_t end = BitMap::idx_t(src_info->ptrmap_end());     // exclusive

  RelocateEmbeddedPointers relocator(builder, src_info->buffered_addr(), start);
  _ptrmap.iterate(&relocator, start, end);
}

ArchiveBuilder::ArchiveBuilder() :
  _current_dump_region(nullptr),
  _buffer_bottom(nullptr),
  _requested_static_archive_bottom(nullptr),
  _requested_static_archive_top(nullptr),
  _requested_dynamic_archive_bottom(nullptr),
  _requested_dynamic_archive_top(nullptr),
  _mapped_static_archive_bottom(nullptr),
  _mapped_static_archive_top(nullptr),
  _buffer_to_requested_delta(0),
  _pz_region("pz", MAX_SHARED_DELTA), // protection zone -- used only during dumping; does NOT exist in cds archive.
  _rw_region("rw", MAX_SHARED_DELTA),
  _ro_region("ro", MAX_SHARED_DELTA),
  _ac_region("ac", MAX_SHARED_DELTA),
  _ptrmap(mtClassShared),
  _rw_ptrmap(mtClassShared),
  _ro_ptrmap(mtClassShared),
  _ac_ptrmap(mtClassShared),
  _rw_src_objs(),
  _ro_src_objs(),
  _src_obj_table(INITIAL_TABLE_SIZE, MAX_TABLE_SIZE),
  _buffered_to_src_table(INITIAL_TABLE_SIZE, MAX_TABLE_SIZE),
  _total_heap_region_size(0)
{
  _klasses = new (mtClassShared) GrowableArray<Klass*>(4 * K, mtClassShared);
  _symbols = new (mtClassShared) GrowableArray<Symbol*>(256 * K, mtClassShared);
  _entropy_seed = 0x12345678;
  _relocated_ptr_info._num_ptrs = 0;
  _relocated_ptr_info._num_tagged_ptrs = 0;
  _relocated_ptr_info._num_nulled_ptrs = 0;
  assert(_current == nullptr, "must be");
  _current = this;
}

ArchiveBuilder::~ArchiveBuilder() {
  assert(_current == this, "must be");
  _current = nullptr;

  for (int i = 0; i < _symbols->length(); i++) {
    _symbols->at(i)->decrement_refcount();
  }

  delete _klasses;
  delete _symbols;
  if (_shared_rs.is_reserved()) {
    MemoryReserver::release(_shared_rs);
  }

  AOTArtifactFinder::dispose();
}

// Returns a deterministic sequence of pseudo random numbers. The main purpose is NOT
// for randomness but to get good entropy for the identity_hash() of archived Symbols,
// while keeping the contents of static CDS archives deterministic to ensure
// reproducibility of JDK builds.
int ArchiveBuilder::entropy() {
  assert(SafepointSynchronize::is_at_safepoint(), "needed to ensure deterministic sequence");
  _entropy_seed = os::next_random(_entropy_seed);
  return static_cast<int>(_entropy_seed);
}

class GatherKlassesAndSymbols : public UniqueMetaspaceClosure {
  ArchiveBuilder* _builder;

public:
  GatherKlassesAndSymbols(ArchiveBuilder* builder) : _builder(builder) {}

  virtual bool do_unique_ref(Ref* ref, bool read_only) {
    return _builder->gather_klass_and_symbol(ref, read_only);
  }
};

bool ArchiveBuilder::gather_klass_and_symbol(MetaspaceClosure::Ref* ref, bool read_only) {
  if (ref->obj() == nullptr) {
    return false;
  }
  if (get_follow_mode(ref) != make_a_copy) {
    return false;
  }
  if (ref->msotype() == MetaspaceObj::ClassType) {
    Klass* klass = (Klass*)ref->obj();
    assert(klass->is_klass(), "must be");
    if (!is_excluded(klass)) {
      _klasses->append(klass);
      if (klass->is_hidden()) {
        assert(klass->is_instance_klass(), "must be");
      }
    }
  } else if (ref->msotype() == MetaspaceObj::SymbolType) {
    // Make sure the symbol won't be GC'ed while we are dumping the archive.
    Symbol* sym = (Symbol*)ref->obj();
    sym->increment_refcount();
    _symbols->append(sym);
  }

  return true; // recurse
}

void ArchiveBuilder::gather_klasses_and_symbols() {
  ResourceMark rm;

  AOTArtifactFinder::initialize();
  AOTArtifactFinder::find_artifacts();

  aot_log_info(aot)("Gathering classes and symbols ... ");
  GatherKlassesAndSymbols doit(this);
  iterate_roots(&doit);
#if INCLUDE_CDS_JAVA_HEAP
  if (CDSConfig::is_dumping_full_module_graph()) {
    ClassLoaderDataShared::iterate_symbols(&doit);
  }
#endif
  doit.finish();

  if (CDSConfig::is_dumping_static_archive()) {
    // To ensure deterministic contents in the static archive, we need to ensure that
    // we iterate the MetaspaceObjs in a deterministic order. It doesn't matter where
    // the MetaspaceObjs are located originally, as they are copied sequentially into
    // the archive during the iteration.
    //
    // The only issue here is that the symbol table and the system directories may be
    // randomly ordered, so we copy the symbols and klasses into two arrays and sort
    // them deterministically.
    //
    // During -Xshare:dump, the order of Symbol creation is strictly determined by
    // the SharedClassListFile (class loading is done in a single thread and the JIT
    // is disabled). Also, Symbols are allocated in monotonically increasing addresses
    // (see Symbol::operator new(size_t, int)). So if we iterate the Symbols by
    // ascending address order, we ensure that all Symbols are copied into deterministic
    // locations in the archive.
    //
    // TODO: in the future, if we want to produce deterministic contents in the
    // dynamic archive, we might need to sort the symbols alphabetically (also see
    // DynamicArchiveBuilder::sort_methods()).
    aot_log_info(aot)("Sorting symbols ... ");
    _symbols->sort(compare_symbols_by_address);
    sort_klasses();
  }

  AOTClassLinker::add_candidates();
}

int ArchiveBuilder::compare_symbols_by_address(Symbol** a, Symbol** b) {
  if (a[0] < b[0]) {
    return -1;
  } else {
    assert(a[0] > b[0], "Duplicated symbol %s unexpected", (*a)->as_C_string());
    return 1;
  }
}

int ArchiveBuilder::compare_klass_by_name(Klass** a, Klass** b) {
  return a[0]->name()->fast_compare(b[0]->name());
}

void ArchiveBuilder::sort_klasses() {
  aot_log_info(aot)("Sorting classes ... ");
  _klasses->sort(compare_klass_by_name);
}

address ArchiveBuilder::reserve_buffer() {
  // AOTCodeCache::max_aot_code_size() accounts for aot code region.
  size_t buffer_size = LP64_ONLY(CompressedClassSpaceSize) NOT_LP64(256 * M) + AOTCodeCache::max_aot_code_size();
  ReservedSpace rs = MemoryReserver::reserve(buffer_size,
                                             AOTMetaspace::core_region_alignment(),
                                             os::vm_page_size(),
                                             mtNone);
  if (!rs.is_reserved()) {
    aot_log_error(aot)("Failed to reserve %zu bytes of output buffer.", buffer_size);
    AOTMetaspace::unrecoverable_writing_error();
  }

  // buffer_bottom is the lowest address of the 2 core regions (rw, ro) when
  // we are copying the class metadata into the buffer.
  address buffer_bottom = (address)rs.base();
  aot_log_info(aot)("Reserved output buffer space at " PTR_FORMAT " [%zu bytes]",
                p2i(buffer_bottom), buffer_size);
  _shared_rs = rs;

  _buffer_bottom = buffer_bottom;

  if (CDSConfig::is_dumping_static_archive()) {
    _current_dump_region = &_pz_region;
  } else {
    _current_dump_region = &_rw_region;
  }
  _current_dump_region->init(&_shared_rs, &_shared_vs);

  ArchivePtrMarker::initialize(&_ptrmap, &_shared_vs);

  // The bottom of the static archive should be mapped at this address by default.
  _requested_static_archive_bottom = (address)AOTMetaspace::requested_base_address();

  // The bottom of the archive (that I am writing now) should be mapped at this address by default.
  address my_archive_requested_bottom;

  if (CDSConfig::is_dumping_static_archive()) {
    my_archive_requested_bottom = _requested_static_archive_bottom;
  } else {
    _mapped_static_archive_bottom = (address)MetaspaceObj::aot_metaspace_base();
    _mapped_static_archive_top  = (address)MetaspaceObj::aot_metaspace_top();
    assert(_mapped_static_archive_top >= _mapped_static_archive_bottom, "must be");
    size_t static_archive_size = _mapped_static_archive_top - _mapped_static_archive_bottom;

    // At run time, we will mmap the dynamic archive at my_archive_requested_bottom
    _requested_static_archive_top = _requested_static_archive_bottom + static_archive_size;
    my_archive_requested_bottom = align_up(_requested_static_archive_top, AOTMetaspace::core_region_alignment());

    _requested_dynamic_archive_bottom = my_archive_requested_bottom;
  }

  _buffer_to_requested_delta = my_archive_requested_bottom - _buffer_bottom;

  address my_archive_requested_top = my_archive_requested_bottom + buffer_size;
  if (my_archive_requested_bottom <  _requested_static_archive_bottom ||
      my_archive_requested_top    <= _requested_static_archive_bottom) {
    // Size overflow.
    aot_log_error(aot)("my_archive_requested_bottom = " INTPTR_FORMAT, p2i(my_archive_requested_bottom));
    aot_log_error(aot)("my_archive_requested_top    = " INTPTR_FORMAT, p2i(my_archive_requested_top));
    aot_log_error(aot)("SharedBaseAddress (" INTPTR_FORMAT ") is too high. "
                   "Please rerun java -Xshare:dump with a lower value", p2i(_requested_static_archive_bottom));
    AOTMetaspace::unrecoverable_writing_error();
  }

  if (CDSConfig::is_dumping_static_archive()) {
    // We don't want any valid object to be at the very bottom of the archive.
    // See ArchivePtrMarker::mark_pointer().
    _pz_region.allocate(AOTMetaspace::protection_zone_size());
    start_dump_region(&_rw_region);
  }

  return buffer_bottom;
}

void ArchiveBuilder::iterate_sorted_roots(MetaspaceClosure* it) {
  int num_symbols = _symbols->length();
  for (int i = 0; i < num_symbols; i++) {
    it->push(_symbols->adr_at(i));
  }

  int num_klasses = _klasses->length();
  for (int i = 0; i < num_klasses; i++) {
    it->push(_klasses->adr_at(i));
  }

  iterate_roots(it);
}

class GatherSortedSourceObjs : public MetaspaceClosure {
  ArchiveBuilder* _builder;

public:
  GatherSortedSourceObjs(ArchiveBuilder* builder) : _builder(builder) {}

  virtual bool do_ref(Ref* ref, bool read_only) {
    return _builder->gather_one_source_obj(ref, read_only);
  }
};

bool ArchiveBuilder::gather_one_source_obj(MetaspaceClosure::Ref* ref, bool read_only) {
  address src_obj = ref->obj();
  if (src_obj == nullptr) {
    return false;
  }

  remember_embedded_pointer_in_enclosing_obj(ref);
  if (RegeneratedClasses::has_been_regenerated(src_obj)) {
    // No need to copy it. We will later relocate it to point to the regenerated klass/method.
    return false;
  }

  FollowMode follow_mode = get_follow_mode(ref);
  SourceObjInfo src_info(ref, read_only, follow_mode);
  bool created;
  SourceObjInfo* p = _src_obj_table.put_if_absent(src_obj, src_info, &created);
  if (created) {
    if (_src_obj_table.maybe_grow()) {
      log_info(aot, hashtables)("Expanded _src_obj_table table to %d", _src_obj_table.table_size());
    }
  }

#ifdef ASSERT
  if (ref->msotype() == MetaspaceObj::MethodType) {
    Method* m = (Method*)ref->obj();
    assert(!RegeneratedClasses::has_been_regenerated((address)m->method_holder()),
           "Should not archive methods in a class that has been regenerated");
  }
#endif

  if (ref->msotype() == MetaspaceObj::MethodDataType) {
    MethodData* md = (MethodData*)ref->obj();
    md->clean_method_data(false /* always_clean */);
  }

  assert(p->read_only() == src_info.read_only(), "must be");

  if (created && src_info.should_copy()) {
    if (read_only) {
      _ro_src_objs.append(p);
    } else {
      _rw_src_objs.append(p);
    }
    return true; // Need to recurse into this ref only if we are copying it
  } else {
    return false;
  }
}

void ArchiveBuilder::record_regenerated_object(address orig_src_obj, address regen_src_obj) {
  // Record the fact that orig_src_obj has been replaced by regen_src_obj. All calls to get_buffered_addr(orig_src_obj)
  // should return the same value as get_buffered_addr(regen_src_obj).
  SourceObjInfo* p = _src_obj_table.get(regen_src_obj);
  assert(p != nullptr, "regenerated object should always be dumped");
  SourceObjInfo orig_src_info(orig_src_obj, p);
  bool created;
  _src_obj_table.put_if_absent(orig_src_obj, orig_src_info, &created);
  assert(created, "We shouldn't have archived the original copy of a regenerated object");
}

// Remember that we have a pointer inside ref->enclosing_obj() that points to ref->obj()
void ArchiveBuilder::remember_embedded_pointer_in_enclosing_obj(MetaspaceClosure::Ref* ref) {
  assert(ref->obj() != nullptr, "should have checked");

  address enclosing_obj = ref->enclosing_obj();
  if (enclosing_obj == nullptr) {
    return;
  }

  // We are dealing with 3 addresses:
  // address o    = ref->obj(): We have found an object whose address is o.
  // address* mpp = ref->mpp(): The object o is pointed to by a pointer whose address is mpp.
  //                            I.e., (*mpp == o)
  // enclosing_obj            : If non-null, it is the object which has a field that points to o.
  //                            mpp is the address if that field.
  //
  // Example: We have an array whose first element points to a Method:
  //     Method* o                     = 0x0000abcd;
  //     Array<Method*>* enclosing_obj = 0x00001000;
  //     enclosing_obj->at_put(0, o);
  //
  // We the MetaspaceClosure iterates on the very first element of this array, we have
  //     ref->obj()           == 0x0000abcd   (the Method)
  //     ref->mpp()           == 0x00001008   (the location of the first element in the array)
  //     ref->enclosing_obj() == 0x00001000   (the Array that contains the Method)
  //
  // We use the above information to mark the bitmap to indicate that there's a pointer on address 0x00001008.
  SourceObjInfo* src_info = _src_obj_table.get(enclosing_obj);
  if (src_info == nullptr || !src_info->should_copy()) {
    // source objects of point_to_it/set_to_null types are not copied
    // so we don't need to remember their pointers.
  } else {
    if (src_info->read_only()) {
      _ro_src_objs.remember_embedded_pointer(src_info, ref);
    } else {
      _rw_src_objs.remember_embedded_pointer(src_info, ref);
    }
  }
}

void ArchiveBuilder::gather_source_objs() {
  ResourceMark rm;
  aot_log_info(aot)("Gathering all archivable objects ... ");
  gather_klasses_and_symbols();
  GatherSortedSourceObjs doit(this);
  iterate_sorted_roots(&doit);
  doit.finish();
}

bool ArchiveBuilder::is_excluded(Klass* klass) {
  if (klass->is_instance_klass()) {
    InstanceKlass* ik = InstanceKlass::cast(klass);
    return SystemDictionaryShared::is_excluded_class(ik);
  } else if (klass->is_objArray_klass()) {
    Klass* bottom = ObjArrayKlass::cast(klass)->bottom_klass();
    if (CDSConfig::is_dumping_dynamic_archive() && AOTMetaspace::in_aot_cache_static_region(bottom)) {
      // The bottom class is in the static archive so it's clearly not excluded.
      return false;
    } else if (bottom->is_instance_klass()) {
      return SystemDictionaryShared::is_excluded_class(InstanceKlass::cast(bottom));
    }
  }

  return false;
}

ArchiveBuilder::FollowMode ArchiveBuilder::get_follow_mode(MetaspaceClosure::Ref *ref) {
  address obj = ref->obj();
  if (CDSConfig::is_dumping_dynamic_archive() && AOTMetaspace::in_aot_cache(obj)) {
    // Don't dump existing shared metadata again.
    return point_to_it;
  } else if (ref->msotype() == MetaspaceObj::MethodDataType ||
             ref->msotype() == MetaspaceObj::MethodCountersType ||
             ref->msotype() == MetaspaceObj::KlassTrainingDataType ||
             ref->msotype() == MetaspaceObj::MethodTrainingDataType ||
             ref->msotype() == MetaspaceObj::CompileTrainingDataType) {
    return (TrainingData::need_data() || TrainingData::assembling_data()) ? make_a_copy : set_to_null;
  } else if (ref->msotype() == MetaspaceObj::AdapterHandlerEntryType) {
    return CDSConfig::is_dumping_adapters() ? make_a_copy : set_to_null;
  } else {
    if (ref->msotype() == MetaspaceObj::ClassType) {
      Klass* klass = (Klass*)ref->obj();
      assert(klass->is_klass(), "must be");
      if (RegeneratedClasses::has_been_regenerated(klass)) {
        klass = RegeneratedClasses::get_regenerated_object(klass);
      }
      if (is_excluded(klass)) {
        ResourceMark rm;
        log_debug(cds, dynamic)("Skipping class (excluded): %s", klass->external_name());
        return set_to_null;
      }
    }

    return make_a_copy;
  }
}

void ArchiveBuilder::start_dump_region(DumpRegion* next) {
  current_dump_region()->pack(next);
  _current_dump_region = next;
}

char* ArchiveBuilder::ro_strdup(const char* s) {
  char* archived_str = ro_region_alloc((int)strlen(s) + 1);
  strcpy(archived_str, s);
  return archived_str;
}

// The objects that have embedded pointers will sink
// towards the end of the list. This ensures we have a maximum
// number of leading zero bits in the relocation bitmap.
int ArchiveBuilder::compare_src_objs(SourceObjInfo** a, SourceObjInfo** b) {
  if ((*a)->has_embedded_pointer() && !(*b)->has_embedded_pointer()) {
    return 1;
  } else if (!(*a)->has_embedded_pointer() && (*b)->has_embedded_pointer()) {
    return -1;
  } else {
    // This is necessary to keep the sorting order stable. Otherwise the
    // archive's contents may not be deterministic.
    return (*a)->id() - (*b)->id();
  }
}

void ArchiveBuilder::sort_metadata_objs() {
  _rw_src_objs.objs()->sort(compare_src_objs);
  _ro_src_objs.objs()->sort(compare_src_objs);
}

void ArchiveBuilder::dump_rw_metadata() {
  ResourceMark rm;
  aot_log_info(aot)("Allocating RW objects ... ");
  make_shallow_copies(&_rw_region, &_rw_src_objs);

#if INCLUDE_CDS_JAVA_HEAP
  if (CDSConfig::is_dumping_full_module_graph()) {
    // Archive the ModuleEntry's and PackageEntry's of the 3 built-in loaders
    char* start = rw_region()->top();
    ClassLoaderDataShared::allocate_archived_tables();
    alloc_stats()->record_modules(rw_region()->top() - start, /*read_only*/false);
  }
#endif
}

void ArchiveBuilder::dump_ro_metadata() {
  ResourceMark rm;
  aot_log_info(aot)("Allocating RO objects ... ");

  start_dump_region(&_ro_region);
  make_shallow_copies(&_ro_region, &_ro_src_objs);

#if INCLUDE_CDS_JAVA_HEAP
  if (CDSConfig::is_dumping_full_module_graph()) {
    char* start = ro_region()->top();
    ClassLoaderDataShared::init_archived_tables();
    alloc_stats()->record_modules(ro_region()->top() - start, /*read_only*/true);
  }
#endif

  RegeneratedClasses::record_regenerated_objects();
}

void ArchiveBuilder::make_shallow_copies(DumpRegion *dump_region,
                                         const ArchiveBuilder::SourceObjList* src_objs) {
  for (int i = 0; i < src_objs->objs()->length(); i++) {
    make_shallow_copy(dump_region, src_objs->objs()->at(i));
  }
  aot_log_info(aot)("done (%d objects)", src_objs->objs()->length());
}

void ArchiveBuilder::make_shallow_copy(DumpRegion *dump_region, SourceObjInfo* src_info) {
  address src = src_info->source_addr();
  int bytes = src_info->size_in_bytes(); // word-aligned
  size_t alignment = SharedSpaceObjectAlignment; // alignment for the dest pointer

  char* oldtop = dump_region->top();
  if (src_info->msotype() == MetaspaceObj::ClassType) {
    // Allocate space for a pointer directly in front of the future InstanceKlass, so
    // we can do a quick lookup from InstanceKlass* -> RunTimeClassInfo*
    // without building another hashtable. See RunTimeClassInfo::get_for()
    // in systemDictionaryShared.cpp.
    Klass* klass = (Klass*)src;
    if (klass->is_instance_klass()) {
      SystemDictionaryShared::validate_before_archiving(InstanceKlass::cast(klass));
      dump_region->allocate(sizeof(address));
    }
#ifdef _LP64
    // More strict alignments needed for UseCompressedClassPointers
    if (UseCompressedClassPointers) {
      alignment = nth_bit(ArchiveBuilder::precomputed_narrow_klass_shift());
    }
#endif
  } else if (src_info->msotype() == MetaspaceObj::SymbolType) {
    // Symbols may be allocated by using AllocateHeap, so their sizes
    // may be less than size_in_bytes() indicates.
    bytes = ((Symbol*)src)->byte_size();
  }

  char* dest = dump_region->allocate(bytes, alignment);
  memcpy(dest, src, bytes);

  // Update the hash of buffered sorted symbols for static dump so that the symbols have deterministic contents
  if (CDSConfig::is_dumping_static_archive() && (src_info->msotype() == MetaspaceObj::SymbolType)) {
    Symbol* buffered_symbol = (Symbol*)dest;
    assert(((Symbol*)src)->is_permanent(), "archived symbols must be permanent");
    buffered_symbol->update_identity_hash();
  }

  {
    bool created;
    _buffered_to_src_table.put_if_absent((address)dest, src, &created);
    assert(created, "must be");
    if (_buffered_to_src_table.maybe_grow()) {
      log_info(aot, hashtables)("Expanded _buffered_to_src_table table to %d", _buffered_to_src_table.table_size());
    }
  }

  intptr_t* archived_vtable = CppVtables::get_archived_vtable(src_info->msotype(), (address)dest);
  if (archived_vtable != nullptr) {
    *(address*)dest = (address)archived_vtable;
    ArchivePtrMarker::mark_pointer((address*)dest);
  }

  log_trace(aot)("Copy: " PTR_FORMAT " ==> " PTR_FORMAT " %d", p2i(src), p2i(dest), bytes);
  src_info->set_buffered_addr((address)dest);

  char* newtop = dump_region->top();
  _alloc_stats.record(src_info->msotype(), int(newtop - oldtop), src_info->read_only());

  DEBUG_ONLY(_alloc_stats.verify((int)dump_region->used(), src_info->read_only()));
}

// This is used by code that hand-assembles data structures, such as the LambdaProxyClassKey, that are
// not handled by MetaspaceClosure.
void ArchiveBuilder::write_pointer_in_buffer(address* ptr_location, address src_addr) {
  assert(is_in_buffer_space(ptr_location), "must be");
  if (src_addr == nullptr) {
    *ptr_location = nullptr;
    ArchivePtrMarker::clear_pointer(ptr_location);
  } else {
    *ptr_location = get_buffered_addr(src_addr);
    ArchivePtrMarker::mark_pointer(ptr_location);
  }
}

void ArchiveBuilder::mark_and_relocate_to_buffered_addr(address* ptr_location) {
  assert(*ptr_location != nullptr, "sanity");
  if (!is_in_mapped_static_archive(*ptr_location)) {
    *ptr_location = get_buffered_addr(*ptr_location);
  }
  ArchivePtrMarker::mark_pointer(ptr_location);
}

bool ArchiveBuilder::has_been_archived(address src_addr) const {
  SourceObjInfo* p = _src_obj_table.get(src_addr);
  if (p == nullptr) {
    // This object has never been seen by ArchiveBuilder
    return false;
  }
  if (p->buffered_addr() == nullptr) {
    // ArchiveBuilder has seen this object, but decided not to archive it. So
    // Any reference to this object will be modified to nullptr inside the buffer.
    assert(p->follow_mode() == set_to_null, "must be");
    return false;
  }

  DEBUG_ONLY({
    // This is a class/method that belongs to one of the "original" classes that
    // have been regenerated by lambdaFormInvokers.cpp. We must have archived
    // the "regenerated" version of it.
    if (RegeneratedClasses::has_been_regenerated(src_addr)) {
      address regen_obj = RegeneratedClasses::get_regenerated_object(src_addr);
      precond(regen_obj != nullptr && regen_obj != src_addr);
      assert(has_been_archived(regen_obj), "must be");
      assert(get_buffered_addr(src_addr) == get_buffered_addr(regen_obj), "must be");
    }});

  return true;
}

address ArchiveBuilder::get_buffered_addr(address src_addr) const {
  SourceObjInfo* p = _src_obj_table.get(src_addr);
  assert(p != nullptr, "src_addr " INTPTR_FORMAT " is used but has not been archived",
         p2i(src_addr));

  return p->buffered_addr();
}

address ArchiveBuilder::get_source_addr(address buffered_addr) const {
  assert(is_in_buffer_space(buffered_addr), "must be");
  address* src_p = _buffered_to_src_table.get(buffered_addr);
  assert(src_p != nullptr && *src_p != nullptr, "must be");
  return *src_p;
}

void ArchiveBuilder::relocate_embedded_pointers(ArchiveBuilder::SourceObjList* src_objs) {
  for (int i = 0; i < src_objs->objs()->length(); i++) {
    src_objs->relocate(i, this);
  }
}

void ArchiveBuilder::relocate_metaspaceobj_embedded_pointers() {
  aot_log_info(aot)("Relocating embedded pointers in core regions ... ");
  relocate_embedded_pointers(&_rw_src_objs);
  relocate_embedded_pointers(&_ro_src_objs);
  log_info(cds)("Relocating %zu pointers, %zu tagged, %zu nulled",
                _relocated_ptr_info._num_ptrs,
                _relocated_ptr_info._num_tagged_ptrs,
                _relocated_ptr_info._num_nulled_ptrs);
}

#define ADD_COUNT(x) \
  x += 1; \
  x ## _a += aotlinked ? 1 : 0; \
  x ## _i += inited ? 1 : 0;

#define DECLARE_INSTANCE_KLASS_COUNTER(x) \
  int x = 0; \
  int x ## _a = 0; \
  int x ## _i = 0;

void ArchiveBuilder::make_klasses_shareable() {
  DECLARE_INSTANCE_KLASS_COUNTER(num_instance_klasses);
  DECLARE_INSTANCE_KLASS_COUNTER(num_boot_klasses);
  DECLARE_INSTANCE_KLASS_COUNTER(num_vm_klasses);
  DECLARE_INSTANCE_KLASS_COUNTER(num_platform_klasses);
  DECLARE_INSTANCE_KLASS_COUNTER(num_app_klasses);
  DECLARE_INSTANCE_KLASS_COUNTER(num_old_klasses);
  DECLARE_INSTANCE_KLASS_COUNTER(num_hidden_klasses);
  DECLARE_INSTANCE_KLASS_COUNTER(num_enum_klasses);
  DECLARE_INSTANCE_KLASS_COUNTER(num_unregistered_klasses);
  int num_unlinked_klasses = 0;
  int num_obj_array_klasses = 0;
  int num_type_array_klasses = 0;

  int boot_unlinked = 0;
  int platform_unlinked = 0;
  int app_unlinked = 0;
  int unreg_unlinked = 0;

  for (int i = 0; i < klasses()->length(); i++) {
    // Some of the code in ConstantPool::remove_unshareable_info() requires the classes
    // to be in linked state, so it must be call here before the next loop, which returns
    // all classes to unlinked state.
    Klass* k = get_buffered_addr(klasses()->at(i));
    if (k->is_instance_klass()) {
      InstanceKlass::cast(k)->constants()->remove_unshareable_info();
    }
  }

  for (int i = 0; i < klasses()->length(); i++) {
    const char* type;
    const char* unlinked = "";
    const char* kind = "";
    const char* hidden = "";
    const char* old = "";
    const char* generated = "";
    const char* aotlinked_msg = "";
    const char* inited_msg = "";
    Klass* k = get_buffered_addr(klasses()->at(i));
    bool inited = false;
    k->remove_java_mirror();
#ifdef _LP64
    if (UseCompactObjectHeaders) {
      Klass* requested_k = to_requested(k);
      address narrow_klass_base = _requested_static_archive_bottom; // runtime encoding base == runtime mapping start
      const int narrow_klass_shift = precomputed_narrow_klass_shift();
      narrowKlass nk = CompressedKlassPointers::encode_not_null_without_asserts(requested_k, narrow_klass_base, narrow_klass_shift);
      k->set_prototype_header(markWord::prototype().set_narrow_klass(nk));
    }
#endif //_LP64
    if (k->is_objArray_klass()) {
      // InstanceKlass and TypeArrayKlass will in turn call remove_unshareable_info
      // on their array classes.
      num_obj_array_klasses ++;
      type = "array";
    } else if (k->is_typeArray_klass()) {
      num_type_array_klasses ++;
      type = "array";
      k->remove_unshareable_info();
    } else {
      assert(k->is_instance_klass(), " must be");
      InstanceKlass* ik = InstanceKlass::cast(k);
      InstanceKlass* src_ik = get_source_addr(ik);
      bool aotlinked = AOTClassLinker::is_candidate(src_ik);
      inited = ik->has_aot_initialized_mirror();
      ADD_COUNT(num_instance_klasses);
      if (ik->is_hidden()) {
        ADD_COUNT(num_hidden_klasses);
        hidden = " hidden";
        oop loader = k->class_loader();
        if (loader == nullptr) {
          type = "boot";
          ADD_COUNT(num_boot_klasses);
        } else if (loader == SystemDictionary::java_platform_loader()) {
          type = "plat";
          ADD_COUNT(num_platform_klasses);
        } else if (loader == SystemDictionary::java_system_loader()) {
          type = "app";
          ADD_COUNT(num_app_klasses);
        } else {
          type = "bad";
          assert(0, "shouldn't happen");
        }
        if (CDSConfig::is_dumping_method_handles()) {
          assert(HeapShared::is_archivable_hidden_klass(ik), "sanity");
        } else {
          // Legacy CDS support for lambda proxies
          CDS_JAVA_HEAP_ONLY(assert(HeapShared::is_lambda_proxy_klass(ik), "sanity");)
        }
      } else if (ik->defined_by_boot_loader()) {
        type = "boot";
        ADD_COUNT(num_boot_klasses);
      } else if (ik->defined_by_platform_loader()) {
        type = "plat";
        ADD_COUNT(num_platform_klasses);
      } else if (ik->defined_by_app_loader()) {
        type = "app";
        ADD_COUNT(num_app_klasses);
      } else {
        assert(ik->defined_by_other_loaders(), "must be");
        type = "unreg";
        ADD_COUNT(num_unregistered_klasses);
      }

      if (AOTClassLinker::is_vm_class(src_ik)) {
        ADD_COUNT(num_vm_klasses);
      }

      if (!ik->is_linked()) {
        num_unlinked_klasses ++;
        unlinked = " unlinked";
        if (ik->defined_by_boot_loader()) {
          boot_unlinked ++;
        } else if (ik->defined_by_platform_loader()) {
          platform_unlinked ++;
        } else if (ik->defined_by_app_loader()) {
          app_unlinked ++;
        } else {
          unreg_unlinked ++;
        }
      }

      if (ik->is_interface()) {
        kind = " interface";
      } else if (src_ik->is_enum_subclass()) {
        kind = " enum";
        ADD_COUNT(num_enum_klasses);
      }

      if (CDSConfig::is_old_class_for_verifier(ik)) {
        ADD_COUNT(num_old_klasses);
        old = " old";
      }

      if (ik->is_aot_generated_class()) {
        generated = " generated";
      }
      if (aotlinked) {
        aotlinked_msg = " aot-linked";
      }
      if (inited) {
        if (InstanceKlass::cast(k)->static_field_size() == 0) {
          inited_msg = " inited (no static fields)";
        } else {
          inited_msg = " inited";
        }
      }

      AOTMetaspace::rewrite_bytecodes_and_calculate_fingerprints(Thread::current(), ik);
      ik->remove_unshareable_info();
    }

    if (aot_log_is_enabled(Debug, aot, class)) {
      ResourceMark rm;
      aot_log_debug(aot, class)("klasses[%5d] = " PTR_FORMAT " %-5s %s%s%s%s%s%s%s%s", i,
                            p2i(to_requested(k)), type, k->external_name(),
                            kind, hidden, old, unlinked, generated, aotlinked_msg, inited_msg);
    }
  }

#define STATS_FORMAT    "= %5d, aot-linked = %5d, inited = %5d"
#define STATS_PARAMS(x) num_ ## x, num_ ## x ## _a, num_ ## x ## _i

  aot_log_info(aot)("Number of classes %d", num_instance_klasses + num_obj_array_klasses + num_type_array_klasses);
  aot_log_info(aot)("    instance classes   " STATS_FORMAT, STATS_PARAMS(instance_klasses));
  aot_log_info(aot)("      boot             " STATS_FORMAT, STATS_PARAMS(boot_klasses));
  aot_log_info(aot)("        vm             " STATS_FORMAT, STATS_PARAMS(vm_klasses));
  aot_log_info(aot)("      platform         " STATS_FORMAT, STATS_PARAMS(platform_klasses));
  aot_log_info(aot)("      app              " STATS_FORMAT, STATS_PARAMS(app_klasses));
  aot_log_info(aot)("      unregistered     " STATS_FORMAT, STATS_PARAMS(unregistered_klasses));
  aot_log_info(aot)("      (enum)           " STATS_FORMAT, STATS_PARAMS(enum_klasses));
  aot_log_info(aot)("      (hidden)         " STATS_FORMAT, STATS_PARAMS(hidden_klasses));
  aot_log_info(aot)("      (old)            " STATS_FORMAT, STATS_PARAMS(old_klasses));
  aot_log_info(aot)("      (unlinked)       = %5d, boot = %d, plat = %d, app = %d, unreg = %d",
                num_unlinked_klasses, boot_unlinked, platform_unlinked, app_unlinked, unreg_unlinked);
  aot_log_info(aot)("    obj array classes  = %5d", num_obj_array_klasses);
  aot_log_info(aot)("    type array classes = %5d", num_type_array_klasses);
  aot_log_info(aot)("               symbols = %5d", _symbols->length());

#undef STATS_FORMAT
#undef STATS_PARAMS

  DynamicArchive::make_array_klasses_shareable();
}

void ArchiveBuilder::make_training_data_shareable() {
  auto clean_td = [&] (address& src_obj,  SourceObjInfo& info) {
    if (!is_in_buffer_space(info.buffered_addr())) {
      return;
    }

    if (info.msotype() == MetaspaceObj::KlassTrainingDataType ||
        info.msotype() == MetaspaceObj::MethodTrainingDataType ||
        info.msotype() == MetaspaceObj::CompileTrainingDataType) {
      TrainingData* buffered_td = (TrainingData*)info.buffered_addr();
      buffered_td->remove_unshareable_info();
    } else if (info.msotype() == MetaspaceObj::MethodDataType) {
      MethodData* buffered_mdo = (MethodData*)info.buffered_addr();
      buffered_mdo->remove_unshareable_info();
    } else if (info.msotype() == MetaspaceObj::MethodCountersType) {
      MethodCounters* buffered_mc = (MethodCounters*)info.buffered_addr();
      buffered_mc->remove_unshareable_info();
    }
  };
  _src_obj_table.iterate_all(clean_td);
}

uintx ArchiveBuilder::buffer_to_offset(address p) const {
  address requested_p = to_requested(p);
  assert(requested_p >= _requested_static_archive_bottom, "must be");
  return requested_p - _requested_static_archive_bottom;
}

uintx ArchiveBuilder::any_to_offset(address p) const {
  if (is_in_mapped_static_archive(p)) {
    assert(CDSConfig::is_dumping_dynamic_archive(), "must be");
    return p - _mapped_static_archive_bottom;
  }
  if (!is_in_buffer_space(p)) {
    // p must be a "source" address
    p = get_buffered_addr(p);
  }
  return buffer_to_offset(p);
}

address ArchiveBuilder::offset_to_buffered_address(u4 offset) const {
  address requested_addr = _requested_static_archive_bottom + offset;
  address buffered_addr = requested_addr - _buffer_to_requested_delta;
  assert(is_in_buffer_space(buffered_addr), "bad offset");
  return buffered_addr;
}

void ArchiveBuilder::start_ac_region() {
  ro_region()->pack();
  start_dump_region(&_ac_region);
}

void ArchiveBuilder::end_ac_region() {
  _ac_region.pack();
}

#if INCLUDE_CDS_JAVA_HEAP
narrowKlass ArchiveBuilder::get_requested_narrow_klass(Klass* k) {
  assert(CDSConfig::is_dumping_heap(), "sanity");
  k = get_buffered_klass(k);
  Klass* requested_k = to_requested(k);
  const int narrow_klass_shift = ArchiveBuilder::precomputed_narrow_klass_shift();
#ifdef ASSERT
  const size_t klass_alignment = MAX2(SharedSpaceObjectAlignment, (size_t)nth_bit(narrow_klass_shift));
  assert(is_aligned(k, klass_alignment), "Klass " PTR_FORMAT " misaligned.", p2i(k));
#endif
  address narrow_klass_base = _requested_static_archive_bottom; // runtime encoding base == runtime mapping start
  // Note: use the "raw" version of encode that takes explicit narrow klass base and shift. Don't use any
  // of the variants that do sanity checks, nor any of those that use the current - dump - JVM's encoding setting.
  return CompressedKlassPointers::encode_not_null_without_asserts(requested_k, narrow_klass_base, narrow_klass_shift);
}
#endif // INCLUDE_CDS_JAVA_HEAP

// RelocateBufferToRequested --- Relocate all the pointers in rw/ro,
// so that the archive can be mapped to the "requested" location without runtime relocation.
//
// - See ArchiveBuilder header for the definition of "buffer", "mapped" and "requested"
// - ArchivePtrMarker::ptrmap() marks all the pointers in the rw/ro regions
// - Every pointer must have one of the following values:
//   [a] nullptr:
//       No relocation is needed. Remove this pointer from ptrmap so we don't need to
//       consider it at runtime.
//   [b] Points into an object X which is inside the buffer:
//       Adjust this pointer by _buffer_to_requested_delta, so it points to X
//       when the archive is mapped at the requested location.
//   [c] Points into an object Y which is inside mapped static archive:
//       - This happens only during dynamic dump
//       - Adjust this pointer by _mapped_to_requested_static_archive_delta,
//         so it points to Y when the static archive is mapped at the requested location.
template <bool STATIC_DUMP>
class RelocateBufferToRequested : public BitMapClosure {
  ArchiveBuilder* _builder;
  address _buffer_bottom;
  intx _buffer_to_requested_delta;
  intx _mapped_to_requested_static_archive_delta;
  size_t _max_non_null_offset;

 public:
  RelocateBufferToRequested(ArchiveBuilder* builder) {
    _builder = builder;
    _buffer_bottom = _builder->buffer_bottom();
    _buffer_to_requested_delta = builder->buffer_to_requested_delta();
    _mapped_to_requested_static_archive_delta = builder->requested_static_archive_bottom() - builder->mapped_static_archive_bottom();
    _max_non_null_offset = 0;

    address bottom = _builder->buffer_bottom();
    address top = _builder->buffer_top();
    address new_bottom = bottom + _buffer_to_requested_delta;
    address new_top = top + _buffer_to_requested_delta;
    aot_log_debug(aot)("Relocating archive from [" INTPTR_FORMAT " - " INTPTR_FORMAT "] to "
                   "[" INTPTR_FORMAT " - " INTPTR_FORMAT "]",
                   p2i(bottom), p2i(top),
                   p2i(new_bottom), p2i(new_top));
  }

  bool do_bit(size_t offset) {
    address* p = (address*)_buffer_bottom + offset;
    assert(_builder->is_in_buffer_space(p), "pointer must live in buffer space");

    if (*p == nullptr) {
      // todo -- clear bit, etc
      ArchivePtrMarker::ptrmap()->clear_bit(offset);
    } else {
      if (STATIC_DUMP) {
        assert(_builder->is_in_buffer_space(*p), "old pointer must point inside buffer space");
        *p += _buffer_to_requested_delta;
        assert(_builder->is_in_requested_static_archive(*p), "new pointer must point inside requested archive");
      } else {
        if (_builder->is_in_buffer_space(*p)) {
          *p += _buffer_to_requested_delta;
          // assert is in requested dynamic archive
        } else {
          assert(_builder->is_in_mapped_static_archive(*p), "old pointer must point inside buffer space or mapped static archive");
          *p += _mapped_to_requested_static_archive_delta;
          assert(_builder->is_in_requested_static_archive(*p), "new pointer must point inside requested archive");
        }
      }
      _max_non_null_offset = offset;
    }

    return true; // keep iterating
  }

  void doit() {
    ArchivePtrMarker::ptrmap()->iterate(this);
    ArchivePtrMarker::compact(_max_non_null_offset);
  }
};

#ifdef _LP64
int ArchiveBuilder::precomputed_narrow_klass_shift() {
  // Legacy Mode:
  //    We use 32 bits for narrowKlass, which should cover the full 4G Klass range. Shift can be 0.
  // CompactObjectHeader Mode:
  //    narrowKlass is much smaller, and we use the highest possible shift value to later get the maximum
  //    Klass encoding range.
  //
  // Note that all of this may change in the future, if we decide to correct the pre-calculated
  // narrow Klass IDs at archive load time.
  assert(UseCompressedClassPointers, "Only needed for compressed class pointers");
  return UseCompactObjectHeaders ?  CompressedKlassPointers::max_shift() : 0;
}
#endif // _LP64

void ArchiveBuilder::relocate_to_requested() {
  if (!ro_region()->is_packed()) {
    ro_region()->pack();
  }
  size_t my_archive_size = buffer_top() - buffer_bottom();

  if (CDSConfig::is_dumping_static_archive()) {
    _requested_static_archive_top = _requested_static_archive_bottom + my_archive_size;
    RelocateBufferToRequested<true> patcher(this);
    patcher.doit();
  } else {
    assert(CDSConfig::is_dumping_dynamic_archive(), "must be");
    _requested_dynamic_archive_top = _requested_dynamic_archive_bottom + my_archive_size;
    RelocateBufferToRequested<false> patcher(this);
    patcher.doit();
  }
}

void ArchiveBuilder::print_stats() {
  _alloc_stats.print_stats(int(_ro_region.used()), int(_rw_region.used()));
}

void ArchiveBuilder::write_archive(FileMapInfo* mapinfo, ArchiveMappedHeapInfo* mapped_heap_info, ArchiveStreamedHeapInfo* streamed_heap_info) {
  // Make sure NUM_CDS_REGIONS (exported in cds.h) agrees with
  // AOTMetaspace::n_regions (internal to hotspot).
  assert(NUM_CDS_REGIONS == AOTMetaspace::n_regions, "sanity");

  ResourceMark rm;

  write_region(mapinfo, AOTMetaspace::rw, &_rw_region, /*read_only=*/false,/*allow_exec=*/false);
  write_region(mapinfo, AOTMetaspace::ro, &_ro_region, /*read_only=*/true, /*allow_exec=*/false);
  write_region(mapinfo, AOTMetaspace::ac, &_ac_region, /*read_only=*/false,/*allow_exec=*/false);

  // Split pointer map into read-write and read-only bitmaps
  ArchivePtrMarker::initialize_rw_ro_ac_maps(&_rw_ptrmap, &_ro_ptrmap, &_ac_ptrmap);

  size_t bitmap_size_in_bytes;
  char* bitmap = mapinfo->write_bitmap_region(ArchivePtrMarker::rw_ptrmap(),
                                              ArchivePtrMarker::ro_ptrmap(),
<<<<<<< HEAD
                                              ArchivePtrMarker::ac_ptrmap(),
                                              heap_info,
=======
                                              mapped_heap_info,
                                              streamed_heap_info,
>>>>>>> c8656449
                                              bitmap_size_in_bytes);

  if (mapped_heap_info != nullptr && mapped_heap_info->is_used()) {
    _total_heap_region_size = mapinfo->write_mapped_heap_region(mapped_heap_info);
  } else if (streamed_heap_info != nullptr && streamed_heap_info->is_used()) {
    _total_heap_region_size = mapinfo->write_streamed_heap_region(streamed_heap_info);
  }

  print_region_stats(mapinfo, mapped_heap_info, streamed_heap_info);

  mapinfo->set_requested_base((char*)AOTMetaspace::requested_base_address());
  mapinfo->set_header_crc(mapinfo->compute_header_crc());
  // After this point, we should not write any data into mapinfo->header() since this
  // would corrupt its checksum we have calculated before.
  mapinfo->write_header();
  mapinfo->close();

  aot_log_info(aot)("Full module graph = %s", CDSConfig::is_dumping_full_module_graph() ? "enabled" : "disabled");
  if (log_is_enabled(Info, aot)) {
    print_stats();
  }

  if (log_is_enabled(Info, aot, map)) {
    AOTMapLogger::dumptime_log(this, mapinfo, mapped_heap_info, streamed_heap_info, bitmap, bitmap_size_in_bytes);
  }
  CDS_JAVA_HEAP_ONLY(HeapShared::destroy_archived_object_cache());
  FREE_C_HEAP_ARRAY(char, bitmap);
}

void ArchiveBuilder::write_region(FileMapInfo* mapinfo, int region_idx, DumpRegion* dump_region, bool read_only,  bool allow_exec) {
  mapinfo->write_region(region_idx, dump_region->base(), dump_region->used(), read_only, allow_exec);
}

void ArchiveBuilder::count_relocated_pointer(bool tagged, bool nulled) {
  _relocated_ptr_info._num_ptrs ++;
  _relocated_ptr_info._num_tagged_ptrs += tagged ? 1 : 0;
  _relocated_ptr_info._num_nulled_ptrs += nulled ? 1 : 0;
}

void ArchiveBuilder::print_region_stats(FileMapInfo *mapinfo,
                                        ArchiveMappedHeapInfo* mapped_heap_info,
                                        ArchiveStreamedHeapInfo* streamed_heap_info) {
  // Print statistics of all the regions
  const size_t bitmap_used = mapinfo->region_at(AOTMetaspace::bm)->used();
  const size_t bitmap_reserved = mapinfo->region_at(AOTMetaspace::bm)->used_aligned();
  const size_t total_reserved = _ro_region.reserved()  + _rw_region.reserved() +
                                bitmap_reserved +
                                _total_heap_region_size;
  const size_t total_bytes = _ro_region.used()  + _rw_region.used() +
                             bitmap_used +
                             _total_heap_region_size;
  const double total_u_perc = percent_of(total_bytes, total_reserved);

  _rw_region.print(total_reserved);
  _ro_region.print(total_reserved);
  _ac_region.print(total_reserved);

  print_bitmap_region_stats(bitmap_used, total_reserved);

  if (mapped_heap_info != nullptr && mapped_heap_info->is_used()) {
    print_heap_region_stats(mapped_heap_info->buffer_start(), mapped_heap_info->buffer_byte_size(), total_reserved);
  } else if (streamed_heap_info != nullptr && streamed_heap_info->is_used()) {
    print_heap_region_stats(streamed_heap_info->buffer_start(), streamed_heap_info->buffer_byte_size(), total_reserved);
  }

  aot_log_debug(aot)("total   : %9zu [100.0%% of total] out of %9zu bytes [%5.1f%% used]",
                     total_bytes, total_reserved, total_u_perc);
}

void ArchiveBuilder::print_bitmap_region_stats(size_t size, size_t total_size) {
  aot_log_debug(aot)("bm space: %9zu [ %4.1f%% of total] out of %9zu bytes [100.0%% used]",
                     size, size/double(total_size)*100.0, size);
}

void ArchiveBuilder::print_heap_region_stats(char* start, size_t size, size_t total_size) {
  char* top = start + size;
  aot_log_debug(aot)("hp space: %9zu [ %4.1f%% of total] out of %9zu bytes [100.0%% used] at " INTPTR_FORMAT,
                     size, size/double(total_size)*100.0, size, p2i(start));
}

void ArchiveBuilder::report_out_of_space(const char* name, size_t needed_bytes) {
  // This is highly unlikely to happen on 64-bits because we have reserved a 4GB space.
  // On 32-bit we reserve only 256MB so you could run out of space with 100,000 classes
  // or so.
  _rw_region.print_out_of_space_msg(name, needed_bytes);
  _ro_region.print_out_of_space_msg(name, needed_bytes);

  log_error(aot)("Unable to allocate from '%s' region: Please reduce the number of shared classes.", name);
  AOTMetaspace::unrecoverable_writing_error();
}<|MERGE_RESOLUTION|>--- conflicted
+++ resolved
@@ -1194,13 +1194,9 @@
   size_t bitmap_size_in_bytes;
   char* bitmap = mapinfo->write_bitmap_region(ArchivePtrMarker::rw_ptrmap(),
                                               ArchivePtrMarker::ro_ptrmap(),
-<<<<<<< HEAD
                                               ArchivePtrMarker::ac_ptrmap(),
-                                              heap_info,
-=======
                                               mapped_heap_info,
                                               streamed_heap_info,
->>>>>>> c8656449
                                               bitmap_size_in_bytes);
 
   if (mapped_heap_info != nullptr && mapped_heap_info->is_used()) {
