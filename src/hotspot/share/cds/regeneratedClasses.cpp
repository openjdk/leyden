--- conflicted
+++ resolved
@@ -105,15 +105,9 @@
   }
 }
 
-<<<<<<< HEAD
-address RegeneratedClasses::get_regenerated_object(address orig_obj) {
-  assert(_renegerated_objs != nullptr, "must be");
-  address* p =_renegerated_objs->get(orig_obj);
-=======
 address RegeneratedClasses::get_original_object(address regen_obj) {
   assert(_original_objs != nullptr, "must be");
   address* p =_original_objs->get(regen_obj);
->>>>>>> 83feb7a2
   assert(p != nullptr, "must be");
   return *p;
 }
