--- conflicted
+++ resolved
@@ -381,7 +381,6 @@
   }
 }
 
-<<<<<<< HEAD
 void MetaspaceShared::make_method_handle_intrinsics_shareable() {
   for (int i = 0; i < _method_handle_intrinsics->length(); i++) {
     Method* m = ArchiveBuilder::current()->get_buffered_addr(_method_handle_intrinsics->at(i));
@@ -401,9 +400,6 @@
   log_info(cds)("Archived %d method handle intrinsics", len);
 }
 
-// Read/write a data stream for restoring/preserving metadata pointers and
-// miscellaneous data from/to the shared archive file.
-=======
 // About "serialize" --
 //
 // This is (probably a badly named) way to read/write a data stream of pointers and
@@ -441,7 +437,6 @@
   CDS_JAVA_HEAP_ONLY(Modules::serialize_addmods_names(soc);)
   soc->do_tag(666);
 }
->>>>>>> db56266a
 
 void MetaspaceShared::serialize(SerializeClosure* soc) {
   int tag = 0;
