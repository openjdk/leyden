--- conflicted
+++ resolved
@@ -105,10 +105,7 @@
 intx MetaspaceShared::_relocation_delta;
 char* MetaspaceShared::_requested_base_address;
 bool MetaspaceShared::_use_optimized_module_handling = true;
-<<<<<<< HEAD
 Array<Method*>* MetaspaceShared::_archived_method_handle_intrinsics = nullptr;
-=======
->>>>>>> 1588dd93
 
 // The CDS archive is divided into the following regions:
 //     rw  - read-write metadata
@@ -651,7 +648,7 @@
 void MetaspaceShared::link_shared_classes(bool jcmd_request, TRAPS) {
   ClassPrelinker::initialize();
 
-  if (!jcmd_request && !DynamicDumpSharedSpaces) {
+  if (!jcmd_request && !CDSConfig::is_dumping_dynamic_archive()) {
     // If we have regenerated invoker classes in the dynamic archive,
     // they will conflict with the resolved CONSTANT_Klass references that are stored
     // in the static archive. This is not easy to handle. Let's disable
@@ -1386,11 +1383,7 @@
         }
 #endif // _LP64
     log_info(cds)("initial optimized module handling: %s", MetaspaceShared::use_optimized_module_handling() ? "enabled" : "disabled");
-<<<<<<< HEAD
-    log_info(cds)("initial full module graph: %s", CDSConfig::is_loading_full_module_graph() ? "loaded" : "not loaded");
-=======
     log_info(cds)("initial full module graph: %s", CDSConfig::is_loading_full_module_graph() ? "enabled" : "disabled");
->>>>>>> 1588dd93
   } else {
     unmap_archive(static_mapinfo);
     unmap_archive(dynamic_mapinfo);
