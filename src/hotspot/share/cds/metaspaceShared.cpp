/*
 * Copyright (c) 2012, 2025, Oracle and/or its affiliates. All rights reserved.
 * DO NOT ALTER OR REMOVE COPYRIGHT NOTICES OR THIS FILE HEADER.
 *
 * This code is free software; you can redistribute it and/or modify it
 * under the terms of the GNU General Public License version 2 only, as
 * published by the Free Software Foundation.
 *
 * This code is distributed in the hope that it will be useful, but WITHOUT
 * ANY WARRANTY; without even the implied warranty of MERCHANTABILITY or
 * FITNESS FOR A PARTICULAR PURPOSE.  See the GNU General Public License
 * version 2 for more details (a copy is included in the LICENSE file that
 * accompanied this code).
 *
 * You should have received a copy of the GNU General Public License version
 * 2 along with this work; if not, write to the Free Software Foundation,
 * Inc., 51 Franklin St, Fifth Floor, Boston, MA 02110-1301 USA.
 *
 * Please contact Oracle, 500 Oracle Parkway, Redwood Shores, CA 94065 USA
 * or visit www.oracle.com if you need additional information or have any
 * questions.
 *
 */

#include "cds/aotCacheAccess.hpp"
#include "cds/aotClassInitializer.hpp"
#include "cds/aotArtifactFinder.hpp"
#include "cds/aotClassInitializer.hpp"
#include "cds/aotClassLinker.hpp"
#include "cds/aotClassLocation.hpp"
#include "cds/aotConstantPoolResolver.hpp"
#include "cds/aotLinkedClassBulkLoader.hpp"
#include "cds/aotReferenceObjSupport.hpp"
#include "cds/archiveBuilder.hpp"
#include "cds/archiveHeapLoader.hpp"
#include "cds/archiveHeapWriter.hpp"
#include "cds/cds_globals.hpp"
#include "cds/cdsConfig.hpp"
#include "cds/cdsProtectionDomain.hpp"
#include "cds/classListParser.hpp"
#include "cds/classListWriter.hpp"
#include "cds/cppVtables.hpp"
#include "cds/dumpAllocStats.hpp"
#include "cds/dynamicArchive.hpp"
#include "cds/filemap.hpp"
#include "cds/finalImageRecipes.hpp"
#include "cds/heapShared.hpp"
#include "cds/lambdaFormInvokers.hpp"
#include "cds/lambdaProxyClassDictionary.hpp"
#include "cds/metaspaceShared.hpp"
#include "classfile/classLoaderDataGraph.hpp"
#include "classfile/classLoaderDataShared.hpp"
#include "classfile/classLoaderExt.hpp"
#include "classfile/javaClasses.inline.hpp"
#include "classfile/loaderConstraints.hpp"
#include "classfile/modules.hpp"
#include "classfile/placeholders.hpp"
#include "classfile/stringTable.hpp"
#include "classfile/symbolTable.hpp"
#include "classfile/systemDictionary.hpp"
#include "classfile/systemDictionaryShared.hpp"
#include "classfile/vmClasses.hpp"
#include "classfile/vmSymbols.hpp"
#include "code/aotCodeCache.hpp"
#include "code/codeCache.hpp"
#include "compiler/compileBroker.hpp"
#include "compiler/precompiler.hpp"
#include "gc/shared/gcVMOperations.hpp"
#include "interpreter/bytecodeStream.hpp"
#include "interpreter/bytecodes.hpp"
#include "jvm_io.h"
#include "logging/log.hpp"
#include "logging/logMessage.hpp"
#include "logging/logStream.hpp"
#include "memory/memoryReserver.hpp"
#include "memory/metaspace.hpp"
#include "memory/metaspaceClosure.hpp"
#include "memory/oopFactory.hpp"
#include "memory/resourceArea.hpp"
#include "memory/universe.hpp"
#include "nmt/memTracker.hpp"
#include "oops/compressedKlass.hpp"
#include "oops/instanceMirrorKlass.hpp"
#include "oops/klass.inline.hpp"
#include "oops/method.inline.hpp"
#include "oops/objArrayOop.hpp"
#include "oops/oop.inline.hpp"
#include "oops/oopHandle.hpp"
#include "oops/trainingData.hpp"
#include "prims/jvmtiExport.hpp"
#include "prims/whitebox.hpp"
#include "runtime/arguments.hpp"
#include "runtime/globals.hpp"
#include "runtime/globals_extension.hpp"
#include "runtime/handles.inline.hpp"
#include "runtime/javaCalls.hpp"
#include "runtime/os.inline.hpp"
#include "runtime/safepointVerifiers.hpp"
#include "runtime/sharedRuntime.hpp"
#include "runtime/vmOperations.hpp"
#include "runtime/vmThread.hpp"
#include "sanitizers/leak.hpp"
#include "utilities/align.hpp"
#include "utilities/bitMap.inline.hpp"
#include "utilities/defaultStream.hpp"
#include "utilities/macros.hpp"
#include "utilities/ostream.hpp"
#include "utilities/resourceHash.hpp"

#include <sys/stat.h>

ReservedSpace MetaspaceShared::_symbol_rs;
VirtualSpace MetaspaceShared::_symbol_vs;
bool MetaspaceShared::_archive_loading_failed = false;
bool MetaspaceShared::_remapped_readwrite = false;
void* MetaspaceShared::_shared_metaspace_static_top = nullptr;
intx MetaspaceShared::_relocation_delta;
char* MetaspaceShared::_requested_base_address;
Array<Method*>* MetaspaceShared::_archived_method_handle_intrinsics = nullptr;
bool MetaspaceShared::_use_optimized_module_handling = true;
int volatile MetaspaceShared::_preimage_static_archive_dumped = 0;

// The CDS archive is divided into the following regions:
//     rw  - read-write metadata
//     ro  - read-only metadata and read-only tables
//     hp  - heap region
//     bm  - bitmap for relocating the above 7 regions.
//
// The rw and ro regions are linearly allocated, in the order of rw->ro.
// These regions are aligned with MetaspaceShared::core_region_alignment().
//
// These 2 regions are populated in the following steps:
// [0] All classes are loaded in MetaspaceShared::preload_classes(). All metadata are
//     temporarily allocated outside of the shared regions.
// [1] We enter a safepoint and allocate a buffer for the rw/ro regions.
// [2] C++ vtables are copied into the rw region.
// [3] ArchiveBuilder copies RW metadata into the rw region.
// [4] ArchiveBuilder copies RO metadata into the ro region.
// [5] SymbolTable, StringTable, SystemDictionary, and a few other read-only data
//     are copied into the ro region as read-only tables.
//
// The heap region is written by HeapShared::write_heap().
//
// The bitmap region is used to relocate the ro/rw/hp regions.

static DumpRegion _symbol_region("symbols");

char* MetaspaceShared::symbol_space_alloc(size_t num_bytes) {
  return _symbol_region.allocate(num_bytes);
}

// os::vm_allocation_granularity() is usually 4K for most OSes. However, some platforms
// such as linux-aarch64 and macos-x64 ...
// it can be either 4K or 64K and on macos-aarch64 it is 16K. To generate archives that are
// compatible for both settings, an alternative cds core region alignment can be enabled
// at building time:
//   --enable-compactible-cds-alignment
// Upon successful configuration, the compactible alignment then can be defined in:
//   os_linux_aarch64.cpp
//   os_bsd_x86.cpp
size_t MetaspaceShared::core_region_alignment() {
  return os::cds_core_region_alignment();
}

size_t MetaspaceShared::protection_zone_size() {
  return os::cds_core_region_alignment();
}

static bool shared_base_valid(char* shared_base) {
  // We check user input for SharedBaseAddress at dump time.

  // At CDS runtime, "shared_base" will be the (attempted) mapping start. It will also
  // be the encoding base, since the headers of archived base objects (and with Lilliput,
  // the prototype mark words) carry pre-computed narrow Klass IDs that refer to the mapping
  // start as base.
  //
  // On AARCH64, The "shared_base" may not be later usable as encoding base, depending on the
  // total size of the reserved area and the precomputed_narrow_klass_shift. This is checked
  // before reserving memory.  Here we weed out values already known to be invalid later.
  return AARCH64_ONLY(is_aligned(shared_base, 4 * G)) NOT_AARCH64(true);
}

class DumpClassListCLDClosure : public CLDClosure {
  static const int INITIAL_TABLE_SIZE = 1987;
  static const int MAX_TABLE_SIZE = 61333;

  fileStream *_stream;
  ResizeableResourceHashtable<InstanceKlass*, bool,
                              AnyObj::C_HEAP, mtClassShared> _dumped_classes;

  void dump(InstanceKlass* ik) {
    bool created;
    _dumped_classes.put_if_absent(ik, &created);
    if (!created) {
      return;
    }
    if (_dumped_classes.maybe_grow()) {
      log_info(cds, hashtables)("Expanded _dumped_classes table to %d", _dumped_classes.table_size());
    }
    if (ik->java_super()) {
      dump(ik->java_super());
    }
    Array<InstanceKlass*>* interfaces = ik->local_interfaces();
    int len = interfaces->length();
    for (int i = 0; i < len; i++) {
      dump(interfaces->at(i));
    }
    ClassListWriter::write_to_stream(ik, _stream);
  }

public:
  DumpClassListCLDClosure(fileStream* f)
  : CLDClosure(), _dumped_classes(INITIAL_TABLE_SIZE, MAX_TABLE_SIZE) {
    _stream = f;
  }

  void do_cld(ClassLoaderData* cld) {
    for (Klass* klass = cld->klasses(); klass != nullptr; klass = klass->next_link()) {
      if (klass->is_instance_klass()) {
        dump(InstanceKlass::cast(klass));
      }
    }
  }
};

void MetaspaceShared::dump_loaded_classes(const char* file_name, TRAPS) {
  fileStream stream(file_name, "w");
  if (stream.is_open()) {
    MutexLocker lock(ClassLoaderDataGraph_lock);
    MutexLocker lock2(ClassListFile_lock, Mutex::_no_safepoint_check_flag);
    DumpClassListCLDClosure collect_classes(&stream);
    ClassLoaderDataGraph::loaded_cld_do(&collect_classes);
  } else {
    THROW_MSG(vmSymbols::java_io_IOException(), "Failed to open file");
  }
}

static bool shared_base_too_high(char* specified_base, char* aligned_base, size_t cds_max) {
  // Caller should have checked that aligned_base was successfully aligned and is not nullptr.
  // Comparing specified_base with nullptr is UB.
  assert(aligned_base != nullptr, "sanity");
  assert(aligned_base >= specified_base, "sanity");

  if (max_uintx - uintx(aligned_base) < uintx(cds_max)) {
    // Not enough address space to hold an archive of cds_max bytes from aligned_base.
    return true;
  } else {
    return false;
  }
}

static char* compute_shared_base(size_t cds_max) {
  char* specified_base = (char*)SharedBaseAddress;
  size_t alignment = MetaspaceShared::core_region_alignment();
  if (UseCompressedClassPointers) {
    alignment = MAX2(alignment, Metaspace::reserve_alignment());
  }

  if (SharedBaseAddress == 0) {
    // Special meaning of -XX:SharedBaseAddress=0 -> Always map archive at os-selected address.
    return specified_base;
  }

  char* aligned_base = can_align_up(specified_base, alignment)
                           ? align_up(specified_base, alignment)
                           : nullptr;

  if (aligned_base != specified_base) {
    log_info(cds)("SharedBaseAddress (" INTPTR_FORMAT ") aligned up to " INTPTR_FORMAT,
                   p2i(specified_base), p2i(aligned_base));
  }

  const char* err = nullptr;
  if (aligned_base == nullptr) {
    err = "too high";
  } else if (shared_base_too_high(specified_base, aligned_base, cds_max)) {
    err = "too high";
  } else if (!shared_base_valid(aligned_base)) {
    err = "invalid for this platform";
  } else {
    return aligned_base;
  }

  // Arguments::default_SharedBaseAddress() is hard-coded in cds_globals.hpp. It must be carefully
  // picked that (a) the align_up() below will always return a valid value; (b) none of
  // the following asserts will fail.
  log_warning(cds)("SharedBaseAddress (" INTPTR_FORMAT ") is %s. Reverted to " INTPTR_FORMAT,
                   p2i((void*)SharedBaseAddress), err,
                   p2i((void*)Arguments::default_SharedBaseAddress()));

  specified_base = (char*)Arguments::default_SharedBaseAddress();
  aligned_base = align_up(specified_base, alignment);

  // Make sure the default value of SharedBaseAddress specified in globals.hpp is sane.
  assert(!shared_base_too_high(specified_base, aligned_base, cds_max), "Sanity");
  assert(shared_base_valid(aligned_base), "Sanity");
  return aligned_base;
}

void MetaspaceShared::initialize_for_static_dump() {
  assert(CDSConfig::is_dumping_static_archive(), "sanity");

  if (CDSConfig::is_dumping_preimage_static_archive() || CDSConfig::is_dumping_final_static_archive()) {
    if (!((UseG1GC || UseParallelGC || UseSerialGC || UseEpsilonGC || UseShenandoahGC) && UseCompressedClassPointers)) {
      const char* error;
      if (CDSConfig::is_experimental_leyden_workflow()) {
        error = "Cannot create the CacheDataStore";
      } else if (CDSConfig::is_dumping_preimage_static_archive()) {
        error = "Cannot create the AOT configuration file";
      } else {
        error = "Cannot create the AOT cache";
      }

      vm_exit_during_initialization(error,
                                    "UseCompressedClassPointers must be enabled, and collector must be G1, Parallel, Serial, Epsilon, or Shenandoah");
    }
  }

  log_info(cds)("Core region alignment: %zu", core_region_alignment());
  // The max allowed size for CDS archive. We use this to limit SharedBaseAddress
  // to avoid address space wrap around.
  size_t cds_max;
  const size_t reserve_alignment = core_region_alignment();

#ifdef _LP64
  const uint64_t UnscaledClassSpaceMax = (uint64_t(max_juint) + 1);
  cds_max = align_down(UnscaledClassSpaceMax, reserve_alignment);
#else
  // We don't support archives larger than 256MB on 32-bit due to limited
  //  virtual address space.
  cds_max = align_down(256*M, reserve_alignment);
#endif

  _requested_base_address = compute_shared_base(cds_max);
  SharedBaseAddress = (size_t)_requested_base_address;

  size_t symbol_rs_size = LP64_ONLY(3 * G) NOT_LP64(128 * M);
  _symbol_rs = MemoryReserver::reserve(symbol_rs_size,
                                       os::vm_allocation_granularity(),
                                       os::vm_page_size(),
                                       mtClassShared);
  if (!_symbol_rs.is_reserved()) {
    log_error(cds)("Unable to reserve memory for symbols: %zu bytes.", symbol_rs_size);
    MetaspaceShared::unrecoverable_writing_error();
  }
  _symbol_region.init(&_symbol_rs, &_symbol_vs);
}

// Called by universe_post_init()
void MetaspaceShared::post_initialize(TRAPS) {
  if (CDSConfig::is_using_archive()) {
    int size = AOTClassLocationConfig::runtime()->length();
    if (size > 0) {
      CDSProtectionDomain::allocate_shared_data_arrays(size, CHECK);
    }
  }
}

// Extra java.lang.Strings to be added to the archive
static GrowableArrayCHeap<OopHandle, mtClassShared>* _extra_interned_strings = nullptr;
// Extra Symbols to be added to the archive
static GrowableArrayCHeap<Symbol*, mtClassShared>* _extra_symbols = nullptr;
// Methods managed by SystemDictionary::find_method_handle_intrinsic() to be added to the archive
static GrowableArray<Method*>* _pending_method_handle_intrinsics = nullptr;

void MetaspaceShared::read_extra_data(JavaThread* current, const char* filename) {
  _extra_interned_strings = new GrowableArrayCHeap<OopHandle, mtClassShared>(10000);
  _extra_symbols = new GrowableArrayCHeap<Symbol*, mtClassShared>(1000);

  HashtableTextDump reader(filename);
  reader.check_version("VERSION: 1.0");

  while (reader.remain() > 0) {
    int utf8_length;
    int prefix_type = reader.scan_prefix(&utf8_length);
    ResourceMark rm(current);
    if (utf8_length == 0x7fffffff) {
      // buf_len will overflown 32-bit value.
      log_error(cds)("string length too large: %d", utf8_length);
      MetaspaceShared::unrecoverable_loading_error();
    }
    int buf_len = utf8_length+1;
    char* utf8_buffer = NEW_RESOURCE_ARRAY(char, buf_len);
    reader.get_utf8(utf8_buffer, utf8_length);
    utf8_buffer[utf8_length] = '\0';

    if (prefix_type == HashtableTextDump::SymbolPrefix) {
      _extra_symbols->append(SymbolTable::new_permanent_symbol(utf8_buffer));
    } else{
      assert(prefix_type == HashtableTextDump::StringPrefix, "Sanity");
      ExceptionMark em(current);
      JavaThread* THREAD = current; // For exception macros.
      oop str = StringTable::intern(utf8_buffer, THREAD);

      if (HAS_PENDING_EXCEPTION) {
        log_warning(cds, heap)("[line %d] extra interned string allocation failed; size too large: %d",
                               reader.last_line_no(), utf8_length);
        CLEAR_PENDING_EXCEPTION;
      } else {
#if INCLUDE_CDS_JAVA_HEAP
        if (ArchiveHeapWriter::is_string_too_large_to_archive(str)) {
          log_warning(cds, heap)("[line %d] extra interned string ignored; size too large: %d",
                                 reader.last_line_no(), utf8_length);
          continue;
        }
        // Make sure this string is included in the dumped interned string table.
        assert(str != nullptr, "must succeed");
        _extra_interned_strings->append(OopHandle(Universe::vm_global(), str));
#endif
      }
    }
  }
}

void MetaspaceShared::make_method_handle_intrinsics_shareable() {
  for (int i = 0; i < _pending_method_handle_intrinsics->length(); i++) {
    Method* m = ArchiveBuilder::current()->get_buffered_addr(_pending_method_handle_intrinsics->at(i));
    m->remove_unshareable_info();
    // Each method has its own constant pool (which is distinct from m->method_holder()->constants());
    m->constants()->remove_unshareable_info();
  }
}

void MetaspaceShared::write_method_handle_intrinsics() {
  int len = _pending_method_handle_intrinsics->length();
  _archived_method_handle_intrinsics = ArchiveBuilder::new_ro_array<Method*>(len);
  int word_size = _archived_method_handle_intrinsics->size();
  for (int i = 0; i < len; i++) {
    Method* m = _pending_method_handle_intrinsics->at(i);
    ArchiveBuilder::current()->write_pointer_in_buffer(_archived_method_handle_intrinsics->adr_at(i), m);
    word_size += m->size() + m->constMethod()->size() + m->constants()->size();
    if (m->constants()->cache() != nullptr) {
      word_size += m->constants()->cache()->size();
    }
  }
  log_info(cds)("Archived %d method handle intrinsics (%d bytes)", len, word_size * BytesPerWord);
}

// About "serialize" --
//
// This is (probably a badly named) way to read/write a data stream of pointers and
// miscellaneous data from/to the shared archive file. The usual code looks like this:
//
//     // These two global C++ variables are initialized during dump time.
//     static int _archived_int;
//     static MetaspaceObj* archived_ptr;
//
//     void MyClass::serialize(SerializeClosure* soc) {
//         soc->do_int(&_archived_int);
//         soc->do_int(&_archived_ptr);
//     }
//
//     At dumptime, these two variables are stored into the CDS archive.
//     At runtime, these two variables are loaded from the CDS archive.
//     In addition, the pointer is relocated as necessary.
//
// Some of the xxx::serialize() functions may have side effects and assume that
// the archive is already mapped. For example, SymbolTable::serialize_shared_table_header()
// unconditionally makes the set of archived symbols available. Therefore, we put most
// of these xxx::serialize() functions inside MetaspaceShared::serialize(), which
// is called AFTER we made the decision to map the archive.
//
// However, some of the "serialized" data are used to decide whether an archive should
// be mapped or not (e.g., for checking if the -Djdk.module.main property is compatible
// with the archive). The xxx::serialize() functions for these data must be put inside
// MetaspaceShared::early_serialize(). Such functions must not produce side effects that
// assume we will always decides to map the archive.

void MetaspaceShared::early_serialize(SerializeClosure* soc) {
  int tag = 0;
  soc->do_tag(--tag);
  CDS_JAVA_HEAP_ONLY(Modules::serialize_archived_module_info(soc);)
  soc->do_tag(666);
}

void MetaspaceShared::serialize(SerializeClosure* soc) {
  int tag = 0;
  soc->do_tag(--tag);

  // Verify the sizes of various metadata in the system.
  soc->do_tag(sizeof(Method));
  soc->do_tag(sizeof(ConstMethod));
  soc->do_tag(arrayOopDesc::base_offset_in_bytes(T_BYTE));
  soc->do_tag(sizeof(ConstantPool));
  soc->do_tag(sizeof(ConstantPoolCache));
  soc->do_tag(objArrayOopDesc::base_offset_in_bytes());
  soc->do_tag(typeArrayOopDesc::base_offset_in_bytes(T_BYTE));
  soc->do_tag(sizeof(Symbol));

  // Need to do this first, as subsequent steps may call virtual functions
  // in archived Metadata objects.
  CppVtables::serialize(soc);
  soc->do_tag(--tag);

  // Dump/restore miscellaneous metadata.
  JavaClasses::serialize_offsets(soc);
  Universe::serialize(soc);
  soc->do_tag(--tag);

  // Dump/restore references to commonly used names and signatures.
  vmSymbols::serialize(soc);
  soc->do_tag(--tag);

  // Dump/restore the symbol/string/subgraph_info tables
  SymbolTable::serialize_shared_table_header(soc);
  StringTable::serialize_shared_table_header(soc);
  HeapShared::serialize_tables(soc);
  SystemDictionaryShared::serialize_dictionary_headers(soc);
  AOTLinkedClassBulkLoader::serialize(soc, true);
  FinalImageRecipes::serialize(soc);
  TrainingData::serialize(soc);
  InstanceMirrorKlass::serialize_offsets(soc);

  // Dump/restore well known classes (pointers)
  SystemDictionaryShared::serialize_vm_classes(soc);
  soc->do_tag(--tag);

  CDS_JAVA_HEAP_ONLY(ClassLoaderDataShared::serialize(soc);)
  soc->do_ptr((void**)&_archived_method_handle_intrinsics);

  LambdaFormInvokers::serialize(soc);
  AdapterHandlerLibrary::serialize_shared_table_header(soc);

  soc->do_tag(666);
}

static void rewrite_nofast_bytecode(const methodHandle& method) {
  BytecodeStream bcs(method);
  while (!bcs.is_last_bytecode()) {
    Bytecodes::Code opcode = bcs.next();
    switch (opcode) {
    case Bytecodes::_getfield:      *bcs.bcp() = Bytecodes::_nofast_getfield;      break;
    case Bytecodes::_putfield:      *bcs.bcp() = Bytecodes::_nofast_putfield;      break;
    case Bytecodes::_aload_0:       *bcs.bcp() = Bytecodes::_nofast_aload_0;       break;
    case Bytecodes::_iload: {
      if (!bcs.is_wide()) {
        *bcs.bcp() = Bytecodes::_nofast_iload;
      }
      break;
    }
    default: break;
    }
  }
}

// [1] Rewrite all bytecodes as needed, so that the ConstMethod* will not be modified
//     at run time by RewriteBytecodes/RewriteFrequentPairs
// [2] Assign a fingerprint, so one doesn't need to be assigned at run-time.
void MetaspaceShared::rewrite_nofast_bytecodes_and_calculate_fingerprints(Thread* thread, InstanceKlass* ik) {
  for (int i = 0; i < ik->methods()->length(); i++) {
    methodHandle m(thread, ik->methods()->at(i));
    if (ik->can_be_verified_at_dumptime() && ik->is_linked()) {
      rewrite_nofast_bytecode(m);
    }
    Fingerprinter fp(m);
    // The side effect of this call sets method's fingerprint field.
    fp.fingerprint();
  }
}

class VM_PopulateDumpSharedSpace : public VM_Operation {
private:
  ArchiveHeapInfo _heap_info;
  FileMapInfo* _map_info;
  StaticArchiveBuilder& _builder;

  void dump_java_heap_objects();
  void dump_shared_symbol_table(GrowableArray<Symbol*>* symbols) {
    log_info(cds)("Dumping symbol table ...");
    SymbolTable::write_to_archive(symbols);
  }
  char* dump_early_read_only_tables();
  char* dump_read_only_tables(AOTClassLocationConfig*& cl_config);

public:

  VM_PopulateDumpSharedSpace(StaticArchiveBuilder& b) :
    VM_Operation(), _heap_info(), _map_info(nullptr), _builder(b) {}

  bool skip_operation() const { return false; }

  VMOp_Type type() const { return VMOp_PopulateDumpSharedSpace; }
  ArchiveHeapInfo* heap_info()  { return &_heap_info; }
  FileMapInfo* map_info() const { return _map_info; }
  void doit();   // outline because gdb sucks
  bool allow_nested_vm_operations() const { return true; }
}; // class VM_PopulateDumpSharedSpace

class StaticArchiveBuilder : public ArchiveBuilder {
public:
  StaticArchiveBuilder() : ArchiveBuilder() {}

  virtual void iterate_roots(MetaspaceClosure* it) {
    AOTArtifactFinder::all_cached_classes_do(it);
    SystemDictionaryShared::dumptime_classes_do(it);
    Universe::metaspace_pointers_do(it);
    vmSymbols::metaspace_pointers_do(it);
    TrainingData::iterate_roots(it);

    // The above code should find all the symbols that are referenced by the
    // archived classes. We just need to add the extra symbols which
    // may not be used by any of the archived classes -- these are usually
    // symbols that we anticipate to be used at run time, so we can store
    // them in the RO region, to be shared across multiple processes.
    if (_extra_symbols != nullptr) {
      for (int i = 0; i < _extra_symbols->length(); i++) {
        it->push(_extra_symbols->adr_at(i));
      }
    }

    for (int i = 0; i < _pending_method_handle_intrinsics->length(); i++) {
      it->push(_pending_method_handle_intrinsics->adr_at(i));
    }
  }
};

char* VM_PopulateDumpSharedSpace::dump_early_read_only_tables() {
  ArchiveBuilder::OtherROAllocMark mark;

  CDS_JAVA_HEAP_ONLY(Modules::dump_archived_module_info());

  DumpRegion* ro_region = ArchiveBuilder::current()->ro_region();
  char* start = ro_region->top();
  WriteClosure wc(ro_region);
  MetaspaceShared::early_serialize(&wc);
  return start;
}

char* VM_PopulateDumpSharedSpace::dump_read_only_tables(AOTClassLocationConfig*& cl_config) {
  ArchiveBuilder::OtherROAllocMark mark;

  SystemDictionaryShared::write_to_archive();
  cl_config = AOTClassLocationConfig::dumptime()->write_to_archive();
  AOTClassLinker::write_to_archive();
  if (CDSConfig::is_dumping_preimage_static_archive()) {
    FinalImageRecipes::record_recipes();
  }

  TrainingData::dump_training_data();

  MetaspaceShared::write_method_handle_intrinsics();

  // Write lambform lines into archive
  LambdaFormInvokers::dump_static_archive_invokers();

  if (CDSConfig::is_dumping_adapters()) {
    AdapterHandlerLibrary::archive_adapter_table();
  }

  // Write the other data to the output array.
  DumpRegion* ro_region = ArchiveBuilder::current()->ro_region();
  char* start = ro_region->top();
  WriteClosure wc(ro_region);
  MetaspaceShared::serialize(&wc);

  return start;
}

void VM_PopulateDumpSharedSpace::doit() {
  if (!CDSConfig::is_dumping_final_static_archive()) {
    guarantee(!CDSConfig::is_using_archive(), "We should not be using an archive when we dump");
  }

  DEBUG_ONLY(SystemDictionaryShared::NoClassLoadingMark nclm);

  _pending_method_handle_intrinsics = new (mtClassShared) GrowableArray<Method*>(256, mtClassShared);
  if (CDSConfig::is_dumping_method_handles()) {
    // When dumping AOT-linked classes, some classes may have direct references to a method handle
    // intrinsic. The easiest thing is to save all of them into the AOT cache.
    SystemDictionary::get_all_method_handle_intrinsics(_pending_method_handle_intrinsics);
  }

  AOTClassLocationConfig::dumptime_check_nonempty_dirs();

  NOT_PRODUCT(SystemDictionary::verify();)

  // Block concurrent class unloading from changing the _dumptime_table
  MutexLocker ml(DumpTimeTable_lock, Mutex::_no_safepoint_check_flag);

#if INCLUDE_CDS_JAVA_HEAP
  if (CDSConfig::is_dumping_heap() && _extra_interned_strings != nullptr) {
    for (int i = 0; i < _extra_interned_strings->length(); i ++) {
      OopHandle string = _extra_interned_strings->at(i);
      HeapShared::add_to_dumped_interned_strings(string.resolve());
    }
  }
#endif

  _builder.gather_source_objs();
  _builder.reserve_buffer();

  CppVtables::dumptime_init(&_builder);

  _builder.sort_metadata_objs();
  _builder.dump_rw_metadata();
  _builder.dump_ro_metadata();
  _builder.relocate_metaspaceobj_embedded_pointers();

  log_info(cds)("Make classes shareable");
  _builder.make_klasses_shareable();
  MetaspaceShared::make_method_handle_intrinsics_shareable();

  dump_java_heap_objects();
  dump_shared_symbol_table(_builder.symbols());

  char* early_serialized_data = dump_early_read_only_tables();
  AOTClassLocationConfig* cl_config;
  char* serialized_data = dump_read_only_tables(cl_config);

  if (CDSConfig::is_dumping_lambdas_in_legacy_mode()) {
    log_info(cds)("Adjust lambda proxy class dictionary");
    LambdaProxyClassDictionary::adjust_dumptime_table();
  }

  log_info(cds)("Make training data shareable");
  _builder.make_training_data_shareable();

  // The vtable clones contain addresses of the current process.
  // We don't want to write these addresses into the archive.
  CppVtables::zero_archived_vtables();

  // Write the archive file
  if (CDSConfig::is_dumping_final_static_archive()) {
    FileMapInfo::free_current_info(); // FIXME: should not free current info
  }
  const char* static_archive = CDSConfig::output_archive_path();
  assert(static_archive != nullptr, "sanity");
  _map_info = new FileMapInfo(static_archive, true);
  _map_info->populate_header(MetaspaceShared::core_region_alignment());
  _map_info->set_early_serialized_data(early_serialized_data);
  _map_info->set_serialized_data(serialized_data);
  _map_info->set_cloned_vtables(CppVtables::vtables_serialized_base());
  _map_info->header()->set_class_location_config(cl_config);
}

class CollectClassesForLinking : public KlassClosure {
  GrowableArray<OopHandle> _mirrors;

public:
   CollectClassesForLinking() : _mirrors() {
     // ClassLoaderDataGraph::loaded_classes_do_keepalive() requires ClassLoaderDataGraph_lock.
     // We cannot link the classes while holding this lock (or else we may run into deadlock).
     // Therefore, we need to first collect all the classes, keeping them alive by
     // holding onto their java_mirrors in global OopHandles. We then link the classes after
     // releasing the lock.
     MutexLocker lock(ClassLoaderDataGraph_lock);
     ClassLoaderDataGraph::loaded_classes_do_keepalive(this);
   }

  ~CollectClassesForLinking() {
    for (int i = 0; i < _mirrors.length(); i++) {
      _mirrors.at(i).release(Universe::vm_global());
    }
  }

  void do_cld(ClassLoaderData* cld) {
    assert(cld->is_alive(), "must be");
  }

  void do_klass(Klass* k) {
    if (k->is_instance_klass()) {
      _mirrors.append(OopHandle(Universe::vm_global(), k->java_mirror()));
    }
  }

  const GrowableArray<OopHandle>* mirrors() const { return &_mirrors; }
};

// Check if we can eagerly link this class at dump time, so we can avoid the
// runtime linking overhead (especially verification)
bool MetaspaceShared::may_be_eagerly_linked(InstanceKlass* ik) {
  if (CDSConfig::preserve_all_dumptime_verification_states(ik)) {
    assert(ik->can_be_verified_at_dumptime(), "sanity");
  }
  if (!ik->can_be_verified_at_dumptime()) {
    // For old classes, try to leave them in the unlinked state, so
    // we can still store them in the archive. They must be
    // linked/verified at runtime.
    return false;
  }

  if (CDSConfig::is_dumping_dynamic_archive() && ik->is_shared_unregistered_class()) {
    // Linking of unregistered classes at this stage may cause more
    // classes to be resolved, resulting in calls to ClassLoader.loadClass()
    // that may not be expected by custom class loaders.
    //
    // It's OK to do this for the built-in loaders as we know they can
    // tolerate this.
    return false;
  }
  return true;
}

void MetaspaceShared::link_shared_classes(TRAPS) {
  AOTClassLinker::initialize();
  AOTClassInitializer::init_test_class(CHECK);

  while (true) {
    ResourceMark rm(THREAD);
    CollectClassesForLinking collect_classes;
    bool has_linked = false;
    const GrowableArray<OopHandle>* mirrors = collect_classes.mirrors();
    for (int i = 0; i < mirrors->length(); i++) {
      OopHandle mirror = mirrors->at(i);
      InstanceKlass* ik = InstanceKlass::cast(java_lang_Class::as_Klass(mirror.resolve()));
      if (may_be_eagerly_linked(ik)) {
        has_linked |= try_link_class(THREAD, ik);
      }
      if (CDSConfig::is_dumping_heap() && ik->is_linked() && !ik->is_initialized()) {
        AOTClassInitializer::maybe_preinit_class(ik, CHECK);
      }
    }

    if (!has_linked) {
      break;
    }
    // Class linking includes verification which may load more classes.
    // Keep scanning until we have linked no more classes.
  }

  // Resolve constant pool entries -- we don't load any new classes during this stage
  {
    ResourceMark rm(THREAD);
    CollectClassesForLinking collect_classes;
    const GrowableArray<OopHandle>* mirrors = collect_classes.mirrors();
    for (int i = 0; i < mirrors->length(); i++) {
      OopHandle mirror = mirrors->at(i);
      InstanceKlass* ik = InstanceKlass::cast(java_lang_Class::as_Klass(mirror.resolve()));
      AOTConstantPoolResolver::dumptime_resolve_constants(ik, CHECK);
      if (CDSConfig::is_dumping_preimage_static_archive()) {
        FinalImageRecipes::add_reflection_data_flags(ik, CHECK);
      }
    }
  }

  if (CDSConfig::is_dumping_final_static_archive()) {
    FinalImageRecipes::apply_recipes(CHECK);
  }
}

// Preload classes from a list, populate the shared spaces and dump to a
// file.
void MetaspaceShared::preload_and_dump(TRAPS) {
  CDSConfig::DumperThreadMark dumper_thread_mark(THREAD);
  ResourceMark rm(THREAD);
  HandleMark hm(THREAD);

  if (CDSConfig::is_dumping_final_static_archive() && AOTPrintTrainingInfo) {
    tty->print_cr("==================== archived_training_data ** before dumping ====================");
    TrainingData::print_archived_training_data_on(tty);
  }

  StaticArchiveBuilder builder;
  preload_and_dump_impl(builder, THREAD);
  if (HAS_PENDING_EXCEPTION) {
    if (PENDING_EXCEPTION->is_a(vmClasses::OutOfMemoryError_klass())) {
      log_error(cds)("Out of memory. Please run with a larger Java heap, current MaxHeapSize = "
                     "%zuM", MaxHeapSize/M);
      MetaspaceShared::writing_error();
    } else {
      log_error(cds)("%s: %s", PENDING_EXCEPTION->klass()->external_name(),
                     java_lang_String::as_utf8_string(java_lang_Throwable::message(PENDING_EXCEPTION)));
      MetaspaceShared::writing_error("Unexpected exception, use -Xlog:cds,exceptions=trace for detail");
    }
    if (CDSConfig::is_experimental_leyden_workflow()) {
      vm_exit(1);
    }
  }

  if (CDSConfig::new_aot_flags_used()) {
    if (CDSConfig::is_dumping_preimage_static_archive()) {
      // We are in the JVM that runs the training run. Continue execution,
      // so that it can finish all clean-up and return the correct exit
      // code to the OS.
    } else {
      // The JLI launcher only recognizes the "old" -Xshare:dump flag.
      // When the new -XX:AOTMode=create flag is used, we can't return
      // to the JLI launcher, as the launcher will fail when trying to
      // run the main class, which is not what we want.
      struct stat st;
      if (os::stat(AOTCache, &st) != 0) {
        tty->print_cr("AOTCache creation failed: %s", AOTCache);
        vm_exit(0);
      } else {
        tty->print_cr("AOTCache creation is complete: %s " INT64_FORMAT " bytes", AOTCache, (int64_t)(st.st_size));
        vm_exit(0);
      }
    }
  }
}

#if INCLUDE_CDS_JAVA_HEAP && defined(_LP64)
void MetaspaceShared::adjust_heap_sizes_for_dumping() {
  if (!CDSConfig::is_dumping_heap() || UseCompressedOops) {
    return;
  }
  // CDS heap dumping requires all string oops to have an offset
  // from the heap bottom that can be encoded in 32-bit.
  julong max_heap_size = (julong)(4 * G);

  if (MinHeapSize > max_heap_size) {
    log_debug(cds)("Setting MinHeapSize to 4G for CDS dumping, original size = %zuM", MinHeapSize/M);
    FLAG_SET_ERGO(MinHeapSize, max_heap_size);
  }
  if (InitialHeapSize > max_heap_size) {
    log_debug(cds)("Setting InitialHeapSize to 4G for CDS dumping, original size = %zuM", InitialHeapSize/M);
    FLAG_SET_ERGO(InitialHeapSize, max_heap_size);
  }
  if (MaxHeapSize > max_heap_size) {
    log_debug(cds)("Setting MaxHeapSize to 4G for CDS dumping, original size = %zuM", MaxHeapSize/M);
    FLAG_SET_ERGO(MaxHeapSize, max_heap_size);
  }
}
#endif // INCLUDE_CDS_JAVA_HEAP && _LP64

void MetaspaceShared::get_default_classlist(char* default_classlist, const size_t buf_size) {
  const char* filesep = os::file_separator();
  jio_snprintf(default_classlist, buf_size, "%s%slib%sclasslist",
               Arguments::get_java_home(), filesep, filesep);
}

void MetaspaceShared::preload_classes(TRAPS) {
  char default_classlist[JVM_MAXPATHLEN];
  const char* classlist_path;

  get_default_classlist(default_classlist, JVM_MAXPATHLEN);
  if (SharedClassListFile == nullptr) {
    classlist_path = default_classlist;
  } else {
    classlist_path = SharedClassListFile;
  }

  log_info(cds)("Loading classes to share ...");
  ClassListParser::parse_classlist(classlist_path,
                                   ClassListParser::_parse_all, CHECK);
  if (ExtraSharedClassListFile) {
    ClassListParser::parse_classlist(ExtraSharedClassListFile,
                                     ClassListParser::_parse_all, CHECK);
  }
  if (classlist_path != default_classlist) {
    struct stat statbuf;
    if (os::stat(default_classlist, &statbuf) == 0) {
      // File exists, let's use it.
      ClassListParser::parse_classlist(default_classlist,
                                       ClassListParser::_parse_lambda_forms_invokers_only, CHECK);
    }
  }

  // Some classes are used at CDS runtime but are not loaded, and therefore archived, at
  // dumptime. We can perform dummmy calls to these classes at dumptime to ensure they
  // are archived.
  exercise_runtime_cds_code(CHECK);

  log_info(cds)("Loading classes to share: done.");
}

void MetaspaceShared::exercise_runtime_cds_code(TRAPS) {
  // Exercise the manifest processing code
  const char* dummy = "Manifest-Version: 1.0\n";
  CDSProtectionDomain::create_jar_manifest(dummy, strlen(dummy), CHECK);

  // Exercise FileSystem and URL code
  CDSProtectionDomain::to_file_URL("dummy.jar", Handle(), CHECK);
}

bool MetaspaceShared::is_recording_preimage_static_archive() {
  if (CDSConfig::is_dumping_preimage_static_archive()) {
      return _preimage_static_archive_dumped == 0;
  }
  return false;
}

void MetaspaceShared::preload_and_dump_impl(StaticArchiveBuilder& builder, TRAPS) {
  if (CDSConfig::is_dumping_preimage_static_archive()) {
    if (Atomic::cmpxchg(&_preimage_static_archive_dumped, 0, 1) != 0) {
      return;
    }
  }

  if (CDSConfig::is_dumping_classic_static_archive()) {
    // We are running with -Xshare:dump
    preload_classes(CHECK);

    if (SharedArchiveConfigFile) {
      log_info(cds)("Reading extra data from %s ...", SharedArchiveConfigFile);
      read_extra_data(THREAD, SharedArchiveConfigFile);
      log_info(cds)("Reading extra data: done.");
    }
  }

  if (CDSConfig::is_dumping_preimage_static_archive()) {
    log_info(cds)("Reading lambda form invokers from JDK default classlist ...");
    char default_classlist[JVM_MAXPATHLEN];
    get_default_classlist(default_classlist, JVM_MAXPATHLEN);
    struct stat statbuf;
    if (os::stat(default_classlist, &statbuf) == 0) {
      ClassListParser::parse_classlist(default_classlist,
                                       ClassListParser::_parse_lambda_forms_invokers_only, CHECK);
    }
  }

#if INCLUDE_CDS_JAVA_HEAP
  if (CDSConfig::is_dumping_heap()) {
    assert(CDSConfig::allow_only_single_java_thread(), "Required");
    if (!HeapShared::is_archived_boot_layer_available(THREAD)) {
      log_info(cds)("archivedBootLayer not available, disabling full module graph");
      CDSConfig::stop_dumping_full_module_graph();
    }
    // Do this before link_shared_classes(), as the following line may load new classes.
    HeapShared::init_for_dumping(CHECK);
  }
#endif

  if (CDSConfig::is_dumping_final_static_archive()) {
    if (ExtraSharedClassListFile) {
      log_info(cds)("Loading extra classes from %s ...", ExtraSharedClassListFile);
      ClassListParser::parse_classlist(ExtraSharedClassListFile,
                                       ClassListParser::_parse_all, CHECK);
    }
  }

  // Rewrite and link classes
  log_info(cds)("Rewriting and linking classes ...");

  // Link any classes which got missed. This would happen if we have loaded classes that
  // were not explicitly specified in the classlist. E.g., if an interface implemented by class K
  // fails verification, all other interfaces that were not specified in the classlist but
  // are implemented by K are not verified.
  link_shared_classes(CHECK);
  log_info(cds)("Rewriting and linking classes: done");

  TrainingData::init_dumptime_table(CHECK); // captures TrainingDataSetLocker

  if (CDSConfig::is_dumping_regenerated_lambdaform_invokers()) {
    LambdaFormInvokers::regenerate_holder_classes(CHECK);
  }

#if INCLUDE_CDS_JAVA_HEAP
  if (CDSConfig::is_dumping_heap()) {
    ArchiveHeapWriter::init();

    if (CDSConfig::is_dumping_full_module_graph()) {
      ClassLoaderDataShared::ensure_module_entry_tables_exist();
      HeapShared::reset_archived_object_states(CHECK);
    }

<<<<<<< HEAD
    if (ArchiveLoaderLookupCache) {
      SystemDictionaryShared::create_loader_positive_lookup_cache(CHECK);
    }
=======
    AOTReferenceObjSupport::initialize(CHECK);
    AOTReferenceObjSupport::stabilize_cached_reference_objects(CHECK);
>>>>>>> c116b18b

    if (CDSConfig::is_initing_classes_at_dump_time()) {
      // java.lang.Class::reflectionFactory cannot be archived yet. We set this field
      // to null, and it will be initialized again at runtime.
      log_debug(cds)("Resetting Class::reflectionFactory");
      TempNewSymbol method_name = SymbolTable::new_symbol("resetArchivedStates");
      Symbol* method_sig = vmSymbols::void_method_signature();
      JavaValue result(T_VOID);
      JavaCalls::call_static(&result, vmClasses::Class_klass(),
                             method_name, method_sig, CHECK);

      // Perhaps there is a way to avoid hard-coding these names here.
      // See discussion in JDK-8342481.
    }

    // Do this at the very end, when no Java code will be executed. Otherwise
    // some new strings may be added to the intern table.
    StringTable::allocate_shared_strings_array(CHECK);
  } else {
    log_info(cds)("Not dumping heap, reset CDSConfig::_is_using_optimized_module_handling");
    CDSConfig::stop_using_optimized_module_handling();
  }
#endif

  VM_PopulateDumpSharedSpace op(builder);
  VMThread::execute(&op);
  FileMapInfo* mapinfo = op.map_info();
  ArchiveHeapInfo* heap_info = op.heap_info();

  if (CDSConfig::is_dumping_final_static_archive()) {
    if (AOTCodeCache::is_caching_enabled()) {
      if (log_is_enabled(Info, cds, jit)) {
        AOTCacheAccess::test_heap_access_api();
      }

      // We have just created the final image. Let's run the AOT compiler
      if (AOTPrintTrainingInfo) {
        tty->print_cr("==================== archived_training_data ** after dumping ====================");
        TrainingData::print_archived_training_data_on(tty);
      }

      CDSConfig::enable_dumping_aot_code();
      {
        builder.start_cc_region();
        Precompiler::compile_cached_code(&builder, CHECK);
        // Write the contents to cached code region and close AOTCodeCache before packing the region
        AOTCodeCache::close();
        builder.end_cc_region();
      }
      CDSConfig::disable_dumping_aot_code();
    }
  }

  bool status = write_static_archive(&builder, mapinfo, heap_info);
  if (status && CDSConfig::is_dumping_preimage_static_archive()) {
    if (CDSConfig::is_experimental_leyden_workflow()) {
      fork_and_dump_final_static_archive_experimental_leyden_workflow(CHECK);
    } else {
      tty->print_cr("%s AOTConfiguration recorded: %s",
                    CDSConfig::has_temp_aot_config_file() ? "Temporary" : "", AOTConfiguration);
      if (CDSConfig::is_one_step_training()) {
        fork_and_dump_final_static_archive(CHECK);
      }
    }
  }

  if (!status) {
    THROW_MSG(vmSymbols::java_io_IOException(), "Encountered error while dumping");
  }
}

bool MetaspaceShared::write_static_archive(ArchiveBuilder* builder, FileMapInfo* map_info, ArchiveHeapInfo* heap_info) {
  // relocate the data so that it can be mapped to MetaspaceShared::requested_base_address()
  // without runtime relocation.
  builder->relocate_to_requested();

  map_info->open_as_output();
  if (!map_info->is_open()) {
    return false;
  }
  builder->write_archive(map_info, heap_info);

  if (AllowArchivingWithJavaAgent) {
    log_warning(cds)("This %s was created with AllowArchivingWithJavaAgent. It should be used "
            "for testing purposes only and should not be used in a production environment", CDSConfig::type_of_archive_being_loaded());
  }
  return true;
}

static void print_java_launcher(outputStream* st) {
  st->print("%s%sbin%sjava", Arguments::get_java_home(), os::file_separator(), os::file_separator());
}

static void append_args(GrowableArray<Handle>* args, const char* arg, TRAPS) {
  Handle string = java_lang_String::create_from_str(arg, CHECK);
  args->append(string);
}

// Pass all options in Arguments::jvm_args_array() to a child JVM process
// using the JAVA_TOOL_OPTIONS environment variable.
static int exec_jvm_with_java_tool_options(const char* java_launcher_path, TRAPS) {
  ResourceMark rm(THREAD);
  HandleMark hm(THREAD);
  GrowableArray<Handle> args;

  const char* cp = Arguments::get_appclasspath();
  if (cp != nullptr && strlen(cp) > 0 && strcmp(cp, ".") != 0) {
    // We cannot use "-cp", because "-cp" is only interpreted by the java launcher,
    // and is not interpreter by arguments.cpp when it loads args from JAVA_TOOL_OPTIONS
    stringStream ss;
    ss.print("-Djava.class.path=");
    ss.print_raw(cp);
    append_args(&args, ss.freeze(), CHECK_0);
    // CDS$ProcessLauncher::execWithJavaToolOptions() must unset CLASSPATH, which has
    // a higher priority than -Djava.class.path=
  }

  // Pass all arguments. These include those from JAVA_TOOL_OPTIONS and _JAVA_OPTIONS.
  for (int i = 0; i < Arguments::num_jvm_args(); i++) {
    const char* arg = Arguments::jvm_args_array()[i];
    if (strncmp("-XX:AOTMode", arg, 11) == 0) {
      // Filter it out. We will set AOTMode=create below.
    } else {
      append_args(&args, arg, CHECK_0);
    }
  }

  // We don't pass Arguments::jvm_flags_array(), as those will be added by
  // the child process when it loads .hotspotrc

  if (CDSConfig::is_experimental_leyden_workflow()) {
    stringStream ss;
    ss.print("-XX:CDSPreimage=");
    ss.print_raw(CDSPreimage);
    append_args(&args, ss.freeze(), CHECK_0);
  } else {
    if (CDSConfig::has_temp_aot_config_file()) {
      stringStream ss;
      ss.print("-XX:AOTConfiguration=");
      ss.print_raw(AOTConfiguration);
      append_args(&args, ss.freeze(), CHECK_0);
    }
    append_args(&args, "-XX:AOTMode=create", CHECK_0);
  }

  Symbol* klass_name = SymbolTable::new_symbol("jdk/internal/misc/CDS$ProcessLauncher");
  Klass* k = SystemDictionary::resolve_or_fail(klass_name, true, CHECK_0);
  Symbol* methodName = SymbolTable::new_symbol("execWithJavaToolOptions");
  Symbol* methodSignature = SymbolTable::new_symbol("(Ljava/lang/String;[Ljava/lang/String;)I");

  Handle launcher = java_lang_String::create_from_str(java_launcher_path, CHECK_0);
  objArrayOop array = oopFactory::new_objArray(vmClasses::String_klass(), args.length(), CHECK_0);
  for (int i = 0; i < args.length(); i++) {
    array->obj_at_put(i, args.at(i)());
  }
  objArrayHandle launcher_args(THREAD, array);

  // The following call will pass all options inside the JAVA_TOOL_OPTIONS env variable to
  // the child process. It will also clear the _JAVA_OPTIONS and CLASSPATH env variables for
  // the child process.
  //
  // Note: the env variables are set only for the child process. They are not changed
  // for the current process. See java.lang.ProcessBuilder::environment().
  JavaValue result(T_OBJECT);
  JavaCallArguments javacall_args(2);
  javacall_args.push_oop(launcher);
  javacall_args.push_oop(launcher_args);
  JavaCalls::call_static(&result,
                          InstanceKlass::cast(k),
                          methodName,
                          methodSignature,
                          &javacall_args,
                          CHECK_0);
  return result.get_jint();
}

// This is for debugging purposes only (-XX:+CDSManualFinalImage) so we don't bother
// quoating any special characters. The user should avoid using special chars.
static void print_vm_arguments(outputStream* st) {
  const char* cp = Arguments::get_appclasspath();
  if (cp != nullptr && strlen(cp) > 0 && strcmp(cp, ".") != 0) {
    st->print(" -cp ");  st->print_raw(cp);
  }
  for (int i = 0; i < Arguments::num_jvm_args(); i++) {
    st->print(" %s", Arguments::jvm_args_array()[i]);
  }
}

void MetaspaceShared::fork_and_dump_final_static_archive_experimental_leyden_workflow(TRAPS) {
  assert(CDSConfig::is_dumping_preimage_static_archive(), "sanity");

  ResourceMark rm;
  stringStream ss;
  print_java_launcher(&ss);

  if (CDSManualFinalImage) {
    print_vm_arguments(&ss);
    ss.print(" -XX:CDSPreimage=%s", SharedArchiveFile);
    const char* cmd = ss.freeze();

    tty->print_cr("-XX:+CDSManualFinalImage is specified");
    tty->print_cr("Please manually execute the following command to create the final CDS image:");
    tty->print("    "); tty->print_raw_cr(cmd);

    // The following is useful if the dumping was trigger by a script that builds
    // a complex command-line.
    tty->print_cr("Note: to recreate the preimage only:");
    tty->print_cr("    rm -f %s", CacheDataStore);
    tty->print("    ");
    print_java_launcher(tty);
    print_vm_arguments(tty);
    if (Arguments::java_command() != nullptr) {
      tty->print(" %s", Arguments::java_command());
    }
    tty->cr();
  } else {
    const char* cmd = ss.freeze();
    log_info(cds)("Launching child process to create final CDS image:");
    log_info(cds)("    %s", cmd);
    int status = exec_jvm_with_java_tool_options(cmd, CHECK);
    if (status != 0) {
      log_error(cds)("Child process finished; status = %d", status);
      log_error(cds)("To reproduce the error");
      ResourceMark rm;
      LogStream ls(Log(cds)::error());
      ls.print("    "); ls.print_raw_cr(cmd);

      // The following is useful if the dumping was trigger by a script that builds
      // a complex command-line.
      ls.print_cr("Note: to recreate the preimage only:");
      ls.print_cr("    rm -f %s", CacheDataStore);
      ls.print("    ");
      print_java_launcher(&ls);
      print_vm_arguments(&ls);
      ls.print(" -XX:+UnlockDiagnosticVMOptions -XX:+CDSManualFinalImage");
      if (Arguments::java_command() != nullptr) {
        ls.print(" %s", Arguments::java_command());
      }
      ls.cr();

      vm_direct_exit(status);
    } else {
      log_info(cds)("Child process finished; status = %d", status);
      // On Windows, need WRITE permission to remove the file.
      WINDOWS_ONLY(chmod(CDSPreimage, _S_IREAD | _S_IWRITE));
      status = remove(CDSPreimage);
      if (status != 0) {
        log_error(cds)("Failed to remove CDSPreimage file %s", CDSPreimage);
      } else {
        log_info(cds)("Removed CDSPreimage file %s", CDSPreimage);
      }
    }
  }
}

void MetaspaceShared::fork_and_dump_final_static_archive(TRAPS) {
  assert(CDSConfig::is_dumping_preimage_static_archive(), "sanity");

  ResourceMark rm;
  stringStream ss;
  print_java_launcher(&ss);
  const char* cmd = ss.freeze();
  tty->print_cr("Launching child process %s to assemble AOT cache %s using configuration %s", cmd, AOTCacheOutput, AOTConfiguration);
  int status = exec_jvm_with_java_tool_options(cmd, CHECK);
  if (status != 0) {
    log_error(cds)("Child process failed; status = %d", status);
    // We leave the temp config file for debugging
  } else if (CDSConfig::has_temp_aot_config_file()) {
    const char* tmp_config = AOTConfiguration;
    // On Windows, need WRITE permission to remove the file.
    WINDOWS_ONLY(chmod(tmp_config, _S_IREAD | _S_IWRITE));
    status = remove(tmp_config);
    if (status != 0) {
      log_error(cds)("Failed to remove temporary AOT configuration file %s", tmp_config);
    } else {
      tty->print_cr("Removed temporary AOT configuration file %s", tmp_config);
    }
  }
}

// Returns true if the class's status has changed.
bool MetaspaceShared::try_link_class(JavaThread* current, InstanceKlass* ik) {
  ExceptionMark em(current);
  JavaThread* THREAD = current; // For exception macros.
  assert(CDSConfig::is_dumping_archive(), "sanity");

  if (ik->is_shared() && !CDSConfig::is_dumping_final_static_archive()) {
    assert(CDSConfig::is_dumping_dynamic_archive(), "must be");
    return false;
  }

  if (ik->is_loaded() && !ik->is_linked() && ik->can_be_verified_at_dumptime() &&
      !SystemDictionaryShared::has_class_failed_verification(ik)) {
    bool saved = BytecodeVerificationLocal;
    if (ik->is_shared_unregistered_class() && ik->class_loader() == nullptr) {
      // The verification decision is based on BytecodeVerificationRemote
      // for non-system classes. Since we are using the null classloader
      // to load non-system classes for customized class loaders during dumping,
      // we need to temporarily change BytecodeVerificationLocal to be the same as
      // BytecodeVerificationRemote. Note this can cause the parent system
      // classes also being verified. The extra overhead is acceptable during
      // dumping.
      BytecodeVerificationLocal = BytecodeVerificationRemote;
    }
    ik->link_class(THREAD);
    if (HAS_PENDING_EXCEPTION) {
      ResourceMark rm(THREAD);
      log_warning(cds)("Preload Warning: Verification failed for %s",
                    ik->external_name());
      CLEAR_PENDING_EXCEPTION;
      SystemDictionaryShared::set_class_has_failed_verification(ik);
    } else {
      assert(!SystemDictionaryShared::has_class_failed_verification(ik), "sanity");
      ik->compute_has_loops_flag_for_methods();
    }
    BytecodeVerificationLocal = saved;
    return true;
  } else {
    return false;
  }
}

void VM_PopulateDumpSharedSpace::dump_java_heap_objects() {
  if (CDSConfig::is_dumping_heap()) {
    HeapShared::write_heap(&_heap_info);
  } else if (!CDSConfig::is_dumping_preimage_static_archive()) {
    CDSConfig::log_reasons_for_not_dumping_heap();
  }
}

void MetaspaceShared::set_shared_metaspace_range(void* base, void *static_top, void* top) {
  assert(base <= static_top && static_top <= top, "must be");
  _shared_metaspace_static_top = static_top;
  MetaspaceObj::set_shared_metaspace_range(base, top);
}

bool MetaspaceShared::is_shared_dynamic(void* p) {
  if ((p < MetaspaceObj::shared_metaspace_top()) &&
      (p >= _shared_metaspace_static_top)) {
    return true;
  } else {
    return false;
  }
}

bool MetaspaceShared::is_shared_static(void* p) {
  if (is_in_shared_metaspace(p) && !is_shared_dynamic(p)) {
    return true;
  } else {
    return false;
  }
}

// This function is called when the JVM is unable to load the specified archive(s) due to one
// of the following conditions.
// - There's an error that indicates that the archive(s) files were corrupt or otherwise damaged.
// - When -XX:+RequireSharedSpaces is specified, AND the JVM cannot load the archive(s) due
//   to version or classpath mismatch.
void MetaspaceShared::unrecoverable_loading_error(const char* message) {
  log_error(cds)("An error has occurred while processing the %s.", CDSConfig::type_of_archive_being_loaded());
  if (message != nullptr) {
    log_error(cds)("%s", message);
  }

  if (CDSConfig::is_dumping_final_static_archive()) {
    vm_exit_during_initialization("Must be a valid AOT configuration generated by the current JVM", AOTConfiguration);
  } else if (CDSConfig::new_aot_flags_used()) {
    vm_exit_during_initialization("Unable to use AOT cache.", nullptr);
  } else {
    vm_exit_during_initialization("Unable to use shared archive.", nullptr);
  }
}

// This function is called when the JVM is unable to write the specified CDS archive due to an
// unrecoverable error.
void MetaspaceShared::unrecoverable_writing_error(const char* message) {
  writing_error(message);
  vm_direct_exit(1);
}

// This function is called when the JVM is unable to write the specified CDS archive due to a
// an error. The error will be propagated
void MetaspaceShared::writing_error(const char* message) {
  log_error(cds)("An error has occurred while writing the shared archive file.");
  if (message != nullptr) {
    log_error(cds)("%s", message);
  }
}

void MetaspaceShared::initialize_runtime_shared_and_meta_spaces() {
  assert(CDSConfig::is_using_archive(), "Must be called when UseSharedSpaces is enabled");
  MapArchiveResult result = MAP_ARCHIVE_OTHER_FAILURE;

  FileMapInfo* static_mapinfo = FileMapInfo::current_info();
  FileMapInfo* dynamic_mapinfo = nullptr;

  if (static_mapinfo != nullptr) {
    log_info(cds)("Core region alignment: %zu", static_mapinfo->core_region_alignment());
    dynamic_mapinfo = open_dynamic_archive();

    log_info(cds)("ArchiveRelocationMode: %d", ArchiveRelocationMode);

    // First try to map at the requested address
    result = map_archives(static_mapinfo, dynamic_mapinfo, true);
    if (result == MAP_ARCHIVE_MMAP_FAILURE) {
      // Mapping has failed (probably due to ASLR). Let's map at an address chosen
      // by the OS.
      log_info(cds)("Try to map archive(s) at an alternative address");
      result = map_archives(static_mapinfo, dynamic_mapinfo, false);
    }
  }

  if (result == MAP_ARCHIVE_SUCCESS) {
    bool dynamic_mapped = (dynamic_mapinfo != nullptr && dynamic_mapinfo->is_mapped());
    char* cds_base = static_mapinfo->mapped_base();
    char* cds_end =  dynamic_mapped ? dynamic_mapinfo->mapped_end() : static_mapinfo->mapped_end();
    // Register CDS memory region with LSan.
    LSAN_REGISTER_ROOT_REGION(cds_base, cds_end - cds_base);
    set_shared_metaspace_range(cds_base, static_mapinfo->mapped_end(), cds_end);
    _relocation_delta = static_mapinfo->relocation_delta();
    _requested_base_address = static_mapinfo->requested_base_address();
    if (dynamic_mapped) {
      // turn AutoCreateSharedArchive off if successfully mapped
      AutoCreateSharedArchive = false;
    }
  } else {
    set_shared_metaspace_range(nullptr, nullptr, nullptr);
    if (CDSConfig::is_dumping_dynamic_archive()) {
      log_warning(cds)("-XX:ArchiveClassesAtExit is unsupported when base CDS archive is not loaded. Run with -Xlog:cds for more info.");
    }
    UseSharedSpaces = false;
    // The base archive cannot be mapped. We cannot dump the dynamic shared archive.
    AutoCreateSharedArchive = false;
    CDSConfig::disable_dumping_dynamic_archive();
    log_info(cds)("Unable to map shared spaces");
    if (PrintSharedArchiveAndExit) {
      MetaspaceShared::unrecoverable_loading_error("Unable to use shared archive.");
    } else if (RequireSharedSpaces) {
      MetaspaceShared::unrecoverable_loading_error("Unable to map shared spaces");
    } else if (CDSConfig::is_dumping_final_static_archive()) {
      assert(CDSPreimage != nullptr, "must be");
      log_error(cds)("Unable to map shared spaces for CDSPreimage = %s", CDSPreimage);
      MetaspaceShared::unrecoverable_loading_error();
    }
  }

  // If mapping failed and -XShare:on, the vm should exit
  bool has_failed = false;
  if (static_mapinfo != nullptr && !static_mapinfo->is_mapped()) {
    has_failed = true;
    delete static_mapinfo;
  }
  if (dynamic_mapinfo != nullptr && !dynamic_mapinfo->is_mapped()) {
    has_failed = true;
    delete dynamic_mapinfo;
  }
  if (RequireSharedSpaces && has_failed) {
    // static archive mapped but dynamic archive failed
      MetaspaceShared::unrecoverable_loading_error("Unable to map shared spaces");
  }
}

// This is called very early at VM start up to get the size of the cached_code region
void MetaspaceShared::open_static_archive() {
  if (!UseSharedSpaces) { // FIXME -- is this still needed??
    return;
  }
  const char* static_archive = CDSConfig::input_static_archive_path();
  assert(static_archive != nullptr, "sanity");
  FileMapInfo* mapinfo = new FileMapInfo(static_archive, true);
  if (!mapinfo->open_as_input()) {
    delete(mapinfo);
  } else {
    FileMapRegion* r = mapinfo->region_at(MetaspaceShared::cc);
    AOTCacheAccess::set_aot_code_region_size(r->used_aligned());
  }
}

FileMapInfo* MetaspaceShared::open_dynamic_archive() {
  if (CDSConfig::is_dumping_dynamic_archive()) {
    return nullptr;
  }
  const char* dynamic_archive = CDSConfig::input_dynamic_archive_path();
  if (dynamic_archive == nullptr) {
    return nullptr;
  }

  FileMapInfo* mapinfo = new FileMapInfo(dynamic_archive, false);
  if (!mapinfo->open_as_input()) {
    delete(mapinfo);
    if (RequireSharedSpaces) {
      MetaspaceShared::unrecoverable_loading_error("Failed to initialize dynamic archive");
    }
    return nullptr;
  }
  return mapinfo;
}

// use_requested_addr:
//  true  = map at FileMapHeader::_requested_base_address
//  false = map at an alternative address picked by OS.
MapArchiveResult MetaspaceShared::map_archives(FileMapInfo* static_mapinfo, FileMapInfo* dynamic_mapinfo,
                                               bool use_requested_addr) {
  if (use_requested_addr && static_mapinfo->requested_base_address() == nullptr) {
    log_info(cds)("Archive(s) were created with -XX:SharedBaseAddress=0. Always map at os-selected address.");
    return MAP_ARCHIVE_MMAP_FAILURE;
  }

  PRODUCT_ONLY(if (ArchiveRelocationMode == 1 && use_requested_addr) {
      // For product build only -- this is for benchmarking the cost of doing relocation.
      // For debug builds, the check is done below, after reserving the space, for better test coverage
      // (see comment below).
      log_info(cds)("ArchiveRelocationMode == 1: always map archive(s) at an alternative address");
      return MAP_ARCHIVE_MMAP_FAILURE;
    });

  if (ArchiveRelocationMode == 2 && !use_requested_addr) {
    log_info(cds)("ArchiveRelocationMode == 2: never map archive(s) at an alternative address");
    return MAP_ARCHIVE_MMAP_FAILURE;
  };

  if (dynamic_mapinfo != nullptr) {
    // Ensure that the OS won't be able to allocate new memory spaces between the two
    // archives, or else it would mess up the simple comparison in MetaspaceObj::is_shared().
    assert(static_mapinfo->mapping_end_offset() == dynamic_mapinfo->mapping_base_offset(), "no gap");
  }

  ReservedSpace total_space_rs, archive_space_rs, class_space_rs;
  MapArchiveResult result = MAP_ARCHIVE_OTHER_FAILURE;
  size_t prot_zone_size = 0;
  char* mapped_base_address = reserve_address_space_for_archives(static_mapinfo,
                                                                 dynamic_mapinfo,
                                                                 use_requested_addr,
                                                                 total_space_rs,
                                                                 archive_space_rs,
                                                                 class_space_rs);
  if (mapped_base_address == nullptr) {
    result = MAP_ARCHIVE_MMAP_FAILURE;
    log_debug(cds)("Failed to reserve spaces (use_requested_addr=%u)", (unsigned)use_requested_addr);
  } else {

    if (Metaspace::using_class_space()) {
      prot_zone_size = protection_zone_size();
    }

#ifdef ASSERT
    // Some sanity checks after reserving address spaces for archives
    //  and class space.
    assert(archive_space_rs.is_reserved(), "Sanity");
    if (Metaspace::using_class_space()) {
      assert(archive_space_rs.base() == mapped_base_address &&
          archive_space_rs.size() > protection_zone_size(),
          "Archive space must lead and include the protection zone");
      // Class space must closely follow the archive space. Both spaces
      //  must be aligned correctly.
      assert(class_space_rs.is_reserved() && class_space_rs.size() > 0,
             "A class space should have been reserved");
      assert(class_space_rs.base() >= archive_space_rs.end(),
             "class space should follow the cds archive space");
      assert(is_aligned(archive_space_rs.base(),
                        core_region_alignment()),
             "Archive space misaligned");
      assert(is_aligned(class_space_rs.base(),
                        Metaspace::reserve_alignment()),
             "class space misaligned");
    }
#endif // ASSERT

    log_info(cds)("Reserved archive_space_rs [" INTPTR_FORMAT " - " INTPTR_FORMAT "] (%zu) bytes%s",
                   p2i(archive_space_rs.base()), p2i(archive_space_rs.end()), archive_space_rs.size(),
                   (prot_zone_size > 0 ? " (includes protection zone)" : ""));
    log_info(cds)("Reserved class_space_rs   [" INTPTR_FORMAT " - " INTPTR_FORMAT "] (%zu) bytes",
                   p2i(class_space_rs.base()), p2i(class_space_rs.end()), class_space_rs.size());

    if (MetaspaceShared::use_windows_memory_mapping()) {
      // We have now reserved address space for the archives, and will map in
      //  the archive files into this space.
      //
      // Special handling for Windows: on Windows we cannot map a file view
      //  into an existing memory mapping. So, we unmap the address range we
      //  just reserved again, which will make it available for mapping the
      //  archives.
      // Reserving this range has not been for naught however since it makes
      //  us reasonably sure the address range is available.
      //
      // But still it may fail, since between unmapping the range and mapping
      //  in the archive someone else may grab the address space. Therefore
      //  there is a fallback in FileMap::map_region() where we just read in
      //  the archive files sequentially instead of mapping it in. We couple
      //  this with use_requested_addr, since we're going to patch all the
      //  pointers anyway so there's no benefit to mmap.
      if (use_requested_addr) {
        assert(!total_space_rs.is_reserved(), "Should not be reserved for Windows");
        log_info(cds)("Windows mmap workaround: releasing archive space.");
        MemoryReserver::release(archive_space_rs);
        // Mark as not reserved
        archive_space_rs = {};
        // The protection zone is part of the archive:
        // See comment above, the Windows way of loading CDS is to mmap the individual
        // parts of the archive into the address region we just vacated. The protection
        // zone will not be mapped (and, in fact, does not exist as physical region in
        // the archive). Therefore, after removing the archive space above, we must
        // re-reserve the protection zone part lest something else gets mapped into that
        // area later.
        if (prot_zone_size > 0) {
          assert(prot_zone_size >= os::vm_allocation_granularity(), "must be"); // not just page size!
          char* p = os::attempt_reserve_memory_at(mapped_base_address, prot_zone_size,
                                                  mtClassShared);
          assert(p == mapped_base_address || p == nullptr, "must be");
          if (p == nullptr) {
            log_debug(cds)("Failed to re-reserve protection zone");
            return MAP_ARCHIVE_MMAP_FAILURE;
          }
        }
      }
    }

    if (prot_zone_size > 0) {
      os::commit_memory(mapped_base_address, prot_zone_size, false); // will later be protected
      // Before mapping the core regions into the newly established address space, we mark
      // start and the end of the future protection zone with canaries. That way we easily
      // catch mapping errors (accidentally mapping data into the future protection zone).
      *(mapped_base_address) = 'P';
      *(mapped_base_address + prot_zone_size - 1) = 'P';
    }

    MapArchiveResult static_result = map_archive(static_mapinfo, mapped_base_address, archive_space_rs);
    MapArchiveResult dynamic_result = (static_result == MAP_ARCHIVE_SUCCESS) ?
                                     map_archive(dynamic_mapinfo, mapped_base_address, archive_space_rs) : MAP_ARCHIVE_OTHER_FAILURE;

    DEBUG_ONLY(if (ArchiveRelocationMode == 1 && use_requested_addr) {
      // This is for simulating mmap failures at the requested address. In
      //  debug builds, we do it here (after all archives have possibly been
      //  mapped), so we can thoroughly test the code for failure handling
      //  (releasing all allocated resource, etc).
      log_info(cds)("ArchiveRelocationMode == 1: always map archive(s) at an alternative address");
      if (static_result == MAP_ARCHIVE_SUCCESS) {
        static_result = MAP_ARCHIVE_MMAP_FAILURE;
      }
      if (dynamic_result == MAP_ARCHIVE_SUCCESS) {
        dynamic_result = MAP_ARCHIVE_MMAP_FAILURE;
      }
    });

    if (static_result == MAP_ARCHIVE_SUCCESS) {
      if (dynamic_result == MAP_ARCHIVE_SUCCESS) {
        result = MAP_ARCHIVE_SUCCESS;
      } else if (dynamic_result == MAP_ARCHIVE_OTHER_FAILURE) {
        assert(dynamic_mapinfo != nullptr && !dynamic_mapinfo->is_mapped(), "must have failed");
        // No need to retry mapping the dynamic archive again, as it will never succeed
        // (bad file, etc) -- just keep the base archive.
        log_warning(cds, dynamic)("Unable to use shared archive. The top archive failed to load: %s",
                                  dynamic_mapinfo->full_path());
        result = MAP_ARCHIVE_SUCCESS;
        // TODO, we can give the unused space for the dynamic archive to class_space_rs, but there's no
        // easy API to do that right now.
      } else {
        result = MAP_ARCHIVE_MMAP_FAILURE;
      }
    } else if (static_result == MAP_ARCHIVE_OTHER_FAILURE) {
      result = MAP_ARCHIVE_OTHER_FAILURE;
    } else {
      result = MAP_ARCHIVE_MMAP_FAILURE;
    }
  }

  if (result == MAP_ARCHIVE_SUCCESS) {
    SharedBaseAddress = (size_t)mapped_base_address;
#ifdef _LP64
    if (Metaspace::using_class_space()) {
      assert(prot_zone_size > 0 &&
             *(mapped_base_address) == 'P' &&
             *(mapped_base_address + prot_zone_size - 1) == 'P',
             "Protection zone was overwritten?");
      // Set up ccs in metaspace.
      Metaspace::initialize_class_space(class_space_rs);

      // Set up compressed Klass pointer encoding: the encoding range must
      //  cover both archive and class space.
      const address encoding_base = (address)mapped_base_address;
      const address klass_range_start = encoding_base + prot_zone_size;
      const size_t klass_range_size = (address)class_space_rs.end() - klass_range_start;
      if (INCLUDE_CDS_JAVA_HEAP || UseCompactObjectHeaders) {
        // The CDS archive may contain narrow Klass IDs that were precomputed at archive generation time:
        // - every archived java object header (only if INCLUDE_CDS_JAVA_HEAP)
        // - every archived Klass' prototype   (only if +UseCompactObjectHeaders)
        //
        // In order for those IDs to still be valid, we need to dictate base and shift: base should be the
        // mapping start (including protection zone), shift should be the shift used at archive generation time.
        CompressedKlassPointers::initialize_for_given_encoding(
          klass_range_start, klass_range_size,
          encoding_base, ArchiveBuilder::precomputed_narrow_klass_shift() // precomputed encoding, see ArchiveBuilder
        );
      } else {
        // Let JVM freely choose encoding base and shift
        CompressedKlassPointers::initialize(klass_range_start, klass_range_size);
      }
      CompressedKlassPointers::establish_protection_zone(encoding_base, prot_zone_size);

      // map_or_load_heap_region() compares the current narrow oop and klass encodings
      // with the archived ones, so it must be done after all encodings are determined.
      static_mapinfo->map_or_load_heap_region();
    }
#endif // _LP64
    log_info(cds)("initial optimized module handling: %s", CDSConfig::is_using_optimized_module_handling() ? "enabled" : "disabled");
    log_info(cds)("initial full module graph: %s", CDSConfig::is_using_full_module_graph() ? "enabled" : "disabled");
  } else {
    unmap_archive(static_mapinfo);
    unmap_archive(dynamic_mapinfo);
    release_reserved_spaces(total_space_rs, archive_space_rs, class_space_rs);
  }

  return result;
}


// This will reserve two address spaces suitable to house Klass structures, one
//  for the cds archives (static archive and optionally dynamic archive) and
//  optionally one move for ccs.
//
// Since both spaces must fall within the compressed class pointer encoding
//  range, they are allocated close to each other.
//
// Space for archives will be reserved first, followed by a potential gap,
//  followed by the space for ccs:
//
// +-- Base address             A        B                     End
// |                            |        |                      |
// v                            v        v                      v
// +-------------+--------------+        +----------------------+
// | static arc  | [dyn. arch]  | [gap]  | compr. class space   |
// +-------------+--------------+        +----------------------+
//
// (The gap may result from different alignment requirements between metaspace
//  and CDS)
//
// If UseCompressedClassPointers is disabled, only one address space will be
//  reserved:
//
// +-- Base address             End
// |                            |
// v                            v
// +-------------+--------------+
// | static arc  | [dyn. arch]  |
// +-------------+--------------+
//
// Base address: If use_archive_base_addr address is true, the Base address is
//  determined by the address stored in the static archive. If
//  use_archive_base_addr address is false, this base address is determined
//  by the platform.
//
// If UseCompressedClassPointers=1, the range encompassing both spaces will be
//  suitable to en/decode narrow Klass pointers: the base will be valid for
//  encoding, the range [Base, End) and not surpass the max. range for that encoding.
//
// Return:
//
// - On success:
//    - total_space_rs will be reserved as whole for archive_space_rs and
//      class_space_rs if UseCompressedClassPointers is true.
//      On Windows, try reserve archive_space_rs and class_space_rs
//      separately first if use_archive_base_addr is true.
//    - archive_space_rs will be reserved and large enough to host static and
//      if needed dynamic archive: [Base, A).
//      archive_space_rs.base and size will be aligned to CDS reserve
//      granularity.
//    - class_space_rs: If UseCompressedClassPointers=1, class_space_rs will
//      be reserved. Its start address will be aligned to metaspace reserve
//      alignment, which may differ from CDS alignment. It will follow the cds
//      archive space, close enough such that narrow class pointer encoding
//      covers both spaces.
//      If UseCompressedClassPointers=0, class_space_rs remains unreserved.
// - On error: null is returned and the spaces remain unreserved.
char* MetaspaceShared::reserve_address_space_for_archives(FileMapInfo* static_mapinfo,
                                                          FileMapInfo* dynamic_mapinfo,
                                                          bool use_archive_base_addr,
                                                          ReservedSpace& total_space_rs,
                                                          ReservedSpace& archive_space_rs,
                                                          ReservedSpace& class_space_rs) {

  address const base_address = (address) (use_archive_base_addr ? static_mapinfo->requested_base_address() : nullptr);
  const size_t archive_space_alignment = core_region_alignment();

  // Size and requested location of the archive_space_rs (for both static and dynamic archives)
  size_t archive_end_offset  = (dynamic_mapinfo == nullptr) ? static_mapinfo->mapping_end_offset() : dynamic_mapinfo->mapping_end_offset();
  size_t archive_space_size = align_up(archive_end_offset, archive_space_alignment);

  if (!Metaspace::using_class_space()) {
    // Get the simple case out of the way first:
    // no compressed class space, simple allocation.

    // When running without class space, requested archive base should be aligned to cds core alignment.
    assert(is_aligned(base_address, archive_space_alignment),
             "Archive base address unaligned: " PTR_FORMAT ", needs alignment: %zu.",
             p2i(base_address), archive_space_alignment);

    archive_space_rs = MemoryReserver::reserve((char*)base_address,
                                               archive_space_size,
                                               archive_space_alignment,
                                               os::vm_page_size(),
                                               mtNone);
    if (archive_space_rs.is_reserved()) {
      assert(base_address == nullptr ||
             (address)archive_space_rs.base() == base_address, "Sanity");
      // Register archive space with NMT.
      MemTracker::record_virtual_memory_tag(archive_space_rs, mtClassShared);
      return archive_space_rs.base();
    }
    return nullptr;
  }

#ifdef _LP64

  // Complex case: two spaces adjacent to each other, both to be addressable
  //  with narrow class pointers.
  // We reserve the whole range spanning both spaces, then split that range up.

  const size_t class_space_alignment = Metaspace::reserve_alignment();

  // When running with class space, requested archive base must satisfy both cds core alignment
  // and class space alignment.
  const size_t base_address_alignment = MAX2(class_space_alignment, archive_space_alignment);
  assert(is_aligned(base_address, base_address_alignment),
           "Archive base address unaligned: " PTR_FORMAT ", needs alignment: %zu.",
           p2i(base_address), base_address_alignment);

  size_t class_space_size = CompressedClassSpaceSize;
  assert(CompressedClassSpaceSize > 0 &&
         is_aligned(CompressedClassSpaceSize, class_space_alignment),
         "CompressedClassSpaceSize malformed: %zu", CompressedClassSpaceSize);

  const size_t ccs_begin_offset = align_up(archive_space_size, class_space_alignment);
  const size_t gap_size = ccs_begin_offset - archive_space_size;

  // Reduce class space size if it would not fit into the Klass encoding range
  constexpr size_t max_encoding_range_size = 4 * G;
  guarantee(archive_space_size < max_encoding_range_size - class_space_alignment, "Archive too large");
  if ((archive_space_size + gap_size + class_space_size) > max_encoding_range_size) {
    class_space_size = align_down(max_encoding_range_size - archive_space_size - gap_size, class_space_alignment);
    log_info(metaspace)("CDS initialization: reducing class space size from %zu to %zu",
        CompressedClassSpaceSize, class_space_size);
    FLAG_SET_ERGO(CompressedClassSpaceSize, class_space_size);
  }

  const size_t total_range_size =
      archive_space_size + gap_size + class_space_size;

  // Test that class space base address plus shift can be decoded by aarch64, when restored.
  const int precomputed_narrow_klass_shift = ArchiveBuilder::precomputed_narrow_klass_shift();
  if (!CompressedKlassPointers::check_klass_decode_mode(base_address, precomputed_narrow_klass_shift,
                                                        total_range_size)) {
    log_info(cds)("CDS initialization: Cannot use SharedBaseAddress " PTR_FORMAT " with precomputed shift %d.",
                  p2i(base_address), precomputed_narrow_klass_shift);
    use_archive_base_addr = false;
  }

  assert(total_range_size > ccs_begin_offset, "must be");
  if (use_windows_memory_mapping() && use_archive_base_addr) {
    if (base_address != nullptr) {
      // On Windows, we cannot safely split a reserved memory space into two (see JDK-8255917).
      // Hence, we optimistically reserve archive space and class space side-by-side. We only
      // do this for use_archive_base_addr=true since for use_archive_base_addr=false case
      // caller will not split the combined space for mapping, instead read the archive data
      // via sequential file IO.
      address ccs_base = base_address + archive_space_size + gap_size;
      archive_space_rs = MemoryReserver::reserve((char*)base_address,
                                                 archive_space_size,
                                                 archive_space_alignment,
                                                 os::vm_page_size(),
                                                 mtNone);
      class_space_rs   = MemoryReserver::reserve((char*)ccs_base,
                                                 class_space_size,
                                                 class_space_alignment,
                                                 os::vm_page_size(),
                                                 mtNone);
    }
    if (!archive_space_rs.is_reserved() || !class_space_rs.is_reserved()) {
      release_reserved_spaces(total_space_rs, archive_space_rs, class_space_rs);
      return nullptr;
    }
    MemTracker::record_virtual_memory_tag(archive_space_rs, mtClassShared);
    MemTracker::record_virtual_memory_tag(class_space_rs, mtClass);
  } else {
    if (use_archive_base_addr && base_address != nullptr) {
      total_space_rs = MemoryReserver::reserve((char*) base_address,
                                               total_range_size,
                                               base_address_alignment,
                                               os::vm_page_size(),
                                               mtNone);
    } else {
      // We did not manage to reserve at the preferred address, or were instructed to relocate. In that
      // case we reserve wherever possible, but the start address needs to be encodable as narrow Klass
      // encoding base since the archived heap objects contain narrow Klass IDs pre-calculated toward the start
      // of the shared Metaspace. That prevents us from using zero-based encoding and therefore we won't
      // try allocating in low-address regions.
      total_space_rs = Metaspace::reserve_address_space_for_compressed_classes(total_range_size, false /* optimize_for_zero_base */);
    }

    if (!total_space_rs.is_reserved()) {
      return nullptr;
    }

    // Paranoid checks:
    assert(!use_archive_base_addr || (address)total_space_rs.base() == base_address,
           "Sanity (" PTR_FORMAT " vs " PTR_FORMAT ")", p2i(base_address), p2i(total_space_rs.base()));
    assert(is_aligned(total_space_rs.base(), base_address_alignment), "Sanity");
    assert(total_space_rs.size() == total_range_size, "Sanity");

    // Now split up the space into ccs and cds archive. For simplicity, just leave
    //  the gap reserved at the end of the archive space. Do not do real splitting.
    archive_space_rs = total_space_rs.first_part(ccs_begin_offset,
                                                 (size_t)archive_space_alignment);
    class_space_rs = total_space_rs.last_part(ccs_begin_offset);
    MemTracker::record_virtual_memory_split_reserved(total_space_rs.base(), total_space_rs.size(),
                                                     ccs_begin_offset, mtClassShared, mtClass);
  }
  assert(is_aligned(archive_space_rs.base(), archive_space_alignment), "Sanity");
  assert(is_aligned(archive_space_rs.size(), archive_space_alignment), "Sanity");
  assert(is_aligned(class_space_rs.base(), class_space_alignment), "Sanity");
  assert(is_aligned(class_space_rs.size(), class_space_alignment), "Sanity");


  return archive_space_rs.base();

#else
  ShouldNotReachHere();
  return nullptr;
#endif

}

void MetaspaceShared::release_reserved_spaces(ReservedSpace& total_space_rs,
                                              ReservedSpace& archive_space_rs,
                                              ReservedSpace& class_space_rs) {
  if (total_space_rs.is_reserved()) {
    log_debug(cds)("Released shared space (archive + class) " INTPTR_FORMAT, p2i(total_space_rs.base()));
    MemoryReserver::release(total_space_rs);
    total_space_rs = {};
  } else {
    if (archive_space_rs.is_reserved()) {
      log_debug(cds)("Released shared space (archive) " INTPTR_FORMAT, p2i(archive_space_rs.base()));
      MemoryReserver::release(archive_space_rs);
      archive_space_rs = {};
    }
    if (class_space_rs.is_reserved()) {
      log_debug(cds)("Released shared space (classes) " INTPTR_FORMAT, p2i(class_space_rs.base()));
      MemoryReserver::release(class_space_rs);
      class_space_rs = {};
    }
  }
}

static int archive_regions[]     = { MetaspaceShared::rw, MetaspaceShared::ro };
static int archive_regions_count = 2;

MapArchiveResult MetaspaceShared::map_archive(FileMapInfo* mapinfo, char* mapped_base_address, ReservedSpace rs) {
  assert(CDSConfig::is_using_archive(), "must be runtime");
  if (mapinfo == nullptr) {
    return MAP_ARCHIVE_SUCCESS; // The dynamic archive has not been specified. No error has happened -- trivially succeeded.
  }

  if (!mapinfo->validate_aot_class_linking()) {
    return MAP_ARCHIVE_OTHER_FAILURE;
  }

  mapinfo->set_is_mapped(false);
  if (mapinfo->core_region_alignment() != (size_t)core_region_alignment()) {
    log_info(cds)("Unable to map CDS archive -- core_region_alignment() expected: %zu"
                  " actual: %zu", mapinfo->core_region_alignment(), core_region_alignment());
    return MAP_ARCHIVE_OTHER_FAILURE;
  }

  MapArchiveResult result =
    mapinfo->map_regions(archive_regions, archive_regions_count, mapped_base_address, rs);

  if (result != MAP_ARCHIVE_SUCCESS) {
    unmap_archive(mapinfo);
    return result;
  }

  if (!mapinfo->validate_class_location()) {
    unmap_archive(mapinfo);
    return MAP_ARCHIVE_OTHER_FAILURE;
  }

  if (mapinfo->is_static()) {
    // Currently, only static archive uses early serialized data.
    char* buffer = mapinfo->early_serialized_data();
    intptr_t* array = (intptr_t*)buffer;
    ReadClosure rc(&array, (intptr_t)mapped_base_address);
    early_serialize(&rc);
  }

  if (!mapinfo->validate_aot_class_linking()) {
    unmap_archive(mapinfo);
    return MAP_ARCHIVE_OTHER_FAILURE;
  }

  mapinfo->set_is_mapped(true);
  return MAP_ARCHIVE_SUCCESS;
}

void MetaspaceShared::unmap_archive(FileMapInfo* mapinfo) {
  assert(CDSConfig::is_using_archive(), "must be runtime");
  if (mapinfo != nullptr) {
    mapinfo->unmap_regions(archive_regions, archive_regions_count);
    mapinfo->unmap_region(MetaspaceShared::bm);
    mapinfo->set_is_mapped(false);
  }
}

// For -XX:PrintSharedArchiveAndExit
class CountSharedSymbols : public SymbolClosure {
 private:
   int _count;
 public:
   CountSharedSymbols() : _count(0) {}
  void do_symbol(Symbol** sym) {
    _count++;
  }
  int total() { return _count; }

};

// Read the miscellaneous data from the shared file, and
// serialize it out to its various destinations.

void MetaspaceShared::initialize_shared_spaces() {
  FileMapInfo *static_mapinfo = FileMapInfo::current_info();

  // Verify various attributes of the archive, plus initialize the
  // shared string/symbol tables.
  char* buffer = static_mapinfo->serialized_data();
  intptr_t* array = (intptr_t*)buffer;
  ReadClosure rc(&array, (intptr_t)SharedBaseAddress);
  serialize(&rc);

  // Finish up archived heap initialization. These must be
  // done after ReadClosure.
  static_mapinfo->patch_heap_embedded_pointers();
  ArchiveHeapLoader::finish_initialization();
  Universe::load_archived_object_instances();
  AOTCodeCache::initialize();

  // Close the mapinfo file
  static_mapinfo->close();

  static_mapinfo->unmap_region(MetaspaceShared::bm);

  FileMapInfo *dynamic_mapinfo = FileMapInfo::dynamic_info();
  if (dynamic_mapinfo != nullptr) {
    intptr_t* buffer = (intptr_t*)dynamic_mapinfo->serialized_data();
    ReadClosure rc(&buffer, (intptr_t)SharedBaseAddress);
    ArchiveBuilder::serialize_dynamic_archivable_items(&rc);
    DynamicArchive::setup_array_klasses();
    dynamic_mapinfo->close();
    dynamic_mapinfo->unmap_region(MetaspaceShared::bm);
  }

  LogStreamHandle(Info, cds) lsh;
  if (lsh.is_enabled()) {
    lsh.print("Using AOT-linked classes: %s (static archive: %s aot-linked classes",
              BOOL_TO_STR(CDSConfig::is_using_aot_linked_classes()),
              static_mapinfo->header()->has_aot_linked_classes() ? "has" : "no");
    if (dynamic_mapinfo != nullptr) {
      lsh.print(", dynamic archive: %s aot-linked classes",
                dynamic_mapinfo->header()->has_aot_linked_classes() ? "has" : "no");
    }
    lsh.print_cr(")");
  }

  // Set up LambdaFormInvokers::_lambdaform_lines for dynamic dump
  if (CDSConfig::is_dumping_dynamic_archive()) {
    // Read stored LF format lines stored in static archive
    LambdaFormInvokers::read_static_archive_invokers();
  }

  if (PrintSharedArchiveAndExit) {
    // Print archive names
    if (dynamic_mapinfo != nullptr) {
      tty->print_cr("\n\nBase archive name: %s", CDSConfig::input_static_archive_path());
      tty->print_cr("Base archive version %d", static_mapinfo->version());
    } else {
      tty->print_cr("Static archive name: %s", static_mapinfo->full_path());
      tty->print_cr("Static archive version %d", static_mapinfo->version());
    }

    SystemDictionaryShared::print_shared_archive(tty);
    if (dynamic_mapinfo != nullptr) {
      tty->print_cr("\n\nDynamic archive name: %s", dynamic_mapinfo->full_path());
      tty->print_cr("Dynamic archive version %d", dynamic_mapinfo->version());
      SystemDictionaryShared::print_shared_archive(tty, false/*dynamic*/);
    }
    TrainingData::print_archived_training_data_on(tty);

    if (AOTCodeCache::is_on_for_read()) {
      tty->print_cr("\n\nCached Code");
      AOTCodeCache::print_on(tty);
    }

    // collect shared symbols and strings
    CountSharedSymbols cl;
    SymbolTable::shared_symbols_do(&cl);
    tty->print_cr("Number of shared symbols: %d", cl.total());
    tty->print_cr("Number of shared strings: %zu", StringTable::shared_entry_count());
    tty->print_cr("VM version: %s\r\n", static_mapinfo->vm_version());
    if (FileMapInfo::current_info() == nullptr || _archive_loading_failed) {
      tty->print_cr("archive is invalid");
      vm_exit(1);
    } else {
      tty->print_cr("archive is valid");
      vm_exit(0);
    }
  }
}

// JVM/TI RedefineClasses() support:
bool MetaspaceShared::remap_shared_readonly_as_readwrite() {
  assert(SafepointSynchronize::is_at_safepoint(), "must be at safepoint");

  if (CDSConfig::is_using_archive()) {
    // remap the shared readonly space to shared readwrite, private
    FileMapInfo* mapinfo = FileMapInfo::current_info();
    if (!mapinfo->remap_shared_readonly_as_readwrite()) {
      return false;
    }
    if (FileMapInfo::dynamic_info() != nullptr) {
      mapinfo = FileMapInfo::dynamic_info();
      if (!mapinfo->remap_shared_readonly_as_readwrite()) {
        return false;
      }
    }
    _remapped_readwrite = true;
  }
  return true;
}

void MetaspaceShared::print_on(outputStream* st) {
  if (CDSConfig::is_using_archive()) {
    st->print("CDS archive(s) mapped at: ");
    address base = (address)MetaspaceObj::shared_metaspace_base();
    address static_top = (address)_shared_metaspace_static_top;
    address top = (address)MetaspaceObj::shared_metaspace_top();
    st->print("[" PTR_FORMAT "-" PTR_FORMAT "-" PTR_FORMAT "), ", p2i(base), p2i(static_top), p2i(top));
    st->print("size %zu, ", top - base);
    st->print("SharedBaseAddress: " PTR_FORMAT ", ArchiveRelocationMode: %d.", SharedBaseAddress, ArchiveRelocationMode);
  } else {
    st->print("CDS archive(s) not mapped");
  }
  st->cr();
}<|MERGE_RESOLUTION|>--- conflicted
+++ resolved
@@ -1044,14 +1044,12 @@
       HeapShared::reset_archived_object_states(CHECK);
     }
 
-<<<<<<< HEAD
     if (ArchiveLoaderLookupCache) {
       SystemDictionaryShared::create_loader_positive_lookup_cache(CHECK);
     }
-=======
+
     AOTReferenceObjSupport::initialize(CHECK);
     AOTReferenceObjSupport::stabilize_cached_reference_objects(CHECK);
->>>>>>> c116b18b
 
     if (CDSConfig::is_initing_classes_at_dump_time()) {
       // java.lang.Class::reflectionFactory cannot be archived yet. We set this field
