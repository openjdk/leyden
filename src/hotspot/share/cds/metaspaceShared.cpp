--- conflicted
+++ resolved
@@ -559,16 +559,12 @@
   _builder.gather_source_objs();
   _builder.reserve_buffer();
 
-  char* cloned_vtables = CppVtables::dumptime_init(&_builder);
-
-<<<<<<< HEAD
+  CppVtables::dumptime_init(&_builder);
+
   _builder.sort_metadata_objs();
   _builder.dump_rw_metadata();
   _builder.dump_ro_metadata();
   _builder.relocate_metaspaceobj_embedded_pointers();
-=======
-  CppVtables::dumptime_init(&builder);
->>>>>>> b687aa55
 
   dump_java_heap_objects(_builder.klasses());
   dump_shared_symbol_table(_builder.symbols());
@@ -600,7 +596,6 @@
   CppVtables::zero_archived_vtables();
 
   // Write the archive file
-<<<<<<< HEAD
   const char* static_archive;
   if (CDSConfig::is_dumping_final_static_archive()) {
     static_archive = CacheDataStore;
@@ -608,30 +603,14 @@
     delete FileMapInfo::current_info();
   } else {
     static_archive = CDSConfig::static_archive_path();
-=======
-  const char* static_archive = CDSConfig::static_archive_path();
+  }
   assert(static_archive != nullptr, "SharedArchiveFile not set?");
   FileMapInfo* mapinfo = new FileMapInfo(static_archive, true);
   mapinfo->populate_header(MetaspaceShared::core_region_alignment());
   mapinfo->set_serialized_data(serialized_data);
   mapinfo->set_cloned_vtables(CppVtables::vtables_serialized_base());
   mapinfo->open_for_write();
-  builder.write_archive(mapinfo, &_heap_info);
-
-  if (PrintSystemDictionaryAtExit) {
-    SystemDictionary::print();
-  }
-
-  if (AllowArchivingWithJavaAgent) {
-    log_warning(cds)("This archive was created with AllowArchivingWithJavaAgent. It should be used "
-            "for testing purposes only and should not be used in a production environment");
->>>>>>> b687aa55
-  }
-  assert(static_archive != nullptr, "SharedArchiveFile not set?");
-  _mapinfo = new FileMapInfo(static_archive, true);
-  _mapinfo->populate_header(MetaspaceShared::core_region_alignment());
-  _mapinfo->set_serialized_data(serialized_data);
-  _mapinfo->set_cloned_vtables(cloned_vtables);
+  _builder.write_archive(mapinfo, &_heap_info);
 }
 
 class CollectCLDClosure : public CLDClosure {
