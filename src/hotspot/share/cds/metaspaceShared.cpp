--- conflicted
+++ resolved
@@ -313,7 +313,6 @@
   }
 
   log_info(cds)("Core region alignment: %zu", core_region_alignment());
-
   // The max allowed size for CDS archive. We use this to limit SharedBaseAddress
   // to avoid address space wrap around.
   size_t cds_max;
@@ -789,14 +788,6 @@
 void MetaspaceShared::link_shared_classes(TRAPS) {
   AOTClassLinker::initialize();
   AOTClassInitializer::init_test_class(CHECK);
-<<<<<<< HEAD
-=======
-
-  if (!jcmd_request && !CDSConfig::is_dumping_final_static_archive()) {
-    LambdaFormInvokers::regenerate_holder_classes(CHECK);
-  }
->>>>>>> a83760a6
-
 
   while (true) {
     CollectClassesForLinking collect_classes;
@@ -811,27 +802,15 @@
     }
 
     bool has_linked = false;
-<<<<<<< HEAD
-    for (int i = 0; i < collect_cld.nof_cld(); i++) {
-      ClassLoaderData* cld = collect_cld.cld_at(i);
-      for (Klass* klass = cld->klasses(); klass != nullptr; klass = klass->next_link()) {
-        if (klass->is_instance_klass()) {
-          InstanceKlass* ik = InstanceKlass::cast(klass);
-          if (may_be_eagerly_linked(ik)) {
-            has_linked |= try_link_class(THREAD, ik);
-          }
-          if (CDSConfig::is_dumping_heap() && ik->is_linked() && !ik->is_initialized()) {
-            AOTClassInitializer::maybe_preinit_class(ik, CHECK);
-          }
-        }
-=======
     const GrowableArray<OopHandle>* mirrors = collect_classes.mirrors();
     for (int i = 0; i < mirrors->length(); i++) {
       OopHandle mirror = mirrors->at(i);
       InstanceKlass* ik = InstanceKlass::cast(java_lang_Class::as_Klass(mirror.resolve()));
       if (may_be_eagerly_linked(ik)) {
-        has_linked |= link_class_for_cds(ik, CHECK);
->>>>>>> a83760a6
+        has_linked |= try_link_class(THREAD, ik);
+      }
+      if (CDSConfig::is_dumping_heap() && ik->is_linked() && !ik->is_initialized()) {
+        AOTClassInitializer::maybe_preinit_class(ik, CHECK);
       }
     }
 
@@ -843,15 +822,19 @@
   }
 
   // Resolve constant pool entries -- we don't load any new classes during this stage
-  for (int i = 0; i < collect_cld.nof_cld(); i++) {
-    ClassLoaderData* cld = collect_cld.cld_at(i);
-    for (Klass* klass = cld->klasses(); klass != nullptr; klass = klass->next_link()) {
-      if (klass->is_instance_klass()) {
-        InstanceKlass* ik = InstanceKlass::cast(klass);
-        AOTConstantPoolResolver::dumptime_resolve_constants(ik, CHECK);
-        if (CDSConfig::is_dumping_preimage_static_archive()) {
-          FinalImageRecipes::add_reflection_data_flags(ik, CHECK);
-        }
+  {
+    CollectClassesForLinking collect_classes;
+    {
+      MutexLocker lock(ClassLoaderDataGraph_lock);
+      ClassLoaderDataGraph::loaded_classes_do_keepalive(&collect_classes);
+    }
+    const GrowableArray<OopHandle>* mirrors = collect_classes.mirrors();
+    for (int i = 0; i < mirrors->length(); i++) {
+      OopHandle mirror = mirrors->at(i);
+      InstanceKlass* ik = InstanceKlass::cast(java_lang_Class::as_Klass(mirror.resolve()));
+      AOTConstantPoolResolver::dumptime_resolve_constants(ik, CHECK);
+      if (CDSConfig::is_dumping_preimage_static_archive()) {
+        FinalImageRecipes::add_reflection_data_flags(ik, CHECK);
       }
     }
   }
