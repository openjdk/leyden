--- conflicted
+++ resolved
@@ -43,11 +43,7 @@
   static void add_class(InstanceKlass* orig_klass, InstanceKlass* regen_klass);
   static void cleanup();
   static bool has_been_regenerated(address orig_obj);
-<<<<<<< HEAD
-  static address get_regenerated_object(address orig_obj);
-=======
   static address get_regenerated_object(address orig_obj); // orig_obj -> regen_obj
->>>>>>> 83feb7a2
   static void record_regenerated_objects();
 
   // Handy functions to avoid type casts
