/*
 * Copyright (c) 2003, 2025, Oracle and/or its affiliates. All rights reserved.
 * DO NOT ALTER OR REMOVE COPYRIGHT NOTICES OR THIS FILE HEADER.
 *
 * This code is free software; you can redistribute it and/or modify it
 * under the terms of the GNU General Public License version 2 only, as
 * published by the Free Software Foundation.
 *
 * This code is distributed in the hope that it will be useful, but WITHOUT
 * ANY WARRANTY; without even the implied warranty of MERCHANTABILITY or
 * FITNESS FOR A PARTICULAR PURPOSE.  See the GNU General Public License
 * version 2 for more details (a copy is included in the LICENSE file that
 * accompanied this code).
 *
 * You should have received a copy of the GNU General Public License version
 * 2 along with this work; if not, write to the Free Software Foundation,
 * Inc., 51 Franklin St, Fifth Floor, Boston, MA 02110-1301 USA.
 *
 * Please contact Oracle, 500 Oracle Parkway, Redwood Shores, CA 94065 USA
 * or visit www.oracle.com if you need additional information or have any
 * questions.
 *
 */

#ifndef SHARE_CDS_FILEMAP_HPP
#define SHARE_CDS_FILEMAP_HPP

#include "cds/archiveUtils.hpp"
#include "cds/metaspaceShared.hpp"
#include "include/cds.h"
#include "logging/logLevel.hpp"
#include "memory/allocation.hpp"
#include "oops/array.hpp"
#include "oops/compressedOops.hpp"
#include "utilities/align.hpp"

// To understand the layout of the CDS archive file:
//
// java -Xlog:cds+map=info:file=cds.map:none:filesize=0
// java -Xlog:cds+map=debug:file=cds.map:none:filesize=0
// java -Xlog:cds+map=trace:file=cds.map:none:filesize=0

static const int JVM_IDENT_MAX = 256;

class AOTClassLocationConfig;
class ArchiveHeapInfo;
class BitMapView;
class CHeapBitMap;
class ClassFileStream;
class ClassLoaderData;
class ClassPathEntry;
class outputStream;
class ReservedSpace;

class FileMapRegion: private CDSFileMapRegion {
public:
  void assert_is_heap_region() const {
    assert(_is_heap_region, "must be heap region");
  }
  void assert_is_not_heap_region() const {
    assert(!_is_heap_region, "must not be heap region");
  }

  static FileMapRegion* cast(CDSFileMapRegion* p) {
    return (FileMapRegion*)p;
  }

  // Accessors
  int crc()                         const { return _crc; }
  size_t file_offset()              const { return _file_offset; }
  size_t mapping_offset()           const { return _mapping_offset; }
  size_t mapping_end_offset()       const { return _mapping_offset + used_aligned(); }
  size_t used()                     const { return _used; }
  size_t used_aligned()             const; // aligned up to MetaspaceShared::core_region_alignment()
  char*  mapped_base()              const { return _mapped_base; }
  char*  mapped_end()               const { return mapped_base()        + used_aligned(); }
  bool   read_only()                const { return _read_only != 0; }
  bool   allow_exec()               const { return _allow_exec != 0; }
  bool   mapped_from_file()         const { return _mapped_from_file != 0; }
  size_t oopmap_offset()            const { assert_is_heap_region();     return _oopmap_offset; }
  size_t oopmap_size_in_bits()      const { assert_is_heap_region();     return _oopmap_size_in_bits; }
  size_t ptrmap_offset()            const { return _ptrmap_offset; }
  size_t ptrmap_size_in_bits()      const { return _ptrmap_size_in_bits; }
  bool   in_reserved_space()        const { return _in_reserved_space; }

  void set_file_offset(size_t s)     { _file_offset = s; }
  void set_read_only(bool v)         { _read_only = v; }
  void set_mapped_base(char* p)      { _mapped_base = p; }
  void set_mapped_from_file(bool v)  { _mapped_from_file = v; }
  void set_in_reserved_space(bool is_reserved) { _in_reserved_space = is_reserved; }
  void init(int region_index, size_t mapping_offset, size_t size, bool read_only,
            bool allow_exec, int crc);
  void init_oopmap(size_t offset, size_t size_in_bits);
  void init_ptrmap(size_t offset, size_t size_in_bits);
  bool has_ptrmap()                  { return _ptrmap_size_in_bits != 0; }

  bool check_region_crc(char* base) const;
  void print(outputStream* st, int region_index);
};

class FileMapHeader: private CDSFileMapHeaderBase {
  friend class CDSConstants;
  friend class VMStructs;

private:
  // The following fields record the states of the VM during dump time.
  // They are compared with the runtime states to see if the archive
  // can be used.
  size_t _core_region_alignment;                  // how shared archive should be aligned
  int    _obj_alignment;                          // value of ObjectAlignmentInBytes
  address _narrow_oop_base;                       // compressed oop encoding base
  int    _narrow_oop_shift;                       // compressed oop encoding shift
  bool   _compact_strings;                        // value of CompactStrings
  bool   _compact_headers;                        // value of UseCompactObjectHeaders
  uintx  _max_heap_size;                          // java max heap size during dumping
  CompressedOops::Mode _narrow_oop_mode;          // compressed oop encoding mode
  bool    _compressed_oops;                       // save the flag UseCompressedOops
  bool    _compressed_class_ptrs;                 // save the flag UseCompressedClassPointers
  int     _narrow_klass_pointer_bits;             // save number of bits in narrowKlass
  int     _narrow_klass_shift;                    // save shift width used to pre-compute narrowKlass IDs in archived heap objectsa
  size_t  _cloned_vtables_offset;                 // The address of the first cloned vtable
  size_t  _early_serialized_data_offset;          // Data accessed using {ReadClosure,WriteClosure}::serialize()
  size_t  _serialized_data_offset;                // Data accessed using {ReadClosure,WriteClosure}::serialize()

  // The following fields are all sanity checks for whether this archive
  // will function correctly with this JVM and the bootclasspath it's
  // invoked with.
  char  _jvm_ident[JVM_IDENT_MAX];  // identifier string of the jvm that created this dump

  size_t _class_location_config_offset;

  bool   _verify_local;                 // BytecodeVerificationLocal setting
  bool   _verify_remote;                // BytecodeVerificationRemote setting
  bool   _has_platform_or_app_classes;  // Archive contains app or platform classes
  char*  _requested_base_address;       // Archive relocation is not necessary if we map with this base address.
  char*  _mapped_base_address;          // Actual base address where archive is mapped.

  bool   _allow_archiving_with_java_agent; // setting of the AllowArchivingWithJavaAgent option
  bool   _use_optimized_module_handling;// No module-relation VM options were specified, so we can skip
                                        // some expensive operations.
  bool   _has_aot_linked_classes;       // Was the CDS archive created with -XX:+AOTClassLinking
  bool   _has_full_module_graph;        // Does this CDS archive contain the full archived module graph?
  bool   _has_archived_packages;
  bool   _has_archived_protection_domains;
  int    _gc_kind;                      // Universe::heap()->kind();
  char   _gc_name[32];                  // Universe::heap()->name();
  size_t _ptrmap_size_in_bits;          // Size of pointer relocation bitmap
  HeapRootSegments _heap_root_segments; // Heap root segments info
  size_t _heap_oopmap_start_pos;        // The first bit in the oopmap corresponds to this position in the heap.
  size_t _heap_ptrmap_start_pos;        // The first bit in the ptrmap corresponds to this position in the heap.
  size_t _rw_ptrmap_start_pos;          // The first bit in the ptrmap corresponds to this position in the rw region
  size_t _ro_ptrmap_start_pos;          // The first bit in the ptrmap corresponds to this position in the ro region

  // The following are parameters that affect MethodData layout.
  uint    _type_profile_level;
<<<<<<< HEAD
  intx    _type_profile_width;
  intx    _bci_profile_width;
  bool    _profile_traps;
=======
  int     _type_profile_args_limit;
  int     _type_profile_parms_limit;
  intx    _type_profile_width;
  intx    _bci_profile_width;
  bool    _profile_traps;
  bool    _type_profile_casts;
>>>>>>> e3f85c96
  int     _spec_trap_limit_extra_entries;

  template <typename T> T from_mapped_offset(size_t offset) const {
    return (T)(mapped_base_address() + offset);
  }
  void set_as_offset(char* p, size_t *offset);
  template <typename T> void set_as_offset(T p, size_t *offset) {
    set_as_offset((char*)p, offset);
  }

public:
  // Accessors -- fields declared in GenericCDSFileMapHeader
  unsigned int magic()                            const { return _generic_header._magic;                    }
  int crc()                                       const { return _generic_header._crc;                      }
  int version()                                   const { return _generic_header._version;                  }
  unsigned int header_size()                      const { return _generic_header._header_size;              }
  unsigned int base_archive_name_offset()         const { return _generic_header._base_archive_name_offset; }
  unsigned int base_archive_name_size()           const { return _generic_header._base_archive_name_size;   }

  void set_magic(unsigned int m)                            { _generic_header._magic = m;                    }
  void set_crc(int crc_value)                               { _generic_header._crc = crc_value;              }
  void set_version(int v)                                   { _generic_header._version = v;                  }
  void set_header_size(unsigned int s)                      { _generic_header._header_size = s;              }
  void set_base_archive_name_offset(unsigned int s)         { _generic_header._base_archive_name_offset = s; }
  void set_base_archive_name_size(unsigned int s)           { _generic_header._base_archive_name_size = s;   }

  bool is_static()                         const { return magic() == CDS_ARCHIVE_MAGIC; }
  size_t core_region_alignment()           const { return _core_region_alignment; }
  int obj_alignment()                      const { return _obj_alignment; }
  address narrow_oop_base()                const { return _narrow_oop_base; }
  int narrow_oop_shift()                   const { return _narrow_oop_shift; }
  bool compact_strings()                   const { return _compact_strings; }
  bool compact_headers()                   const { return _compact_headers; }
  uintx max_heap_size()                    const { return _max_heap_size; }
  CompressedOops::Mode narrow_oop_mode()   const { return _narrow_oop_mode; }
  char* cloned_vtables()                   const { return from_mapped_offset<char*>(_cloned_vtables_offset); }
  char* early_serialized_data()            const { return from_mapped_offset<char*>(_early_serialized_data_offset); }
  char* serialized_data()                  const { return from_mapped_offset<char*>(_serialized_data_offset); }
  const char* jvm_ident()                  const { return _jvm_ident; }
  char* requested_base_address()           const { return _requested_base_address; }
  char* mapped_base_address()              const { return _mapped_base_address; }
  bool has_platform_or_app_classes()       const { return _has_platform_or_app_classes; }
  bool has_aot_linked_classes()            const { return _has_aot_linked_classes; }
  int gc_kind()                            const { return _gc_kind; }
  const char* gc_name()                    const { return _gc_name; }
  size_t ptrmap_size_in_bits()             const { return _ptrmap_size_in_bits; }
  bool compressed_oops()                   const { return _compressed_oops; }
  bool compressed_class_pointers()         const { return _compressed_class_ptrs; }
  int narrow_klass_pointer_bits()          const { return _narrow_klass_pointer_bits; }
  int narrow_klass_shift()                 const { return _narrow_klass_shift; }
  HeapRootSegments heap_root_segments()    const { return _heap_root_segments; }
  bool has_full_module_graph()             const { return _has_full_module_graph; }
  size_t heap_oopmap_start_pos()           const { return _heap_oopmap_start_pos; }
  size_t heap_ptrmap_start_pos()           const { return _heap_ptrmap_start_pos; }
  size_t rw_ptrmap_start_pos()             const { return _rw_ptrmap_start_pos; }
  size_t ro_ptrmap_start_pos()             const { return _ro_ptrmap_start_pos; }

  void set_has_platform_or_app_classes(bool v)   { _has_platform_or_app_classes = v; }
  void set_cloned_vtables(char* p)               { set_as_offset(p, &_cloned_vtables_offset); }
  void set_early_serialized_data(char* p)        { set_as_offset(p, &_early_serialized_data_offset); }
  void set_serialized_data(char* p)              { set_as_offset(p, &_serialized_data_offset); }
  void set_mapped_base_address(char* p)          { _mapped_base_address = p; }
  void set_heap_root_segments(HeapRootSegments segments) { _heap_root_segments = segments; }
  void set_heap_oopmap_start_pos(size_t n)       { _heap_oopmap_start_pos = n; }
  void set_heap_ptrmap_start_pos(size_t n)       { _heap_ptrmap_start_pos = n; }
  void set_rw_ptrmap_start_pos(size_t n)         { _rw_ptrmap_start_pos = n; }
  void set_ro_ptrmap_start_pos(size_t n)         { _ro_ptrmap_start_pos = n; }
  void copy_base_archive_name(const char* name);

  void set_class_location_config(AOTClassLocationConfig* table) {
    set_as_offset(table, &_class_location_config_offset);
  }

  AOTClassLocationConfig* class_location_config() {
    return from_mapped_offset<AOTClassLocationConfig*>(_class_location_config_offset);
  }

  void set_requested_base(char* b) {
    _requested_base_address = b;
    _mapped_base_address = nullptr;
  }

  bool validate();
  int compute_crc();

  FileMapRegion* region_at(int i) {
    assert(is_valid_region(i), "invalid region");
    return FileMapRegion::cast(&_regions[i]);
  }

  void populate(FileMapInfo *info, size_t core_region_alignment, size_t header_size,
                size_t base_archive_name_size, size_t base_archive_name_offset);
  static bool is_valid_region(int region) {
    return (0 <= region && region < NUM_CDS_REGIONS);
  }

  void print(outputStream* st);
};

class FileMapInfo : public CHeapObj<mtInternal> {
private:
  friend class ManifestStream;
  friend class VMStructs;
  friend class ArchiveBuilder;
  friend class CDSOffsets;
  friend class FileMapHeader;

  bool           _is_static;
  bool           _file_open;
  bool           _is_mapped;
  int            _fd;
  size_t         _file_offset;
  const char*    _full_path;
  const char*    _base_archive_name;
  FileMapHeader* _header;

  // FileMapHeader describes the shared space data in the file to be
  // mapped.  This structure gets written to a file.  It is not a class, so
  // that the compilers don't add any compiler-private data to it.

  static FileMapInfo* _current_info;
  static FileMapInfo* _dynamic_archive_info;
  static bool _heap_pointers_need_patching;
  static bool _memory_mapping_failed;

public:
  FileMapHeader *header() const       { return _header; }
  static bool get_base_archive_name_from_header(const char* archive_name,
                                                const char** base_archive_name);
  static bool is_preimage_static_archive(const char* file);

  bool init_from_file(int fd);

  void log_paths(const char* msg, int start_idx, int end_idx);

  FileMapInfo(const char* full_apth, bool is_static);
  ~FileMapInfo();
  static void free_current_info();

  // Accessors
  int    compute_header_crc()  const { return header()->compute_crc(); }
  void   set_header_crc(int crc)     { header()->set_crc(crc); }
  int    region_crc(int i)     const { return region_at(i)->crc(); }
  void   populate_header(size_t core_region_alignment);
  bool   validate_header();
  void   invalidate();
  int    crc()                 const { return header()->crc(); }
  int    version()             const { return header()->version(); }
  unsigned int magic()         const { return header()->magic(); }
  address narrow_oop_base()    const { return header()->narrow_oop_base(); }
  int     narrow_oop_shift()   const { return header()->narrow_oop_shift(); }
  uintx   max_heap_size()      const { return header()->max_heap_size(); }
  HeapRootSegments heap_root_segments() const { return header()->heap_root_segments(); }
  size_t  core_region_alignment() const { return header()->core_region_alignment(); }
  size_t  heap_oopmap_start_pos() const { return header()->heap_oopmap_start_pos(); }
  size_t  heap_ptrmap_start_pos() const { return header()->heap_ptrmap_start_pos(); }

  CompressedOops::Mode narrow_oop_mode()      const { return header()->narrow_oop_mode(); }

  char* cloned_vtables()                      const { return header()->cloned_vtables(); }
  void  set_cloned_vtables(char* p)           const { header()->set_cloned_vtables(p); }
  char* early_serialized_data()               const { return header()->early_serialized_data(); }
  void  set_early_serialized_data(char* p)    const { header()->set_early_serialized_data(p); }
  char* serialized_data()                     const { return header()->serialized_data(); }
  void  set_serialized_data(char* p)          const { header()->set_serialized_data(p); }

  bool  is_file_position_aligned() const;
  void  align_file_position();

  bool is_static()                            const { return _is_static; }
  bool is_mapped()                            const { return _is_mapped; }
  void set_is_mapped(bool v)                        { _is_mapped = v; }
  const char* full_path()                     const { return _full_path; }

  void set_requested_base(char* b)                  { header()->set_requested_base(b); }
  char* requested_base_address()           const    { return header()->requested_base_address(); }

  class DynamicArchiveHeader* dynamic_header() const {
    assert(!is_static(), "must be");
    return (DynamicArchiveHeader*)header();
  }

  void set_has_platform_or_app_classes(bool v) {
    header()->set_has_platform_or_app_classes(v);
  }
  bool has_platform_or_app_classes() const {
    return header()->has_platform_or_app_classes();
  }

  static FileMapInfo* current_info() {
    CDS_ONLY(return _current_info;)
    NOT_CDS(return nullptr;)
  }

  static void set_current_info(FileMapInfo* info) {
    CDS_ONLY(_current_info = info;)
  }

  static FileMapInfo* dynamic_info() {
    CDS_ONLY(return _dynamic_archive_info;)
    NOT_CDS(return nullptr;)
  }

  static void assert_mark(bool check);

  // File manipulation.
  bool  open_as_input() NOT_CDS_RETURN_(false);
  void  open_as_output();
  void  write_header();
  void  write_region(int region, char* base, size_t size,
                     bool read_only, bool allow_exec);
  size_t remove_bitmap_zeros(CHeapBitMap* map);
  char* write_bitmap_region(CHeapBitMap* rw_ptrmap, CHeapBitMap* ro_ptrmap,
                            CHeapBitMap* cc_ptrmap, ArchiveHeapInfo* heap_info,
                            size_t &size_in_bytes);
  size_t write_heap_region(ArchiveHeapInfo* heap_info);
  void  write_bytes(const void* buffer, size_t count);
  void  write_bytes_aligned(const void* buffer, size_t count);
  size_t  read_bytes(void* buffer, size_t count);
  static size_t readonly_total();
  MapArchiveResult map_regions(int regions[], int num_regions, char* mapped_base_address, ReservedSpace rs);
  void  unmap_regions(int regions[], int num_regions);
  void  map_or_load_heap_region() NOT_CDS_JAVA_HEAP_RETURN;
  void  fixup_mapped_heap_region() NOT_CDS_JAVA_HEAP_RETURN;
  void  patch_heap_embedded_pointers() NOT_CDS_JAVA_HEAP_RETURN;
  bool  has_heap_region()  NOT_CDS_JAVA_HEAP_RETURN_(false);
  MemRegion get_heap_region_requested_range() NOT_CDS_JAVA_HEAP_RETURN_(MemRegion());
  bool  read_region(int i, char* base, size_t size, bool do_commit);
  char* map_bitmap_region();
  bool  map_aot_code_region(ReservedSpace rs);
  void  unmap_region(int i);
  void  close();
  bool  is_open() { return _file_open; }

  // JVM/TI RedefineClasses() support:
  // Remap the shared readonly space to shared readwrite, private.
  bool  remap_shared_readonly_as_readwrite();

  static bool memory_mapping_failed() {
    CDS_ONLY(return _memory_mapping_failed;)
    NOT_CDS(return false;)
  }

  bool validate_class_location();
  bool validate_aot_class_linking();

#if INCLUDE_JVMTI
  // Caller needs a ResourceMark because parts of the returned cfs are resource-allocated.
  static ClassFileStream* open_stream_for_jvmti(InstanceKlass* ik, Handle class_loader, TRAPS);
  static ClassFileStream* get_stream_from_class_loader(Handle class_loader,
                                                       ClassPathEntry* cpe,
                                                       const char* file_name,
                                                       TRAPS);
#endif

  // The offset of the first core region in the archive, relative to SharedBaseAddress
  size_t mapping_base_offset() const { return first_core_region()->mapping_offset();    }
  // The offset of the (exclusive) end of the last core region in this archive, relative to SharedBaseAddress
  size_t mapping_end_offset()  const { return last_core_region()->mapping_end_offset(); }

  char* mapped_base()    const { return header()->mapped_base_address();    }
  char* mapped_end()     const { return last_core_region()->mapped_end();   }

  // Non-zero if the archive needs to be mapped a non-default location due to ASLR.
  intx relocation_delta() const {
    return header()->mapped_base_address() - header()->requested_base_address();
  }

  FileMapRegion* first_core_region() const;
  FileMapRegion* last_core_region()  const;

  FileMapRegion* region_at(int i) const {
    return header()->region_at(i);
  }

  BitMapView bitmap_view(int region_index, bool is_oopmap);
  BitMapView oopmap_view(int region_index);
  BitMapView ptrmap_view(int region_index);

  void print(outputStream* st) const;

  const char* vm_version() {
    return header()->jvm_ident();
  }

 private:
  bool  open_for_read();
  void  seek_to_position(size_t pos);
  bool  map_heap_region_impl() NOT_CDS_JAVA_HEAP_RETURN_(false);
  void  dealloc_heap_region() NOT_CDS_JAVA_HEAP_RETURN;
  bool  can_use_heap_region();
  bool  load_heap_region() NOT_CDS_JAVA_HEAP_RETURN_(false);
  bool  map_heap_region() NOT_CDS_JAVA_HEAP_RETURN_(false);
  void  init_heap_region_relocation();
  MapArchiveResult map_region(int i, intx addr_delta, char* mapped_base_address, ReservedSpace rs);
  bool  relocate_pointers_in_core_regions(intx addr_delta);
  void  relocate_pointers_in_aot_code_region();
  static MemRegion _mapped_heap_memregion;

public:
  address heap_region_dumptime_address() NOT_CDS_JAVA_HEAP_RETURN_(nullptr);
  address heap_region_requested_address() NOT_CDS_JAVA_HEAP_RETURN_(nullptr);
  narrowOop encoded_heap_region_dumptime_address();

private:

#if INCLUDE_JVMTI
  static ClassPathEntry** _classpath_entries_for_jvmti;
  static ClassPathEntry* get_classpath_entry_for_jvmti(int i, TRAPS);
#endif
};

#endif // SHARE_CDS_FILEMAP_HPP<|MERGE_RESOLUTION|>--- conflicted
+++ resolved
@@ -153,18 +153,12 @@
 
   // The following are parameters that affect MethodData layout.
   uint    _type_profile_level;
-<<<<<<< HEAD
-  intx    _type_profile_width;
-  intx    _bci_profile_width;
-  bool    _profile_traps;
-=======
   int     _type_profile_args_limit;
   int     _type_profile_parms_limit;
   intx    _type_profile_width;
   intx    _bci_profile_width;
   bool    _profile_traps;
   bool    _type_profile_casts;
->>>>>>> e3f85c96
   int     _spec_trap_limit_extra_entries;
 
   template <typename T> T from_mapped_offset(size_t offset) const {
