--- conflicted
+++ resolved
@@ -141,15 +141,9 @@
                                         // some expensive operations.
   bool   _has_aot_linked_classes;       // Was the CDS archive created with -XX:+AOTClassLinking
   bool   _has_full_module_graph;        // Does this CDS archive contain the full archived module graph?
-<<<<<<< HEAD
   int    _gc_kind;                      // Universe::heap()->kind();
   char   _gc_name[32];                  // Universe::heap()->name();
   size_t _ptrmap_size_in_bits;          // Size of pointer relocation bitmap
-  HeapRootSegments _heap_root_segments; // Heap root segments info
-  size_t _heap_oopmap_start_pos;        // The first bit in the oopmap corresponds to this position in the heap.
-  size_t _heap_ptrmap_start_pos;        // The first bit in the ptrmap corresponds to this position in the heap.
-=======
->>>>>>> c8656449
   size_t _rw_ptrmap_start_pos;          // The first bit in the ptrmap corresponds to this position in the rw region
   size_t _ro_ptrmap_start_pos;          // The first bit in the ptrmap corresponds to this position in the ro region
 
@@ -381,15 +375,11 @@
   void  write_region(int region, char* base, size_t size,
                      bool read_only, bool allow_exec);
   size_t remove_bitmap_zeros(CHeapBitMap* map);
-<<<<<<< HEAD
-  char* write_bitmap_region(CHeapBitMap* rw_ptrmap, CHeapBitMap* ro_ptrmap,
-                            CHeapBitMap* cc_ptrmap, ArchiveHeapInfo* heap_info,
-=======
   char* write_bitmap_region(CHeapBitMap* rw_ptrmap,
                             CHeapBitMap* ro_ptrmap,
+                            CHeapBitMap* ac_ptrmap,
                             ArchiveMappedHeapInfo* mapped_heap_info,
                             ArchiveStreamedHeapInfo* streamed_heap_info,
->>>>>>> c8656449
                             size_t &size_in_bytes);
   size_t write_mapped_heap_region(ArchiveMappedHeapInfo* heap_info) NOT_CDS_JAVA_HEAP_RETURN_(0);
   size_t write_streamed_heap_region(ArchiveStreamedHeapInfo* heap_info) NOT_CDS_JAVA_HEAP_RETURN_(0);
@@ -471,12 +461,8 @@
 
   MapArchiveResult map_region(int i, intx addr_delta, char* mapped_base_address, ReservedSpace rs);
   bool  relocate_pointers_in_core_regions(intx addr_delta);
-<<<<<<< HEAD
   void  relocate_pointers_in_aot_code_region();
-  static MemRegion _mapped_heap_memregion;
-=======
   char* map_auxiliary_region(int region_index, bool read_only);
->>>>>>> c8656449
 
 public:
 
