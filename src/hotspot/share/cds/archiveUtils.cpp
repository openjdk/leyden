--- conflicted
+++ resolved
@@ -76,78 +76,34 @@
   _ptrmap->initialize(estimated_archive_size / sizeof(intptr_t));
 }
 
-<<<<<<< HEAD
 void ArchivePtrMarker::initialize_rw_ro_cc_maps(CHeapBitMap* rw_ptrmap, CHeapBitMap* ro_ptrmap, CHeapBitMap* cc_ptrmap) {
-  address* rw_bottom = (address*)ArchiveBuilder::current()->rw_region()->base();
-  address* ro_bottom = (address*)ArchiveBuilder::current()->ro_region()->base();
-  address* cc_bottom = (address*)ArchiveBuilder::current()->cc_region()->base();
-
-  _rw_ptrmap = rw_ptrmap;
-  _ro_ptrmap = ro_ptrmap;
-  _cc_ptrmap = cc_ptrmap;
-=======
-void ArchivePtrMarker::initialize_rw_ro_maps(CHeapBitMap* rw_ptrmap, CHeapBitMap* ro_ptrmap) {
   address* buff_bottom = (address*)ArchiveBuilder::current()->buffer_bottom();
   address* rw_bottom   = (address*)ArchiveBuilder::current()->rw_region()->base();
   address* ro_bottom   = (address*)ArchiveBuilder::current()->ro_region()->base();
-
-  // The bit in _ptrmap that cover the very first word in the rw/ro regions.
+  address* cc_bottom   = (address*)ArchiveBuilder::current()->cc_region()->base();
+
+  // The bit in _ptrmap that cover the very first word in the rw/ro/cc regions.
   size_t rw_start = rw_bottom - buff_bottom;
   size_t ro_start = ro_bottom - buff_bottom;
->>>>>>> a83760a6
+  size_t cc_start = cc_bottom - buff_bottom;
 
   // The number of bits used by the rw/ro ptrmaps. We might have lots of zero
   // bits at the bottom and top of rw/ro ptrmaps, but these zeros will be
   // removed by FileMapInfo::write_bitmap_region().
   size_t rw_size = ArchiveBuilder::current()->rw_region()->used() / sizeof(address);
   size_t ro_size = ArchiveBuilder::current()->ro_region()->used() / sizeof(address);
-<<<<<<< HEAD
   size_t cc_size = ArchiveBuilder::current()->cc_region()->used() / sizeof(address);
-  // ro_start is the first bit in _ptrmap that covers the pointer that would sit at ro_bottom.
-  // E.g., if rw_bottom = (address*)100
-  //          ro_bottom = (address*)116
-  //       then for 64-bit platform:
-  //          ro_start = ro_bottom - rw_bottom = (116 - 100) / sizeof(address) = 2;
-  size_t ro_start = ro_bottom - rw_bottom;
-  size_t cc_start = cc_bottom - rw_bottom;
-
-  // Note: ptrmap is big enough only to cover the last pointer in cc_region or ro_region.
-  // See ArchivePtrMarker::compact()
-  if (ro_start + ro_size >_ptrmap->size()) {
-    ro_size = _ptrmap->size() - ro_start; // ro is smaller than we thought
-    cc_size = 0;                          // cc is empty
-  } else if (cc_size != 0 && cc_start + cc_size > _ptrmap->size()) {
-    cc_size = _ptrmap->size() - cc_start; // ro is smaller than we thought
-  }
-
-  assert(rw_size < _ptrmap->size(), "sanity");
-  assert(ro_size < _ptrmap->size(), "sanity");
-  assert(cc_size < _ptrmap->size(), "sanity");
-  assert(rw_size + ro_size + cc_size <= _ptrmap->size(), "sanity");
-
-  _rw_ptrmap->initialize(rw_size);
-  _ro_ptrmap->initialize(ro_size);
-  _cc_ptrmap->initialize(cc_size);
-
-  for (size_t i = 0; i < rw_size; i++) {
-    _rw_ptrmap->at_put(i, _ptrmap->at(i));
-  }
-  for (size_t i = 0; i < ro_size; i++) {
-    _ro_ptrmap->at_put(i, _ptrmap->at(ro_start + i));
-  }
-  for (size_t i = 0; i < cc_size; i++) {
-    _cc_ptrmap->at_put(i, _ptrmap->at(cc_start + i));
-  }
-=======
 
   // The last (exclusive) bit in _ptrmap that covers the rw/ro regions.
   // Note: _ptrmap is dynamically expanded only when an actual pointer is written, so
   // it may not be as large as we want.
   size_t rw_end = MIN2<size_t>(rw_start + rw_size, _ptrmap->size());
   size_t ro_end = MIN2<size_t>(ro_start + ro_size, _ptrmap->size());
+  size_t cc_end = MIN2<size_t>(cc_start + cc_size, _ptrmap->size());
 
   rw_ptrmap->initialize(rw_size);
   ro_ptrmap->initialize(ro_size);
+  cc_ptrmap->initialize(cc_size);
 
   for (size_t rw_bit = rw_start; rw_bit < rw_end; rw_bit++) {
     rw_ptrmap->at_put(rw_bit - rw_start, _ptrmap->at(rw_bit));
@@ -157,9 +113,13 @@
     ro_ptrmap->at_put(ro_bit - ro_start, _ptrmap->at(ro_bit));
   }
 
+  for (size_t cc_bit = cc_start; cc_bit < cc_end; cc_bit++) {
+    cc_ptrmap->at_put(cc_bit - cc_start, _ptrmap->at(cc_bit));
+  }
+
   _rw_ptrmap = rw_ptrmap;
   _ro_ptrmap = ro_ptrmap;
->>>>>>> a83760a6
+  _cc_ptrmap = cc_ptrmap;
 }
 
 void ArchivePtrMarker::mark_pointer(address* ptr_loc) {
