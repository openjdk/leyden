--- conflicted
+++ resolved
@@ -34,11 +34,7 @@
 #include "cds/filemap.hpp"
 #include "cds/heapShared.hpp"
 #include "cds/lambdaProxyClassDictionary.hpp"
-<<<<<<< HEAD
-#include "cds/metaspaceShared.hpp"
 #include "classfile/classLoader.hpp"
-=======
->>>>>>> 945aaf89
 #include "classfile/systemDictionaryShared.hpp"
 #include "classfile/vmClasses.hpp"
 #include "interpreter/bootstrapInfo.hpp"
@@ -318,11 +314,6 @@
     _end = (char*)align_up(_top, AOTMetaspace::core_region_alignment());
     _is_packed = true;
   }
-<<<<<<< HEAD
-=======
-  _end = (char*)align_up(_top, AOTMetaspace::core_region_alignment());
-  _is_packed = true;
->>>>>>> 945aaf89
   if (next != nullptr) {
     next->_rs = _rs;
     next->_vs = _vs;
