--- conflicted
+++ resolved
@@ -394,36 +394,6 @@
   }
 }
 
-<<<<<<< HEAD
-// Used in logging: "boot", "boot2", "plat", "app" and "unreg";
-const char* ArchiveUtils::class_category(Klass* k) {
-  if (ArchiveBuilder::is_active() && ArchiveBuilder::current()->is_in_buffer_space(k)) {
-    k = ArchiveBuilder::current()->get_source_addr(k);
-  }
-
-  if (k->is_array_klass()) {
-    return "array";
-  } else {
-    oop loader = k->class_loader();
-    if (loader == nullptr) {
-      if (k->module() != nullptr &&
-          k->module()->name() != nullptr &&
-          k->module()->name()->equals("java.base")) {
-        return "boot"; // boot classes in java.base
-      } else {
-        return "boot2"; // boot classes outside of java.base
-      }
-    } else {
-      if (loader == SystemDictionary::java_platform_loader()) {
-        return "plat";
-      } else if (loader == SystemDictionary::java_system_loader()) {
-        return "app";
-      } else {
-        return "unreg";
-      }
-    }
-  }
-}
 
 // "boot", "platform", "app" or nullptr
 const char* ArchiveUtils::builtin_loader_name_or_null(oop loader) {
@@ -472,14 +442,14 @@
     ShouldNotReachHere();
     return nullptr;
   }
-=======
+}
+
 bool ArchiveUtils::has_aot_initialized_mirror(InstanceKlass* src_ik) {
   if (SystemDictionaryShared::is_excluded_class(src_ik)) {
     assert(!ArchiveBuilder::current()->has_been_buffered(src_ik), "sanity");
     return false;
   }
   return ArchiveBuilder::current()->get_buffered_addr(src_ik)->has_aot_initialized_mirror();
->>>>>>> 41a2d49f
 }
 
 size_t HeapRootSegments::size_in_bytes(size_t seg_idx) {
