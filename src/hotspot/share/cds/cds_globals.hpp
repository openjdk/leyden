--- conflicted
+++ resolved
@@ -147,11 +147,7 @@
   product(bool, AOTVerifyTrainingData, trueInDebug, DIAGNOSTIC,             \
           "Verify archived training data")                                  \
                                                                             \
-<<<<<<< HEAD
-  product(bool, AOTCompileEagerly, true, DIAGNOSTIC,                        \
-=======
   product(bool, AOTCompileEagerly, false, EXPERIMENTAL,                     \
->>>>>>> 83feb7a2
           "Compile methods as soon as possible")                            \
                                                                             \
   product(bool, AOTRecordOptCompilationOrder, false,                        \
