--- conflicted
+++ resolved
@@ -176,13 +176,10 @@
   product(bool, SkipArchiveHeapVerification, false,                         \
           "Skip verification of CDS archive heap")                          \
                                                                             \
-<<<<<<< HEAD
   product(bool, ArchiveAdapters, false,                                     \
           "Archive AdapterFingerPrint and AdapterHandlerEntry."             \
           "Requires AOT code cache")                                        \
 
-=======
->>>>>>> 3b798896
 // end of CDS_FLAGS
 
 DECLARE_FLAGS(CDS_FLAGS)
