/*
 * Copyright (c) 2018, 2025, Oracle and/or its affiliates. All rights reserved.
 * DO NOT ALTER OR REMOVE COPYRIGHT NOTICES OR THIS FILE HEADER.
 *
 * This code is free software; you can redistribute it and/or modify it
 * under the terms of the GNU General Public License version 2 only, as
 * published by the Free Software Foundation.
 *
 * This code is distributed in the hope that it will be useful, but WITHOUT
 * ANY WARRANTY; without even the implied warranty of MERCHANTABILITY or
 * FITNESS FOR A PARTICULAR PURPOSE.  See the GNU General Public License
 * version 2 for more details (a copy is included in the LICENSE file that
 * accompanied this code).
 *
 * You should have received a copy of the GNU General Public License version
 * 2 along with this work; if not, write to the Free Software Foundation,
 * Inc., 51 Franklin St, Fifth Floor, Boston, MA 02110-1301 USA.
 *
 * Please contact Oracle, 500 Oracle Parkway, Redwood Shores, CA 94065 USA
 * or visit www.oracle.com if you need additional information or have any
 * questions.
 *
 */

#include "cds/aotArtifactFinder.hpp"
#include "cds/aotClassInitializer.hpp"
#include "cds/aotClassLocation.hpp"
#include "cds/archiveBuilder.hpp"
#include "cds/archiveHeapLoader.hpp"
#include "cds/archiveHeapWriter.hpp"
#include "cds/archiveUtils.hpp"
#include "cds/cdsAccess.hpp"
#include "cds/cdsConfig.hpp"
#include "cds/cdsEnumKlass.hpp"
#include "cds/cdsHeapVerifier.hpp"
#include "cds/heapShared.hpp"
#include "cds/metaspaceShared.hpp"
#include "classfile/classLoaderData.hpp"
#include "classfile/classLoaderExt.hpp"
#include "classfile/javaClasses.inline.hpp"
#include "classfile/modules.hpp"
#include "classfile/stringTable.hpp"
#include "classfile/symbolTable.hpp"
#include "classfile/systemDictionary.hpp"
#include "classfile/systemDictionaryShared.hpp"
#include "classfile/vmClasses.hpp"
#include "classfile/vmSymbols.hpp"
#include "gc/shared/collectedHeap.hpp"
#include "gc/shared/gcLocker.hpp"
#include "gc/shared/gcVMOperations.hpp"
#include "logging/log.hpp"
#include "logging/logStream.hpp"
#include "memory/iterator.inline.hpp"
#include "memory/resourceArea.hpp"
#include "memory/universe.hpp"
#include "oops/compressedOops.inline.hpp"
#include "oops/fieldStreams.inline.hpp"
#include "oops/objArrayOop.inline.hpp"
#include "oops/oop.inline.hpp"
#include "oops/typeArrayOop.inline.hpp"
#include "prims/jvmtiExport.hpp"
#include "runtime/arguments.hpp"
#include "runtime/fieldDescriptor.inline.hpp"
#include "runtime/init.hpp"
#include "runtime/javaCalls.hpp"
#include "runtime/mutexLocker.hpp"
#include "runtime/safepointVerifiers.hpp"
#include "utilities/bitMap.inline.hpp"
#include "utilities/copy.hpp"
#if INCLUDE_G1GC
#include "gc/g1/g1CollectedHeap.hpp"
#endif

#if INCLUDE_CDS_JAVA_HEAP

struct ArchivableStaticFieldInfo {
  const char* klass_name;
  const char* field_name;
  InstanceKlass* klass;
  int offset;
  BasicType type;

  ArchivableStaticFieldInfo(const char* k, const char* f)
  : klass_name(k), field_name(f), klass(nullptr), offset(0), type(T_ILLEGAL) {}

  bool valid() {
    return klass_name != nullptr;
  }
};

class HeapShared::ContextMark : public StackObj {
  ResourceMark rm;
public:
  ContextMark(const char* c) : rm{} {
    _context->push(c);
  }
  ~ContextMark() {
    _context->pop();
  }
};

DumpedInternedStrings *HeapShared::_dumped_interned_strings = nullptr;

size_t HeapShared::_alloc_count[HeapShared::ALLOC_STAT_SLOTS];
size_t HeapShared::_alloc_size[HeapShared::ALLOC_STAT_SLOTS];
size_t HeapShared::_total_obj_count;
size_t HeapShared::_total_obj_size;

#ifndef PRODUCT
#define ARCHIVE_TEST_FIELD_NAME "archivedObjects"
static Array<char>* _archived_ArchiveHeapTestClass = nullptr;
static const char* _test_class_name = nullptr;
static Klass* _test_class = nullptr;
static const ArchivedKlassSubGraphInfoRecord* _test_class_record = nullptr;
#endif


//
// If you add new entries to the following tables, you should know what you're doing!
//

static ArchivableStaticFieldInfo archive_subgraph_entry_fields[] = {
  {"java/lang/Integer$IntegerCache",              "archivedCache"},
  {"java/lang/Long$LongCache",                    "archivedCache"},
  {"java/lang/Byte$ByteCache",                    "archivedCache"},
  {"java/lang/Short$ShortCache",                  "archivedCache"},
  {"java/lang/Character$CharacterCache",          "archivedCache"},
  {"java/util/jar/Attributes$Name",               "KNOWN_NAMES"},
  {"sun/util/locale/BaseLocale",                  "constantBaseLocales"},
  {"jdk/internal/module/ArchivedModuleGraph",     "archivedModuleGraph"},
  {"java/util/ImmutableCollections",              "archivedObjects"},
  {"java/lang/ModuleLayer",                       "EMPTY_LAYER"},
  {"java/lang/module/Configuration",              "EMPTY_CONFIGURATION"},
  {"jdk/internal/math/FDBigInteger",              "archivedCaches"},
  {"java/lang/reflect/Proxy$ProxyBuilder",        "archivedData"},    // FIXME -- requires AOTClassLinking

#ifndef PRODUCT
  {nullptr, nullptr}, // Extra slot for -XX:ArchiveHeapTestClass
#endif
  {nullptr, nullptr},
};

// full module graph
static ArchivableStaticFieldInfo fmg_archive_subgraph_entry_fields[] = {
  {"jdk/internal/loader/ArchivedClassLoaders",    "archivedClassLoaders"},
  {ARCHIVED_BOOT_LAYER_CLASS,                     ARCHIVED_BOOT_LAYER_FIELD},
  {"java/lang/Module$ArchivedData",               "archivedData"},
  {nullptr, nullptr},
};

KlassSubGraphInfo* HeapShared::_dump_time_special_subgraph;
ArchivedKlassSubGraphInfoRecord* HeapShared::_run_time_special_subgraph;
GrowableArrayCHeap<OopHandle, mtClassShared>* HeapShared::_pending_roots = nullptr;
GrowableArrayCHeap<const char*, mtClassShared>* HeapShared::_context = nullptr;
GrowableArrayCHeap<OopHandle, mtClassShared>* HeapShared::_root_segments;
int HeapShared::_root_segment_max_size_elems;
OopHandle HeapShared::_scratch_basic_type_mirrors[T_VOID+1];
MetaspaceObjToOopHandleTable* HeapShared::_scratch_objects_table = nullptr;

static bool is_subgraph_root_class_of(ArchivableStaticFieldInfo fields[], InstanceKlass* ik) {
  for (int i = 0; fields[i].valid(); i++) {
    if (fields[i].klass == ik) {
      return true;
    }
  }
  return false;
}

bool HeapShared::is_subgraph_root_class(InstanceKlass* ik) {
  return is_subgraph_root_class_of(archive_subgraph_entry_fields, ik) ||
         is_subgraph_root_class_of(fmg_archive_subgraph_entry_fields, ik);
}

unsigned HeapShared::oop_hash(oop const& p) {
  // Do not call p->identity_hash() as that will update the
  // object header.
  return primitive_hash(cast_from_oop<intptr_t>(p));
}

static void reset_states(oop obj, TRAPS) {
  Handle h_obj(THREAD, obj);
  InstanceKlass* klass = InstanceKlass::cast(obj->klass());
  TempNewSymbol method_name = SymbolTable::new_symbol("resetArchivedStates");
  Symbol* method_sig = vmSymbols::void_method_signature();

  while (klass != nullptr) {
    Method* method = klass->find_method(method_name, method_sig);
    if (method != nullptr) {
      assert(method->is_private(), "must be");
      if (log_is_enabled(Debug, cds)) {
        ResourceMark rm(THREAD);
        log_debug(cds)("  calling %s", method->name_and_sig_as_C_string());
      }
      JavaValue result(T_VOID);
      JavaCalls::call_special(&result, h_obj, klass,
                              method_name, method_sig, CHECK);
    }
    klass = klass->java_super();
  }
}

void HeapShared::reset_archived_object_states(TRAPS) {
  assert(CDSConfig::is_dumping_heap(), "dump-time only");
  log_debug(cds)("Resetting platform loader");
  reset_states(SystemDictionary::java_platform_loader(), CHECK);
  log_debug(cds)("Resetting system loader");
  reset_states(SystemDictionary::java_system_loader(), CHECK);

  // Clean up jdk.internal.loader.ClassLoaders::bootLoader(), which is not
  // directly used for class loading, but rather is used by the core library
  // to keep track of resources, etc, loaded by the null class loader.
  //
  // Note, this object is non-null, and is not the same as
  // ClassLoaderData::the_null_class_loader_data()->class_loader(),
  // which is null.
  log_debug(cds)("Resetting boot loader");
  JavaValue result(T_OBJECT);
  JavaCalls::call_static(&result,
                         vmClasses::jdk_internal_loader_ClassLoaders_klass(),
                         vmSymbols::bootLoader_name(),
                         vmSymbols::void_BuiltinClassLoader_signature(),
                         CHECK);
  Handle boot_loader(THREAD, result.get_oop());
  reset_states(boot_loader(), CHECK);
}

HeapShared::ArchivedObjectCache* HeapShared::_archived_object_cache = nullptr;

bool HeapShared::has_been_archived(oop obj) {
  assert(CDSConfig::is_dumping_heap(), "dump-time only");
  return archived_object_cache()->get(obj) != nullptr;
}

int HeapShared::append_root(oop obj) {
  assert(CDSConfig::is_dumping_heap(), "dump-time only");
  if (obj != nullptr) {
    assert(has_been_archived(obj), "must be");
  }
  // No GC should happen since we aren't scanning _pending_roots.
  assert(Thread::current() == (Thread*)VMThread::vm_thread(), "should be in vm thread");

  if (_pending_roots == nullptr) {
    _pending_roots = new GrowableArrayCHeap<OopHandle, mtClassShared>(500);
  }

  OopHandle oh(Universe::vm_global(), obj);
  return _pending_roots->append(oh);
}

objArrayOop HeapShared::root_segment(int segment_idx) {
  if (CDSConfig::is_dumping_heap() && !CDSConfig::is_dumping_final_static_archive()) {
    assert(Thread::current() == (Thread*)VMThread::vm_thread(), "should be in vm thread");
  } else {
    assert(CDSConfig::is_using_archive(), "must be");
  }

  objArrayOop segment = (objArrayOop)_root_segments->at(segment_idx).resolve();
  assert(segment != nullptr, "should have been initialized");
  return segment;
}

inline unsigned int oop_handle_hash(const OopHandle& oh) {
  oop o = oh.resolve();
  if (o == nullptr) {
    return 0;
  } else {
    return o->identity_hash();
  }
}

inline bool oop_handle_equals(const OopHandle& a, const OopHandle& b) {
  return a.resolve() == b.resolve();
}

class OrigToScratchObjectTable: public ResourceHashtable<OopHandle, OopHandle,
    36137, // prime number
    AnyObj::C_HEAP,
    mtClassShared,
    oop_handle_hash,
    oop_handle_equals> {};

static OrigToScratchObjectTable* _orig_to_scratch_object_table = nullptr;

void HeapShared::track_scratch_object(oop orig_obj, oop scratch_obj) {
  MutexLocker ml(ArchivedObjectTables_lock, Mutex::_no_safepoint_check_flag);
  if (_orig_to_scratch_object_table == nullptr) {
    _orig_to_scratch_object_table = new (mtClass)OrigToScratchObjectTable();
  }

  OopHandle orig_h(Universe::vm_global(), orig_obj);
  OopHandle scratch_h(Universe::vm_global(), scratch_obj);
  _orig_to_scratch_object_table->put_when_absent(orig_h, scratch_h);
}

oop HeapShared::orig_to_scratch_object(oop orig_obj) {
  MutexLocker ml(ArchivedObjectTables_lock, Mutex::_no_safepoint_check_flag);
  if (_orig_to_scratch_object_table != nullptr) {
    OopHandle orig(&orig_obj);
    OopHandle* v = _orig_to_scratch_object_table->get(orig);
    if (v != nullptr) {
      return v->resolve();
    }
  }
  return nullptr;
}

// Permanent oops are used to support AOT-compiled methods, which may have in-line references
// to Strings and MH oops.
//
// At runtime, these oops are stored in _runtime_permanent_oops (which keeps them alive forever)
// and are accssed vis CDSAccess::get_archived_object(int).
struct PermanentOopInfo {
  int _index;       // Gets assigned only if HeapShared::get_archived_object_permanent_index() has been called on the object
  int _heap_offset; // Offset of the object from the bottom of the archived heap.
  PermanentOopInfo(int index, int heap_offset) : _index(index), _heap_offset(heap_offset) {}
};

class PermanentOopTable: public ResourceHashtable<OopHandle, PermanentOopInfo,
    36137, // prime number
    AnyObj::C_HEAP,
    mtClassShared,
    oop_handle_hash,
    oop_handle_equals> {};

static int _dumptime_permanent_oop_count = 0;
static PermanentOopTable* _dumptime_permanent_oop_table = nullptr;
static GrowableArrayCHeap<OopHandle, mtClassShared>* _runtime_permanent_oops = nullptr;

// ArchiveHeapWriter adds each archived heap object to _dumptime_permanent_oop_table,
// so we can remember their offset (from the bottom of the archived heap).
void HeapShared::add_to_permanent_oop_table(oop obj, int offset) {
  assert_at_safepoint();
  if (_dumptime_permanent_oop_table == nullptr) {
    _dumptime_permanent_oop_table = new (mtClass)PermanentOopTable();
  }

  PermanentOopInfo info(-1, offset);
  OopHandle oh(Universe::vm_global(), obj);
  _dumptime_permanent_oop_table->put_when_absent(oh, info);
}

// A permanent index is assigned to an archived object ONLY when
// the AOT compiler calls this function.
int HeapShared::get_archived_object_permanent_index(oop obj) {
  MutexLocker ml(ArchivedObjectTables_lock, Mutex::_no_safepoint_check_flag);

  if (!CDSConfig::is_dumping_heap()) {
    return -1; // Called by the Leyden old workflow
  }
  if (_dumptime_permanent_oop_table == nullptr) {
    return -1;
  }

  if (_orig_to_scratch_object_table != nullptr) {
    OopHandle orig(&obj);
    OopHandle* v = _orig_to_scratch_object_table->get(orig);
    if (v != nullptr) {
      obj = v->resolve();
    }
  }

  OopHandle tmp(&obj);
  PermanentOopInfo* info = _dumptime_permanent_oop_table->get(tmp);
  if (info == nullptr) {
    return -1;
  } else {
    if (info->_index < 0) {
      info->_index = _dumptime_permanent_oop_count++;
    }
    return info->_index;
  }
}

oop HeapShared::get_archived_object(int permanent_index) {
  assert(permanent_index >= 0, "sanity");
  assert(ArchiveHeapLoader::is_in_use(), "sanity");
  assert(_runtime_permanent_oops != nullptr, "sanity");

  return _runtime_permanent_oops->at(permanent_index).resolve();
}

// Remember all archived heap objects that have a permanent index.
//   table[i] = offset of oop whose permanent index is i.
void CachedCodeDirectoryInternal::dumptime_init_internal() {
  const int count = _dumptime_permanent_oop_count;
  if (count == 0) {
    // Avoid confusing CDS code with zero-sized tables, just return.
    log_info(cds)("No permanent oops");
    _permanent_oop_count = count;
    _permanent_oop_offsets = nullptr;
    return;
  }

  int* table = (int*)CDSAccess::allocate_from_code_cache(count * sizeof(int));
  for (int i = 0; i < count; i++) {
    table[count] = -1;
  }
  _dumptime_permanent_oop_table->iterate([&](OopHandle o, PermanentOopInfo& info) {
    int index = info._index;
    if (index >= 0) {
      assert(index < count, "sanity");
      table[index] = info._heap_offset;
    }
    return true; // continue
  });

  for (int i = 0; i < count; i++) {
    assert(table[i] >= 0, "must be");
  }

  log_info(cds)("Dumped %d permanent oops", count);

  _permanent_oop_count = count;
  CDSAccess::set_pointer(&_permanent_oop_offsets, table);
}

// This is called during the bootstrap of the production run, before any GC can happen.
// Record each permanent oop in a OopHandle for GC safety.
void CachedCodeDirectoryInternal::runtime_init_internal() {
  int count = _permanent_oop_count;
  int* table = _permanent_oop_offsets;
  _runtime_permanent_oops = new GrowableArrayCHeap<OopHandle, mtClassShared>();
  for (int i = 0; i < count; i++) {
    oop obj = ArchiveHeapLoader::oop_from_offset(table[i]);
    OopHandle oh(Universe::vm_global(), obj);
    _runtime_permanent_oops->append(oh);
  }
};

void HeapShared::get_segment_indexes(int idx, int& seg_idx, int& int_idx) {
  assert(_root_segment_max_size_elems > 0, "sanity");

  // Try to avoid divisions for the common case.
  if (idx < _root_segment_max_size_elems) {
    seg_idx = 0;
    int_idx = idx;
  } else {
    seg_idx = idx / _root_segment_max_size_elems;
    int_idx = idx % _root_segment_max_size_elems;
  }

  assert(idx == seg_idx * _root_segment_max_size_elems + int_idx,
         "sanity: %d index maps to %d segment and %d internal", idx, seg_idx, int_idx);
}

// Returns an objArray that contains all the roots of the archived objects
oop HeapShared::get_root(int index, bool clear) {
  assert(index >= 0, "sanity");
  assert(!CDSConfig::is_dumping_heap() && CDSConfig::is_using_archive(), "runtime only");
  assert(!_root_segments->is_empty(), "must have loaded shared heap");
  int seg_idx, int_idx;
  get_segment_indexes(index, seg_idx, int_idx);
  oop result = root_segment(seg_idx)->obj_at(int_idx);
  if (clear) {
    clear_root(index);
  }
  return result;
}

void HeapShared::clear_root(int index) {
  assert(index >= 0, "sanity");
  assert(CDSConfig::is_using_archive(), "must be");
  if (ArchiveHeapLoader::is_in_use()) {
    int seg_idx, int_idx;
    get_segment_indexes(index, seg_idx, int_idx);
    if (log_is_enabled(Debug, cds, heap)) {
      oop old = root_segment(seg_idx)->obj_at(int_idx);
      log_debug(cds, heap)("Clearing root %d: was " PTR_FORMAT, index, p2i(old));
    }
    root_segment(seg_idx)->obj_at_put(int_idx, nullptr);
  }
}

bool HeapShared::archive_object(oop obj, oop referrer, KlassSubGraphInfo* subgraph_info) {
  assert(CDSConfig::is_dumping_heap(), "dump-time only");

  assert(!obj->is_stackChunk(), "do not archive stack chunks");
  if (has_been_archived(obj)) {
    return true;
  }

  if (ArchiveHeapWriter::is_too_large_to_archive(obj->size())) {
    log_debug(cds, heap)("Cannot archive, object (" PTR_FORMAT ") is too large: %zu",
                         p2i(obj), obj->size());
    debug_trace();
    return false;
  } else {
    count_allocation(obj->size());
    ArchiveHeapWriter::add_source_obj(obj);
    CachedOopInfo info = make_cached_oop_info(obj, referrer);
    archived_object_cache()->put_when_absent(obj, info);
    archived_object_cache()->maybe_grow();
    mark_native_pointers(obj);

    Klass* k = obj->klass();
    if (k->is_instance_klass()) {
      // Whenever we see a non-array Java object of type X, we mark X to be aot-initialized.
      // This ensures that during the production run, whenever Java code sees a cached object
      // of type X, we know that X is already initialized. (see TODO comment below ...)

      if (InstanceKlass::cast(k)->is_enum_subclass()
          // We can't rerun <clinit> of enum classes (see cdsEnumKlass.cpp) so
          // we must store them as AOT-initialized.
          || (subgraph_info == _dump_time_special_subgraph))
          // TODO: we do this only for the special subgraph for now. Extending this to
          // other subgraphs would require more refactoring of the core library (such as
          // move some initialization logic into runtimeSetup()).
          //
          // For the other subgraphs, we have a weaker mechanism to ensure that
          // all classes in a subgraph are initialized before the subgraph is programmatically
          // returned from jdk.internal.misc.CDS::initializeFromArchive().
          // See HeapShared::initialize_from_archived_subgraph().
      {
        AOTArtifactFinder::add_aot_inited_class(InstanceKlass::cast(k));
      }

      if (java_lang_Class::is_instance(obj)) {
        Klass* mirror_k = java_lang_Class::as_Klass(obj);
        if (mirror_k != nullptr) {
          AOTArtifactFinder::add_cached_class(mirror_k);
        }
      }
    }

    if (log_is_enabled(Debug, cds, heap)) {
      ResourceMark rm;
      LogTarget(Debug, cds, heap) log;
      LogStream out(log);
      out.print("Archived heap object " PTR_FORMAT " : %s ",
                p2i(obj), obj->klass()->external_name());
      if (java_lang_Class::is_instance(obj)) {
        Klass* k = java_lang_Class::as_Klass(obj);
        if (k != nullptr) {
          out.print("%s", k->external_name());
        } else {
          out.print("primitive");
        }
      }
      out.cr();
    }

    return true;
  }
}

class MetaspaceObjToOopHandleTable: public ResourceHashtable<MetaspaceObj*, OopHandle,
    36137, // prime number
    AnyObj::C_HEAP,
    mtClassShared> {
public:
  oop get_oop(MetaspaceObj* ptr) {
    MutexLocker ml(ScratchObjects_lock, Mutex::_no_safepoint_check_flag);
    OopHandle* handle = get(ptr);
    if (handle != nullptr) {
      return handle->resolve();
    } else {
      return nullptr;
    }
  }
  void set_oop(MetaspaceObj* ptr, oop o) {
    MutexLocker ml(ScratchObjects_lock, Mutex::_no_safepoint_check_flag);
    OopHandle handle(Universe::vm_global(), o);
    bool is_new = put(ptr, handle);
    assert(is_new, "cannot set twice");
  }
  void remove_oop(MetaspaceObj* ptr) {
    MutexLocker ml(ScratchObjects_lock, Mutex::_no_safepoint_check_flag);
    OopHandle* handle = get(ptr);
    if (handle != nullptr) {
      handle->release(Universe::vm_global());
      remove(ptr);
    }
  }
};

void HeapShared::add_scratch_resolved_references(ConstantPool* src, objArrayOop dest) {
  if (_scratch_references_table == nullptr) {
    _scratch_references_table = new (mtClass)MetaspaceObjToOopHandleTable();
  }
  if (SystemDictionaryShared::is_builtin_loader(src->pool_holder()->class_loader_data())) {
    _scratch_objects_table->set_oop(src, dest);
  }
}

objArrayOop HeapShared::scratch_resolved_references(ConstantPool* src) {
  return (objArrayOop)_scratch_objects_table->get_oop(src);
}

void HeapShared::init_dumping() {
  _scratch_objects_table = new (mtClass)MetaspaceObjToOopHandleTable();
}

void HeapShared::init_scratch_objects_for_basic_type_mirrors(TRAPS) {
  for (int i = T_BOOLEAN; i < T_VOID+1; i++) {
    BasicType bt = (BasicType)i;
    if (!is_reference_type(bt)) {
      oop m = java_lang_Class::create_basic_type_mirror(type2name(bt), bt, CHECK);
      _scratch_basic_type_mirrors[i] = OopHandle(Universe::vm_global(), m);
      track_scratch_object(Universe::java_mirror(bt), m);
    }
  }
}

// Given java_mirror that represents a (primitive or reference) type T,
// return the "scratch" version that represents the same type T.
// Note that if java_mirror will be returned if it's already a
// scratch mirror.
//
// See java_lang_Class::create_scratch_mirror() for more info.
oop HeapShared::scratch_java_mirror(oop java_mirror) {
  assert(java_lang_Class::is_instance(java_mirror), "must be");

  for (int i = T_BOOLEAN; i < T_VOID+1; i++) {
    BasicType bt = (BasicType)i;
    if (!is_reference_type(bt)) {
      if (_scratch_basic_type_mirrors[i].resolve() == java_mirror) {
        return java_mirror;
      }
    }
  }

  if (java_lang_Class::is_primitive(java_mirror)) {
    return scratch_java_mirror(java_lang_Class::as_BasicType(java_mirror));
  } else {
    return scratch_java_mirror(java_lang_Class::as_Klass(java_mirror));
  }
}

oop HeapShared::scratch_java_mirror(BasicType t) {
  assert((uint)t < T_VOID+1, "range check");
  assert(!is_reference_type(t), "sanity");
  return _scratch_basic_type_mirrors[t].resolve();
}

oop HeapShared::scratch_java_mirror(Klass* k) {
  return _scratch_objects_table->get_oop(k);
}

void HeapShared::set_scratch_java_mirror(Klass* k, oop mirror) {
<<<<<<< HEAD
  track_scratch_object(k->java_mirror(), mirror);
  _scratch_java_mirror_table->set_oop(k, mirror);
=======
  _scratch_objects_table->set_oop(k, mirror);
>>>>>>> 0460978e
}

void HeapShared::remove_scratch_objects(Klass* k) {
  // Klass is being deallocated. Java mirror can still be alive, and it should not
  // point to dead klass. We need to break the link from mirror to the Klass.
  // See how InstanceKlass::deallocate_contents does it for normal mirrors.
  oop mirror = _scratch_objects_table->get_oop(k);
  if (mirror != nullptr) {
    java_lang_Class::set_klass(mirror, nullptr);
  }
  _scratch_objects_table->remove_oop(k);
  if (k->is_instance_klass()) {
    _scratch_objects_table->remove(InstanceKlass::cast(k)->constants());
  }
  if (mirror != nullptr) {
    OopHandle tmp(&mirror);
    OopHandle* v = _orig_to_scratch_object_table->get(tmp);
    if (v != nullptr) {
      oop scratch_mirror = v->resolve();
      java_lang_Class::set_klass(scratch_mirror, nullptr);
      _orig_to_scratch_object_table->remove(tmp);
    }
  }
}

//TODO: we eventually want a more direct test for these kinds of things.
//For example the JVM could record some bit of context from the creation
//of the klass, such as who called the hidden class factory.  Using
//string compares on names is fragile and will break as soon as somebody
//changes the names in the JDK code.  See discussion in JDK-8342481 for
//related ideas about marking AOT-related classes.
bool HeapShared::is_lambda_form_klass(InstanceKlass* ik) {
  return ik->is_hidden() &&
    (ik->name()->starts_with("java/lang/invoke/LambdaForm$MH+") ||
     ik->name()->starts_with("java/lang/invoke/LambdaForm$DMH+") ||
     ik->name()->starts_with("java/lang/invoke/LambdaForm$BMH+") ||
     ik->name()->starts_with("java/lang/invoke/LambdaForm$VH+"));
}

bool HeapShared::is_lambda_proxy_klass(InstanceKlass* ik) {
  return ik->is_hidden() && (ik->name()->index_of_at(0, "$$Lambda+", 9) > 0);
}

bool HeapShared::is_string_concat_klass(InstanceKlass* ik) {
  return ik->is_hidden() && ik->name()->starts_with("java/lang/String$$StringConcat");
}

bool HeapShared::is_archivable_hidden_klass(InstanceKlass* ik) {
  return CDSConfig::is_dumping_method_handles() &&
    (is_lambda_form_klass(ik) || is_lambda_proxy_klass(ik) || is_string_concat_klass(ik));
}


void HeapShared::copy_and_rescan_aot_inited_mirror(InstanceKlass* ik) {
  ik->set_has_aot_initialized_mirror();
  if (AOTClassInitializer::is_runtime_setup_required(ik)) {
    ik->set_is_runtime_setup_required();
  }

  oop orig_mirror = ik->java_mirror();
  oop m = scratch_java_mirror(ik);
  assert(ik->is_initialized(), "must be");

  int nfields = 0;
  for (JavaFieldStream fs(ik); !fs.done(); fs.next()) {
    if (fs.access_flags().is_static()) {
      fieldDescriptor& fd = fs.field_descriptor();
      int offset = fd.offset();
      switch (fd.field_type()) {
      case T_OBJECT:
      case T_ARRAY:
        {
          oop field_obj = orig_mirror->obj_field(offset);
          if (offset == java_lang_Class::reflection_data_offset()) {
            // Class::reflectData use SoftReference, which cannot be archived. Set it
            // to null and it will be recreated at runtime.
            field_obj = nullptr;
          }
          m->obj_field_put(offset, field_obj);
          if (field_obj != nullptr) {
            bool success = archive_reachable_objects_from(1, _dump_time_special_subgraph, field_obj);
            assert(success, "sanity");
          }
        }
        break;
      case T_BOOLEAN:
        m->bool_field_put(offset, orig_mirror->bool_field(offset));
        break;
      case T_BYTE:
        m->byte_field_put(offset, orig_mirror->byte_field(offset));
        break;
      case T_SHORT:
        m->short_field_put(offset, orig_mirror->short_field(offset));
        break;
      case T_CHAR:
        m->char_field_put(offset, orig_mirror->char_field(offset));
        break;
      case T_INT:
        m->int_field_put(offset, orig_mirror->int_field(offset));
        break;
      case T_LONG:
        m->long_field_put(offset, orig_mirror->long_field(offset));
        break;
      case T_FLOAT:
        m->float_field_put(offset, orig_mirror->float_field(offset));
        break;
      case T_DOUBLE:
        m->double_field_put(offset, orig_mirror->double_field(offset));
        break;
      default:
        ShouldNotReachHere();
      }
      nfields ++;
    }
  }

  oop class_data = java_lang_Class::class_data(orig_mirror);
  java_lang_Class::set_class_data(m, class_data);
  if (class_data != nullptr) {
    bool success = archive_reachable_objects_from(1, _dump_time_special_subgraph, class_data);
    assert(success, "sanity");
  }

  if (log_is_enabled(Info, cds, init)) {
    ResourceMark rm;
    log_debug(cds, init)("copied %3d field(s) in aot-initialized mirror %s%s%s", nfields, ik->external_name(),
                         ik->is_hidden() ? " (hidden)" : "",
                         ik->is_enum_subclass() ? " (enum)" : "");
  }
}

static void copy_java_mirror_hashcode(oop orig_mirror, oop scratch_m) {
  // We need to retain the identity_hash, because it may have been used by some hashtables
  // in the shared heap.
  if (!orig_mirror->fast_no_hash_check()) {
    intptr_t src_hash = orig_mirror->identity_hash();
    if (UseCompactObjectHeaders) {
      narrowKlass nk = CompressedKlassPointers::encode(orig_mirror->klass());
      scratch_m->set_mark(markWord::prototype().set_narrow_klass(nk).copy_set_hash(src_hash));
    } else {
      scratch_m->set_mark(markWord::prototype().copy_set_hash(src_hash));
    }
    assert(scratch_m->mark().is_unlocked(), "sanity");

    DEBUG_ONLY(intptr_t archived_hash = scratch_m->identity_hash());
    assert(src_hash == archived_hash, "Different hash codes: original " INTPTR_FORMAT ", archived " INTPTR_FORMAT, src_hash, archived_hash);
  }
}

static objArrayOop get_archived_resolved_references(InstanceKlass* src_ik) {
  if (SystemDictionaryShared::is_builtin_loader(src_ik->class_loader_data())) {
    objArrayOop rr = src_ik->constants()->resolved_references_or_null();
    if (rr != nullptr && !ArchiveHeapWriter::is_too_large_to_archive(rr)) {
      return HeapShared::scratch_resolved_references(src_ik->constants());
    }
  }
  return nullptr;
}

void HeapShared::archive_strings() {
  oop shared_strings_array = StringTable::init_shared_strings_array(_dumped_interned_strings);
  bool success = archive_reachable_objects_from(1, _dump_time_special_subgraph, shared_strings_array);
  // We must succeed because:
  // - _dumped_interned_strings do not contain any large strings.
  // - StringTable::init_shared_table() doesn't create any large arrays.
  assert(success, "shared strings array must not point to arrays or strings that are too large to archive");
  StringTable::set_shared_strings_array_index(append_root(shared_strings_array));
}

int HeapShared::archive_exception_instance(oop exception) {
  bool success = archive_reachable_objects_from(1, _dump_time_special_subgraph, exception);
  assert(success, "sanity");
  return append_root(exception);
}

void HeapShared::mark_native_pointers(oop orig_obj) {
  if (java_lang_Class::is_instance(orig_obj)) {
    ArchiveHeapWriter::mark_native_pointer(orig_obj, java_lang_Class::klass_offset());
    ArchiveHeapWriter::mark_native_pointer(orig_obj, java_lang_Class::array_klass_offset());
  } else if (java_lang_invoke_ResolvedMethodName::is_instance(orig_obj)) {
    ArchiveHeapWriter::mark_native_pointer(orig_obj, java_lang_invoke_ResolvedMethodName::vmtarget_offset());
  }
}

void HeapShared::get_pointer_info(oop src_obj, bool& has_oop_pointers, bool& has_native_pointers) {
  CachedOopInfo* info = archived_object_cache()->get(src_obj);
  assert(info != nullptr, "must be");
  has_oop_pointers = info->has_oop_pointers();
  has_native_pointers = info->has_native_pointers();
}

void HeapShared::set_has_native_pointers(oop src_obj) {
  CachedOopInfo* info = archived_object_cache()->get(src_obj);
  assert(info != nullptr, "must be");
  info->set_has_native_pointers();
}

// Between start_scanning_for_oops() and end_scanning_for_oops(), we discover all Java heap objects that
// should be stored in the AOT cache. The scanning is coordinated by AOTArtifactFinder.
void HeapShared::start_scanning_for_oops() {
  {
    NoSafepointVerifier nsv;

    // The special subgraph doesn't belong to any class. We use Object_klass() here just
    // for convenience.
    _dump_time_special_subgraph = init_subgraph_info(vmClasses::Object_klass(), false);
    _context = new GrowableArrayCHeap<const char*, mtClassShared>(250);

    // Cache for recording where the archived objects are copied to
    create_archived_object_cache();

    if (UseCompressedOops || UseG1GC) {
      log_info(cds)("Heap range = [" PTR_FORMAT " - "  PTR_FORMAT "]",
                    UseCompressedOops ? p2i(CompressedOops::begin()) :
                                        p2i((address)G1CollectedHeap::heap()->reserved().start()),
                    UseCompressedOops ? p2i(CompressedOops::end()) :
                                        p2i((address)G1CollectedHeap::heap()->reserved().end()));
    }

    archive_subgraphs();
  }

  init_seen_objects_table();
  Universe::archive_exception_instances();
}

void HeapShared::end_scanning_for_oops() {
  archive_strings();
  delete_seen_objects_table();
}

void HeapShared::write_heap(ArchiveHeapInfo *heap_info) {
  {
    NoSafepointVerifier nsv;
    if (!SkipArchiveHeapVerification) {
      CDSHeapVerifier::verify();
    }
    check_special_subgraph_classes();
  }

  StringTable::write_shared_table(_dumped_interned_strings);
  GrowableArrayCHeap<oop, mtClassShared>* roots = new GrowableArrayCHeap<oop, mtClassShared>(_pending_roots->length());
  for (int i = 0; i < _pending_roots->length(); i++) {
    roots->append(_pending_roots->at(i).resolve());
  }
  ArchiveHeapWriter::write(roots, heap_info);
  delete roots;

  ArchiveBuilder::OtherROAllocMark mark;
  write_subgraph_info_table();
}

void HeapShared::scan_java_mirror(oop orig_mirror) {
  oop m = scratch_java_mirror(orig_mirror);
  if (m != nullptr) { // nullptr if for custom class loader
    copy_java_mirror_hashcode(orig_mirror, m);
    bool success = archive_reachable_objects_from(1, _dump_time_special_subgraph, m);
    assert(success, "sanity");
  }
}

void HeapShared::scan_java_class(Klass* orig_k) {
  scan_java_mirror(orig_k->java_mirror());

  if (orig_k->is_instance_klass()) {
    InstanceKlass* orig_ik = InstanceKlass::cast(orig_k);
    orig_ik->constants()->prepare_resolved_references_for_archiving();
    objArrayOop rr = get_archived_resolved_references(orig_ik);
    if (rr != nullptr) {
      bool success = HeapShared::archive_reachable_objects_from(1, _dump_time_special_subgraph, rr);
      assert(success, "must be");
    }

    orig_ik->constants()->add_dumped_interned_strings();
  }
}

void HeapShared::archive_subgraphs() {
  assert(CDSConfig::is_dumping_heap(), "must be");

  archive_object_subgraphs(archive_subgraph_entry_fields,
                           false /* is_full_module_graph */);

  if (CDSConfig::is_dumping_full_module_graph()) {
    archive_object_subgraphs(fmg_archive_subgraph_entry_fields,
                             true /* is_full_module_graph */);
    Modules::verify_archived_modules();
  }
}

//
// Subgraph archiving support
//
HeapShared::DumpTimeKlassSubGraphInfoTable* HeapShared::_dump_time_subgraph_info_table = nullptr;
HeapShared::RunTimeKlassSubGraphInfoTable   HeapShared::_run_time_subgraph_info_table;

// Get the subgraph_info for Klass k. A new subgraph_info is created if
// there is no existing one for k. The subgraph_info records the "buffered"
// address of the class.
KlassSubGraphInfo* HeapShared::init_subgraph_info(Klass* k, bool is_full_module_graph) {
  assert(CDSConfig::is_dumping_heap(), "dump time only");
  bool created;
  KlassSubGraphInfo* info =
    _dump_time_subgraph_info_table->put_if_absent(k, KlassSubGraphInfo(k, is_full_module_graph),
                                                  &created);
  assert(created, "must not initialize twice");
  return info;
}

KlassSubGraphInfo* HeapShared::get_subgraph_info(Klass* k) {
  assert(CDSConfig::is_dumping_heap(), "dump time only");
  KlassSubGraphInfo* info = _dump_time_subgraph_info_table->get(k);
  assert(info != nullptr, "must have been initialized");
  return info;
}

// Add an entry field to the current KlassSubGraphInfo.
void KlassSubGraphInfo::add_subgraph_entry_field(int static_field_offset, oop v) {
  assert(CDSConfig::is_dumping_heap(), "dump time only");
  if (_subgraph_entry_fields == nullptr) {
    _subgraph_entry_fields =
      new (mtClass) GrowableArray<int>(10, mtClass);
  }
  _subgraph_entry_fields->append(static_field_offset);
  _subgraph_entry_fields->append(HeapShared::append_root(v));
}

// Add the Klass* for an object in the current KlassSubGraphInfo's subgraphs.
// Only objects of boot classes can be included in sub-graph.
void KlassSubGraphInfo::add_subgraph_object_klass(Klass* orig_k) {
  assert(CDSConfig::is_dumping_heap(), "dump time only");

  if (_subgraph_object_klasses == nullptr) {
    _subgraph_object_klasses =
      new (mtClass) GrowableArray<Klass*>(50, mtClass);
  }

  if (_k == orig_k) {
    // Don't add the Klass containing the sub-graph to it's own klass
    // initialization list.
    return;
  }

  if (orig_k->is_instance_klass()) {
#ifdef ASSERT
    InstanceKlass* ik = InstanceKlass::cast(orig_k);
<<<<<<< HEAD
    if (CDSConfig::is_dumping_invokedynamic()) {
      // -XX:AOTInitTestClass must be used carefully in regression tests to
      // include only classes that are safe to aot-initialize.
=======
    if (CDSConfig::is_dumping_method_handles()) {
>>>>>>> 0460978e
      assert(ik->class_loader() == nullptr ||
             HeapShared::is_lambda_proxy_klass(ik) ||
             AOTClassInitializer::has_test_class(),
            "we can archive only instances of boot classes or lambda proxy classes");
    } else {
      assert(ik->class_loader() == nullptr, "must be boot class");
    }
#endif
    // vmClasses::xxx_klass() are not updated, need to check
    // the original Klass*
    if (orig_k == vmClasses::String_klass() ||
        orig_k == vmClasses::Object_klass()) {
      // Initialized early during VM initialization. No need to be added
      // to the sub-graph object class list.
      return;
    }
    check_allowed_klass(InstanceKlass::cast(orig_k));
  } else if (orig_k->is_objArray_klass()) {
    Klass* abk = ObjArrayKlass::cast(orig_k)->bottom_klass();
    if (abk->is_instance_klass()) {
      assert(InstanceKlass::cast(abk)->is_shared_boot_class(),
            "must be boot class");
      check_allowed_klass(InstanceKlass::cast(ObjArrayKlass::cast(orig_k)->bottom_klass()));
    }
    if (orig_k == Universe::objectArrayKlass()) {
      // Initialized early during Universe::genesis. No need to be added
      // to the list.
      return;
    }
  } else {
    assert(orig_k->is_typeArray_klass(), "must be");
    // Primitive type arrays are created early during Universe::genesis.
    return;
  }

  if (log_is_enabled(Debug, cds, heap)) {
    if (!_subgraph_object_klasses->contains(orig_k)) {
      ResourceMark rm;
      log_debug(cds, heap)("Adding klass %s", orig_k->external_name());
    }
  }

  _subgraph_object_klasses->append_if_missing(orig_k);
  _has_non_early_klasses |= is_non_early_klass(orig_k);
}

void KlassSubGraphInfo::check_allowed_klass(InstanceKlass* ik) {
  if (CDSConfig::is_dumping_invokedynamic()) {
    // FIXME -- this allows LambdaProxy classes
    return;
  }
  if (ik->module()->name() == vmSymbols::java_base()) {
    assert(ik->package() != nullptr, "classes in java.base cannot be in unnamed package");
    return;
  }

  const char* lambda_msg = "";
  if (CDSConfig::is_dumping_method_handles()) {
    lambda_msg = ", or a lambda proxy class";
    if (HeapShared::is_lambda_proxy_klass(ik) &&
        (ik->class_loader() == nullptr ||
         ik->class_loader() == SystemDictionary::java_platform_loader() ||
         ik->class_loader() == SystemDictionary::java_system_loader())) {
      return;
    }
  }

#ifndef PRODUCT
  if (!ik->module()->is_named() && ik->package() == nullptr && ArchiveHeapTestClass != nullptr) {
    // This class is loaded by ArchiveHeapTestClass
    return;
  }
  const char* testcls_msg = ", or a test class in an unnamed package of an unnamed module";
#else
  const char* testcls_msg = "";
#endif

  ResourceMark rm;
  log_error(cds, heap)("Class %s not allowed in archive heap. Must be in java.base%s%s",
                       ik->external_name(), lambda_msg, testcls_msg);
  MetaspaceShared::unrecoverable_writing_error();
}

bool KlassSubGraphInfo::is_non_early_klass(Klass* k) {
  if (k->is_objArray_klass()) {
    k = ObjArrayKlass::cast(k)->bottom_klass();
  }
  if (k->is_instance_klass()) {
    if (!SystemDictionaryShared::is_early_klass(InstanceKlass::cast(k))) {
      ResourceMark rm;
      log_info(cds, heap)("non-early: %s", k->external_name());
      return true;
    } else {
      return false;
    }
  } else {
    return false;
  }
}

// Initialize an archived subgraph_info_record from the given KlassSubGraphInfo.
void ArchivedKlassSubGraphInfoRecord::init(KlassSubGraphInfo* info) {
  _k = ArchiveBuilder::get_buffered_klass(info->klass());
  _entry_field_records = nullptr;
  _subgraph_object_klasses = nullptr;
  _is_full_module_graph = info->is_full_module_graph();

  if (_is_full_module_graph) {
    // Consider all classes referenced by the full module graph as early -- we will be
    // allocating objects of these classes during JVMTI early phase, so they cannot
    // be processed by (non-early) JVMTI ClassFileLoadHook
    _has_non_early_klasses = false;
  } else {
    _has_non_early_klasses = info->has_non_early_klasses();
  }

  if (_has_non_early_klasses) {
    ResourceMark rm;
    log_info(cds, heap)(
          "Subgraph of klass %s has non-early klasses and cannot be used when JVMTI ClassFileLoadHook is enabled",
          _k->external_name());
  }

  // populate the entry fields
  GrowableArray<int>* entry_fields = info->subgraph_entry_fields();
  if (entry_fields != nullptr) {
    int num_entry_fields = entry_fields->length();
    assert(num_entry_fields % 2 == 0, "sanity");
    _entry_field_records =
      ArchiveBuilder::new_ro_array<int>(num_entry_fields);
    for (int i = 0 ; i < num_entry_fields; i++) {
      _entry_field_records->at_put(i, entry_fields->at(i));
    }
  }

  // <recorded_klasses> has the Klasses of all the objects that are referenced by this subgraph.
  // Copy those that need to be explicitly initialized into <_subgraph_object_klasses>.
  GrowableArray<Klass*>* recorded_klasses = info->subgraph_object_klasses();
  if (recorded_klasses != nullptr) {
    // AOT-inited classes are automatically marked as "initialized" during bootstrap. When
    // programmatically loading a subgraph, we only need to explicitly initialize the classes
    // that are not aot-inited.
    int num_to_copy = 0;
    for (int i = 0; i < recorded_klasses->length(); i++) {
      Klass* subgraph_k = ArchiveBuilder::get_buffered_klass(recorded_klasses->at(i));
      if (!subgraph_k->has_aot_initialized_mirror()) {
        num_to_copy ++;
      }
    }

    _subgraph_object_klasses = ArchiveBuilder::new_ro_array<Klass*>(num_to_copy);
    bool is_special = (_k == ArchiveBuilder::get_buffered_klass(vmClasses::Object_klass()));
    for (int i = 0, n = 0; i < recorded_klasses->length(); i++) {
      Klass* subgraph_k = ArchiveBuilder::get_buffered_klass(recorded_klasses->at(i));
      if (subgraph_k->has_aot_initialized_mirror()) {
        continue;
      }
      if (log_is_enabled(Info, cds, heap)) {
        ResourceMark rm;
        const char* owner_name =  is_special ? "<special>" : _k->external_name();
        if (subgraph_k->is_instance_klass()) {
          InstanceKlass* src_ik = InstanceKlass::cast(ArchiveBuilder::current()->get_source_addr(subgraph_k));
        }
        log_info(cds, heap)(
          "Archived object klass %s (%2d) => %s",
          owner_name, n, subgraph_k->external_name());
      }
      _subgraph_object_klasses->at_put(n, subgraph_k);
      ArchivePtrMarker::mark_pointer(_subgraph_object_klasses->adr_at(n));
      n++;
    }
  }

  ArchivePtrMarker::mark_pointer(&_k);
  ArchivePtrMarker::mark_pointer(&_entry_field_records);
  ArchivePtrMarker::mark_pointer(&_subgraph_object_klasses);
}

class HeapShared::CopyKlassSubGraphInfoToArchive : StackObj {
  CompactHashtableWriter* _writer;
public:
  CopyKlassSubGraphInfoToArchive(CompactHashtableWriter* writer) : _writer(writer) {}

  bool do_entry(Klass* klass, KlassSubGraphInfo& info) {
    if (info.subgraph_object_klasses() != nullptr || info.subgraph_entry_fields() != nullptr) {
      ArchivedKlassSubGraphInfoRecord* record = HeapShared::archive_subgraph_info(&info);
      Klass* buffered_k = ArchiveBuilder::get_buffered_klass(klass);
      unsigned int hash = SystemDictionaryShared::hash_for_shared_dictionary((address)buffered_k);
      u4 delta = ArchiveBuilder::current()->any_to_offset_u4(record);
      _writer->add(hash, delta);
    }
    return true; // keep on iterating
  }
};

ArchivedKlassSubGraphInfoRecord* HeapShared::archive_subgraph_info(KlassSubGraphInfo* info) {
  ArchivedKlassSubGraphInfoRecord* record =
      (ArchivedKlassSubGraphInfoRecord*)ArchiveBuilder::ro_region_alloc(sizeof(ArchivedKlassSubGraphInfoRecord));
  record->init(info);
  if (info ==  _dump_time_special_subgraph) {
    _run_time_special_subgraph = record;
  }
  return record;
}

// Build the records of archived subgraph infos, which include:
// - Entry points to all subgraphs from the containing class mirror. The entry
//   points are static fields in the mirror. For each entry point, the field
//   offset, and value are recorded in the sub-graph
//   info. The value is stored back to the corresponding field at runtime.
// - A list of klasses that need to be loaded/initialized before archived
//   java object sub-graph can be accessed at runtime.
void HeapShared::write_subgraph_info_table() {
  // Allocate the contents of the hashtable(s) inside the RO region of the CDS archive.
  DumpTimeKlassSubGraphInfoTable* d_table = _dump_time_subgraph_info_table;
  CompactHashtableStats stats;

  _run_time_subgraph_info_table.reset();

  CompactHashtableWriter writer(d_table->_count, &stats);
  CopyKlassSubGraphInfoToArchive copy(&writer);
  d_table->iterate(&copy);
  writer.dump(&_run_time_subgraph_info_table, "subgraphs");

#ifndef PRODUCT
  if (ArchiveHeapTestClass != nullptr) {
    size_t len = strlen(ArchiveHeapTestClass) + 1;
    Array<char>* array = ArchiveBuilder::new_ro_array<char>((int)len);
    strncpy(array->adr_at(0), ArchiveHeapTestClass, len);
    _archived_ArchiveHeapTestClass = array;
  }
#endif
  if (log_is_enabled(Info, cds, heap)) {
    print_stats();
  }
}

void HeapShared::add_root_segment(objArrayOop segment_oop) {
  assert(segment_oop != nullptr, "must be");
  assert(ArchiveHeapLoader::is_in_use(), "must be");
  if (_root_segments == nullptr) {
    _root_segments = new GrowableArrayCHeap<OopHandle, mtClassShared>(10);
  }
  _root_segments->push(OopHandle(Universe::vm_global(), segment_oop));
}

void HeapShared::init_root_segment_sizes(int max_size_elems) {
  _root_segment_max_size_elems = max_size_elems;
}

void HeapShared::serialize_tables(SerializeClosure* soc) {

#ifndef PRODUCT
  soc->do_ptr(&_archived_ArchiveHeapTestClass);
  if (soc->reading() && _archived_ArchiveHeapTestClass != nullptr) {
    _test_class_name = _archived_ArchiveHeapTestClass->adr_at(0);
    setup_test_class(_test_class_name);
  }
#endif

  _run_time_subgraph_info_table.serialize_header(soc);
  soc->do_ptr(&_run_time_special_subgraph);
}

static void verify_the_heap(Klass* k, const char* which) {
  if (VerifyArchivedFields > 0) {
    ResourceMark rm;
    log_info(cds, heap)("Verify heap %s initializing static field(s) in %s",
                        which, k->external_name());

    VM_Verify verify_op;
    VMThread::execute(&verify_op);

    if (VerifyArchivedFields > 1 && is_init_completed()) {
      // At this time, the oop->klass() of some archived objects in the heap may not
      // have been loaded into the system dictionary yet. Nevertheless, oop->klass() should
      // have enough information (object size, oop maps, etc) so that a GC can be safely
      // performed.
      //
      // -XX:VerifyArchivedFields=2 force a GC to happen in such an early stage
      // to check for GC safety.
      log_info(cds, heap)("Trigger GC %s initializing static field(s) in %s",
                          which, k->external_name());
      FlagSetting fs1(VerifyBeforeGC, true);
      FlagSetting fs2(VerifyDuringGC, true);
      FlagSetting fs3(VerifyAfterGC,  true);
      Universe::heap()->collect(GCCause::_java_lang_system_gc);
    }
  }
}

// Before GC can execute, we must ensure that all oops reachable from HeapShared::roots()
// have a valid klass. I.e., oopDesc::klass() must have already been resolved.
//
// Note: if a ArchivedKlassSubGraphInfoRecord contains non-early classes, and JVMTI
// ClassFileLoadHook is enabled, it's possible for this class to be dynamically replaced. In
// this case, we will not load the ArchivedKlassSubGraphInfoRecord and will clear its roots.
void HeapShared::resolve_classes(JavaThread* current) {
  assert(CDSConfig::is_using_archive(), "runtime only!");
  if (!ArchiveHeapLoader::is_in_use()) {
    return; // nothing to do
  }

  if (!CDSConfig::is_using_aot_linked_classes()) {
    assert( _run_time_special_subgraph != nullptr, "must be");
    Array<Klass*>* klasses = _run_time_special_subgraph->subgraph_object_klasses();
    if (klasses != nullptr) {
      for (int i = 0; i < klasses->length(); i++) {
        Klass* k = klasses->at(i);
        ExceptionMark em(current); // no exception can happen here
        resolve_or_init(k, /*do_init*/false, current);
      }
    }
  }

  resolve_classes_for_subgraphs(current, archive_subgraph_entry_fields);
  resolve_classes_for_subgraphs(current, fmg_archive_subgraph_entry_fields);
}

void HeapShared::resolve_classes_for_subgraphs(JavaThread* current, ArchivableStaticFieldInfo fields[]) {
  for (int i = 0; fields[i].valid(); i++) {
    ArchivableStaticFieldInfo* info = &fields[i];
    TempNewSymbol klass_name = SymbolTable::new_symbol(info->klass_name);
    InstanceKlass* k = SystemDictionaryShared::find_builtin_class(klass_name);
    assert(k != nullptr && k->is_shared_boot_class(), "sanity");
    resolve_classes_for_subgraph_of(current, k);
  }
}

void HeapShared::resolve_classes_for_subgraph_of(JavaThread* current, Klass* k) {
  JavaThread* THREAD = current;
  ExceptionMark em(THREAD);
  const ArchivedKlassSubGraphInfoRecord* record =
   resolve_or_init_classes_for_subgraph_of(k, /*do_init=*/false, THREAD);
  if (HAS_PENDING_EXCEPTION) {
   CLEAR_PENDING_EXCEPTION;
  }
  if (record == nullptr) {
   clear_archived_roots_of(k);
  }
}

void HeapShared::initialize_java_lang_invoke(TRAPS) {
  if (CDSConfig::is_using_aot_linked_classes() || CDSConfig::is_dumping_method_handles()) {
    resolve_or_init("java/lang/invoke/Invokers$Holder", true, CHECK);
    resolve_or_init("java/lang/invoke/MethodHandle", true, CHECK);
    resolve_or_init("java/lang/invoke/MethodHandleNatives", true, CHECK);
    resolve_or_init("java/lang/invoke/DirectMethodHandle$Holder", true, CHECK);
    resolve_or_init("java/lang/invoke/DelegatingMethodHandle$Holder", true, CHECK);
    resolve_or_init("java/lang/invoke/LambdaForm$Holder", true, CHECK);
    resolve_or_init("java/lang/invoke/BoundMethodHandle$Species_L", true, CHECK);
  }
}

// Initialize the InstanceKlasses of objects that are reachable from the following roots:
//   - interned strings
//   - Klass::java_mirror() -- including aot-initialized mirrors such as those of Enum klasses.
//   - ConstantPool::resolved_references()
//   - Universe::<xxx>_exception_instance()
//
// For example, if this enum class is initialized at AOT cache assembly time:
//
//    enum Fruit {
//       APPLE, ORANGE, BANANA;
//       static final Set<Fruit> HAVE_SEEDS = new HashSet<>(Arrays.asList(APPLE, ORANGE));
//   }
//
// the aot-initialized mirror of Fruit has a static field that references HashSet, which
// should be initialized before any Java code can access the Fruit class. Note that
// HashSet itself doesn't necessary need to be an aot-initialized class.
void HeapShared::init_classes_for_special_subgraph(Handle class_loader, TRAPS) {
  if (!ArchiveHeapLoader::is_in_use()) {
    return;
  }

  assert( _run_time_special_subgraph != nullptr, "must be");
  Array<Klass*>* klasses = _run_time_special_subgraph->subgraph_object_klasses();
  if (klasses != nullptr) {
    for (int pass = 0; pass < 2; pass ++) {
      for (int i = 0; i < klasses->length(); i++) {
        Klass* k = klasses->at(i);
        if (k->class_loader_data() == nullptr) {
          // This class is not yet loaded. We will initialize it in a later phase.
          // For example, we have loaded only AOTLinkedClassCategory::BOOT1 classes
          // but k is part of AOTLinkedClassCategory::BOOT2.
          continue;
        }
        if (k->class_loader() == class_loader()) {
          if (pass == 0) {
            if (k->is_instance_klass()) {
              InstanceKlass::cast(k)->link_class(CHECK);
            }
          } else {
            resolve_or_init(k, /*do_init*/true, CHECK);
          }
        }
      }
    }
  }
}

void HeapShared::initialize_from_archived_subgraph(JavaThread* current, Klass* k) {
  JavaThread* THREAD = current;
  if (!ArchiveHeapLoader::is_in_use()) {
    return; // nothing to do
  }

  if (k->name()->equals("jdk/internal/module/ArchivedModuleGraph") &&
      !CDSConfig::is_using_optimized_module_handling() &&
      // archive was created with --module-path
      AOTClassLocationConfig::runtime()->num_module_paths() > 0) {
    // ArchivedModuleGraph was created with a --module-path that's different than the runtime --module-path.
    // Thus, it might contain references to modules that do not exist at runtime. We cannot use it.
    log_info(cds, heap)("Skip initializing ArchivedModuleGraph subgraph: is_using_optimized_module_handling=%s num_module_paths=%d",
                        BOOL_TO_STR(CDSConfig::is_using_optimized_module_handling()),
                        AOTClassLocationConfig::runtime()->num_module_paths());
    return;
  }

  ExceptionMark em(THREAD);
  const ArchivedKlassSubGraphInfoRecord* record =
    resolve_or_init_classes_for_subgraph_of(k, /*do_init=*/true, THREAD);

  if (HAS_PENDING_EXCEPTION) {
    CLEAR_PENDING_EXCEPTION;
    // None of the field value will be set if there was an exception when initializing the classes.
    // The java code will not see any of the archived objects in the
    // subgraphs referenced from k in this case.
    return;
  }

  if (record != nullptr) {
    init_archived_fields_for(k, record);
  }
}

const ArchivedKlassSubGraphInfoRecord*
HeapShared::resolve_or_init_classes_for_subgraph_of(Klass* k, bool do_init, TRAPS) {
  assert(!CDSConfig::is_dumping_heap(), "Should not be called when dumping heap");

  if (!k->is_shared()) {
    return nullptr;
  }
  unsigned int hash = SystemDictionaryShared::hash_for_shared_dictionary_quick(k);
  const ArchivedKlassSubGraphInfoRecord* record = _run_time_subgraph_info_table.lookup(k, hash, 0);

#ifndef PRODUCT
  if (_test_class_name != nullptr && k->name()->equals(_test_class_name) && record != nullptr) {
    _test_class = k;
    _test_class_record = record;
  }
#endif

  // Initialize from archived data. Currently this is done only
  // during VM initialization time. No lock is needed.
  if (record == nullptr) {
    if (log_is_enabled(Info, cds, heap)) {
      ResourceMark rm(THREAD);
      log_info(cds, heap)("subgraph %s is not recorded",
                          k->external_name());
    }
    return nullptr;
  } else {
    if (record->is_full_module_graph() && !CDSConfig::is_using_full_module_graph()) {
      if (log_is_enabled(Info, cds, heap)) {
        ResourceMark rm(THREAD);
        log_info(cds, heap)("subgraph %s cannot be used because full module graph is disabled",
                            k->external_name());
      }
      return nullptr;
    }

    if (record->has_non_early_klasses() && JvmtiExport::should_post_class_file_load_hook()) {
      if (log_is_enabled(Info, cds, heap)) {
        ResourceMark rm(THREAD);
        log_info(cds, heap)("subgraph %s cannot be used because JVMTI ClassFileLoadHook is enabled",
                            k->external_name());
      }
      return nullptr;
    }

    if (log_is_enabled(Info, cds, heap)) {
      ResourceMark rm;
      log_info(cds, heap)("%s subgraph %s ", do_init ? "init" : "resolve", k->external_name());
    }

    resolve_or_init(k, do_init, CHECK_NULL);

    // Load/link/initialize the klasses of the objects in the subgraph.
    // nullptr class loader is used.
    Array<Klass*>* klasses = record->subgraph_object_klasses();
    if (klasses != nullptr) {
      for (int i = 0; i < klasses->length(); i++) {
        Klass* klass = klasses->at(i);
        if (!klass->is_shared()) {
          return nullptr;
        }
        resolve_or_init(klass, do_init, CHECK_NULL);
      }
    }
  }

  return record;
}

void HeapShared::resolve_or_init(const char* klass_name, bool do_init, TRAPS) {
  TempNewSymbol klass_name_sym =  SymbolTable::new_symbol(klass_name);
  InstanceKlass* k = SystemDictionaryShared::find_builtin_class(klass_name_sym);
  if (k == nullptr) {
    return;
  }
  assert(k->is_shared_boot_class(), "sanity");
  resolve_or_init(k, false, CHECK);
  if (do_init) {
    resolve_or_init(k, true, CHECK);
  }
}

void HeapShared::resolve_or_init(Klass* k, bool do_init, TRAPS) {
  if (!do_init) {
    if (k->class_loader_data() == nullptr) {
      Klass* resolved_k = SystemDictionary::resolve_or_null(k->name(), CHECK);
      assert(resolved_k == k, "classes used by archived heap must not be replaced by JVMTI ClassFileLoadHook");
    }
  } else {
    assert(k->class_loader_data() != nullptr, "must have been resolved by HeapShared::resolve_classes");
    if (k->is_instance_klass()) {
      InstanceKlass* ik = InstanceKlass::cast(k);
      ik->initialize(CHECK);
    } else if (k->is_objArray_klass()) {
      ObjArrayKlass* oak = ObjArrayKlass::cast(k);
      oak->initialize(CHECK);
    }
  }
}

void HeapShared::init_archived_fields_for(Klass* k, const ArchivedKlassSubGraphInfoRecord* record) {
  verify_the_heap(k, "before");

  // Load the subgraph entry fields from the record and store them back to
  // the corresponding fields within the mirror.
  oop m = k->java_mirror();
  Array<int>* entry_field_records = record->entry_field_records();
  if (entry_field_records != nullptr) {
    int efr_len = entry_field_records->length();
    assert(efr_len % 2 == 0, "sanity");
    for (int i = 0; i < efr_len; i += 2) {
      int field_offset = entry_field_records->at(i);
      int root_index = entry_field_records->at(i+1);
      oop v = get_root(root_index, /*clear=*/true);
      if (k->has_aot_initialized_mirror()) {
        assert(v == m->obj_field(field_offset), "must be aot-initialized");
      } else {
        m->obj_field_put(field_offset, v);
      }
      log_debug(cds, heap)("  " PTR_FORMAT " init field @ %2d = " PTR_FORMAT, p2i(k), field_offset, p2i(v));
    }

    // Done. Java code can see the archived sub-graphs referenced from k's
    // mirror after this point.
    if (log_is_enabled(Info, cds, heap)) {
      ResourceMark rm;
      log_info(cds, heap)("initialize_from_archived_subgraph %s " PTR_FORMAT "%s%s",
                          k->external_name(), p2i(k), JvmtiExport::is_early_phase() ? " (early)" : "",
                          k->has_aot_initialized_mirror() ? " (aot-inited)" : "");
    }
  }

  verify_the_heap(k, "after ");
}

void HeapShared::clear_archived_roots_of(Klass* k) {
  unsigned int hash = SystemDictionaryShared::hash_for_shared_dictionary_quick(k);
  const ArchivedKlassSubGraphInfoRecord* record = _run_time_subgraph_info_table.lookup(k, hash, 0);
  if (record != nullptr) {
    Array<int>* entry_field_records = record->entry_field_records();
    if (entry_field_records != nullptr) {
      int efr_len = entry_field_records->length();
      assert(efr_len % 2 == 0, "sanity");
      for (int i = 0; i < efr_len; i += 2) {
        int root_index = entry_field_records->at(i+1);
        clear_root(root_index);
      }
    }
  }
}

// Push all oops that are referenced by _referencing_obj onto the _stack.
class HeapShared::ReferentPusher: public BasicOopIterateClosure {
  PendingOopStack* _stack;
  GrowableArray<oop> _found_oop_fields;
  int _level;
  bool _record_klasses_only;
  KlassSubGraphInfo* _subgraph_info;
  oop _referencing_obj;
 public:
  ReferentPusher(PendingOopStack* stack,
                           int level,
                           bool record_klasses_only,
                           KlassSubGraphInfo* subgraph_info,
                           oop orig) :
    _stack(stack),
    _found_oop_fields(),
    _level(level),
    _record_klasses_only(record_klasses_only),
    _subgraph_info(subgraph_info),
    _referencing_obj(orig) {
  }
  void do_oop(narrowOop *p) { ReferentPusher::do_oop_work(p); }
  void do_oop(      oop *p) { ReferentPusher::do_oop_work(p); }

  ~ReferentPusher() {
    while (_found_oop_fields.length() > 0) {
      // This produces the exact same traversal order as the previous version
      // of ReferentPusher that recurses on the C stack -- a depth-first search,
      // walking the oop fields in _referencing_obj by ascending field offsets.
      oop obj = _found_oop_fields.pop();
      _stack->push(PendingOop(obj, _referencing_obj, _level + 1));
    }
  }

 protected:
  template <class T> void do_oop_work(T *p) {
    oop obj = RawAccess<>::oop_load(p);
    if (!CompressedOops::is_null(obj)) {
      size_t field_delta = pointer_delta(p, _referencing_obj, sizeof(char));

      if (!_record_klasses_only && log_is_enabled(Debug, cds, heap)) {
        ResourceMark rm;
        log_debug(cds, heap)("(%d) %s[%zu] ==> " PTR_FORMAT " size %zu %s", _level,
                             _referencing_obj->klass()->external_name(), field_delta,
                             p2i(obj), obj->size() * HeapWordSize, obj->klass()->external_name());
        if (log_is_enabled(Trace, cds, heap)) {
          LogTarget(Trace, cds, heap) log;
          LogStream out(log);
          obj->print_on(&out);
        }
      }

      _found_oop_fields.push(obj);
    }
  }

 public:
  oop referencing_obj()                       { return _referencing_obj;      }
  KlassSubGraphInfo* subgraph_info()          { return _subgraph_info;        }
};

<<<<<<< HEAD

=======
>>>>>>> 0460978e
// Checks if an oop has any non-null oop fields
class PointsToOopsChecker : public BasicOopIterateClosure {
  bool _result;

  template <class T> void check(T *p) {
    _result |= (HeapAccess<>::oop_load(p) != nullptr);
  }

public:
  PointsToOopsChecker() : _result(false) {}
  void do_oop(narrowOop *p) { check(p); }
  void do_oop(      oop *p) { check(p); }
  bool result() { return _result; }
};

HeapShared::CachedOopInfo HeapShared::make_cached_oop_info(oop obj, oop referrer) {
  PointsToOopsChecker points_to_oops_checker;
  obj->oop_iterate(&points_to_oops_checker);
  return CachedOopInfo(referrer, points_to_oops_checker.result());
}

void HeapShared::init_box_classes(TRAPS) {
  if (ArchiveHeapLoader::is_in_use()) {
    vmClasses::Boolean_klass()->initialize(CHECK);
    vmClasses::Character_klass()->initialize(CHECK);
    vmClasses::Float_klass()->initialize(CHECK);
    vmClasses::Double_klass()->initialize(CHECK);
    vmClasses::Byte_klass()->initialize(CHECK);
    vmClasses::Short_klass()->initialize(CHECK);
    vmClasses::Integer_klass()->initialize(CHECK);
    vmClasses::Long_klass()->initialize(CHECK);
    vmClasses::Void_klass()->initialize(CHECK);
  }
}

void HeapShared::exit_on_error() {
  if (_context != nullptr) {
    ResourceMark rm;
    LogStream ls(Log(cds, heap)::error());
    ls.print_cr("Context");
    for (int i = 0; i < _context->length(); i++) {
      const char* s = _context->at(i);
      ls.print_cr("- %s", s);
    }
  }
  debug_trace();
  MetaspaceShared::unrecoverable_writing_error();
}

// (1) If orig_obj has not been archived yet, archive it.
// (2) If orig_obj has not been seen yet (since start_recording_subgraph() was called),
//     trace all  objects that are reachable from it, and make sure these objects are archived.
// (3) Record the klasses of all objects that are reachable from orig_obj (including those that
//     were already archived when this function is called)
bool HeapShared::archive_reachable_objects_from(int level,
                                                KlassSubGraphInfo* subgraph_info,
                                                oop orig_obj) {
<<<<<<< HEAD
=======
  assert(orig_obj != nullptr, "must be");
>>>>>>> 0460978e
  PendingOopStack stack;
  stack.push(PendingOop(orig_obj, nullptr, level));

  while (stack.length() > 0) {
    PendingOop po = stack.pop();
    _object_being_archived = po;
    bool status = walk_one_object(&stack, po.level(), subgraph_info, po.obj(), po.referrer());
    _object_being_archived = PendingOop();

    if (!status) {
      // Don't archive a subgraph root that's too big. For archives static fields, that's OK
      // as the Java code will take care of initializing this field dynamically.
      assert(level == 1, "VM should have exited with unarchivable objects for _level > 1");
      return false;
    }
  }

  return true;
}

bool HeapShared::walk_one_object(PendingOopStack* stack, int level, KlassSubGraphInfo* subgraph_info,
                                 oop orig_obj, oop referrer) {
  assert(orig_obj != nullptr, "must be");
  if (!JavaClasses::is_supported_for_archiving(orig_obj)) {
    // This object has injected fields that cannot be supported easily, so we disallow them for now.
    // If you get an error here, you probably made a change in the JDK library that has added
    // these objects that are referenced (directly or indirectly) by static fields.
    ResourceMark rm;
    log_error(cds, heap)("Cannot archive object " PTR_FORMAT " of class %s", p2i(orig_obj), orig_obj->klass()->external_name());
    exit_on_error();
  }

  if (log_is_enabled(Debug, cds, heap) && java_lang_Class::is_instance(orig_obj)) {
    ResourceMark rm;
    LogTarget(Debug, cds, heap) log;
    LogStream out(log);
    out.print("Found java mirror " PTR_FORMAT " ", p2i(orig_obj));
    Klass* k = java_lang_Class::as_Klass(orig_obj);
    if (k != nullptr) {
      out.print("%s", k->external_name());
    } else {
      out.print("primitive");
    }
    out.print_cr("; scratch mirror = "  PTR_FORMAT,
                 p2i(scratch_java_mirror(orig_obj)));
  }

  if (CDSConfig::is_initing_classes_at_dump_time()) {
    if (java_lang_Class::is_instance(orig_obj)) {
      orig_obj = scratch_java_mirror(orig_obj);
      assert(orig_obj != nullptr, "must be archived");
    }
  } else if (java_lang_Class::is_instance(orig_obj) && subgraph_info != _dump_time_special_subgraph) {
    // Without CDSConfig::is_initing_classes_at_dump_time(), we only allow archived objects to
    // point to the mirrors of (1) j.l.Object, (2) primitive classes, and (3) box classes. These are initialized
    // very early by HeapShared::init_box_classes().
    if (orig_obj == vmClasses::Object_klass()->java_mirror()
        || java_lang_Class::is_primitive(orig_obj)
        || orig_obj == vmClasses::Boolean_klass()->java_mirror()
        || orig_obj == vmClasses::Character_klass()->java_mirror()
        || orig_obj == vmClasses::Float_klass()->java_mirror()
        || orig_obj == vmClasses::Double_klass()->java_mirror()
        || orig_obj == vmClasses::Byte_klass()->java_mirror()
        || orig_obj == vmClasses::Short_klass()->java_mirror()
        || orig_obj == vmClasses::Integer_klass()->java_mirror()
        || orig_obj == vmClasses::Long_klass()->java_mirror()
        || orig_obj == vmClasses::Void_klass()->java_mirror()) {
      orig_obj = scratch_java_mirror(orig_obj);
      assert(orig_obj != nullptr, "must be archived");
    } else {
      // If you get an error here, you probably made a change in the JDK library that has added a Class
      // object that is referenced (directly or indirectly) by an ArchivableStaticFieldInfo
      // defined at the top of this file.
      log_error(cds, heap)("(%d) Unknown java.lang.Class object is in the archived sub-graph", level);
      debug_trace();
      MetaspaceShared::unrecoverable_writing_error();
    }
  }

  if (has_been_seen_during_subgraph_recording(orig_obj)) {
    // orig_obj has already been archived and traced. Nothing more to do.
    return true;
  } else {
    set_has_been_seen_during_subgraph_recording(orig_obj);
  }

  bool already_archived = has_been_archived(orig_obj);
  bool record_klasses_only = already_archived;
  if (!already_archived) {
    ++_num_new_archived_objs;
    if (!archive_object(orig_obj, referrer, subgraph_info)) {
      // Skip archiving the sub-graph referenced from the current entry field.
      ResourceMark rm;
      log_error(cds, heap)(
        "Cannot archive the sub-graph referenced from %s object ("
        PTR_FORMAT ") size %zu, skipped.",
        orig_obj->klass()->external_name(), p2i(orig_obj), orig_obj->size() * HeapWordSize);
      if (level == 1) {
        // Don't archive a subgraph root that's too big. For archives static fields, that's OK
        // as the Java code will take care of initializing this field dynamically.
        return false;
      } else {
        // We don't know how to handle an object that has been archived, but some of its reachable
        // objects cannot be archived. Bail out for now. We might need to fix this in the future if
        // we have a real use case.
        exit_on_error();
      }
    }
  }

  Klass *orig_k = orig_obj->klass();
  subgraph_info->add_subgraph_object_klass(orig_k);

  {
    // Find all the oops that are referenced by orig_obj, push them onto the stack
    // so we can work on them next.
    ResourceMark rm;
    ReferentPusher pusher(stack, level, record_klasses_only, subgraph_info, orig_obj);
    orig_obj->oop_iterate(&pusher);
  }

  if (CDSConfig::is_initing_classes_at_dump_time()) {
    // The enum klasses are archived with aot-initialized mirror.
    // See AOTClassInitializer::can_archive_initialized_mirror().
  } else {
    if (CDSEnumKlass::is_enum_obj(orig_obj)) {
      CDSEnumKlass::handle_enum_obj(level + 1, subgraph_info, orig_obj);
    }
  }

  return true;
}

//
// Start from the given static field in a java mirror and archive the
// complete sub-graph of java heap objects that are reached directly
// or indirectly from the starting object by following references.
// Sub-graph archiving restrictions (current):
//
// - All classes of objects in the archived sub-graph (including the
//   entry class) must be boot class only.
// - No java.lang.Class instance (java mirror) can be included inside
//   an archived sub-graph. Mirror can only be the sub-graph entry object.
//
// The Java heap object sub-graph archiving process (see ReferentPusher):
//
// 1) Java object sub-graph archiving starts from a given static field
// within a Class instance (java mirror). If the static field is a
// reference field and points to a non-null java object, proceed to
// the next step.
//
// 2) Archives the referenced java object. If an archived copy of the
// current object already exists, updates the pointer in the archived
// copy of the referencing object to point to the current archived object.
// Otherwise, proceed to the next step.
//
// 3) Follows all references within the current java object and recursively
// archive the sub-graph of objects starting from each reference.
//
// 4) Updates the pointer in the archived copy of referencing object to
// point to the current archived object.
//
// 5) The Klass of the current java object is added to the list of Klasses
// for loading and initializing before any object in the archived graph can
// be accessed at runtime.
//
void HeapShared::archive_reachable_objects_from_static_field(InstanceKlass *k,
                                                             const char* klass_name,
                                                             int field_offset,
                                                             const char* field_name) {
  assert(CDSConfig::is_dumping_heap(), "dump time only");
  assert(k->is_shared_boot_class(), "must be boot class");

  oop m = k->java_mirror();

  KlassSubGraphInfo* subgraph_info = get_subgraph_info(k);
  oop f = m->obj_field(field_offset);

  log_debug(cds, heap)("Start archiving from: %s::%s (" PTR_FORMAT ")", klass_name, field_name, p2i(f));

  if (!CompressedOops::is_null(f)) {
    if (log_is_enabled(Trace, cds, heap)) {
      LogTarget(Trace, cds, heap) log;
      LogStream out(log);
      f->print_on(&out);
    }

    bool success = archive_reachable_objects_from(1, subgraph_info, f);
    if (!success) {
      log_error(cds, heap)("Archiving failed %s::%s (some reachable objects cannot be archived)",
                           klass_name, field_name);
    } else {
      // Note: the field value is not preserved in the archived mirror.
      // Record the field as a new subGraph entry point. The recorded
      // information is restored from the archive at runtime.
      subgraph_info->add_subgraph_entry_field(field_offset, f);
      log_info(cds, heap)("Archived field %s::%s => " PTR_FORMAT, klass_name, field_name, p2i(f));
    }
  } else {
    // The field contains null, we still need to record the entry point,
    // so it can be restored at runtime.
    subgraph_info->add_subgraph_entry_field(field_offset, nullptr);
  }
}

#ifndef PRODUCT
class VerifySharedOopClosure: public BasicOopIterateClosure {
 public:
  void do_oop(narrowOop *p) { VerifySharedOopClosure::do_oop_work(p); }
  void do_oop(      oop *p) { VerifySharedOopClosure::do_oop_work(p); }

 protected:
  template <class T> void do_oop_work(T *p) {
    oop obj = RawAccess<>::oop_load(p);
    if (!CompressedOops::is_null(obj)) {
      HeapShared::verify_reachable_objects_from(obj);
    }
  }
};

void HeapShared::verify_subgraph_from_static_field(InstanceKlass* k, int field_offset) {
  assert(CDSConfig::is_dumping_heap(), "dump time only");
  assert(k->is_shared_boot_class(), "must be boot class");

  oop m = k->java_mirror();
  oop f = m->obj_field(field_offset);
  if (!CompressedOops::is_null(f)) {
    verify_subgraph_from(f);
  }
}

void HeapShared::verify_subgraph_from(oop orig_obj) {
  if (!has_been_archived(orig_obj)) {
    // It's OK for the root of a subgraph to be not archived. See comments in
    // archive_reachable_objects_from().
    return;
  }

  // Verify that all objects reachable from orig_obj are archived.
  init_seen_objects_table();
  verify_reachable_objects_from(orig_obj);
  delete_seen_objects_table();
}

void HeapShared::verify_reachable_objects_from(oop obj) {
  _num_total_verifications ++;
  if (java_lang_Class::is_instance(obj)) {
    obj = scratch_java_mirror(obj);
    assert(obj != nullptr, "must be");
  }
  if (!has_been_seen_during_subgraph_recording(obj)) {
    set_has_been_seen_during_subgraph_recording(obj);
    assert(has_been_archived(obj), "must be");
    VerifySharedOopClosure walker;
    obj->oop_iterate(&walker);
  }
}
#endif

void HeapShared::check_special_subgraph_classes() {
  if (CDSConfig::is_initing_classes_at_dump_time()) {
    // We can have aot-initialized classes (such as Enums) that can reference objects
    // of arbitrary types. Currently, we trust the JEP 483 implementation to only
    // aot-initialize classes that are "safe".
    //
    // TODO: we need an automatic tool that checks the safety of aot-initialized
    // classes (when we extend the set of aot-initialized classes beyond JEP 483)
    return;
  } else {
    // In this case, the special subgraph should contain a few specific types
    GrowableArray<Klass*>* klasses = _dump_time_special_subgraph->subgraph_object_klasses();
    int num = klasses->length();
    for (int i = 0; i < num; i++) {
      Klass* subgraph_k = klasses->at(i);
      Symbol* name = subgraph_k->name();
      if (subgraph_k->is_instance_klass() &&
          name != vmSymbols::java_lang_Class() &&
          name != vmSymbols::java_lang_String() &&
          name != vmSymbols::java_lang_ArithmeticException() &&
          name != vmSymbols::java_lang_ArrayIndexOutOfBoundsException() &&
          name != vmSymbols::java_lang_ArrayStoreException() &&
          name != vmSymbols::java_lang_ClassCastException() &&
          name != vmSymbols::java_lang_InternalError() &&
          name != vmSymbols::java_lang_NullPointerException()) {
        ResourceMark rm;
        fatal("special subgraph cannot have objects of type %s", subgraph_k->external_name());
      }
    }
  }
}

HeapShared::SeenObjectsTable* HeapShared::_seen_objects_table = nullptr;
HeapShared::PendingOop HeapShared::_object_being_archived;
int HeapShared::_num_new_walked_objs;
int HeapShared::_num_new_archived_objs;
int HeapShared::_num_old_recorded_klasses;

int HeapShared::_num_total_subgraph_recordings = 0;
int HeapShared::_num_total_walked_objs = 0;
int HeapShared::_num_total_archived_objs = 0;
int HeapShared::_num_total_recorded_klasses = 0;
int HeapShared::_num_total_verifications = 0;

bool HeapShared::has_been_seen_during_subgraph_recording(oop obj) {
  return _seen_objects_table->get(obj) != nullptr;
}

void HeapShared::set_has_been_seen_during_subgraph_recording(oop obj) {
  assert(!has_been_seen_during_subgraph_recording(obj), "sanity");
  _seen_objects_table->put_when_absent(obj, true);
  _seen_objects_table->maybe_grow();
  ++ _num_new_walked_objs;
}

void HeapShared::start_recording_subgraph(InstanceKlass *k, const char* class_name, bool is_full_module_graph) {
  log_info(cds, heap)("Start recording subgraph(s) for archived fields in %s", class_name);
  init_subgraph_info(k, is_full_module_graph);
  init_seen_objects_table();
  _num_new_walked_objs = 0;
  _num_new_archived_objs = 0;
  _num_old_recorded_klasses = get_subgraph_info(k)->num_subgraph_object_klasses();
}

void HeapShared::done_recording_subgraph(InstanceKlass *k, const char* class_name) {
  int num_new_recorded_klasses = get_subgraph_info(k)->num_subgraph_object_klasses() -
    _num_old_recorded_klasses;
  log_info(cds, heap)("Done recording subgraph(s) for archived fields in %s: "
                      "walked %d objs, archived %d new objs, recorded %d classes",
                      class_name, _num_new_walked_objs, _num_new_archived_objs,
                      num_new_recorded_klasses);

  delete_seen_objects_table();

  _num_total_subgraph_recordings ++;
  _num_total_walked_objs      += _num_new_walked_objs;
  _num_total_archived_objs    += _num_new_archived_objs;
  _num_total_recorded_klasses +=  num_new_recorded_klasses;
}

class ArchivableStaticFieldFinder: public FieldClosure {
  InstanceKlass* _ik;
  Symbol* _field_name;
  bool _found;
  int _offset;
public:
  ArchivableStaticFieldFinder(InstanceKlass* ik, Symbol* field_name) :
    _ik(ik), _field_name(field_name), _found(false), _offset(-1) {}

  virtual void do_field(fieldDescriptor* fd) {
    if (fd->name() == _field_name) {
      assert(!_found, "fields can never be overloaded");
      if (is_reference_type(fd->field_type())) {
        _found = true;
        _offset = fd->offset();
      }
    }
  }
  bool found()     { return _found;  }
  int offset()     { return _offset; }
};

void HeapShared::init_subgraph_entry_fields(ArchivableStaticFieldInfo fields[],
                                            TRAPS) {
  for (int i = 0; fields[i].valid(); i++) {
    ArchivableStaticFieldInfo* info = &fields[i];
    TempNewSymbol klass_name =  SymbolTable::new_symbol(info->klass_name);
    TempNewSymbol field_name =  SymbolTable::new_symbol(info->field_name);
    ResourceMark rm; // for stringStream::as_string() etc.

#ifndef PRODUCT
    bool is_test_class = (ArchiveHeapTestClass != nullptr) && (strcmp(info->klass_name, ArchiveHeapTestClass) == 0);
    const char* test_class_name = ArchiveHeapTestClass;
#else
    bool is_test_class = false;
    const char* test_class_name = ""; // avoid C++ printf checks warnings.
#endif

    if (is_test_class) {
      log_warning(cds)("Loading ArchiveHeapTestClass %s ...", test_class_name);
    }

    Klass* k = SystemDictionary::resolve_or_fail(klass_name, true, THREAD);
    if (HAS_PENDING_EXCEPTION) {
      CLEAR_PENDING_EXCEPTION;
      stringStream st;
      st.print("Fail to initialize archive heap: %s cannot be loaded by the boot loader", info->klass_name);
      THROW_MSG(vmSymbols::java_lang_IllegalArgumentException(), st.as_string());
    }

    if (!k->is_instance_klass()) {
      stringStream st;
      st.print("Fail to initialize archive heap: %s is not an instance class", info->klass_name);
      THROW_MSG(vmSymbols::java_lang_IllegalArgumentException(), st.as_string());
    }

    InstanceKlass* ik = InstanceKlass::cast(k);
    assert(InstanceKlass::cast(ik)->is_shared_boot_class(),
           "Only support boot classes");

    if (is_test_class) {
      if (ik->module()->is_named()) {
        // We don't want ArchiveHeapTestClass to be abused to easily load/initialize arbitrary
        // core-lib classes. You need to at least append to the bootclasspath.
        stringStream st;
        st.print("ArchiveHeapTestClass %s is not in unnamed module", test_class_name);
        THROW_MSG(vmSymbols::java_lang_IllegalArgumentException(), st.as_string());
      }

      if (ik->package() != nullptr) {
        // This restriction makes HeapShared::is_a_test_class_in_unnamed_module() easy.
        stringStream st;
        st.print("ArchiveHeapTestClass %s is not in unnamed package", test_class_name);
        THROW_MSG(vmSymbols::java_lang_IllegalArgumentException(), st.as_string());
      }
    } else {
      if (ik->module()->name() != vmSymbols::java_base()) {
        // We don't want to deal with cases when a module is unavailable at runtime.
        // FUTURE -- load from archived heap only when module graph has not changed
        //           between dump and runtime.
        stringStream st;
        st.print("%s is not in java.base module", info->klass_name);
        THROW_MSG(vmSymbols::java_lang_IllegalArgumentException(), st.as_string());
      }
    }

    if (is_test_class) {
      log_warning(cds)("Initializing ArchiveHeapTestClass %s ...", test_class_name);
    }
    ik->initialize(CHECK);

    ArchivableStaticFieldFinder finder(ik, field_name);
    ik->do_local_static_fields(&finder);
    if (!finder.found()) {
      stringStream st;
      st.print("Unable to find the static T_OBJECT field %s::%s", info->klass_name, info->field_name);
      THROW_MSG(vmSymbols::java_lang_IllegalArgumentException(), st.as_string());
    }

    info->klass = ik;
    info->offset = finder.offset();
  }
}

void HeapShared::init_subgraph_entry_fields(TRAPS) {
  assert(CDSConfig::is_dumping_heap(), "must be");
  _dump_time_subgraph_info_table = new (mtClass)DumpTimeKlassSubGraphInfoTable();
  init_subgraph_entry_fields(archive_subgraph_entry_fields, CHECK);
  if (CDSConfig::is_dumping_full_module_graph()) {
    init_subgraph_entry_fields(fmg_archive_subgraph_entry_fields, CHECK);
  }
}

#ifndef PRODUCT
void HeapShared::setup_test_class(const char* test_class_name) {
  ArchivableStaticFieldInfo* p = archive_subgraph_entry_fields;
  int num_slots = sizeof(archive_subgraph_entry_fields) / sizeof(ArchivableStaticFieldInfo);
  assert(p[num_slots - 2].klass_name == nullptr, "must have empty slot that's patched below");
  assert(p[num_slots - 1].klass_name == nullptr, "must have empty slot that marks the end of the list");

  if (test_class_name != nullptr) {
    p[num_slots - 2].klass_name = test_class_name;
    p[num_slots - 2].field_name = ARCHIVE_TEST_FIELD_NAME;
  }
}

// See if ik is one of the test classes that are pulled in by -XX:ArchiveHeapTestClass
// during runtime. This may be called before the module system is initialized so
// we cannot rely on InstanceKlass::module(), etc.
bool HeapShared::is_a_test_class_in_unnamed_module(Klass* ik) {
  if (_test_class != nullptr) {
    if (ik == _test_class) {
      return true;
    }
    Array<Klass*>* klasses = _test_class_record->subgraph_object_klasses();
    if (klasses == nullptr) {
      return false;
    }

    for (int i = 0; i < klasses->length(); i++) {
      Klass* k = klasses->at(i);
      if (k == ik) {
        Symbol* name;
        if (k->is_instance_klass()) {
          name = InstanceKlass::cast(k)->name();
        } else if (k->is_objArray_klass()) {
          Klass* bk = ObjArrayKlass::cast(k)->bottom_klass();
          if (!bk->is_instance_klass()) {
            return false;
          }
          name = bk->name();
        } else {
          return false;
        }

        // See KlassSubGraphInfo::check_allowed_klass() - we only allow test classes
        // to be:
        //   (A) java.base classes (which must not be in the unnamed module)
        //   (B) test classes which must be in the unnamed package of the unnamed module.
        // So if we see a '/' character in the class name, it must be in (A);
        // otherwise it must be in (B).
        if (name->index_of_at(0, "/", 1)  >= 0) {
          return false; // (A)
        }

        return true; // (B)
      }
    }
  }

  return false;
}

void HeapShared::initialize_test_class_from_archive(JavaThread* current) {
  Klass* k = _test_class;
  if (k != nullptr && ArchiveHeapLoader::is_in_use()) {
    JavaThread* THREAD = current;
    ExceptionMark em(THREAD);
    const ArchivedKlassSubGraphInfoRecord* record =
      resolve_or_init_classes_for_subgraph_of(k, /*do_init=*/false, THREAD);

    // The _test_class is in the unnamed module, so it can't call CDS.initializeFromArchive()
    // from its <clinit> method. So we set up its "archivedObjects" field first, before
    // calling its <clinit>. This is not strictly clean, but it's a convenient way to write unit
    // test cases (see test/hotspot/jtreg/runtime/cds/appcds/cacheObject/ArchiveHeapTestClass.java).
    if (record != nullptr) {
      init_archived_fields_for(k, record);
    }
    resolve_or_init_classes_for_subgraph_of(k, /*do_init=*/true, THREAD);
  }
}
#endif

void HeapShared::init_for_dumping(TRAPS) {
  if (CDSConfig::is_dumping_heap()) {
    setup_test_class(ArchiveHeapTestClass);
    _dumped_interned_strings = new (mtClass)DumpedInternedStrings(INITIAL_TABLE_SIZE, MAX_TABLE_SIZE);
    init_subgraph_entry_fields(CHECK);
  }
}

void HeapShared::archive_object_subgraphs(ArchivableStaticFieldInfo fields[],
                                          bool is_full_module_graph) {
  _num_total_subgraph_recordings = 0;
  _num_total_walked_objs = 0;
  _num_total_archived_objs = 0;
  _num_total_recorded_klasses = 0;
  _num_total_verifications = 0;

  // For each class X that has one or more archived fields:
  // [1] Dump the subgraph of each archived field
  // [2] Create a list of all the class of the objects that can be reached
  //     by any of these static fields.
  //     At runtime, these classes are initialized before X's archived fields
  //     are restored by HeapShared::initialize_from_archived_subgraph().
  for (int i = 0; fields[i].valid(); ) {
    ArchivableStaticFieldInfo* info = &fields[i];
    const char* klass_name = info->klass_name;
    start_recording_subgraph(info->klass, klass_name, is_full_module_graph);

    ContextMark cm(klass_name);
    // If you have specified consecutive fields of the same klass in
    // fields[], these will be archived in the same
    // {start_recording_subgraph ... done_recording_subgraph} pass to
    // save time.
    for (; fields[i].valid(); i++) {
      ArchivableStaticFieldInfo* f = &fields[i];
      if (f->klass_name != klass_name) {
        break;
      }

      ContextMark cm(f->field_name);
      archive_reachable_objects_from_static_field(f->klass, f->klass_name,
                                                  f->offset, f->field_name);
    }
    done_recording_subgraph(info->klass, klass_name);
  }

  log_info(cds, heap)("Archived subgraph records = %d",
                      _num_total_subgraph_recordings);
  log_info(cds, heap)("  Walked %d objects", _num_total_walked_objs);
  log_info(cds, heap)("  Archived %d objects", _num_total_archived_objs);
  log_info(cds, heap)("  Recorded %d klasses", _num_total_recorded_klasses);

#ifndef PRODUCT
  for (int i = 0; fields[i].valid(); i++) {
    ArchivableStaticFieldInfo* f = &fields[i];
    verify_subgraph_from_static_field(f->klass, f->offset);
  }
  log_info(cds, heap)("  Verified %d references", _num_total_verifications);
#endif
}

// Not all the strings in the global StringTable are dumped into the archive, because
// some of those strings may be only referenced by classes that are excluded from
// the archive. We need to explicitly mark the strings that are:
//   [1] used by classes that WILL be archived;
//   [2] included in the SharedArchiveConfigFile.
void HeapShared::add_to_dumped_interned_strings(oop string) {
  assert_at_safepoint(); // DumpedInternedStrings uses raw oops
  assert(!ArchiveHeapWriter::is_string_too_large_to_archive(string), "must be");
  bool created;
  _dumped_interned_strings->put_if_absent(string, true, &created);
  if (created) {
    // Prevent string deduplication from changing the value field to
    // something not in the archive.
    java_lang_String::set_deduplication_forbidden(string);
    _dumped_interned_strings->maybe_grow();
  }
}

bool HeapShared::is_dumped_interned_string(oop o) {
  return _dumped_interned_strings->get(o) != nullptr;
}

void HeapShared::debug_trace() {
  ResourceMark rm;
  oop referrer = _object_being_archived.referrer();
  if (referrer != nullptr) {
    LogStream ls(Log(cds, heap)::error());
    ls.print_cr("Reference trace");
    CDSHeapVerifier::trace_to_root(&ls, referrer);
  }
}

#ifndef PRODUCT
// At dump-time, find the location of all the non-null oop pointers in an archived heap
// region. This way we can quickly relocate all the pointers without using
// BasicOopIterateClosure at runtime.
class FindEmbeddedNonNullPointers: public BasicOopIterateClosure {
  void* _start;
  BitMap *_oopmap;
  int _num_total_oops;
  int _num_null_oops;
 public:
  FindEmbeddedNonNullPointers(void* start, BitMap* oopmap)
    : _start(start), _oopmap(oopmap), _num_total_oops(0),  _num_null_oops(0) {}

  virtual void do_oop(narrowOop* p) {
    assert(UseCompressedOops, "sanity");
    _num_total_oops ++;
    narrowOop v = *p;
    if (!CompressedOops::is_null(v)) {
      size_t idx = p - (narrowOop*)_start;
      _oopmap->set_bit(idx);
    } else {
      _num_null_oops ++;
    }
  }
  virtual void do_oop(oop* p) {
    assert(!UseCompressedOops, "sanity");
    _num_total_oops ++;
    if ((*p) != nullptr) {
      size_t idx = p - (oop*)_start;
      _oopmap->set_bit(idx);
    } else {
      _num_null_oops ++;
    }
  }
  int num_total_oops() const { return _num_total_oops; }
  int num_null_oops()  const { return _num_null_oops; }
};
#endif

void HeapShared::count_allocation(size_t size) {
  _total_obj_count ++;
  _total_obj_size += size;
  for (int i = 0; i < ALLOC_STAT_SLOTS; i++) {
    if (size <= (size_t(1) << i)) {
      _alloc_count[i] ++;
      _alloc_size[i] += size;
      return;
    }
  }
}

static double avg_size(size_t size, size_t count) {
  double avg = 0;
  if (count > 0) {
    avg = double(size * HeapWordSize) / double(count);
  }
  return avg;
}

void HeapShared::print_stats() {
  size_t huge_count = _total_obj_count;
  size_t huge_size = _total_obj_size;

  for (int i = 0; i < ALLOC_STAT_SLOTS; i++) {
    size_t byte_size_limit = (size_t(1) << i) * HeapWordSize;
    size_t count = _alloc_count[i];
    size_t size = _alloc_size[i];
    log_info(cds, heap)("%8zu objects are <= %-6zu"
                        " bytes (total %8zu bytes, avg %8.1f bytes)",
                        count, byte_size_limit, size * HeapWordSize, avg_size(size, count));
    huge_count -= count;
    huge_size -= size;
  }

  log_info(cds, heap)("%8zu huge  objects               (total %8zu bytes"
                      ", avg %8.1f bytes)",
                      huge_count, huge_size * HeapWordSize,
                      avg_size(huge_size, huge_count));
  log_info(cds, heap)("%8zu total objects               (total %8zu bytes"
                      ", avg %8.1f bytes)",
                      _total_obj_count, _total_obj_size * HeapWordSize,
                      avg_size(_total_obj_size, _total_obj_count));
}

bool HeapShared::is_archived_boot_layer_available(JavaThread* current) {
  TempNewSymbol klass_name = SymbolTable::new_symbol(ARCHIVED_BOOT_LAYER_CLASS);
  InstanceKlass* k = SystemDictionary::find_instance_klass(current, klass_name, Handle());
  if (k == nullptr) {
    return false;
  } else {
    TempNewSymbol field_name = SymbolTable::new_symbol(ARCHIVED_BOOT_LAYER_FIELD);
    TempNewSymbol field_signature = SymbolTable::new_symbol("Ljdk/internal/module/ArchivedBootLayer;");
    fieldDescriptor fd;
    if (k->find_field(field_name, field_signature, true, &fd) != nullptr) {
      oop m = k->java_mirror();
      oop f = m->obj_field(fd.offset());
      if (CompressedOops::is_null(f)) {
        return false;
      }
    } else {
      return false;
    }
  }
  return true;
}

#endif // INCLUDE_CDS_JAVA_HEAP<|MERGE_RESOLUTION|>--- conflicted
+++ resolved
@@ -574,9 +574,6 @@
 };
 
 void HeapShared::add_scratch_resolved_references(ConstantPool* src, objArrayOop dest) {
-  if (_scratch_references_table == nullptr) {
-    _scratch_references_table = new (mtClass)MetaspaceObjToOopHandleTable();
-  }
   if (SystemDictionaryShared::is_builtin_loader(src->pool_holder()->class_loader_data())) {
     _scratch_objects_table->set_oop(src, dest);
   }
@@ -637,12 +634,8 @@
 }
 
 void HeapShared::set_scratch_java_mirror(Klass* k, oop mirror) {
-<<<<<<< HEAD
   track_scratch_object(k->java_mirror(), mirror);
-  _scratch_java_mirror_table->set_oop(k, mirror);
-=======
   _scratch_objects_table->set_oop(k, mirror);
->>>>>>> 0460978e
 }
 
 void HeapShared::remove_scratch_objects(Klass* k) {
@@ -989,13 +982,9 @@
   if (orig_k->is_instance_klass()) {
 #ifdef ASSERT
     InstanceKlass* ik = InstanceKlass::cast(orig_k);
-<<<<<<< HEAD
-    if (CDSConfig::is_dumping_invokedynamic()) {
+    if (CDSConfig::is_dumping_method_handles()) {
       // -XX:AOTInitTestClass must be used carefully in regression tests to
       // include only classes that are safe to aot-initialize.
-=======
-    if (CDSConfig::is_dumping_method_handles()) {
->>>>>>> 0460978e
       assert(ik->class_loader() == nullptr ||
              HeapShared::is_lambda_proxy_klass(ik) ||
              AOTClassInitializer::has_test_class(),
@@ -1043,10 +1032,13 @@
 }
 
 void KlassSubGraphInfo::check_allowed_klass(InstanceKlass* ik) {
-  if (CDSConfig::is_dumping_invokedynamic()) {
-    // FIXME -- this allows LambdaProxy classes
+#ifndef PRODUCT
+  if (AOTClassInitializer::has_test_class()) {
+    // The tests can put in arbitrary types of objects.
     return;
   }
+#endif
+
   if (ik->module()->name() == vmSymbols::java_base()) {
     assert(ik->package() != nullptr, "classes in java.base cannot be in unnamed package");
     return;
@@ -1644,10 +1636,6 @@
   KlassSubGraphInfo* subgraph_info()          { return _subgraph_info;        }
 };
 
-<<<<<<< HEAD
-
-=======
->>>>>>> 0460978e
 // Checks if an oop has any non-null oop fields
 class PointsToOopsChecker : public BasicOopIterateClosure {
   bool _result;
@@ -1705,10 +1693,7 @@
 bool HeapShared::archive_reachable_objects_from(int level,
                                                 KlassSubGraphInfo* subgraph_info,
                                                 oop orig_obj) {
-<<<<<<< HEAD
-=======
   assert(orig_obj != nullptr, "must be");
->>>>>>> 0460978e
   PendingOopStack stack;
   stack.push(PendingOop(orig_obj, nullptr, level));
 
