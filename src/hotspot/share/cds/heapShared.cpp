--- conflicted
+++ resolved
@@ -97,7 +97,6 @@
   }
 };
 
-<<<<<<< HEAD
 class HeapShared::ContextMark : public StackObj {
   ResourceMark rm;
 public:
@@ -109,8 +108,6 @@
   }
 };
 
-DumpedInternedStrings *HeapShared::_dumped_interned_strings = nullptr;
-=======
 // Anything that goes in the header must be thoroughly purged from uninitialized memory
 // as it will be written to disk. Therefore, the constructors memset the memory to 0.
 // This is not the prettiest thing, but we need to know every byte is initialized,
@@ -162,7 +159,6 @@
 
 HeapArchiveMode HeapShared::_heap_load_mode = HeapArchiveMode::_uninitialized;
 HeapArchiveMode HeapShared::_heap_write_mode = HeapArchiveMode::_uninitialized;
->>>>>>> c8656449
 
 size_t HeapShared::_alloc_count[HeapShared::ALLOC_STAT_SLOTS];
 size_t HeapShared::_alloc_size[HeapShared::ALLOC_STAT_SLOTS];
@@ -213,14 +209,8 @@
 
 KlassSubGraphInfo* HeapShared::_dump_time_special_subgraph;
 ArchivedKlassSubGraphInfoRecord* HeapShared::_run_time_special_subgraph;
-<<<<<<< HEAD
 GrowableArrayCHeap<OopHandle, mtClassShared>* HeapShared::_pending_roots = nullptr;
 GrowableArrayCHeap<const char*, mtClassShared>* HeapShared::_context = nullptr;
-GrowableArrayCHeap<OopHandle, mtClassShared>* HeapShared::_root_segments = nullptr;
-int HeapShared::_root_segment_max_size_elems;
-=======
-GrowableArrayCHeap<oop, mtClassShared>* HeapShared::_pending_roots = nullptr;
->>>>>>> c8656449
 OopHandle HeapShared::_scratch_basic_type_mirrors[T_VOID+1];
 MetaspaceObjToOopHandleTable* HeapShared::_scratch_objects_table = nullptr;
 
@@ -343,15 +333,6 @@
     return false;
   }
 
-<<<<<<< HEAD
-  OopHandle oh(Universe::vm_global(), obj);
-  return _pending_roots->append(oh);
-}
-
-objArrayOop HeapShared::root_segment(int segment_idx) {
-  if (CDSConfig::is_dumping_heap() && !CDSConfig::is_dumping_final_static_archive()) {
-    assert(Thread::current() == (Thread*)VMThread::vm_thread(), "should be in vm thread");
-=======
   return true;
 }
 
@@ -366,7 +347,6 @@
 bool HeapShared::is_too_large_to_archive(oop obj) {
   if (HeapShared::is_writing_streaming_mode()) {
     return false;
->>>>>>> c8656449
   } else {
     return AOTMappedHeapWriter::is_too_large_to_archive(obj);
   }
@@ -377,171 +357,11 @@
   return is_too_large_to_archive(value);
 }
 
-<<<<<<< HEAD
-class OrigToScratchObjectTable: public HashTable<OopHandle, OopHandle,
-    36137, // prime number
-    AnyObj::C_HEAP,
-    mtClassShared,
-    HeapShared::oop_handle_hash,
-    HeapShared::oop_handle_equals> {};
-
-static OrigToScratchObjectTable* _orig_to_scratch_object_table = nullptr;
-
-void HeapShared::track_scratch_object(oop orig_obj, oop scratch_obj) {
-  MutexLocker ml(ArchivedObjectTables_lock, Mutex::_no_safepoint_check_flag);
-  if (_orig_to_scratch_object_table == nullptr) {
-    _orig_to_scratch_object_table = new (mtClass)OrigToScratchObjectTable();
-  }
-
-  OopHandle orig_h(Universe::vm_global(), orig_obj);
-  OopHandle scratch_h(Universe::vm_global(), scratch_obj);
-  _orig_to_scratch_object_table->put_when_absent(orig_h, scratch_h);
-}
-
-oop HeapShared::orig_to_scratch_object(oop orig_obj) {
-  MutexLocker ml(ArchivedObjectTables_lock, Mutex::_no_safepoint_check_flag);
-  if (_orig_to_scratch_object_table != nullptr) {
-    OopHandle orig(&orig_obj);
-    OopHandle* v = _orig_to_scratch_object_table->get(orig);
-    if (v != nullptr) {
-      return v->resolve();
-    }
-  }
-  return nullptr;
-}
-
-// Permanent oops are used to support AOT-compiled methods, which may have in-line references
-// to Strings and MH oops.
-//
-// At runtime, these oops are stored in _runtime_permanent_oops (which keeps them alive forever)
-// and are accssed vis AOTCacheAccess::get_archived_object(int).
-struct PermanentOopInfo {
-  int _index;       // Gets assigned only if HeapShared::get_archived_object_permanent_index() has been called on the object
-  int _heap_offset; // Offset of the object from the bottom of the archived heap.
-  PermanentOopInfo(int index, int heap_offset) : _index(index), _heap_offset(heap_offset) {}
-};
-
-class PermanentOopTable: public HashTable<OopHandle, PermanentOopInfo,
-    36137, // prime number
-    AnyObj::C_HEAP,
-    mtClassShared,
-    HeapShared::oop_handle_hash,
-    HeapShared::oop_handle_equals> {};
-
-static int _dumptime_permanent_oop_count = 0;
-static PermanentOopTable* _dumptime_permanent_oop_table = nullptr;
-static GrowableArrayCHeap<OopHandle, mtClassShared>* _runtime_permanent_oops = nullptr;
-
-// ArchiveHeapWriter adds each archived heap object to _dumptime_permanent_oop_table,
-// so we can remember their offset (from the bottom of the archived heap).
-void HeapShared::add_to_permanent_oop_table(oop obj, int offset) {
-  assert_at_safepoint();
-  if (_dumptime_permanent_oop_table == nullptr) {
-    _dumptime_permanent_oop_table = new (mtClass)PermanentOopTable();
-  }
-
-  PermanentOopInfo info(-1, offset);
-  OopHandle oh(Universe::vm_global(), obj);
-  _dumptime_permanent_oop_table->put_when_absent(oh, info);
-}
-
-// A permanent index is assigned to an archived object ONLY when
-// the AOT compiler calls this function.
-int HeapShared::get_archived_object_permanent_index(oop obj) {
-  MutexLocker ml(ArchivedObjectTables_lock, Mutex::_no_safepoint_check_flag);
-
-  if (!CDSConfig::is_dumping_heap()) {
-    return -1; // Called by the Leyden old workflow
-  }
-  if (_dumptime_permanent_oop_table == nullptr) {
-    return -1;
-  }
-
-  if (_orig_to_scratch_object_table != nullptr) {
-    OopHandle orig(&obj);
-    OopHandle* v = _orig_to_scratch_object_table->get(orig);
-    if (v != nullptr) {
-      obj = v->resolve();
-    }
-  }
-
-  OopHandle tmp(&obj);
-  PermanentOopInfo* info = _dumptime_permanent_oop_table->get(tmp);
-  if (info == nullptr) {
-    return -1;
-  } else {
-    if (info->_index < 0) {
-      info->_index = _dumptime_permanent_oop_count++;
-    }
-    return info->_index;
-  }
-}
-
-oop HeapShared::get_archived_object(int permanent_index) {
-  assert(permanent_index >= 0, "sanity");
-  assert(ArchiveHeapLoader::is_in_use(), "sanity");
-  assert(_runtime_permanent_oops != nullptr, "sanity");
-
-  return _runtime_permanent_oops->at(permanent_index).resolve();
-}
-
-// Remember all archived heap objects that have a permanent index.
-//   table[i] = offset of oop whose permanent index is i.
-void CachedCodeDirectoryInternal::dumptime_init_internal() {
-  const int count = _dumptime_permanent_oop_count;
-  if (count == 0) {
-    // Avoid confusing CDS code with zero-sized tables, just return.
-    log_info(cds)("No permanent oops");
-    _permanent_oop_count = count;
-    _permanent_oop_offsets = nullptr;
-    return;
-  }
-
-  int* table = (int*)AOTCacheAccess::allocate_aot_code_region(count * sizeof(int));
-  for (int i = 0; i < count; i++) {
-    table[count] = -1;
-  }
-  _dumptime_permanent_oop_table->iterate([&](OopHandle o, PermanentOopInfo& info) {
-    int index = info._index;
-    if (index >= 0) {
-      assert(index < count, "sanity");
-      table[index] = info._heap_offset;
-    }
-    return true; // continue
-  });
-
-  for (int i = 0; i < count; i++) {
-    assert(table[i] >= 0, "must be");
-  }
-
-  log_info(cds)("Dumped %d permanent oops", count);
-
-  _permanent_oop_count = count;
-  AOTCacheAccess::set_pointer(&_permanent_oop_offsets, table);
-}
-
-// This is called during the bootstrap of the production run, before any GC can happen.
-// Record each permanent oop in a OopHandle for GC safety.
-void CachedCodeDirectoryInternal::runtime_init_internal() {
-  int count = _permanent_oop_count;
-  int* table = _permanent_oop_offsets;
-  _runtime_permanent_oops = new GrowableArrayCHeap<OopHandle, mtClassShared>();
-  for (int i = 0; i < count; i++) {
-    oop obj = ArchiveHeapLoader::oop_from_offset(table[i]);
-    OopHandle oh(Universe::vm_global(), obj);
-    _runtime_permanent_oops->append(oh);
-  }
-};
-
-void HeapShared::get_segment_indexes(int idx, int& seg_idx, int& int_idx) {
-  assert(_root_segment_max_size_elems > 0, "sanity");
-=======
 void HeapShared::initialize_loading_mode(HeapArchiveMode mode) {
   assert(_heap_load_mode == HeapArchiveMode::_uninitialized, "already set?");
   assert(mode != HeapArchiveMode::_uninitialized, "sanity");
   _heap_load_mode = mode;
 };
->>>>>>> c8656449
 
 void HeapShared::initialize_writing_mode() {
   assert(!FLAG_IS_ERGO(AOTStreamableObjects), "Should not have been ergonomically set yet");
@@ -637,8 +457,166 @@
   // No GC should happen since we aren't scanning _pending_roots.
   assert(Thread::current() == (Thread*)VMThread::vm_thread(), "should be in vm thread");
 
-  return _pending_roots->append(obj);
-}
+  OopHandle oh(Universe::vm_global(), obj);
+  return _pending_roots->append(oh);
+}
+
+class OrigToScratchObjectTable: public HashTable<OopHandle, OopHandle,
+    36137, // prime number
+    AnyObj::C_HEAP,
+    mtClassShared,
+    HeapShared::oop_handle_hash,
+    HeapShared::oop_handle_equals> {};
+
+static OrigToScratchObjectTable* _orig_to_scratch_object_table = nullptr;
+
+void HeapShared::track_scratch_object(oop orig_obj, oop scratch_obj) {
+  MutexLocker ml(ArchivedObjectTables_lock, Mutex::_no_safepoint_check_flag);
+  if (_orig_to_scratch_object_table == nullptr) {
+    _orig_to_scratch_object_table = new (mtClass)OrigToScratchObjectTable();
+  }
+
+  OopHandle orig_h(Universe::vm_global(), orig_obj);
+  OopHandle scratch_h(Universe::vm_global(), scratch_obj);
+  _orig_to_scratch_object_table->put_when_absent(orig_h, scratch_h);
+}
+
+oop HeapShared::orig_to_scratch_object(oop orig_obj) {
+  MutexLocker ml(ArchivedObjectTables_lock, Mutex::_no_safepoint_check_flag);
+  if (_orig_to_scratch_object_table != nullptr) {
+    OopHandle orig(&orig_obj);
+    OopHandle* v = _orig_to_scratch_object_table->get(orig);
+    if (v != nullptr) {
+      return v->resolve();
+    }
+  }
+  return nullptr;
+}
+
+// Permanent oops are used to support AOT-compiled methods, which may have in-line references
+// to Strings and MH oops.
+//
+// At runtime, these oops are stored in _runtime_permanent_oops (which keeps them alive forever)
+// and are accssed vis AOTCacheAccess::get_archived_object(int).
+struct PermanentOopInfo {
+  int _index;       // Gets assigned only if HeapShared::get_archived_object_permanent_index() has been called on the object
+  int _heap_offset; // Offset of the object from the bottom of the archived heap.
+  PermanentOopInfo(int index, int heap_offset) : _index(index), _heap_offset(heap_offset) {}
+};
+
+class PermanentOopTable: public HashTable<OopHandle, PermanentOopInfo,
+    36137, // prime number
+    AnyObj::C_HEAP,
+    mtClassShared,
+    HeapShared::oop_handle_hash,
+    HeapShared::oop_handle_equals> {};
+
+static int _dumptime_permanent_oop_count = 0;
+static PermanentOopTable* _dumptime_permanent_oop_table = nullptr;
+static GrowableArrayCHeap<OopHandle, mtClassShared>* _runtime_permanent_oops = nullptr;
+
+// ArchiveHeapWriter adds each archived heap object to _dumptime_permanent_oop_table,
+// so we can remember their offset (from the bottom of the archived heap).
+void HeapShared::add_to_permanent_oop_table(oop obj, int offset) {
+  assert_at_safepoint();
+  if (_dumptime_permanent_oop_table == nullptr) {
+    _dumptime_permanent_oop_table = new (mtClass)PermanentOopTable();
+  }
+
+  PermanentOopInfo info(-1, offset);
+  OopHandle oh(Universe::vm_global(), obj);
+  _dumptime_permanent_oop_table->put_when_absent(oh, info);
+}
+
+// A permanent index is assigned to an archived object ONLY when
+// the AOT compiler calls this function.
+int HeapShared::get_archived_object_permanent_index(oop obj) {
+  MutexLocker ml(ArchivedObjectTables_lock, Mutex::_no_safepoint_check_flag);
+
+  if (!CDSConfig::is_dumping_heap()) {
+    return -1; // Called by the Leyden old workflow
+  }
+  if (_dumptime_permanent_oop_table == nullptr) {
+    return -1;
+  }
+
+  if (_orig_to_scratch_object_table != nullptr) {
+    OopHandle orig(&obj);
+    OopHandle* v = _orig_to_scratch_object_table->get(orig);
+    if (v != nullptr) {
+      obj = v->resolve();
+    }
+  }
+
+  OopHandle tmp(&obj);
+  PermanentOopInfo* info = _dumptime_permanent_oop_table->get(tmp);
+  if (info == nullptr) {
+    return -1;
+  } else {
+    if (info->_index < 0) {
+      info->_index = _dumptime_permanent_oop_count++;
+    }
+    return info->_index;
+  }
+}
+
+oop HeapShared::get_archived_object(int permanent_index) {
+  assert(permanent_index >= 0, "sanity");
+  assert(AOTMappedHeapLoader::is_in_use(), "sanity");
+  assert(_runtime_permanent_oops != nullptr, "sanity");
+
+  return _runtime_permanent_oops->at(permanent_index).resolve();
+}
+
+// Remember all archived heap objects that have a permanent index.
+//   table[i] = offset of oop whose permanent index is i.
+void CachedCodeDirectoryInternal::dumptime_init_internal() {
+  const int count = _dumptime_permanent_oop_count;
+  if (count == 0) {
+    // Avoid confusing CDS code with zero-sized tables, just return.
+    log_info(cds)("No permanent oops");
+    _permanent_oop_count = count;
+    _permanent_oop_offsets = nullptr;
+    return;
+  }
+
+  int* table = (int*)AOTCacheAccess::allocate_aot_code_region(count * sizeof(int));
+  for (int i = 0; i < count; i++) {
+    table[count] = -1;
+  }
+  _dumptime_permanent_oop_table->iterate([&](OopHandle o, PermanentOopInfo& info) {
+    int index = info._index;
+    if (index >= 0) {
+      assert(index < count, "sanity");
+      table[index] = info._heap_offset;
+    }
+    return true; // continue
+  });
+
+  for (int i = 0; i < count; i++) {
+    assert(table[i] >= 0, "must be");
+  }
+
+  log_info(cds)("Dumped %d permanent oops", count);
+
+  _permanent_oop_count = count;
+  AOTCacheAccess::set_pointer(&_permanent_oop_offsets, table);
+}
+
+// This is called during the bootstrap of the production run, before any GC can happen.
+// Record each permanent oop in a OopHandle for GC safety.
+void CachedCodeDirectoryInternal::runtime_init_internal() {
+  int count = _permanent_oop_count;
+  int* table = _permanent_oop_offsets;
+  _runtime_permanent_oops = new GrowableArrayCHeap<OopHandle, mtClassShared>();
+  for (int i = 0; i < count; i++) {
+    oop obj = HeapShared::is_loading_streaming_mode() ?
+      nullptr : /* FIXME not implemented */
+      AOTMappedHeapLoader::oop_from_offset(table[i]);
+    OopHandle oh(Universe::vm_global(), obj);
+    _runtime_permanent_oops->append(oh);
+  }
+};
 
 oop HeapShared::get_root(int index, bool clear) {
   assert(index >= 0, "sanity");
@@ -810,15 +788,9 @@
   return (objArrayOop)_scratch_objects_table->get_oop(src);
 }
 
-<<<<<<< HEAD
 void HeapShared::init_dumping() {
   _scratch_objects_table = new (mtClass)MetaspaceObjToOopHandleTable();
   _pending_roots = new GrowableArrayCHeap<OopHandle, mtClassShared>(500);
-=======
- void HeapShared::init_dumping() {
-   _scratch_objects_table = new (mtClass)MetaspaceObjToOopHandleTable();
-   _pending_roots = new GrowableArrayCHeap<oop, mtClassShared>(500);
->>>>>>> c8656449
 }
 
 void HeapShared::init_scratch_objects_for_basic_type_mirrors(TRAPS) {
@@ -1115,23 +1087,20 @@
     check_special_subgraph_classes();
   }
 
-<<<<<<< HEAD
-  StringTable::write_shared_table();
   GrowableArrayCHeap<oop, mtClassShared>* roots = new GrowableArrayCHeap<oop, mtClassShared>(_pending_roots->length());
   for (int i = 0; i < _pending_roots->length(); i++) {
     roots->append(_pending_roots->at(i).resolve());
   }
-  ArchiveHeapWriter::write(roots, heap_info);
-  delete roots;
-=======
+
   if (HeapShared::is_writing_mapping_mode()) {
     StringTable::write_shared_table();
-    AOTMappedHeapWriter::write(_pending_roots, mapped_heap_info);
+    AOTMappedHeapWriter::write(roots, mapped_heap_info);
   } else {
     assert(HeapShared::is_writing_streaming_mode(), "are there more modes?");
-    AOTStreamedHeapWriter::write(_pending_roots, streamed_heap_info);
-  }
->>>>>>> c8656449
+    AOTStreamedHeapWriter::write(roots, streamed_heap_info);
+  }
+
+  delete roots;
 
   ArchiveBuilder::OtherROAllocMark mark;
   write_subgraph_info_table();
