--- conflicted
+++ resolved
@@ -1740,7 +1740,7 @@
     }
   }
   debug_trace();
-  MetaspaceShared::unrecoverable_writing_error();
+  AOTMetaspace::unrecoverable_writing_error();
 }
 
 // (1) If orig_obj has not been archived yet, archive it.
@@ -1865,11 +1865,7 @@
         // We don't know how to handle an object that has been archived, but some of its reachable
         // objects cannot be archived. Bail out for now. We might need to fix this in the future if
         // we have a real use case.
-<<<<<<< HEAD
-        exit_on_error();
-=======
         AOTMetaspace::unrecoverable_writing_error();
->>>>>>> 945aaf89
       }
     }
   }
