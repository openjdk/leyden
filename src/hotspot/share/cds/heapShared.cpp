/*
 * Copyright (c) 2018, 2025, Oracle and/or its affiliates. All rights reserved.
 * DO NOT ALTER OR REMOVE COPYRIGHT NOTICES OR THIS FILE HEADER.
 *
 * This code is free software; you can redistribute it and/or modify it
 * under the terms of the GNU General Public License version 2 only, as
 * published by the Free Software Foundation.
 *
 * This code is distributed in the hope that it will be useful, but WITHOUT
 * ANY WARRANTY; without even the implied warranty of MERCHANTABILITY or
 * FITNESS FOR A PARTICULAR PURPOSE.  See the GNU General Public License
 * version 2 for more details (a copy is included in the LICENSE file that
 * accompanied this code).
 *
 * You should have received a copy of the GNU General Public License version
 * 2 along with this work; if not, write to the Free Software Foundation,
 * Inc., 51 Franklin St, Fifth Floor, Boston, MA 02110-1301 USA.
 *
 * Please contact Oracle, 500 Oracle Parkway, Redwood Shores, CA 94065 USA
 * or visit www.oracle.com if you need additional information or have any
 * questions.
 *
 */

#include "cds/aotCacheAccess.hpp"
#include "cds/aotArtifactFinder.hpp"
#include "cds/aotClassInitializer.hpp"
#include "cds/aotClassLocation.hpp"
#include "cds/aotLogging.hpp"
#include "cds/aotReferenceObjSupport.hpp"
#include "cds/archiveBuilder.hpp"
#include "cds/archiveHeapLoader.hpp"
#include "cds/archiveHeapWriter.hpp"
#include "cds/archiveUtils.hpp"
#include "cds/cdsConfig.hpp"
#include "cds/cdsEnumKlass.hpp"
#include "cds/cdsHeapVerifier.hpp"
#include "cds/heapShared.hpp"
#include "cds/metaspaceShared.hpp"
#include "classfile/classLoaderData.hpp"
#include "classfile/classLoaderExt.hpp"
#include "classfile/javaClasses.inline.hpp"
#include "classfile/modules.hpp"
#include "classfile/stringTable.hpp"
#include "classfile/symbolTable.hpp"
#include "classfile/systemDictionary.hpp"
#include "classfile/systemDictionaryShared.hpp"
#include "classfile/vmClasses.hpp"
#include "classfile/vmSymbols.hpp"
#include "gc/shared/collectedHeap.hpp"
#include "gc/shared/gcLocker.hpp"
#include "gc/shared/gcVMOperations.hpp"
#include "logging/log.hpp"
#include "logging/logStream.hpp"
#include "memory/iterator.inline.hpp"
#include "memory/resourceArea.hpp"
#include "memory/universe.hpp"
#include "oops/compressedOops.inline.hpp"
#include "oops/fieldStreams.inline.hpp"
#include "oops/objArrayOop.inline.hpp"
#include "oops/oop.inline.hpp"
#include "oops/typeArrayOop.inline.hpp"
#include "prims/jvmtiExport.hpp"
#include "runtime/arguments.hpp"
#include "runtime/fieldDescriptor.inline.hpp"
#include "runtime/init.hpp"
#include "runtime/javaCalls.hpp"
#include "runtime/mutexLocker.hpp"
#include "runtime/safepointVerifiers.hpp"
#include "utilities/bitMap.inline.hpp"
#include "utilities/copy.hpp"
#if INCLUDE_G1GC
#include "gc/g1/g1CollectedHeap.hpp"
#endif

#if INCLUDE_CDS_JAVA_HEAP

struct ArchivableStaticFieldInfo {
  const char* klass_name;
  const char* field_name;
  InstanceKlass* klass;
  int offset;
  BasicType type;

  ArchivableStaticFieldInfo(const char* k, const char* f)
  : klass_name(k), field_name(f), klass(nullptr), offset(0), type(T_ILLEGAL) {}

  bool valid() {
    return klass_name != nullptr;
  }
};

class HeapShared::ContextMark : public StackObj {
  ResourceMark rm;
public:
  ContextMark(const char* c) : rm{} {
    _context->push(c);
  }
  ~ContextMark() {
    _context->pop();
  }
};

DumpedInternedStrings *HeapShared::_dumped_interned_strings = nullptr;

size_t HeapShared::_alloc_count[HeapShared::ALLOC_STAT_SLOTS];
size_t HeapShared::_alloc_size[HeapShared::ALLOC_STAT_SLOTS];
size_t HeapShared::_total_obj_count;
size_t HeapShared::_total_obj_size;

#ifndef PRODUCT
#define ARCHIVE_TEST_FIELD_NAME "archivedObjects"
static Array<char>* _archived_ArchiveHeapTestClass = nullptr;
static const char* _test_class_name = nullptr;
static Klass* _test_class = nullptr;
static const ArchivedKlassSubGraphInfoRecord* _test_class_record = nullptr;
#endif


//
// If you add new entries to the following tables, you should know what you're doing!
//

static ArchivableStaticFieldInfo archive_subgraph_entry_fields[] = {
  {"java/lang/Integer$IntegerCache",              "archivedCache"},
  {"java/lang/Long$LongCache",                    "archivedCache"},
  {"java/lang/Byte$ByteCache",                    "archivedCache"},
  {"java/lang/Short$ShortCache",                  "archivedCache"},
  {"java/lang/Character$CharacterCache",          "archivedCache"},
  {"java/util/jar/Attributes$Name",               "KNOWN_NAMES"},
  {"sun/util/locale/BaseLocale",                  "constantBaseLocales"},
  {"jdk/internal/module/ArchivedModuleGraph",     "archivedModuleGraph"},
  {"java/util/ImmutableCollections",              "archivedObjects"},
  {"java/lang/ModuleLayer",                       "EMPTY_LAYER"},
  {"java/lang/module/Configuration",              "EMPTY_CONFIGURATION"},
  {"jdk/internal/math/FDBigInteger",              "archivedCaches"},
  {"java/lang/reflect/Proxy$ProxyBuilder",        "archivedData"},    // FIXME -- requires AOTClassLinking

#ifndef PRODUCT
  {nullptr, nullptr}, // Extra slot for -XX:ArchiveHeapTestClass
#endif
  {nullptr, nullptr},
};

// full module graph
static ArchivableStaticFieldInfo fmg_archive_subgraph_entry_fields[] = {
  {"jdk/internal/loader/ArchivedClassLoaders",    "archivedClassLoaders"},
  {ARCHIVED_BOOT_LAYER_CLASS,                     ARCHIVED_BOOT_LAYER_FIELD},
  {"java/lang/Module$ArchivedData",               "archivedData"},
  {nullptr, nullptr},
};

KlassSubGraphInfo* HeapShared::_dump_time_special_subgraph;
ArchivedKlassSubGraphInfoRecord* HeapShared::_run_time_special_subgraph;
GrowableArrayCHeap<OopHandle, mtClassShared>* HeapShared::_pending_roots = nullptr;
GrowableArrayCHeap<const char*, mtClassShared>* HeapShared::_context = nullptr;
GrowableArrayCHeap<OopHandle, mtClassShared>* HeapShared::_root_segments = nullptr;
int HeapShared::_root_segment_max_size_elems;
OopHandle HeapShared::_scratch_basic_type_mirrors[T_VOID+1];
MetaspaceObjToOopHandleTable* HeapShared::_scratch_objects_table = nullptr;

static bool is_subgraph_root_class_of(ArchivableStaticFieldInfo fields[], InstanceKlass* ik) {
  for (int i = 0; fields[i].valid(); i++) {
    if (fields[i].klass == ik) {
      return true;
    }
  }
  return false;
}

bool HeapShared::is_subgraph_root_class(InstanceKlass* ik) {
  return is_subgraph_root_class_of(archive_subgraph_entry_fields, ik) ||
         is_subgraph_root_class_of(fmg_archive_subgraph_entry_fields, ik);
}

unsigned HeapShared::oop_hash(oop const& p) {
  // Do not call p->identity_hash() as that will update the
  // object header.
  return primitive_hash(cast_from_oop<intptr_t>(p));
}

static void reset_states(oop obj, TRAPS) {
  Handle h_obj(THREAD, obj);
  InstanceKlass* klass = InstanceKlass::cast(obj->klass());
  TempNewSymbol method_name = SymbolTable::new_symbol("resetArchivedStates");
  Symbol* method_sig = vmSymbols::void_method_signature();

  while (klass != nullptr) {
    Method* method = klass->find_method(method_name, method_sig);
    if (method != nullptr) {
      assert(method->is_private(), "must be");
      if (log_is_enabled(Debug, aot)) {
        ResourceMark rm(THREAD);
        log_debug(aot)("  calling %s", method->name_and_sig_as_C_string());
      }
      JavaValue result(T_VOID);
      JavaCalls::call_special(&result, h_obj, klass,
                              method_name, method_sig, CHECK);
    }
    klass = klass->java_super();
  }
}

void HeapShared::reset_archived_object_states(TRAPS) {
  assert(CDSConfig::is_dumping_heap(), "dump-time only");
  log_debug(aot)("Resetting platform loader");
  reset_states(SystemDictionary::java_platform_loader(), CHECK);
  log_debug(aot)("Resetting system loader");
  reset_states(SystemDictionary::java_system_loader(), CHECK);

  // Clean up jdk.internal.loader.ClassLoaders::bootLoader(), which is not
  // directly used for class loading, but rather is used by the core library
  // to keep track of resources, etc, loaded by the null class loader.
  //
  // Note, this object is non-null, and is not the same as
  // ClassLoaderData::the_null_class_loader_data()->class_loader(),
  // which is null.
  log_debug(aot)("Resetting boot loader");
  JavaValue result(T_OBJECT);
  JavaCalls::call_static(&result,
                         vmClasses::jdk_internal_loader_ClassLoaders_klass(),
                         vmSymbols::bootLoader_name(),
                         vmSymbols::void_BuiltinClassLoader_signature(),
                         CHECK);
  Handle boot_loader(THREAD, result.get_oop());
  reset_states(boot_loader(), CHECK);
}

HeapShared::ArchivedObjectCache* HeapShared::_archived_object_cache = nullptr;

bool HeapShared::has_been_archived(oop obj) {
  assert(CDSConfig::is_dumping_heap(), "dump-time only");
  return archived_object_cache()->get(obj) != nullptr;
}

int HeapShared::append_root(oop obj) {
  assert(CDSConfig::is_dumping_heap(), "dump-time only");
  if (obj != nullptr) {
    assert(has_been_archived(obj), "must be");
  }
  // No GC should happen since we aren't scanning _pending_roots.
  assert(Thread::current() == (Thread*)VMThread::vm_thread(), "should be in vm thread");

  OopHandle oh(Universe::vm_global(), obj);
  return _pending_roots->append(oh);
}

objArrayOop HeapShared::root_segment(int segment_idx) {
  if (CDSConfig::is_dumping_heap() && !CDSConfig::is_dumping_final_static_archive()) {
    assert(Thread::current() == (Thread*)VMThread::vm_thread(), "should be in vm thread");
  } else {
    assert(CDSConfig::is_using_archive(), "must be");
  }

  objArrayOop segment = (objArrayOop)_root_segments->at(segment_idx).resolve();
  assert(segment != nullptr, "should have been initialized");
  return segment;
}

inline unsigned int oop_handle_hash(const OopHandle& oh) {
  oop o = oh.resolve();
  if (o == nullptr) {
    return 0;
  } else {
    return o->identity_hash();
  }
}

inline bool oop_handle_equals(const OopHandle& a, const OopHandle& b) {
  return a.resolve() == b.resolve();
}

class OrigToScratchObjectTable: public ResourceHashtable<OopHandle, OopHandle,
    36137, // prime number
    AnyObj::C_HEAP,
    mtClassShared,
    oop_handle_hash,
    oop_handle_equals> {};

static OrigToScratchObjectTable* _orig_to_scratch_object_table = nullptr;

void HeapShared::track_scratch_object(oop orig_obj, oop scratch_obj) {
  MutexLocker ml(ArchivedObjectTables_lock, Mutex::_no_safepoint_check_flag);
  if (_orig_to_scratch_object_table == nullptr) {
    _orig_to_scratch_object_table = new (mtClass)OrigToScratchObjectTable();
  }

  OopHandle orig_h(Universe::vm_global(), orig_obj);
  OopHandle scratch_h(Universe::vm_global(), scratch_obj);
  _orig_to_scratch_object_table->put_when_absent(orig_h, scratch_h);
}

oop HeapShared::orig_to_scratch_object(oop orig_obj) {
  MutexLocker ml(ArchivedObjectTables_lock, Mutex::_no_safepoint_check_flag);
  if (_orig_to_scratch_object_table != nullptr) {
    OopHandle orig(&orig_obj);
    OopHandle* v = _orig_to_scratch_object_table->get(orig);
    if (v != nullptr) {
      return v->resolve();
    }
  }
  return nullptr;
}

// Permanent oops are used to support AOT-compiled methods, which may have in-line references
// to Strings and MH oops.
//
// At runtime, these oops are stored in _runtime_permanent_oops (which keeps them alive forever)
// and are accssed vis AOTCacheAccess::get_archived_object(int).
struct PermanentOopInfo {
  int _index;       // Gets assigned only if HeapShared::get_archived_object_permanent_index() has been called on the object
  int _heap_offset; // Offset of the object from the bottom of the archived heap.
  PermanentOopInfo(int index, int heap_offset) : _index(index), _heap_offset(heap_offset) {}
};

class PermanentOopTable: public ResourceHashtable<OopHandle, PermanentOopInfo,
    36137, // prime number
    AnyObj::C_HEAP,
    mtClassShared,
    oop_handle_hash,
    oop_handle_equals> {};

static int _dumptime_permanent_oop_count = 0;
static PermanentOopTable* _dumptime_permanent_oop_table = nullptr;
static GrowableArrayCHeap<OopHandle, mtClassShared>* _runtime_permanent_oops = nullptr;

// ArchiveHeapWriter adds each archived heap object to _dumptime_permanent_oop_table,
// so we can remember their offset (from the bottom of the archived heap).
void HeapShared::add_to_permanent_oop_table(oop obj, int offset) {
  assert_at_safepoint();
  if (_dumptime_permanent_oop_table == nullptr) {
    _dumptime_permanent_oop_table = new (mtClass)PermanentOopTable();
  }

  PermanentOopInfo info(-1, offset);
  OopHandle oh(Universe::vm_global(), obj);
  _dumptime_permanent_oop_table->put_when_absent(oh, info);
}

// A permanent index is assigned to an archived object ONLY when
// the AOT compiler calls this function.
int HeapShared::get_archived_object_permanent_index(oop obj) {
  MutexLocker ml(ArchivedObjectTables_lock, Mutex::_no_safepoint_check_flag);

  if (!CDSConfig::is_dumping_heap()) {
    return -1; // Called by the Leyden old workflow
  }
  if (_dumptime_permanent_oop_table == nullptr) {
    return -1;
  }

  if (_orig_to_scratch_object_table != nullptr) {
    OopHandle orig(&obj);
    OopHandle* v = _orig_to_scratch_object_table->get(orig);
    if (v != nullptr) {
      obj = v->resolve();
    }
  }

  OopHandle tmp(&obj);
  PermanentOopInfo* info = _dumptime_permanent_oop_table->get(tmp);
  if (info == nullptr) {
    return -1;
  } else {
    if (info->_index < 0) {
      info->_index = _dumptime_permanent_oop_count++;
    }
    return info->_index;
  }
}

oop HeapShared::get_archived_object(int permanent_index) {
  assert(permanent_index >= 0, "sanity");
  assert(ArchiveHeapLoader::is_in_use(), "sanity");
  assert(_runtime_permanent_oops != nullptr, "sanity");

  return _runtime_permanent_oops->at(permanent_index).resolve();
}

// Remember all archived heap objects that have a permanent index.
//   table[i] = offset of oop whose permanent index is i.
void CachedCodeDirectoryInternal::dumptime_init_internal() {
  const int count = _dumptime_permanent_oop_count;
  if (count == 0) {
    // Avoid confusing CDS code with zero-sized tables, just return.
    log_info(cds)("No permanent oops");
    _permanent_oop_count = count;
    _permanent_oop_offsets = nullptr;
    return;
  }

  int* table = (int*)AOTCacheAccess::allocate_aot_code_region(count * sizeof(int));
  for (int i = 0; i < count; i++) {
    table[count] = -1;
  }
  _dumptime_permanent_oop_table->iterate([&](OopHandle o, PermanentOopInfo& info) {
    int index = info._index;
    if (index >= 0) {
      assert(index < count, "sanity");
      table[index] = info._heap_offset;
    }
    return true; // continue
  });

  for (int i = 0; i < count; i++) {
    assert(table[i] >= 0, "must be");
  }

  log_info(cds)("Dumped %d permanent oops", count);

  _permanent_oop_count = count;
  AOTCacheAccess::set_pointer(&_permanent_oop_offsets, table);
}

// This is called during the bootstrap of the production run, before any GC can happen.
// Record each permanent oop in a OopHandle for GC safety.
void CachedCodeDirectoryInternal::runtime_init_internal() {
  int count = _permanent_oop_count;
  int* table = _permanent_oop_offsets;
  _runtime_permanent_oops = new GrowableArrayCHeap<OopHandle, mtClassShared>();
  for (int i = 0; i < count; i++) {
    oop obj = ArchiveHeapLoader::oop_from_offset(table[i]);
    OopHandle oh(Universe::vm_global(), obj);
    _runtime_permanent_oops->append(oh);
  }
};

void HeapShared::get_segment_indexes(int idx, int& seg_idx, int& int_idx) {
  assert(_root_segment_max_size_elems > 0, "sanity");

  // Try to avoid divisions for the common case.
  if (idx < _root_segment_max_size_elems) {
    seg_idx = 0;
    int_idx = idx;
  } else {
    seg_idx = idx / _root_segment_max_size_elems;
    int_idx = idx % _root_segment_max_size_elems;
  }

  assert(idx == seg_idx * _root_segment_max_size_elems + int_idx,
         "sanity: %d index maps to %d segment and %d internal", idx, seg_idx, int_idx);
}

// Returns an objArray that contains all the roots of the archived objects
oop HeapShared::get_root(int index, bool clear) {
  assert(index >= 0, "sanity");
  assert(!CDSConfig::is_dumping_heap() && CDSConfig::is_using_archive(), "runtime only");
  assert(!_root_segments->is_empty(), "must have loaded shared heap");
  int seg_idx, int_idx;
  get_segment_indexes(index, seg_idx, int_idx);
  oop result = root_segment(seg_idx)->obj_at(int_idx);
  if (clear) {
    clear_root(index);
  }
  return result;
}

void HeapShared::clear_root(int index) {
  assert(index >= 0, "sanity");
  assert(CDSConfig::is_using_archive(), "must be");
  if (ArchiveHeapLoader::is_in_use()) {
    int seg_idx, int_idx;
    get_segment_indexes(index, seg_idx, int_idx);
    if (log_is_enabled(Debug, aot, heap)) {
      oop old = root_segment(seg_idx)->obj_at(int_idx);
      log_debug(aot, heap)("Clearing root %d: was " PTR_FORMAT, index, p2i(old));
    }
    root_segment(seg_idx)->obj_at_put(int_idx, nullptr);
  }
}

bool HeapShared::archive_object(oop obj, oop referrer, KlassSubGraphInfo* subgraph_info) {
  assert(CDSConfig::is_dumping_heap(), "dump-time only");

  assert(!obj->is_stackChunk(), "do not archive stack chunks");
  if (has_been_archived(obj)) {
    return true;
  }

  if (ArchiveHeapWriter::is_too_large_to_archive(obj->size())) {
    log_debug(aot, heap)("Cannot archive, object (" PTR_FORMAT ") is too large: %zu",
                         p2i(obj), obj->size());
    debug_trace();
    return false;
  } else {
    count_allocation(obj->size());
    ArchiveHeapWriter::add_source_obj(obj);
    CachedOopInfo info = make_cached_oop_info(obj, referrer);
    archived_object_cache()->put_when_absent(obj, info);
    archived_object_cache()->maybe_grow();
    mark_native_pointers(obj);

    Klass* k = obj->klass();
    if (k->is_instance_klass()) {
      // Whenever we see a non-array Java object of type X, we mark X to be aot-initialized.
      // This ensures that during the production run, whenever Java code sees a cached object
      // of type X, we know that X is already initialized. (see TODO comment below ...)

      if (InstanceKlass::cast(k)->is_enum_subclass()
          // We can't rerun <clinit> of enum classes (see cdsEnumKlass.cpp) so
          // we must store them as AOT-initialized.
          || (subgraph_info == _dump_time_special_subgraph))
          // TODO: we do this only for the special subgraph for now. Extending this to
          // other subgraphs would require more refactoring of the core library (such as
          // move some initialization logic into runtimeSetup()).
          //
          // For the other subgraphs, we have a weaker mechanism to ensure that
          // all classes in a subgraph are initialized before the subgraph is programmatically
          // returned from jdk.internal.misc.CDS::initializeFromArchive().
          // See HeapShared::initialize_from_archived_subgraph().
      {
        AOTArtifactFinder::add_aot_inited_class(InstanceKlass::cast(k));
      }

      if (java_lang_Class::is_instance(obj)) {
        Klass* mirror_k = java_lang_Class::as_Klass(obj);
        if (mirror_k != nullptr) {
          AOTArtifactFinder::add_cached_class(mirror_k);
        }
      } else if (java_lang_invoke_ResolvedMethodName::is_instance(obj)) {
        Method* m = java_lang_invoke_ResolvedMethodName::vmtarget(obj);
        if (m != nullptr) {
          InstanceKlass* method_holder = m->method_holder();
          AOTArtifactFinder::add_cached_class(method_holder);
        }
      }
    }

    if (log_is_enabled(Debug, aot, heap)) {
      ResourceMark rm;
      LogTarget(Debug, aot, heap) log;
      LogStream out(log);
      out.print("Archived heap object " PTR_FORMAT " : %s ",
                p2i(obj), obj->klass()->external_name());
      if (java_lang_Class::is_instance(obj)) {
        Klass* k = java_lang_Class::as_Klass(obj);
        if (k != nullptr) {
          out.print("%s", k->external_name());
        } else {
          out.print("primitive");
        }
      }
      out.cr();
    }

    return true;
  }
}

class MetaspaceObjToOopHandleTable: public ResourceHashtable<MetaspaceObj*, OopHandle,
    36137, // prime number
    AnyObj::C_HEAP,
    mtClassShared> {
public:
  oop get_oop(MetaspaceObj* ptr) {
    MutexLocker ml(ScratchObjects_lock, Mutex::_no_safepoint_check_flag);
    OopHandle* handle = get(ptr);
    if (handle != nullptr) {
      return handle->resolve();
    } else {
      return nullptr;
    }
  }
  void set_oop(MetaspaceObj* ptr, oop o) {
    MutexLocker ml(ScratchObjects_lock, Mutex::_no_safepoint_check_flag);
    OopHandle handle(Universe::vm_global(), o);
    bool is_new = put(ptr, handle);
    assert(is_new, "cannot set twice");
  }
  void remove_oop(MetaspaceObj* ptr) {
    MutexLocker ml(ScratchObjects_lock, Mutex::_no_safepoint_check_flag);
    OopHandle* handle = get(ptr);
    if (handle != nullptr) {
      handle->release(Universe::vm_global());
      remove(ptr);
    }
  }
};

void HeapShared::add_scratch_resolved_references(ConstantPool* src, objArrayOop dest) {
  if (SystemDictionaryShared::is_builtin_loader(src->pool_holder()->class_loader_data())) {
    _scratch_objects_table->set_oop(src, dest);
  }
}

objArrayOop HeapShared::scratch_resolved_references(ConstantPool* src) {
  return (objArrayOop)_scratch_objects_table->get_oop(src);
}

void HeapShared::init_dumping() {
  _scratch_objects_table = new (mtClass)MetaspaceObjToOopHandleTable();
  _pending_roots = new GrowableArrayCHeap<OopHandle, mtClassShared>(500);
}

void HeapShared::init_scratch_objects_for_basic_type_mirrors(TRAPS) {
  for (int i = T_BOOLEAN; i < T_VOID+1; i++) {
    BasicType bt = (BasicType)i;
    if (!is_reference_type(bt)) {
      oop m = java_lang_Class::create_basic_type_mirror(type2name(bt), bt, CHECK);
      _scratch_basic_type_mirrors[i] = OopHandle(Universe::vm_global(), m);
      track_scratch_object(Universe::java_mirror(bt), m);
    }
  }
}

// Given java_mirror that represents a (primitive or reference) type T,
// return the "scratch" version that represents the same type T.
// Note that if java_mirror will be returned if it's already a
// scratch mirror.
//
// See java_lang_Class::create_scratch_mirror() for more info.
oop HeapShared::scratch_java_mirror(oop java_mirror) {
  assert(java_lang_Class::is_instance(java_mirror), "must be");

  for (int i = T_BOOLEAN; i < T_VOID+1; i++) {
    BasicType bt = (BasicType)i;
    if (!is_reference_type(bt)) {
      if (_scratch_basic_type_mirrors[i].resolve() == java_mirror) {
        return java_mirror;
      }
    }
  }

  if (java_lang_Class::is_primitive(java_mirror)) {
    return scratch_java_mirror(java_lang_Class::as_BasicType(java_mirror));
  } else {
    return scratch_java_mirror(java_lang_Class::as_Klass(java_mirror));
  }
}

oop HeapShared::scratch_java_mirror(BasicType t) {
  assert((uint)t < T_VOID+1, "range check");
  assert(!is_reference_type(t), "sanity");
  return _scratch_basic_type_mirrors[t].resolve();
}

oop HeapShared::scratch_java_mirror(Klass* k) {
  return _scratch_objects_table->get_oop(k);
}

void HeapShared::set_scratch_java_mirror(Klass* k, oop mirror) {
  track_scratch_object(k->java_mirror(), mirror);
  _scratch_objects_table->set_oop(k, mirror);
}

void HeapShared::remove_scratch_objects(Klass* k) {
  // Klass is being deallocated. Java mirror can still be alive, and it should not
  // point to dead klass. We need to break the link from mirror to the Klass.
  // See how InstanceKlass::deallocate_contents does it for normal mirrors.
  oop mirror = _scratch_objects_table->get_oop(k);
  if (mirror != nullptr) {
    java_lang_Class::set_klass(mirror, nullptr);
  }
  _scratch_objects_table->remove_oop(k);
  if (k->is_instance_klass()) {
    _scratch_objects_table->remove(InstanceKlass::cast(k)->constants());
  }
  if (mirror != nullptr) {
    OopHandle tmp(&mirror);
    OopHandle* v = _orig_to_scratch_object_table->get(tmp);
    if (v != nullptr) {
      oop scratch_mirror = v->resolve();
      java_lang_Class::set_klass(scratch_mirror, nullptr);
      _orig_to_scratch_object_table->remove(tmp);
    }
  }
}

//TODO: we eventually want a more direct test for these kinds of things.
//For example the JVM could record some bit of context from the creation
//of the klass, such as who called the hidden class factory.  Using
//string compares on names is fragile and will break as soon as somebody
//changes the names in the JDK code.  See discussion in JDK-8342481 for
//related ideas about marking AOT-related classes.
bool HeapShared::is_lambda_form_klass(InstanceKlass* ik) {
  return ik->is_hidden() &&
    (ik->name()->starts_with("java/lang/invoke/LambdaForm$MH+") ||
     ik->name()->starts_with("java/lang/invoke/LambdaForm$DMH+") ||
     ik->name()->starts_with("java/lang/invoke/LambdaForm$BMH+") ||
     ik->name()->starts_with("java/lang/invoke/LambdaForm$VH+"));
}

bool HeapShared::is_lambda_proxy_klass(InstanceKlass* ik) {
  return ik->is_hidden() && (ik->name()->index_of_at(0, "$$Lambda+", 9) > 0);
}

bool HeapShared::is_string_concat_klass(InstanceKlass* ik) {
  return ik->is_hidden() && ik->name()->starts_with("java/lang/String$$StringConcat");
}

bool HeapShared::is_archivable_hidden_klass(InstanceKlass* ik) {
  return CDSConfig::is_dumping_method_handles() &&
    (is_lambda_form_klass(ik) || is_lambda_proxy_klass(ik) || is_string_concat_klass(ik));
}


void HeapShared::copy_and_rescan_aot_inited_mirror(InstanceKlass* ik) {
  ik->set_has_aot_initialized_mirror();
  if (AOTClassInitializer::is_runtime_setup_required(ik)) {
    ik->set_is_runtime_setup_required();
  }

  oop orig_mirror = ik->java_mirror();
  oop m = scratch_java_mirror(ik);
  assert(ik->is_initialized(), "must be");

  int nfields = 0;
  for (JavaFieldStream fs(ik); !fs.done(); fs.next()) {
    if (fs.access_flags().is_static()) {
      fieldDescriptor& fd = fs.field_descriptor();
      int offset = fd.offset();
      switch (fd.field_type()) {
      case T_OBJECT:
      case T_ARRAY:
        {
          oop field_obj = orig_mirror->obj_field(offset);
          if (offset == java_lang_Class::reflection_data_offset()) {
            // Class::reflectData use SoftReference, which cannot be archived. Set it
            // to null and it will be recreated at runtime.
            field_obj = nullptr;
          }
          m->obj_field_put(offset, field_obj);
          if (field_obj != nullptr) {
            bool success = archive_reachable_objects_from(1, _dump_time_special_subgraph, field_obj);
            assert(success, "sanity");
          }
        }
        break;
      case T_BOOLEAN:
        m->bool_field_put(offset, orig_mirror->bool_field(offset));
        break;
      case T_BYTE:
        m->byte_field_put(offset, orig_mirror->byte_field(offset));
        break;
      case T_SHORT:
        m->short_field_put(offset, orig_mirror->short_field(offset));
        break;
      case T_CHAR:
        m->char_field_put(offset, orig_mirror->char_field(offset));
        break;
      case T_INT:
        m->int_field_put(offset, orig_mirror->int_field(offset));
        break;
      case T_LONG:
        m->long_field_put(offset, orig_mirror->long_field(offset));
        break;
      case T_FLOAT:
        m->float_field_put(offset, orig_mirror->float_field(offset));
        break;
      case T_DOUBLE:
        m->double_field_put(offset, orig_mirror->double_field(offset));
        break;
      default:
        ShouldNotReachHere();
      }
      nfields ++;
    }
  }

  oop class_data = java_lang_Class::class_data(orig_mirror);
  java_lang_Class::set_class_data(m, class_data);
  if (class_data != nullptr) {
    bool success = archive_reachable_objects_from(1, _dump_time_special_subgraph, class_data);
    assert(success, "sanity");
  }

  if (log_is_enabled(Debug, aot, init)) {
    ResourceMark rm;
    log_debug(aot, init)("copied %3d field(s) in aot-initialized mirror %s%s%s", nfields, ik->external_name(),
                         ik->is_hidden() ? " (hidden)" : "",
                         ik->is_enum_subclass() ? " (enum)" : "");
  }
}

static void copy_java_mirror_hashcode(oop orig_mirror, oop scratch_m) {
  // We need to retain the identity_hash, because it may have been used by some hashtables
  // in the shared heap.
  if (!orig_mirror->fast_no_hash_check()) {
    intptr_t src_hash = orig_mirror->identity_hash();
    if (UseCompactObjectHeaders) {
      narrowKlass nk = CompressedKlassPointers::encode(orig_mirror->klass());
      scratch_m->set_mark(markWord::prototype().set_narrow_klass(nk).copy_set_hash(src_hash));
    } else {
      scratch_m->set_mark(markWord::prototype().copy_set_hash(src_hash));
    }
    assert(scratch_m->mark().is_unlocked(), "sanity");

    DEBUG_ONLY(intptr_t archived_hash = scratch_m->identity_hash());
    assert(src_hash == archived_hash, "Different hash codes: original " INTPTR_FORMAT ", archived " INTPTR_FORMAT, src_hash, archived_hash);
  }
}

static objArrayOop get_archived_resolved_references(InstanceKlass* src_ik) {
  if (SystemDictionaryShared::is_builtin_loader(src_ik->class_loader_data())) {
    objArrayOop rr = src_ik->constants()->resolved_references_or_null();
    if (rr != nullptr && !ArchiveHeapWriter::is_too_large_to_archive(rr)) {
      return HeapShared::scratch_resolved_references(src_ik->constants());
    }
  }
  return nullptr;
}

void HeapShared::archive_strings() {
  oop shared_strings_array = StringTable::init_shared_strings_array();
  bool success = archive_reachable_objects_from(1, _dump_time_special_subgraph, shared_strings_array);
  assert(success, "shared strings array must not point to arrays or strings that are too large to archive");
  StringTable::set_shared_strings_array_index(append_root(shared_strings_array));
}

int HeapShared::archive_exception_instance(oop exception) {
  bool success = archive_reachable_objects_from(1, _dump_time_special_subgraph, exception);
  assert(success, "sanity");
  return append_root(exception);
}

void HeapShared::mark_native_pointers(oop orig_obj) {
  if (java_lang_Class::is_instance(orig_obj)) {
    ArchiveHeapWriter::mark_native_pointer(orig_obj, java_lang_Class::klass_offset());
    ArchiveHeapWriter::mark_native_pointer(orig_obj, java_lang_Class::array_klass_offset());
  } else if (java_lang_invoke_ResolvedMethodName::is_instance(orig_obj)) {
    ArchiveHeapWriter::mark_native_pointer(orig_obj, java_lang_invoke_ResolvedMethodName::vmtarget_offset());
  }
}

void HeapShared::get_pointer_info(oop src_obj, bool& has_oop_pointers, bool& has_native_pointers) {
  CachedOopInfo* info = archived_object_cache()->get(src_obj);
  assert(info != nullptr, "must be");
  has_oop_pointers = info->has_oop_pointers();
  has_native_pointers = info->has_native_pointers();
}

void HeapShared::set_has_native_pointers(oop src_obj) {
  CachedOopInfo* info = archived_object_cache()->get(src_obj);
  assert(info != nullptr, "must be");
  info->set_has_native_pointers();
}

// Between start_scanning_for_oops() and end_scanning_for_oops(), we discover all Java heap objects that
// should be stored in the AOT cache. The scanning is coordinated by AOTArtifactFinder.
void HeapShared::start_scanning_for_oops() {
  {
    NoSafepointVerifier nsv;

    // The special subgraph doesn't belong to any class. We use Object_klass() here just
    // for convenience.
    _dump_time_special_subgraph = init_subgraph_info(vmClasses::Object_klass(), false);
    _context = new GrowableArrayCHeap<const char*, mtClassShared>(250);

    // Cache for recording where the archived objects are copied to
    create_archived_object_cache();

    if (UseCompressedOops || UseG1GC) {
      aot_log_info(aot)("Heap range = [" PTR_FORMAT " - "  PTR_FORMAT "]",
                    UseCompressedOops ? p2i(CompressedOops::begin()) :
                                        p2i((address)G1CollectedHeap::heap()->reserved().start()),
                    UseCompressedOops ? p2i(CompressedOops::end()) :
                                        p2i((address)G1CollectedHeap::heap()->reserved().end()));
    }

    archive_subgraphs();
  }

  init_seen_objects_table();
  Universe::archive_exception_instances();
}

void HeapShared::end_scanning_for_oops() {
  archive_strings();
  delete_seen_objects_table();
}

void HeapShared::write_heap(ArchiveHeapInfo *heap_info) {
  {
    NoSafepointVerifier nsv;
    if (!SkipArchiveHeapVerification) {
      CDSHeapVerifier::verify();
    }
    check_special_subgraph_classes();
  }

  StringTable::write_shared_table();
  GrowableArrayCHeap<oop, mtClassShared>* roots = new GrowableArrayCHeap<oop, mtClassShared>(_pending_roots->length());
  for (int i = 0; i < _pending_roots->length(); i++) {
    roots->append(_pending_roots->at(i).resolve());
  }
  ArchiveHeapWriter::write(roots, heap_info);
  delete roots;

  ArchiveBuilder::OtherROAllocMark mark;
  write_subgraph_info_table();
}

void HeapShared::scan_java_mirror(oop orig_mirror) {
  oop m = scratch_java_mirror(orig_mirror);
  if (m != nullptr) { // nullptr if for custom class loader
    copy_java_mirror_hashcode(orig_mirror, m);
    bool success = archive_reachable_objects_from(1, _dump_time_special_subgraph, m);
    assert(success, "sanity");
  }
}

void HeapShared::scan_java_class(Klass* orig_k) {
  scan_java_mirror(orig_k->java_mirror());

  if (orig_k->is_instance_klass()) {
    InstanceKlass* orig_ik = InstanceKlass::cast(orig_k);
    orig_ik->constants()->prepare_resolved_references_for_archiving();
    objArrayOop rr = get_archived_resolved_references(orig_ik);
    if (rr != nullptr) {
      bool success = HeapShared::archive_reachable_objects_from(1, _dump_time_special_subgraph, rr);
      assert(success, "must be");
    }
  }
}

void HeapShared::archive_subgraphs() {
  assert(CDSConfig::is_dumping_heap(), "must be");

  archive_object_subgraphs(archive_subgraph_entry_fields,
                           false /* is_full_module_graph */);

  if (CDSConfig::is_dumping_full_module_graph()) {
    archive_object_subgraphs(fmg_archive_subgraph_entry_fields,
                             true /* is_full_module_graph */);
    Modules::verify_archived_modules();
  }
}

//
// Subgraph archiving support
//
HeapShared::DumpTimeKlassSubGraphInfoTable* HeapShared::_dump_time_subgraph_info_table = nullptr;
HeapShared::RunTimeKlassSubGraphInfoTable   HeapShared::_run_time_subgraph_info_table;

// Get the subgraph_info for Klass k. A new subgraph_info is created if
// there is no existing one for k. The subgraph_info records the "buffered"
// address of the class.
KlassSubGraphInfo* HeapShared::init_subgraph_info(Klass* k, bool is_full_module_graph) {
  assert(CDSConfig::is_dumping_heap(), "dump time only");
  bool created;
  KlassSubGraphInfo* info =
    _dump_time_subgraph_info_table->put_if_absent(k, KlassSubGraphInfo(k, is_full_module_graph),
                                                  &created);
  assert(created, "must not initialize twice");
  return info;
}

KlassSubGraphInfo* HeapShared::get_subgraph_info(Klass* k) {
  assert(CDSConfig::is_dumping_heap(), "dump time only");
  KlassSubGraphInfo* info = _dump_time_subgraph_info_table->get(k);
  assert(info != nullptr, "must have been initialized");
  return info;
}

// Add an entry field to the current KlassSubGraphInfo.
void KlassSubGraphInfo::add_subgraph_entry_field(int static_field_offset, oop v) {
  assert(CDSConfig::is_dumping_heap(), "dump time only");
  if (_subgraph_entry_fields == nullptr) {
    _subgraph_entry_fields =
      new (mtClass) GrowableArray<int>(10, mtClass);
  }
  _subgraph_entry_fields->append(static_field_offset);
  _subgraph_entry_fields->append(HeapShared::append_root(v));
}

// Add the Klass* for an object in the current KlassSubGraphInfo's subgraphs.
// Only objects of boot classes can be included in sub-graph.
void KlassSubGraphInfo::add_subgraph_object_klass(Klass* orig_k) {
  assert(CDSConfig::is_dumping_heap(), "dump time only");

  if (_subgraph_object_klasses == nullptr) {
    _subgraph_object_klasses =
      new (mtClass) GrowableArray<Klass*>(50, mtClass);
  }

  if (_k == orig_k) {
    // Don't add the Klass containing the sub-graph to it's own klass
    // initialization list.
    return;
  }

  if (orig_k->is_instance_klass()) {
#ifdef ASSERT
    InstanceKlass* ik = InstanceKlass::cast(orig_k);
    if (CDSConfig::is_dumping_method_handles()) {
      // -XX:AOTInitTestClass must be used carefully in regression tests to
      // include only classes that are safe to aot-initialize.
      assert(ik->class_loader() == nullptr ||
             HeapShared::is_lambda_proxy_klass(ik) ||
             AOTClassInitializer::has_test_class(),
            "we can archive only instances of boot classes or lambda proxy classes");
    } else {
      assert(ik->class_loader() == nullptr, "must be boot class");
    }
#endif
    // vmClasses::xxx_klass() are not updated, need to check
    // the original Klass*
    if (orig_k == vmClasses::String_klass() ||
        orig_k == vmClasses::Object_klass()) {
      // Initialized early during VM initialization. No need to be added
      // to the sub-graph object class list.
      return;
    }
    check_allowed_klass(InstanceKlass::cast(orig_k));
  } else if (orig_k->is_objArray_klass()) {
    Klass* abk = ObjArrayKlass::cast(orig_k)->bottom_klass();
    if (abk->is_instance_klass()) {
      assert(InstanceKlass::cast(abk)->is_shared_boot_class(),
            "must be boot class");
      check_allowed_klass(InstanceKlass::cast(ObjArrayKlass::cast(orig_k)->bottom_klass()));
    }
    if (orig_k == Universe::objectArrayKlass()) {
      // Initialized early during Universe::genesis. No need to be added
      // to the list.
      return;
    }
  } else {
    assert(orig_k->is_typeArray_klass(), "must be");
    // Primitive type arrays are created early during Universe::genesis.
    return;
  }

  if (log_is_enabled(Debug, aot, heap)) {
    if (!_subgraph_object_klasses->contains(orig_k)) {
      ResourceMark rm;
      log_debug(aot, heap)("Adding klass %s", orig_k->external_name());
    }
  }

  _subgraph_object_klasses->append_if_missing(orig_k);
  _has_non_early_klasses |= is_non_early_klass(orig_k);
}

void KlassSubGraphInfo::check_allowed_klass(InstanceKlass* ik) {
#ifndef PRODUCT
  if (AOTClassInitializer::has_test_class()) {
    // The tests can cache arbitrary types of objects.
    return;
  }
#endif

  if (ik->module()->name() == vmSymbols::java_base()) {
    assert(ik->package() != nullptr, "classes in java.base cannot be in unnamed package");
    return;
  }

  const char* lambda_msg = "";
  if (CDSConfig::is_dumping_method_handles()) {
    lambda_msg = ", or a lambda proxy class";
    if (HeapShared::is_lambda_proxy_klass(ik) &&
        (ik->class_loader() == nullptr ||
         ik->class_loader() == SystemDictionary::java_platform_loader() ||
         ik->class_loader() == SystemDictionary::java_system_loader())) {
      return;
    }
  }

#ifndef PRODUCT
  if (!ik->module()->is_named() && ik->package() == nullptr && ArchiveHeapTestClass != nullptr) {
    // This class is loaded by ArchiveHeapTestClass
    return;
  }
  const char* testcls_msg = ", or a test class in an unnamed package of an unnamed module";
#else
  const char* testcls_msg = "";
#endif

  ResourceMark rm;
  log_error(aot, heap)("Class %s not allowed in archive heap. Must be in java.base%s%s",
                       ik->external_name(), lambda_msg, testcls_msg);
  MetaspaceShared::unrecoverable_writing_error();
}

bool KlassSubGraphInfo::is_non_early_klass(Klass* k) {
  if (k->is_objArray_klass()) {
    k = ObjArrayKlass::cast(k)->bottom_klass();
  }
  if (k->is_instance_klass()) {
    if (!SystemDictionaryShared::is_early_klass(InstanceKlass::cast(k))) {
      ResourceMark rm;
      log_info(aot, heap)("non-early: %s", k->external_name());
      return true;
    } else {
      return false;
    }
  } else {
    return false;
  }
}

// Initialize an archived subgraph_info_record from the given KlassSubGraphInfo.
void ArchivedKlassSubGraphInfoRecord::init(KlassSubGraphInfo* info) {
  _k = ArchiveBuilder::get_buffered_klass(info->klass());
  _entry_field_records = nullptr;
  _subgraph_object_klasses = nullptr;
  _is_full_module_graph = info->is_full_module_graph();

  if (_is_full_module_graph) {
    // Consider all classes referenced by the full module graph as early -- we will be
    // allocating objects of these classes during JVMTI early phase, so they cannot
    // be processed by (non-early) JVMTI ClassFileLoadHook
    _has_non_early_klasses = false;
  } else {
    _has_non_early_klasses = info->has_non_early_klasses();
  }

  if (_has_non_early_klasses) {
    ResourceMark rm;
    log_info(aot, heap)(
          "Subgraph of klass %s has non-early klasses and cannot be used when JVMTI ClassFileLoadHook is enabled",
          _k->external_name());
  }

  // populate the entry fields
  GrowableArray<int>* entry_fields = info->subgraph_entry_fields();
  if (entry_fields != nullptr) {
    int num_entry_fields = entry_fields->length();
    assert(num_entry_fields % 2 == 0, "sanity");
    _entry_field_records =
      ArchiveBuilder::new_ro_array<int>(num_entry_fields);
    for (int i = 0 ; i < num_entry_fields; i++) {
      _entry_field_records->at_put(i, entry_fields->at(i));
    }
  }

  // <recorded_klasses> has the Klasses of all the objects that are referenced by this subgraph.
  // Copy those that need to be explicitly initialized into <_subgraph_object_klasses>.
  GrowableArray<Klass*>* recorded_klasses = info->subgraph_object_klasses();
  if (recorded_klasses != nullptr) {
    // AOT-inited classes are automatically marked as "initialized" during bootstrap. When
    // programmatically loading a subgraph, we only need to explicitly initialize the classes
    // that are not aot-inited.
    int num_to_copy = 0;
    for (int i = 0; i < recorded_klasses->length(); i++) {
      Klass* subgraph_k = ArchiveBuilder::get_buffered_klass(recorded_klasses->at(i));
      if (!subgraph_k->has_aot_initialized_mirror()) {
        num_to_copy ++;
      }
    }

    _subgraph_object_klasses = ArchiveBuilder::new_ro_array<Klass*>(num_to_copy);
    bool is_special = (_k == ArchiveBuilder::get_buffered_klass(vmClasses::Object_klass()));
    for (int i = 0, n = 0; i < recorded_klasses->length(); i++) {
      Klass* subgraph_k = ArchiveBuilder::get_buffered_klass(recorded_klasses->at(i));
      if (subgraph_k->has_aot_initialized_mirror()) {
        continue;
      }
      if (log_is_enabled(Info, aot, heap)) {
        ResourceMark rm;
        const char* owner_name =  is_special ? "<special>" : _k->external_name();
        if (subgraph_k->is_instance_klass()) {
          InstanceKlass* src_ik = InstanceKlass::cast(ArchiveBuilder::current()->get_source_addr(subgraph_k));
        }
        log_info(aot, heap)(
          "Archived object klass %s (%2d) => %s",
          owner_name, n, subgraph_k->external_name());
      }
      _subgraph_object_klasses->at_put(n, subgraph_k);
      ArchivePtrMarker::mark_pointer(_subgraph_object_klasses->adr_at(n));
      n++;
    }
  }

  ArchivePtrMarker::mark_pointer(&_k);
  ArchivePtrMarker::mark_pointer(&_entry_field_records);
  ArchivePtrMarker::mark_pointer(&_subgraph_object_klasses);
}

class HeapShared::CopyKlassSubGraphInfoToArchive : StackObj {
  CompactHashtableWriter* _writer;
public:
  CopyKlassSubGraphInfoToArchive(CompactHashtableWriter* writer) : _writer(writer) {}

  bool do_entry(Klass* klass, KlassSubGraphInfo& info) {
    if (info.subgraph_object_klasses() != nullptr || info.subgraph_entry_fields() != nullptr) {
      ArchivedKlassSubGraphInfoRecord* record = HeapShared::archive_subgraph_info(&info);
      Klass* buffered_k = ArchiveBuilder::get_buffered_klass(klass);
      unsigned int hash = SystemDictionaryShared::hash_for_shared_dictionary((address)buffered_k);
      u4 delta = ArchiveBuilder::current()->any_to_offset_u4(record);
      _writer->add(hash, delta);
    }
    return true; // keep on iterating
  }
};

ArchivedKlassSubGraphInfoRecord* HeapShared::archive_subgraph_info(KlassSubGraphInfo* info) {
  ArchivedKlassSubGraphInfoRecord* record =
      (ArchivedKlassSubGraphInfoRecord*)ArchiveBuilder::ro_region_alloc(sizeof(ArchivedKlassSubGraphInfoRecord));
  record->init(info);
  if (info ==  _dump_time_special_subgraph) {
    _run_time_special_subgraph = record;
  }
  return record;
}

// Build the records of archived subgraph infos, which include:
// - Entry points to all subgraphs from the containing class mirror. The entry
//   points are static fields in the mirror. For each entry point, the field
//   offset, and value are recorded in the sub-graph
//   info. The value is stored back to the corresponding field at runtime.
// - A list of klasses that need to be loaded/initialized before archived
//   java object sub-graph can be accessed at runtime.
void HeapShared::write_subgraph_info_table() {
  // Allocate the contents of the hashtable(s) inside the RO region of the CDS archive.
  DumpTimeKlassSubGraphInfoTable* d_table = _dump_time_subgraph_info_table;
  CompactHashtableStats stats;

  _run_time_subgraph_info_table.reset();

  CompactHashtableWriter writer(d_table->_count, &stats);
  CopyKlassSubGraphInfoToArchive copy(&writer);
  d_table->iterate(&copy);
  writer.dump(&_run_time_subgraph_info_table, "subgraphs");

#ifndef PRODUCT
  if (ArchiveHeapTestClass != nullptr) {
    size_t len = strlen(ArchiveHeapTestClass) + 1;
    Array<char>* array = ArchiveBuilder::new_ro_array<char>((int)len);
    strncpy(array->adr_at(0), ArchiveHeapTestClass, len);
    _archived_ArchiveHeapTestClass = array;
  }
#endif
  if (log_is_enabled(Info, aot, heap)) {
    print_stats();
  }
}

void HeapShared::add_root_segment(objArrayOop segment_oop) {
  assert(segment_oop != nullptr, "must be");
  assert(ArchiveHeapLoader::is_in_use(), "must be");
  if (_root_segments == nullptr) {
    _root_segments = new GrowableArrayCHeap<OopHandle, mtClassShared>(10);
  }
  _root_segments->push(OopHandle(Universe::vm_global(), segment_oop));
}

void HeapShared::init_root_segment_sizes(int max_size_elems) {
  _root_segment_max_size_elems = max_size_elems;
}

void HeapShared::serialize_tables(SerializeClosure* soc) {

#ifndef PRODUCT
  soc->do_ptr(&_archived_ArchiveHeapTestClass);
  if (soc->reading() && _archived_ArchiveHeapTestClass != nullptr) {
    _test_class_name = _archived_ArchiveHeapTestClass->adr_at(0);
    setup_test_class(_test_class_name);
  }
#endif

  _run_time_subgraph_info_table.serialize_header(soc);
  soc->do_ptr(&_run_time_special_subgraph);
}

static void verify_the_heap(Klass* k, const char* which) {
  if (VerifyArchivedFields > 0) {
    ResourceMark rm;
    log_info(aot, heap)("Verify heap %s initializing static field(s) in %s",
                        which, k->external_name());

    VM_Verify verify_op;
    VMThread::execute(&verify_op);

    if (VerifyArchivedFields > 1 && is_init_completed()) {
      // At this time, the oop->klass() of some archived objects in the heap may not
      // have been loaded into the system dictionary yet. Nevertheless, oop->klass() should
      // have enough information (object size, oop maps, etc) so that a GC can be safely
      // performed.
      //
      // -XX:VerifyArchivedFields=2 force a GC to happen in such an early stage
      // to check for GC safety.
      log_info(aot, heap)("Trigger GC %s initializing static field(s) in %s",
                          which, k->external_name());
      FlagSetting fs1(VerifyBeforeGC, true);
      FlagSetting fs2(VerifyDuringGC, true);
      FlagSetting fs3(VerifyAfterGC,  true);
      Universe::heap()->collect(GCCause::_java_lang_system_gc);
    }
  }
}

// Before GC can execute, we must ensure that all oops reachable from HeapShared::roots()
// have a valid klass. I.e., oopDesc::klass() must have already been resolved.
//
// Note: if a ArchivedKlassSubGraphInfoRecord contains non-early classes, and JVMTI
// ClassFileLoadHook is enabled, it's possible for this class to be dynamically replaced. In
// this case, we will not load the ArchivedKlassSubGraphInfoRecord and will clear its roots.
void HeapShared::resolve_classes(JavaThread* current) {
  assert(CDSConfig::is_using_archive(), "runtime only!");
  if (!ArchiveHeapLoader::is_in_use()) {
    return; // nothing to do
  }

  if (!CDSConfig::is_using_aot_linked_classes()) {
    assert( _run_time_special_subgraph != nullptr, "must be");
    Array<Klass*>* klasses = _run_time_special_subgraph->subgraph_object_klasses();
    if (klasses != nullptr) {
      for (int i = 0; i < klasses->length(); i++) {
        Klass* k = klasses->at(i);
        ExceptionMark em(current); // no exception can happen here
        resolve_or_init(k, /*do_init*/false, current);
      }
    }
  }

  resolve_classes_for_subgraphs(current, archive_subgraph_entry_fields);
  resolve_classes_for_subgraphs(current, fmg_archive_subgraph_entry_fields);
}

void HeapShared::resolve_classes_for_subgraphs(JavaThread* current, ArchivableStaticFieldInfo fields[]) {
  for (int i = 0; fields[i].valid(); i++) {
    ArchivableStaticFieldInfo* info = &fields[i];
    TempNewSymbol klass_name = SymbolTable::new_symbol(info->klass_name);
    InstanceKlass* k = SystemDictionaryShared::find_builtin_class(klass_name);
    assert(k != nullptr && k->is_shared_boot_class(), "sanity");
    resolve_classes_for_subgraph_of(current, k);
  }
}

void HeapShared::resolve_classes_for_subgraph_of(JavaThread* current, Klass* k) {
  JavaThread* THREAD = current;
  ExceptionMark em(THREAD);
  const ArchivedKlassSubGraphInfoRecord* record =
   resolve_or_init_classes_for_subgraph_of(k, /*do_init=*/false, THREAD);
  if (HAS_PENDING_EXCEPTION) {
   CLEAR_PENDING_EXCEPTION;
  }
  if (record == nullptr) {
   clear_archived_roots_of(k);
  }
}

void HeapShared::initialize_java_lang_invoke(TRAPS) {
  if (CDSConfig::is_using_aot_linked_classes() || CDSConfig::is_dumping_method_handles()) {
    resolve_or_init("java/lang/invoke/Invokers$Holder", true, CHECK);
    resolve_or_init("java/lang/invoke/MethodHandle", true, CHECK);
    resolve_or_init("java/lang/invoke/MethodHandleNatives", true, CHECK);
    resolve_or_init("java/lang/invoke/DirectMethodHandle$Holder", true, CHECK);
    resolve_or_init("java/lang/invoke/DelegatingMethodHandle$Holder", true, CHECK);
    resolve_or_init("java/lang/invoke/LambdaForm$Holder", true, CHECK);
    resolve_or_init("java/lang/invoke/BoundMethodHandle$Species_L", true, CHECK);
  }
}

// Initialize the InstanceKlasses of objects that are reachable from the following roots:
//   - interned strings
//   - Klass::java_mirror() -- including aot-initialized mirrors such as those of Enum klasses.
//   - ConstantPool::resolved_references()
//   - Universe::<xxx>_exception_instance()
//
// For example, if this enum class is initialized at AOT cache assembly time:
//
//    enum Fruit {
//       APPLE, ORANGE, BANANA;
//       static final Set<Fruit> HAVE_SEEDS = new HashSet<>(Arrays.asList(APPLE, ORANGE));
//   }
//
// the aot-initialized mirror of Fruit has a static field that references HashSet, which
// should be initialized before any Java code can access the Fruit class. Note that
// HashSet itself doesn't necessary need to be an aot-initialized class.
void HeapShared::init_classes_for_special_subgraph(Handle class_loader, TRAPS) {
  if (!ArchiveHeapLoader::is_in_use()) {
    return;
  }

  assert( _run_time_special_subgraph != nullptr, "must be");
  Array<Klass*>* klasses = _run_time_special_subgraph->subgraph_object_klasses();
  if (klasses != nullptr) {
    for (int pass = 0; pass < 2; pass ++) {
      for (int i = 0; i < klasses->length(); i++) {
        Klass* k = klasses->at(i);
        if (k->class_loader_data() == nullptr) {
          // This class is not yet loaded. We will initialize it in a later phase.
          // For example, we have loaded only AOTLinkedClassCategory::BOOT1 classes
          // but k is part of AOTLinkedClassCategory::BOOT2.
          continue;
        }
        if (k->class_loader() == class_loader()) {
          if (pass == 0) {
            if (k->is_instance_klass()) {
              InstanceKlass::cast(k)->link_class(CHECK);
            }
          } else {
            resolve_or_init(k, /*do_init*/true, CHECK);
          }
        }
      }
    }
  }
}

void HeapShared::initialize_from_archived_subgraph(JavaThread* current, Klass* k) {
  JavaThread* THREAD = current;
  if (!ArchiveHeapLoader::is_in_use()) {
    return; // nothing to do
  }

  if (k->name()->equals("jdk/internal/module/ArchivedModuleGraph") &&
      !CDSConfig::is_using_optimized_module_handling() &&
      // archive was created with --module-path
      AOTClassLocationConfig::runtime()->num_module_paths() > 0) {
    // ArchivedModuleGraph was created with a --module-path that's different than the runtime --module-path.
    // Thus, it might contain references to modules that do not exist at runtime. We cannot use it.
    log_info(aot, heap)("Skip initializing ArchivedModuleGraph subgraph: is_using_optimized_module_handling=%s num_module_paths=%d",
                        BOOL_TO_STR(CDSConfig::is_using_optimized_module_handling()),
                        AOTClassLocationConfig::runtime()->num_module_paths());
    return;
  }

  ExceptionMark em(THREAD);
  const ArchivedKlassSubGraphInfoRecord* record =
    resolve_or_init_classes_for_subgraph_of(k, /*do_init=*/true, THREAD);

  if (HAS_PENDING_EXCEPTION) {
    CLEAR_PENDING_EXCEPTION;
    // None of the field value will be set if there was an exception when initializing the classes.
    // The java code will not see any of the archived objects in the
    // subgraphs referenced from k in this case.
    return;
  }

  if (record != nullptr) {
    init_archived_fields_for(k, record);
  }
}

const ArchivedKlassSubGraphInfoRecord*
HeapShared::resolve_or_init_classes_for_subgraph_of(Klass* k, bool do_init, TRAPS) {
  assert(!CDSConfig::is_dumping_heap(), "Should not be called when dumping heap");

  if (!k->is_shared()) {
    return nullptr;
  }
  unsigned int hash = SystemDictionaryShared::hash_for_shared_dictionary_quick(k);
  const ArchivedKlassSubGraphInfoRecord* record = _run_time_subgraph_info_table.lookup(k, hash, 0);

#ifndef PRODUCT
  if (_test_class_name != nullptr && k->name()->equals(_test_class_name) && record != nullptr) {
    _test_class = k;
    _test_class_record = record;
  }
#endif

  // Initialize from archived data. Currently this is done only
  // during VM initialization time. No lock is needed.
  if (record == nullptr) {
    if (log_is_enabled(Info, aot, heap)) {
      ResourceMark rm(THREAD);
      log_info(aot, heap)("subgraph %s is not recorded",
                          k->external_name());
    }
    return nullptr;
  } else {
    if (record->is_full_module_graph() && !CDSConfig::is_using_full_module_graph()) {
      if (log_is_enabled(Info, aot, heap)) {
        ResourceMark rm(THREAD);
        log_info(aot, heap)("subgraph %s cannot be used because full module graph is disabled",
                            k->external_name());
      }
      return nullptr;
    }

    if (record->has_non_early_klasses() && JvmtiExport::should_post_class_file_load_hook()) {
      if (log_is_enabled(Info, aot, heap)) {
        ResourceMark rm(THREAD);
        log_info(aot, heap)("subgraph %s cannot be used because JVMTI ClassFileLoadHook is enabled",
                            k->external_name());
      }
      return nullptr;
    }

    if (log_is_enabled(Info, aot, heap)) {
      ResourceMark rm;
      log_info(aot, heap)("%s subgraph %s ", do_init ? "init" : "resolve", k->external_name());
    }

    resolve_or_init(k, do_init, CHECK_NULL);

    // Load/link/initialize the klasses of the objects in the subgraph.
    // nullptr class loader is used.
    Array<Klass*>* klasses = record->subgraph_object_klasses();
    if (klasses != nullptr) {
      for (int i = 0; i < klasses->length(); i++) {
        Klass* klass = klasses->at(i);
        if (!klass->is_shared()) {
          return nullptr;
        }
        resolve_or_init(klass, do_init, CHECK_NULL);
      }
    }
  }

  return record;
}

void HeapShared::resolve_or_init(const char* klass_name, bool do_init, TRAPS) {
  TempNewSymbol klass_name_sym =  SymbolTable::new_symbol(klass_name);
  InstanceKlass* k = SystemDictionaryShared::find_builtin_class(klass_name_sym);
  if (k == nullptr) {
    return;
  }
  assert(k->is_shared_boot_class(), "sanity");
  resolve_or_init(k, false, CHECK);
  if (do_init) {
    resolve_or_init(k, true, CHECK);
  }
}

void HeapShared::resolve_or_init(Klass* k, bool do_init, TRAPS) {
  if (!do_init) {
    if (k->class_loader_data() == nullptr) {
      Klass* resolved_k = SystemDictionary::resolve_or_null(k->name(), CHECK);
      assert(resolved_k == k, "classes used by archived heap must not be replaced by JVMTI ClassFileLoadHook");
    }
  } else {
    assert(k->class_loader_data() != nullptr, "must have been resolved by HeapShared::resolve_classes");
    if (k->is_instance_klass()) {
      InstanceKlass* ik = InstanceKlass::cast(k);
      ik->initialize(CHECK);
    } else if (k->is_objArray_klass()) {
      ObjArrayKlass* oak = ObjArrayKlass::cast(k);
      oak->initialize(CHECK);
    }
  }
}

void HeapShared::init_archived_fields_for(Klass* k, const ArchivedKlassSubGraphInfoRecord* record) {
  verify_the_heap(k, "before");

  // Load the subgraph entry fields from the record and store them back to
  // the corresponding fields within the mirror.
  oop m = k->java_mirror();
  Array<int>* entry_field_records = record->entry_field_records();
  if (entry_field_records != nullptr) {
    int efr_len = entry_field_records->length();
    assert(efr_len % 2 == 0, "sanity");
    for (int i = 0; i < efr_len; i += 2) {
      int field_offset = entry_field_records->at(i);
      int root_index = entry_field_records->at(i+1);
      oop v = get_root(root_index, /*clear=*/true);
      if (k->has_aot_initialized_mirror()) {
        assert(v == m->obj_field(field_offset), "must be aot-initialized");
      } else {
        m->obj_field_put(field_offset, v);
      }
      log_debug(aot, heap)("  " PTR_FORMAT " init field @ %2d = " PTR_FORMAT, p2i(k), field_offset, p2i(v));
    }

    // Done. Java code can see the archived sub-graphs referenced from k's
    // mirror after this point.
    if (log_is_enabled(Info, aot, heap)) {
      ResourceMark rm;
      log_info(aot, heap)("initialize_from_archived_subgraph %s " PTR_FORMAT "%s%s",
                          k->external_name(), p2i(k), JvmtiExport::is_early_phase() ? " (early)" : "",
                          k->has_aot_initialized_mirror() ? " (aot-inited)" : "");
    }
  }

  verify_the_heap(k, "after ");
}

void HeapShared::clear_archived_roots_of(Klass* k) {
  unsigned int hash = SystemDictionaryShared::hash_for_shared_dictionary_quick(k);
  const ArchivedKlassSubGraphInfoRecord* record = _run_time_subgraph_info_table.lookup(k, hash, 0);
  if (record != nullptr) {
    Array<int>* entry_field_records = record->entry_field_records();
    if (entry_field_records != nullptr) {
      int efr_len = entry_field_records->length();
      assert(efr_len % 2 == 0, "sanity");
      for (int i = 0; i < efr_len; i += 2) {
        int root_index = entry_field_records->at(i+1);
        clear_root(root_index);
      }
    }
  }
}

// Push all oop fields (or oop array elemenets in case of an objArray) in
// _referencing_obj onto the _stack.
class HeapShared::OopFieldPusher: public BasicOopIterateClosure {
  PendingOopStack* _stack;
  GrowableArray<oop> _found_oop_fields;
  int _level;
  bool _record_klasses_only;
  KlassSubGraphInfo* _subgraph_info;
  oop _referencing_obj;
  bool _is_java_lang_ref;
 public:
  OopFieldPusher(PendingOopStack* stack,
                 int level,
                 bool record_klasses_only,
                 KlassSubGraphInfo* subgraph_info,
                 oop orig) :
    _stack(stack),
    _found_oop_fields(),
    _level(level),
    _record_klasses_only(record_klasses_only),
    _subgraph_info(subgraph_info),
    _referencing_obj(orig) {
    _is_java_lang_ref = AOTReferenceObjSupport::check_if_ref_obj(orig);
  }
  void do_oop(narrowOop *p) { OopFieldPusher::do_oop_work(p); }
  void do_oop(      oop *p) { OopFieldPusher::do_oop_work(p); }

  ~OopFieldPusher() {
    while (_found_oop_fields.length() > 0) {
      // This produces the exact same traversal order as the previous version
      // of OopFieldPusher that recurses on the C stack -- a depth-first search,
      // walking the oop fields in _referencing_obj by ascending field offsets.
      oop obj = _found_oop_fields.pop();
      _stack->push(PendingOop(obj, _referencing_obj, _level + 1));
    }
  }

 protected:
  template <class T> void do_oop_work(T *p) {
    int field_offset = pointer_delta_as_int((char*)p, cast_from_oop<char*>(_referencing_obj));
    oop obj = HeapAccess<ON_UNKNOWN_OOP_REF>::oop_load_at(_referencing_obj, field_offset);
    if (!CompressedOops::is_null(obj)) {
      if (_is_java_lang_ref && AOTReferenceObjSupport::skip_field(field_offset)) {
        // Do not follow these fields. They will be cleared to null.
        return;
      }

      if (!_record_klasses_only && log_is_enabled(Debug, aot, heap)) {
        ResourceMark rm;
        log_debug(aot, heap)("(%d) %s[%d] ==> " PTR_FORMAT " size %zu %s", _level,
                             _referencing_obj->klass()->external_name(), field_offset,
                             p2i(obj), obj->size() * HeapWordSize, obj->klass()->external_name());
        if (log_is_enabled(Trace, aot, heap)) {
          LogTarget(Trace, aot, heap) log;
          LogStream out(log);
          obj->print_on(&out);
        }
      }

      _found_oop_fields.push(obj);
    }
  }

 public:
  oop referencing_obj()                       { return _referencing_obj;      }
  KlassSubGraphInfo* subgraph_info()          { return _subgraph_info;        }
};

// Checks if an oop has any non-null oop fields
class PointsToOopsChecker : public BasicOopIterateClosure {
  bool _result;

  template <class T> void check(T *p) {
    _result |= (HeapAccess<>::oop_load(p) != nullptr);
  }

public:
  PointsToOopsChecker() : _result(false) {}
  void do_oop(narrowOop *p) { check(p); }
  void do_oop(      oop *p) { check(p); }
  bool result() { return _result; }
};

HeapShared::CachedOopInfo HeapShared::make_cached_oop_info(oop obj, oop referrer) {
  PointsToOopsChecker points_to_oops_checker;
  obj->oop_iterate(&points_to_oops_checker);
  return CachedOopInfo(referrer, points_to_oops_checker.result());
}

void HeapShared::init_box_classes(TRAPS) {
  if (ArchiveHeapLoader::is_in_use()) {
    vmClasses::Boolean_klass()->initialize(CHECK);
    vmClasses::Character_klass()->initialize(CHECK);
    vmClasses::Float_klass()->initialize(CHECK);
    vmClasses::Double_klass()->initialize(CHECK);
    vmClasses::Byte_klass()->initialize(CHECK);
    vmClasses::Short_klass()->initialize(CHECK);
    vmClasses::Integer_klass()->initialize(CHECK);
    vmClasses::Long_klass()->initialize(CHECK);
    vmClasses::Void_klass()->initialize(CHECK);
  }
}

void HeapShared::exit_on_error() {
  if (_context != nullptr) {
    ResourceMark rm;
    LogStream ls(Log(cds, heap)::error());
    ls.print_cr("Context");
    for (int i = 0; i < _context->length(); i++) {
      const char* s = _context->at(i);
      ls.print_cr("- %s", s);
    }
  }
  debug_trace();
  MetaspaceShared::unrecoverable_writing_error();
}

// (1) If orig_obj has not been archived yet, archive it.
// (2) If orig_obj has not been seen yet (since start_recording_subgraph() was called),
//     trace all  objects that are reachable from it, and make sure these objects are archived.
// (3) Record the klasses of all objects that are reachable from orig_obj (including those that
//     were already archived when this function is called)
bool HeapShared::archive_reachable_objects_from(int level,
                                                KlassSubGraphInfo* subgraph_info,
                                                oop orig_obj) {
  assert(orig_obj != nullptr, "must be");
  PendingOopStack stack;
  stack.push(PendingOop(orig_obj, nullptr, level));

  while (stack.length() > 0) {
    PendingOop po = stack.pop();
    _object_being_archived = po;
    bool status = walk_one_object(&stack, po.level(), subgraph_info, po.obj(), po.referrer());
    _object_being_archived = PendingOop();

    if (!status) {
      // Don't archive a subgraph root that's too big. For archives static fields, that's OK
      // as the Java code will take care of initializing this field dynamically.
      assert(level == 1, "VM should have exited with unarchivable objects for _level > 1");
      return false;
    }
  }

  return true;
}

bool HeapShared::walk_one_object(PendingOopStack* stack, int level, KlassSubGraphInfo* subgraph_info,
                                 oop orig_obj, oop referrer) {
  assert(orig_obj != nullptr, "must be");
  if (!JavaClasses::is_supported_for_archiving(orig_obj)) {
    // This object has injected fields that cannot be supported easily, so we disallow them for now.
    // If you get an error here, you probably made a change in the JDK library that has added
    // these objects that are referenced (directly or indirectly) by static fields.
    ResourceMark rm;
<<<<<<< HEAD
    log_error(cds, heap)("Cannot archive object " PTR_FORMAT " of class %s", p2i(orig_obj), orig_obj->klass()->external_name());
    exit_on_error();
=======
    log_error(aot, heap)("Cannot archive object " PTR_FORMAT " of class %s", p2i(orig_obj), orig_obj->klass()->external_name());
    debug_trace();
    MetaspaceShared::unrecoverable_writing_error();
>>>>>>> cedd1a53
  }

  if (log_is_enabled(Debug, aot, heap) && java_lang_Class::is_instance(orig_obj)) {
    ResourceMark rm;
    LogTarget(Debug, aot, heap) log;
    LogStream out(log);
    out.print("Found java mirror " PTR_FORMAT " ", p2i(orig_obj));
    Klass* k = java_lang_Class::as_Klass(orig_obj);
    if (k != nullptr) {
      out.print("%s", k->external_name());
    } else {
      out.print("primitive");
    }
    out.print_cr("; scratch mirror = "  PTR_FORMAT,
                 p2i(scratch_java_mirror(orig_obj)));
  }

  if (CDSConfig::is_initing_classes_at_dump_time()) {
    if (java_lang_Class::is_instance(orig_obj)) {
      orig_obj = scratch_java_mirror(orig_obj);
      assert(orig_obj != nullptr, "must be archived");
    }
  } else if (java_lang_Class::is_instance(orig_obj) && subgraph_info != _dump_time_special_subgraph) {
    // Without CDSConfig::is_initing_classes_at_dump_time(), we only allow archived objects to
    // point to the mirrors of (1) j.l.Object, (2) primitive classes, and (3) box classes. These are initialized
    // very early by HeapShared::init_box_classes().
    if (orig_obj == vmClasses::Object_klass()->java_mirror()
        || java_lang_Class::is_primitive(orig_obj)
        || orig_obj == vmClasses::Boolean_klass()->java_mirror()
        || orig_obj == vmClasses::Character_klass()->java_mirror()
        || orig_obj == vmClasses::Float_klass()->java_mirror()
        || orig_obj == vmClasses::Double_klass()->java_mirror()
        || orig_obj == vmClasses::Byte_klass()->java_mirror()
        || orig_obj == vmClasses::Short_klass()->java_mirror()
        || orig_obj == vmClasses::Integer_klass()->java_mirror()
        || orig_obj == vmClasses::Long_klass()->java_mirror()
        || orig_obj == vmClasses::Void_klass()->java_mirror()) {
      orig_obj = scratch_java_mirror(orig_obj);
      assert(orig_obj != nullptr, "must be archived");
    } else {
      // If you get an error here, you probably made a change in the JDK library that has added a Class
      // object that is referenced (directly or indirectly) by an ArchivableStaticFieldInfo
      // defined at the top of this file.
      log_error(aot, heap)("(%d) Unknown java.lang.Class object is in the archived sub-graph", level);
      debug_trace();
      MetaspaceShared::unrecoverable_writing_error();
    }
  }

  if (has_been_seen_during_subgraph_recording(orig_obj)) {
    // orig_obj has already been archived and traced. Nothing more to do.
    return true;
  } else {
    set_has_been_seen_during_subgraph_recording(orig_obj);
  }

  bool already_archived = has_been_archived(orig_obj);
  bool record_klasses_only = already_archived;
  if (!already_archived) {
    ++_num_new_archived_objs;
    if (!archive_object(orig_obj, referrer, subgraph_info)) {
      // Skip archiving the sub-graph referenced from the current entry field.
      ResourceMark rm;
      log_error(aot, heap)(
        "Cannot archive the sub-graph referenced from %s object ("
        PTR_FORMAT ") size %zu, skipped.",
        orig_obj->klass()->external_name(), p2i(orig_obj), orig_obj->size() * HeapWordSize);
      if (level == 1) {
        // Don't archive a subgraph root that's too big. For archives static fields, that's OK
        // as the Java code will take care of initializing this field dynamically.
        return false;
      } else {
        // We don't know how to handle an object that has been archived, but some of its reachable
        // objects cannot be archived. Bail out for now. We might need to fix this in the future if
        // we have a real use case.
        exit_on_error();
      }
    }
  }

  Klass *orig_k = orig_obj->klass();
  subgraph_info->add_subgraph_object_klass(orig_k);

  {
    // Find all the oops that are referenced by orig_obj, push them onto the stack
    // so we can work on them next.
    ResourceMark rm;
    OopFieldPusher pusher(stack, level, record_klasses_only, subgraph_info, orig_obj);
    orig_obj->oop_iterate(&pusher);
  }

  if (CDSConfig::is_initing_classes_at_dump_time()) {
    // The enum klasses are archived with aot-initialized mirror.
    // See AOTClassInitializer::can_archive_initialized_mirror().
  } else {
    if (CDSEnumKlass::is_enum_obj(orig_obj)) {
      CDSEnumKlass::handle_enum_obj(level + 1, subgraph_info, orig_obj);
    }
  }

  return true;
}

//
// Start from the given static field in a java mirror and archive the
// complete sub-graph of java heap objects that are reached directly
// or indirectly from the starting object by following references.
// Sub-graph archiving restrictions (current):
//
// - All classes of objects in the archived sub-graph (including the
//   entry class) must be boot class only.
// - No java.lang.Class instance (java mirror) can be included inside
//   an archived sub-graph. Mirror can only be the sub-graph entry object.
//
// The Java heap object sub-graph archiving process (see OopFieldPusher):
//
// 1) Java object sub-graph archiving starts from a given static field
// within a Class instance (java mirror). If the static field is a
// reference field and points to a non-null java object, proceed to
// the next step.
//
// 2) Archives the referenced java object. If an archived copy of the
// current object already exists, updates the pointer in the archived
// copy of the referencing object to point to the current archived object.
// Otherwise, proceed to the next step.
//
// 3) Follows all references within the current java object and recursively
// archive the sub-graph of objects starting from each reference.
//
// 4) Updates the pointer in the archived copy of referencing object to
// point to the current archived object.
//
// 5) The Klass of the current java object is added to the list of Klasses
// for loading and initializing before any object in the archived graph can
// be accessed at runtime.
//
void HeapShared::archive_reachable_objects_from_static_field(InstanceKlass *k,
                                                             const char* klass_name,
                                                             int field_offset,
                                                             const char* field_name) {
  assert(CDSConfig::is_dumping_heap(), "dump time only");
  assert(k->is_shared_boot_class(), "must be boot class");

  oop m = k->java_mirror();

  KlassSubGraphInfo* subgraph_info = get_subgraph_info(k);
  oop f = m->obj_field(field_offset);

  log_debug(aot, heap)("Start archiving from: %s::%s (" PTR_FORMAT ")", klass_name, field_name, p2i(f));

  if (!CompressedOops::is_null(f)) {
    if (log_is_enabled(Trace, aot, heap)) {
      LogTarget(Trace, aot, heap) log;
      LogStream out(log);
      f->print_on(&out);
    }

    bool success = archive_reachable_objects_from(1, subgraph_info, f);
    if (!success) {
      log_error(aot, heap)("Archiving failed %s::%s (some reachable objects cannot be archived)",
                           klass_name, field_name);
    } else {
      // Note: the field value is not preserved in the archived mirror.
      // Record the field as a new subGraph entry point. The recorded
      // information is restored from the archive at runtime.
      subgraph_info->add_subgraph_entry_field(field_offset, f);
      log_info(aot, heap)("Archived field %s::%s => " PTR_FORMAT, klass_name, field_name, p2i(f));
    }
  } else {
    // The field contains null, we still need to record the entry point,
    // so it can be restored at runtime.
    subgraph_info->add_subgraph_entry_field(field_offset, nullptr);
  }
}

#ifndef PRODUCT
class VerifySharedOopClosure: public BasicOopIterateClosure {
 public:
  void do_oop(narrowOop *p) { VerifySharedOopClosure::do_oop_work(p); }
  void do_oop(      oop *p) { VerifySharedOopClosure::do_oop_work(p); }

 protected:
  template <class T> void do_oop_work(T *p) {
    oop obj = RawAccess<>::oop_load(p);
    if (!CompressedOops::is_null(obj)) {
      HeapShared::verify_reachable_objects_from(obj);
    }
  }
};

void HeapShared::verify_subgraph_from_static_field(InstanceKlass* k, int field_offset) {
  assert(CDSConfig::is_dumping_heap(), "dump time only");
  assert(k->is_shared_boot_class(), "must be boot class");

  oop m = k->java_mirror();
  oop f = m->obj_field(field_offset);
  if (!CompressedOops::is_null(f)) {
    verify_subgraph_from(f);
  }
}

void HeapShared::verify_subgraph_from(oop orig_obj) {
  if (!has_been_archived(orig_obj)) {
    // It's OK for the root of a subgraph to be not archived. See comments in
    // archive_reachable_objects_from().
    return;
  }

  // Verify that all objects reachable from orig_obj are archived.
  init_seen_objects_table();
  verify_reachable_objects_from(orig_obj);
  delete_seen_objects_table();
}

void HeapShared::verify_reachable_objects_from(oop obj) {
  _num_total_verifications ++;
  if (java_lang_Class::is_instance(obj)) {
    obj = scratch_java_mirror(obj);
    assert(obj != nullptr, "must be");
  }
  if (!has_been_seen_during_subgraph_recording(obj)) {
    set_has_been_seen_during_subgraph_recording(obj);
    assert(has_been_archived(obj), "must be");
    VerifySharedOopClosure walker;
    obj->oop_iterate(&walker);
  }
}
#endif

void HeapShared::check_special_subgraph_classes() {
  if (CDSConfig::is_initing_classes_at_dump_time()) {
    // We can have aot-initialized classes (such as Enums) that can reference objects
    // of arbitrary types. Currently, we trust the JEP 483 implementation to only
    // aot-initialize classes that are "safe".
    //
    // TODO: we need an automatic tool that checks the safety of aot-initialized
    // classes (when we extend the set of aot-initialized classes beyond JEP 483)
    return;
  } else {
    // In this case, the special subgraph should contain a few specific types
    GrowableArray<Klass*>* klasses = _dump_time_special_subgraph->subgraph_object_klasses();
    int num = klasses->length();
    for (int i = 0; i < num; i++) {
      Klass* subgraph_k = klasses->at(i);
      Symbol* name = subgraph_k->name();
      if (subgraph_k->is_instance_klass() &&
          name != vmSymbols::java_lang_Class() &&
          name != vmSymbols::java_lang_String() &&
          name != vmSymbols::java_lang_ArithmeticException() &&
          name != vmSymbols::java_lang_ArrayIndexOutOfBoundsException() &&
          name != vmSymbols::java_lang_ArrayStoreException() &&
          name != vmSymbols::java_lang_ClassCastException() &&
          name != vmSymbols::java_lang_InternalError() &&
          name != vmSymbols::java_lang_NullPointerException()) {
        ResourceMark rm;
        fatal("special subgraph cannot have objects of type %s", subgraph_k->external_name());
      }
    }
  }
}

HeapShared::SeenObjectsTable* HeapShared::_seen_objects_table = nullptr;
HeapShared::PendingOop HeapShared::_object_being_archived;
int HeapShared::_num_new_walked_objs;
int HeapShared::_num_new_archived_objs;
int HeapShared::_num_old_recorded_klasses;

int HeapShared::_num_total_subgraph_recordings = 0;
int HeapShared::_num_total_walked_objs = 0;
int HeapShared::_num_total_archived_objs = 0;
int HeapShared::_num_total_recorded_klasses = 0;
int HeapShared::_num_total_verifications = 0;

bool HeapShared::has_been_seen_during_subgraph_recording(oop obj) {
  return _seen_objects_table->get(obj) != nullptr;
}

void HeapShared::set_has_been_seen_during_subgraph_recording(oop obj) {
  assert(!has_been_seen_during_subgraph_recording(obj), "sanity");
  _seen_objects_table->put_when_absent(obj, true);
  _seen_objects_table->maybe_grow();
  ++ _num_new_walked_objs;
}

void HeapShared::start_recording_subgraph(InstanceKlass *k, const char* class_name, bool is_full_module_graph) {
  log_info(aot, heap)("Start recording subgraph(s) for archived fields in %s", class_name);
  init_subgraph_info(k, is_full_module_graph);
  init_seen_objects_table();
  _num_new_walked_objs = 0;
  _num_new_archived_objs = 0;
  _num_old_recorded_klasses = get_subgraph_info(k)->num_subgraph_object_klasses();
}

void HeapShared::done_recording_subgraph(InstanceKlass *k, const char* class_name) {
  int num_new_recorded_klasses = get_subgraph_info(k)->num_subgraph_object_klasses() -
    _num_old_recorded_klasses;
  log_info(aot, heap)("Done recording subgraph(s) for archived fields in %s: "
                      "walked %d objs, archived %d new objs, recorded %d classes",
                      class_name, _num_new_walked_objs, _num_new_archived_objs,
                      num_new_recorded_klasses);

  delete_seen_objects_table();

  _num_total_subgraph_recordings ++;
  _num_total_walked_objs      += _num_new_walked_objs;
  _num_total_archived_objs    += _num_new_archived_objs;
  _num_total_recorded_klasses +=  num_new_recorded_klasses;
}

class ArchivableStaticFieldFinder: public FieldClosure {
  InstanceKlass* _ik;
  Symbol* _field_name;
  bool _found;
  int _offset;
public:
  ArchivableStaticFieldFinder(InstanceKlass* ik, Symbol* field_name) :
    _ik(ik), _field_name(field_name), _found(false), _offset(-1) {}

  virtual void do_field(fieldDescriptor* fd) {
    if (fd->name() == _field_name) {
      assert(!_found, "fields can never be overloaded");
      if (is_reference_type(fd->field_type())) {
        _found = true;
        _offset = fd->offset();
      }
    }
  }
  bool found()     { return _found;  }
  int offset()     { return _offset; }
};

void HeapShared::init_subgraph_entry_fields(ArchivableStaticFieldInfo fields[],
                                            TRAPS) {
  for (int i = 0; fields[i].valid(); i++) {
    ArchivableStaticFieldInfo* info = &fields[i];
    TempNewSymbol klass_name =  SymbolTable::new_symbol(info->klass_name);
    TempNewSymbol field_name =  SymbolTable::new_symbol(info->field_name);
    ResourceMark rm; // for stringStream::as_string() etc.

#ifndef PRODUCT
    bool is_test_class = (ArchiveHeapTestClass != nullptr) && (strcmp(info->klass_name, ArchiveHeapTestClass) == 0);
    const char* test_class_name = ArchiveHeapTestClass;
#else
    bool is_test_class = false;
    const char* test_class_name = ""; // avoid C++ printf checks warnings.
#endif

    if (is_test_class) {
      log_warning(aot)("Loading ArchiveHeapTestClass %s ...", test_class_name);
    }

    Klass* k = SystemDictionary::resolve_or_fail(klass_name, true, THREAD);
    if (HAS_PENDING_EXCEPTION) {
      CLEAR_PENDING_EXCEPTION;
      stringStream st;
      st.print("Fail to initialize archive heap: %s cannot be loaded by the boot loader", info->klass_name);
      THROW_MSG(vmSymbols::java_lang_IllegalArgumentException(), st.as_string());
    }

    if (!k->is_instance_klass()) {
      stringStream st;
      st.print("Fail to initialize archive heap: %s is not an instance class", info->klass_name);
      THROW_MSG(vmSymbols::java_lang_IllegalArgumentException(), st.as_string());
    }

    InstanceKlass* ik = InstanceKlass::cast(k);
    assert(InstanceKlass::cast(ik)->is_shared_boot_class(),
           "Only support boot classes");

    if (is_test_class) {
      if (ik->module()->is_named()) {
        // We don't want ArchiveHeapTestClass to be abused to easily load/initialize arbitrary
        // core-lib classes. You need to at least append to the bootclasspath.
        stringStream st;
        st.print("ArchiveHeapTestClass %s is not in unnamed module", test_class_name);
        THROW_MSG(vmSymbols::java_lang_IllegalArgumentException(), st.as_string());
      }

      if (ik->package() != nullptr) {
        // This restriction makes HeapShared::is_a_test_class_in_unnamed_module() easy.
        stringStream st;
        st.print("ArchiveHeapTestClass %s is not in unnamed package", test_class_name);
        THROW_MSG(vmSymbols::java_lang_IllegalArgumentException(), st.as_string());
      }
    } else {
      if (ik->module()->name() != vmSymbols::java_base()) {
        // We don't want to deal with cases when a module is unavailable at runtime.
        // FUTURE -- load from archived heap only when module graph has not changed
        //           between dump and runtime.
        stringStream st;
        st.print("%s is not in java.base module", info->klass_name);
        THROW_MSG(vmSymbols::java_lang_IllegalArgumentException(), st.as_string());
      }
    }

    if (is_test_class) {
      log_warning(aot)("Initializing ArchiveHeapTestClass %s ...", test_class_name);
    }
    ik->initialize(CHECK);

    ArchivableStaticFieldFinder finder(ik, field_name);
    ik->do_local_static_fields(&finder);
    if (!finder.found()) {
      stringStream st;
      st.print("Unable to find the static T_OBJECT field %s::%s", info->klass_name, info->field_name);
      THROW_MSG(vmSymbols::java_lang_IllegalArgumentException(), st.as_string());
    }

    info->klass = ik;
    info->offset = finder.offset();
  }
}

void HeapShared::init_subgraph_entry_fields(TRAPS) {
  assert(CDSConfig::is_dumping_heap(), "must be");
  _dump_time_subgraph_info_table = new (mtClass)DumpTimeKlassSubGraphInfoTable();
  init_subgraph_entry_fields(archive_subgraph_entry_fields, CHECK);
  if (CDSConfig::is_dumping_full_module_graph()) {
    init_subgraph_entry_fields(fmg_archive_subgraph_entry_fields, CHECK);
  }
}

#ifndef PRODUCT
void HeapShared::setup_test_class(const char* test_class_name) {
  ArchivableStaticFieldInfo* p = archive_subgraph_entry_fields;
  int num_slots = sizeof(archive_subgraph_entry_fields) / sizeof(ArchivableStaticFieldInfo);
  assert(p[num_slots - 2].klass_name == nullptr, "must have empty slot that's patched below");
  assert(p[num_slots - 1].klass_name == nullptr, "must have empty slot that marks the end of the list");

  if (test_class_name != nullptr) {
    p[num_slots - 2].klass_name = test_class_name;
    p[num_slots - 2].field_name = ARCHIVE_TEST_FIELD_NAME;
  }
}

// See if ik is one of the test classes that are pulled in by -XX:ArchiveHeapTestClass
// during runtime. This may be called before the module system is initialized so
// we cannot rely on InstanceKlass::module(), etc.
bool HeapShared::is_a_test_class_in_unnamed_module(Klass* ik) {
  if (_test_class != nullptr) {
    if (ik == _test_class) {
      return true;
    }
    Array<Klass*>* klasses = _test_class_record->subgraph_object_klasses();
    if (klasses == nullptr) {
      return false;
    }

    for (int i = 0; i < klasses->length(); i++) {
      Klass* k = klasses->at(i);
      if (k == ik) {
        Symbol* name;
        if (k->is_instance_klass()) {
          name = InstanceKlass::cast(k)->name();
        } else if (k->is_objArray_klass()) {
          Klass* bk = ObjArrayKlass::cast(k)->bottom_klass();
          if (!bk->is_instance_klass()) {
            return false;
          }
          name = bk->name();
        } else {
          return false;
        }

        // See KlassSubGraphInfo::check_allowed_klass() - we only allow test classes
        // to be:
        //   (A) java.base classes (which must not be in the unnamed module)
        //   (B) test classes which must be in the unnamed package of the unnamed module.
        // So if we see a '/' character in the class name, it must be in (A);
        // otherwise it must be in (B).
        if (name->index_of_at(0, "/", 1)  >= 0) {
          return false; // (A)
        }

        return true; // (B)
      }
    }
  }

  return false;
}

void HeapShared::initialize_test_class_from_archive(JavaThread* current) {
  Klass* k = _test_class;
  if (k != nullptr && ArchiveHeapLoader::is_in_use()) {
    JavaThread* THREAD = current;
    ExceptionMark em(THREAD);
    const ArchivedKlassSubGraphInfoRecord* record =
      resolve_or_init_classes_for_subgraph_of(k, /*do_init=*/false, THREAD);

    // The _test_class is in the unnamed module, so it can't call CDS.initializeFromArchive()
    // from its <clinit> method. So we set up its "archivedObjects" field first, before
    // calling its <clinit>. This is not strictly clean, but it's a convenient way to write unit
    // test cases (see test/hotspot/jtreg/runtime/cds/appcds/cacheObject/ArchiveHeapTestClass.java).
    if (record != nullptr) {
      init_archived_fields_for(k, record);
    }
    resolve_or_init_classes_for_subgraph_of(k, /*do_init=*/true, THREAD);
  }
}
#endif

void HeapShared::init_for_dumping(TRAPS) {
  if (CDSConfig::is_dumping_heap()) {
    setup_test_class(ArchiveHeapTestClass);
    _dumped_interned_strings = new (mtClass)DumpedInternedStrings(INITIAL_TABLE_SIZE, MAX_TABLE_SIZE);
    init_subgraph_entry_fields(CHECK);
  }
}

void HeapShared::archive_object_subgraphs(ArchivableStaticFieldInfo fields[],
                                          bool is_full_module_graph) {
  _num_total_subgraph_recordings = 0;
  _num_total_walked_objs = 0;
  _num_total_archived_objs = 0;
  _num_total_recorded_klasses = 0;
  _num_total_verifications = 0;

  // For each class X that has one or more archived fields:
  // [1] Dump the subgraph of each archived field
  // [2] Create a list of all the class of the objects that can be reached
  //     by any of these static fields.
  //     At runtime, these classes are initialized before X's archived fields
  //     are restored by HeapShared::initialize_from_archived_subgraph().
  for (int i = 0; fields[i].valid(); ) {
    ArchivableStaticFieldInfo* info = &fields[i];
    const char* klass_name = info->klass_name;
    start_recording_subgraph(info->klass, klass_name, is_full_module_graph);

    ContextMark cm(klass_name);
    // If you have specified consecutive fields of the same klass in
    // fields[], these will be archived in the same
    // {start_recording_subgraph ... done_recording_subgraph} pass to
    // save time.
    for (; fields[i].valid(); i++) {
      ArchivableStaticFieldInfo* f = &fields[i];
      if (f->klass_name != klass_name) {
        break;
      }

      ContextMark cm(f->field_name);
      archive_reachable_objects_from_static_field(f->klass, f->klass_name,
                                                  f->offset, f->field_name);
    }
    done_recording_subgraph(info->klass, klass_name);
  }

  log_info(aot, heap)("Archived subgraph records = %d",
                      _num_total_subgraph_recordings);
  log_info(aot, heap)("  Walked %d objects", _num_total_walked_objs);
  log_info(aot, heap)("  Archived %d objects", _num_total_archived_objs);
  log_info(aot, heap)("  Recorded %d klasses", _num_total_recorded_klasses);

#ifndef PRODUCT
  for (int i = 0; fields[i].valid(); i++) {
    ArchivableStaticFieldInfo* f = &fields[i];
    verify_subgraph_from_static_field(f->klass, f->offset);
  }
  log_info(aot, heap)("  Verified %d references", _num_total_verifications);
#endif
}

// Keep track of the contents of the archived interned string table. This table
// is used only by CDSHeapVerifier.
void HeapShared::add_to_dumped_interned_strings(oop string) {
  assert_at_safepoint(); // DumpedInternedStrings uses raw oops
  assert(!ArchiveHeapWriter::is_string_too_large_to_archive(string), "must be");
  bool created;
  _dumped_interned_strings->put_if_absent(string, true, &created);
  if (created) {
    // Prevent string deduplication from changing the value field to
    // something not in the archive.
    java_lang_String::set_deduplication_forbidden(string);
    _dumped_interned_strings->maybe_grow();
  }
}

bool HeapShared::is_dumped_interned_string(oop o) {
  return _dumped_interned_strings->get(o) != nullptr;
}

void HeapShared::debug_trace() {
  ResourceMark rm;
  oop referrer = _object_being_archived.referrer();
  if (referrer != nullptr) {
    LogStream ls(Log(aot, heap)::error());
    ls.print_cr("Reference trace");
    CDSHeapVerifier::trace_to_root(&ls, referrer);
  }
}

#ifndef PRODUCT
// At dump-time, find the location of all the non-null oop pointers in an archived heap
// region. This way we can quickly relocate all the pointers without using
// BasicOopIterateClosure at runtime.
class FindEmbeddedNonNullPointers: public BasicOopIterateClosure {
  void* _start;
  BitMap *_oopmap;
  int _num_total_oops;
  int _num_null_oops;
 public:
  FindEmbeddedNonNullPointers(void* start, BitMap* oopmap)
    : _start(start), _oopmap(oopmap), _num_total_oops(0),  _num_null_oops(0) {}

  virtual void do_oop(narrowOop* p) {
    assert(UseCompressedOops, "sanity");
    _num_total_oops ++;
    narrowOop v = *p;
    if (!CompressedOops::is_null(v)) {
      size_t idx = p - (narrowOop*)_start;
      _oopmap->set_bit(idx);
    } else {
      _num_null_oops ++;
    }
  }
  virtual void do_oop(oop* p) {
    assert(!UseCompressedOops, "sanity");
    _num_total_oops ++;
    if ((*p) != nullptr) {
      size_t idx = p - (oop*)_start;
      _oopmap->set_bit(idx);
    } else {
      _num_null_oops ++;
    }
  }
  int num_total_oops() const { return _num_total_oops; }
  int num_null_oops()  const { return _num_null_oops; }
};
#endif

void HeapShared::count_allocation(size_t size) {
  _total_obj_count ++;
  _total_obj_size += size;
  for (int i = 0; i < ALLOC_STAT_SLOTS; i++) {
    if (size <= (size_t(1) << i)) {
      _alloc_count[i] ++;
      _alloc_size[i] += size;
      return;
    }
  }
}

static double avg_size(size_t size, size_t count) {
  double avg = 0;
  if (count > 0) {
    avg = double(size * HeapWordSize) / double(count);
  }
  return avg;
}

void HeapShared::print_stats() {
  size_t huge_count = _total_obj_count;
  size_t huge_size = _total_obj_size;

  for (int i = 0; i < ALLOC_STAT_SLOTS; i++) {
    size_t byte_size_limit = (size_t(1) << i) * HeapWordSize;
    size_t count = _alloc_count[i];
    size_t size = _alloc_size[i];
    log_info(aot, heap)("%8zu objects are <= %-6zu"
                        " bytes (total %8zu bytes, avg %8.1f bytes)",
                        count, byte_size_limit, size * HeapWordSize, avg_size(size, count));
    huge_count -= count;
    huge_size -= size;
  }

  log_info(aot, heap)("%8zu huge  objects               (total %8zu bytes"
                      ", avg %8.1f bytes)",
                      huge_count, huge_size * HeapWordSize,
                      avg_size(huge_size, huge_count));
  log_info(aot, heap)("%8zu total objects               (total %8zu bytes"
                      ", avg %8.1f bytes)",
                      _total_obj_count, _total_obj_size * HeapWordSize,
                      avg_size(_total_obj_size, _total_obj_count));
}

bool HeapShared::is_archived_boot_layer_available(JavaThread* current) {
  TempNewSymbol klass_name = SymbolTable::new_symbol(ARCHIVED_BOOT_LAYER_CLASS);
  InstanceKlass* k = SystemDictionary::find_instance_klass(current, klass_name, Handle());
  if (k == nullptr) {
    return false;
  } else {
    TempNewSymbol field_name = SymbolTable::new_symbol(ARCHIVED_BOOT_LAYER_FIELD);
    TempNewSymbol field_signature = SymbolTable::new_symbol("Ljdk/internal/module/ArchivedBootLayer;");
    fieldDescriptor fd;
    if (k->find_field(field_name, field_signature, true, &fd) != nullptr) {
      oop m = k->java_mirror();
      oop f = m->obj_field(fd.offset());
      if (CompressedOops::is_null(f)) {
        return false;
      }
    } else {
      return false;
    }
  }
  return true;
}

#endif // INCLUDE_CDS_JAVA_HEAP<|MERGE_RESOLUTION|>--- conflicted
+++ resolved
@@ -1729,14 +1729,9 @@
     // If you get an error here, you probably made a change in the JDK library that has added
     // these objects that are referenced (directly or indirectly) by static fields.
     ResourceMark rm;
-<<<<<<< HEAD
-    log_error(cds, heap)("Cannot archive object " PTR_FORMAT " of class %s", p2i(orig_obj), orig_obj->klass()->external_name());
-    exit_on_error();
-=======
     log_error(aot, heap)("Cannot archive object " PTR_FORMAT " of class %s", p2i(orig_obj), orig_obj->klass()->external_name());
     debug_trace();
     MetaspaceShared::unrecoverable_writing_error();
->>>>>>> cedd1a53
   }
 
   if (log_is_enabled(Debug, aot, heap) && java_lang_Class::is_instance(orig_obj)) {
