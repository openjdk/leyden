--- conflicted
+++ resolved
@@ -31,18 +31,12 @@
 class InstanceKlass;
 
 class AOTClassInitializer : AllStatic {
-<<<<<<< HEAD
-  class AllowedSpec;
-  static bool is_allowed(AllowedSpec* specs, InstanceKlass* ik);
-
   static bool has_default_static_fields(InstanceKlass* ik);
   static bool check_can_be_preinited(InstanceKlass* ik);
   static bool can_be_preinited(InstanceKlass* ik);
   static bool can_be_preinited_locked(InstanceKlass* ik);
-=======
 
   static void check_aot_annotations(InstanceKlass* ik);
->>>>>>> 09e87971
 
 public:
   // Called by metaspaceShared.cpp to speculatively initialize a class (if the results
