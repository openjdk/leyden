/*
 * Copyright (c) 2024, 2025, Oracle and/or its affiliates. All rights reserved.
 * DO NOT ALTER OR REMOVE COPYRIGHT NOTICES OR THIS FILE HEADER.
 *
 * This code is free software; you can redistribute it and/or modify it
 * under the terms of the GNU General Public License version 2 only, as
 * published by the Free Software Foundation.
 *
 * This code is distributed in the hope that it will be useful, but WITHOUT
 * ANY WARRANTY; without even the implied warranty of MERCHANTABILITY or
 * FITNESS FOR A PARTICULAR PURPOSE.  See the GNU General Public License
 * version 2 for more details (a copy is included in the LICENSE file that
 * accompanied this code).
 *
 * You should have received a copy of the GNU General Public License version
 * 2 along with this work; if not, write to the Free Software Foundation,
 * Inc., 51 Franklin St, Fifth Floor, Boston, MA 02110-1301 USA.
 *
 * Please contact Oracle, 500 Oracle Parkway, Redwood Shores, CA 94065 USA
 * or visit www.oracle.com if you need additional information or have any
 * questions.
 *
 */

#ifndef SHARE_CDS_AOTCLASSINITIALIZER_HPP
#define SHARE_CDS_AOTCLASSINITIALIZER_HPP

#include "memory/allStatic.hpp"
#include "utilities/exceptions.hpp"

class InstanceKlass;

class AOTClassInitializer : AllStatic {
<<<<<<< HEAD
  class AllowedSpec;
  static bool is_allowed(AllowedSpec* specs, InstanceKlass* ik);

  static bool has_default_static_fields(InstanceKlass* ik);
  static bool check_can_be_preinited(InstanceKlass* ik);
  static bool can_be_preinited(InstanceKlass* ik);
  static bool can_be_preinited_locked(InstanceKlass* ik);

=======
>>>>>>> 8ad1fcc4
public:
  // Called by metaspaceShared.cpp to speculatively initialize a class (if the results
  // of initialization can be safely archived.
  static void maybe_preinit_class(InstanceKlass* ik, TRAPS);

  static void reset_preinit_check();

  // Called by heapShared.cpp to see if src_ik->java_mirror() can be archived in
  // the initialized state.
  static bool can_archive_initialized_mirror(InstanceKlass* src_ik);

  static void call_runtime_setup(JavaThread* current, InstanceKlass* ik);

  // Support for regression testing. Available in debug builds only.
  static void init_test_class(TRAPS) NOT_DEBUG_RETURN;
  static bool has_test_class() NOT_DEBUG({ return false; });
};

#endif // SHARE_CDS_AOTCLASSINITIALIZER_HPP<|MERGE_RESOLUTION|>--- conflicted
+++ resolved
@@ -31,7 +31,6 @@
 class InstanceKlass;
 
 class AOTClassInitializer : AllStatic {
-<<<<<<< HEAD
   class AllowedSpec;
   static bool is_allowed(AllowedSpec* specs, InstanceKlass* ik);
 
@@ -40,8 +39,6 @@
   static bool can_be_preinited(InstanceKlass* ik);
   static bool can_be_preinited_locked(InstanceKlass* ik);
 
-=======
->>>>>>> 8ad1fcc4
 public:
   // Called by metaspaceShared.cpp to speculatively initialize a class (if the results
   // of initialization can be safely archived.
