/*
 * Copyright (c) 2012, 2025, Oracle and/or its affiliates. All rights reserved.
 * DO NOT ALTER OR REMOVE COPYRIGHT NOTICES OR THIS FILE HEADER.
 *
 * This code is free software; you can redistribute it and/or modify it
 * under the terms of the GNU General Public License version 2 only, as
 * published by the Free Software Foundation.
 *
 * This code is distributed in the hope that it will be useful, but WITHOUT
 * ANY WARRANTY; without even the implied warranty of MERCHANTABILITY or
 * FITNESS FOR A PARTICULAR PURPOSE.  See the GNU General Public License
 * version 2 for more details (a copy is included in the LICENSE file that
 * accompanied this code).
 *
 * You should have received a copy of the GNU General Public License version
 * 2 along with this work; if not, write to the Free Software Foundation,
 * Inc., 51 Franklin St, Fifth Floor, Boston, MA 02110-1301 USA.
 *
 * Please contact Oracle, 500 Oracle Parkway, Redwood Shores, CA 94065 USA
 * or visit www.oracle.com if you need additional information or have any
 * questions.
 *
 */

#include "cds/aotArtifactFinder.hpp"
#include "cds/aotCacheAccess.hpp"
#include "cds/aotClassInitializer.hpp"
#include "cds/aotClassLinker.hpp"
#include "cds/aotClassLocation.hpp"
#include "cds/aotConstantPoolResolver.hpp"
#include "cds/aotLinkedClassBulkLoader.hpp"
#include "cds/aotLogging.hpp"
#include "cds/aotMapLogger.hpp"
#include "cds/aotMetaspace.hpp"
#include "cds/aotReferenceObjSupport.hpp"
#include "cds/archiveBuilder.hpp"
#include "cds/archiveHeapLoader.hpp"
#include "cds/archiveHeapWriter.hpp"
#include "cds/cds_globals.hpp"
#include "cds/cdsConfig.hpp"
#include "cds/cdsProtectionDomain.hpp"
#include "cds/classListParser.hpp"
#include "cds/classListWriter.hpp"
#include "cds/cppVtables.hpp"
#include "cds/dumpAllocStats.hpp"
#include "cds/dynamicArchive.hpp"
#include "cds/filemap.hpp"
#include "cds/finalImageRecipes.hpp"
#include "cds/heapShared.hpp"
#include "cds/lambdaFormInvokers.hpp"
#include "cds/lambdaProxyClassDictionary.hpp"
#include "classfile/classLoaderDataGraph.hpp"
#include "classfile/classLoaderDataShared.hpp"
#include "classfile/javaClasses.inline.hpp"
#include "classfile/loaderConstraints.hpp"
#include "classfile/modules.hpp"
#include "classfile/placeholders.hpp"
#include "classfile/stringTable.hpp"
#include "classfile/symbolTable.hpp"
#include "classfile/systemDictionary.hpp"
#include "classfile/systemDictionaryShared.hpp"
#include "classfile/vmClasses.hpp"
#include "classfile/vmSymbols.hpp"
#include "code/aotCodeCache.hpp"
#include "code/codeCache.hpp"
#include "compiler/compileBroker.hpp"
#include "compiler/precompiler.hpp"
#include "gc/shared/gcVMOperations.hpp"
#include "interpreter/bytecodes.hpp"
#include "interpreter/bytecodeStream.hpp"
#include "jvm_io.h"
#include "logging/log.hpp"
#include "logging/logMessage.hpp"
#include "logging/logStream.hpp"
#include "memory/memoryReserver.hpp"
#include "memory/metaspace.hpp"
#include "memory/metaspaceClosure.hpp"
#include "memory/oopFactory.hpp"
#include "memory/resourceArea.hpp"
#include "memory/universe.hpp"
#include "nmt/memTracker.hpp"
#include "oops/compressedKlass.hpp"
#include "oops/instanceMirrorKlass.hpp"
#include "oops/klass.inline.hpp"
#include "oops/method.inline.hpp"
#include "oops/objArrayOop.hpp"
#include "oops/oop.inline.hpp"
#include "oops/oopHandle.hpp"
#include "oops/trainingData.hpp"
#include "prims/jvmtiExport.hpp"
#include "prims/whitebox.hpp"
#include "runtime/arguments.hpp"
#include "runtime/globals.hpp"
#include "runtime/globals_extension.hpp"
#include "runtime/handles.inline.hpp"
#include "runtime/javaCalls.hpp"
#include "runtime/os.inline.hpp"
#include "runtime/safepointVerifiers.hpp"
#include "runtime/sharedRuntime.hpp"
#include "runtime/vmOperations.hpp"
#include "runtime/vmThread.hpp"
#include "sanitizers/leak.hpp"
#include "services/management.hpp"
#include "utilities/align.hpp"
#include "utilities/bitMap.inline.hpp"
#include "utilities/defaultStream.hpp"
#include "utilities/hashTable.hpp"
#include "utilities/macros.hpp"
#include "utilities/ostream.hpp"

#include <sys/stat.h>

ReservedSpace AOTMetaspace::_symbol_rs;
VirtualSpace AOTMetaspace::_symbol_vs;
bool AOTMetaspace::_archive_loading_failed = false;
bool AOTMetaspace::_remapped_readwrite = false;
void* AOTMetaspace::_aot_metaspace_static_top = nullptr;
intx AOTMetaspace::_relocation_delta;
char* AOTMetaspace::_requested_base_address;
Array<Method*>* AOTMetaspace::_archived_method_handle_intrinsics = nullptr;
bool AOTMetaspace::_use_optimized_module_handling = true;
int volatile AOTMetaspace::_preimage_static_archive_dumped = 0;
jlong AOTMetaspace::_preimage_static_archive_recording_duration = 0;

// The CDS archive is divided into the following regions:
//     rw  - read-write metadata
//     ro  - read-only metadata and read-only tables
//     hp  - heap region
//     bm  - bitmap for relocating the above 7 regions.
//
// The rw and ro regions are linearly allocated, in the order of rw->ro.
// These regions are aligned with AOTMetaspace::core_region_alignment().
//
// These 2 regions are populated in the following steps:
// [0] All classes are loaded in AOTMetaspace::load_classes(). All metadata are
//     temporarily allocated outside of the shared regions.
// [1] We enter a safepoint and allocate a buffer for the rw/ro regions.
// [2] C++ vtables are copied into the rw region.
// [3] ArchiveBuilder copies RW metadata into the rw region.
// [4] ArchiveBuilder copies RO metadata into the ro region.
// [5] SymbolTable, StringTable, SystemDictionary, and a few other read-only data
//     are copied into the ro region as read-only tables.
//
// The heap region is written by HeapShared::write_heap().
//
// The bitmap region is used to relocate the ro/rw/hp regions.

static DumpRegion _symbol_region("symbols");

char* AOTMetaspace::symbol_space_alloc(size_t num_bytes) {
  return _symbol_region.allocate(num_bytes);
}

// os::vm_allocation_granularity() is usually 4K for most OSes. However, some platforms
// such as linux-aarch64 and macos-x64 ...
// it can be either 4K or 64K and on macos-aarch64 it is 16K. To generate archives that are
// compatible for both settings, an alternative cds core region alignment can be enabled
// at building time:
//   --enable-compactible-cds-alignment
// Upon successful configuration, the compactible alignment then can be defined in:
//   os_linux_aarch64.cpp
//   os_bsd_x86.cpp
size_t AOTMetaspace::core_region_alignment() {
  return os::cds_core_region_alignment();
}

size_t AOTMetaspace::protection_zone_size() {
  return os::cds_core_region_alignment();
}

static bool shared_base_valid(char* shared_base) {
  // We check user input for SharedBaseAddress at dump time.

  // At CDS runtime, "shared_base" will be the (attempted) mapping start. It will also
  // be the encoding base, since the headers of archived base objects (and with Lilliput,
  // the prototype mark words) carry pre-computed narrow Klass IDs that refer to the mapping
  // start as base.
  //
  // On AARCH64, The "shared_base" may not be later usable as encoding base, depending on the
  // total size of the reserved area and the precomputed_narrow_klass_shift. This is checked
  // before reserving memory.  Here we weed out values already known to be invalid later.
  return AARCH64_ONLY(is_aligned(shared_base, 4 * G)) NOT_AARCH64(true);
}

class DumpClassListCLDClosure : public CLDClosure {
  static const int INITIAL_TABLE_SIZE = 1987;
  static const int MAX_TABLE_SIZE = 61333;

  fileStream *_stream;
  ResizeableHashTable<InstanceKlass*, bool,
                              AnyObj::C_HEAP, mtClassShared> _dumped_classes;

  void dump(InstanceKlass* ik) {
    bool created;
    _dumped_classes.put_if_absent(ik, &created);
    if (!created) {
      return;
    }
    if (_dumped_classes.maybe_grow()) {
      log_info(aot, hashtables)("Expanded _dumped_classes table to %d", _dumped_classes.table_size());
    }
    if (ik->super()) {
      dump(ik->super());
    }
    Array<InstanceKlass*>* interfaces = ik->local_interfaces();
    int len = interfaces->length();
    for (int i = 0; i < len; i++) {
      dump(interfaces->at(i));
    }
    ClassListWriter::write_to_stream(ik, _stream);
  }

public:
  DumpClassListCLDClosure(fileStream* f)
  : CLDClosure(), _dumped_classes(INITIAL_TABLE_SIZE, MAX_TABLE_SIZE) {
    _stream = f;
  }

  void do_cld(ClassLoaderData* cld) {
    for (Klass* klass = cld->klasses(); klass != nullptr; klass = klass->next_link()) {
      if (klass->is_instance_klass()) {
        dump(InstanceKlass::cast(klass));
      }
    }
  }
};

void AOTMetaspace::dump_loaded_classes(const char* file_name, TRAPS) {
  fileStream stream(file_name, "w");
  if (stream.is_open()) {
    MutexLocker lock(ClassLoaderDataGraph_lock);
    MutexLocker lock2(ClassListFile_lock, Mutex::_no_safepoint_check_flag);
    DumpClassListCLDClosure collect_classes(&stream);
    ClassLoaderDataGraph::loaded_cld_do(&collect_classes);
  } else {
    THROW_MSG(vmSymbols::java_io_IOException(), "Failed to open file");
  }
}

static bool shared_base_too_high(char* specified_base, char* aligned_base, size_t cds_max) {
  // Caller should have checked that aligned_base was successfully aligned and is not nullptr.
  // Comparing specified_base with nullptr is UB.
  assert(aligned_base != nullptr, "sanity");
  assert(aligned_base >= specified_base, "sanity");

  if (max_uintx - uintx(aligned_base) < uintx(cds_max)) {
    // Not enough address space to hold an archive of cds_max bytes from aligned_base.
    return true;
  } else {
    return false;
  }
}

static char* compute_shared_base(size_t cds_max) {
  char* specified_base = (char*)SharedBaseAddress;
  size_t alignment = AOTMetaspace::core_region_alignment();
  if (UseCompressedClassPointers && CompressedKlassPointers::needs_class_space()) {
    alignment = MAX2(alignment, Metaspace::reserve_alignment());
  }

  if (SharedBaseAddress == 0) {
    // Special meaning of -XX:SharedBaseAddress=0 -> Always map archive at os-selected address.
    return specified_base;
  }

  char* aligned_base = can_align_up(specified_base, alignment)
                           ? align_up(specified_base, alignment)
                           : nullptr;

  if (aligned_base != specified_base) {
    aot_log_info(aot)("SharedBaseAddress (" INTPTR_FORMAT ") aligned up to " INTPTR_FORMAT,
                   p2i(specified_base), p2i(aligned_base));
  }

  const char* err = nullptr;
  if (aligned_base == nullptr) {
    err = "too high";
  } else if (shared_base_too_high(specified_base, aligned_base, cds_max)) {
    err = "too high";
  } else if (!shared_base_valid(aligned_base)) {
    err = "invalid for this platform";
  } else {
    return aligned_base;
  }

  // Arguments::default_SharedBaseAddress() is hard-coded in cds_globals.hpp. It must be carefully
  // picked that (a) the align_up() below will always return a valid value; (b) none of
  // the following asserts will fail.
  aot_log_warning(aot)("SharedBaseAddress (" INTPTR_FORMAT ") is %s. Reverted to " INTPTR_FORMAT,
                   p2i((void*)SharedBaseAddress), err,
                   p2i((void*)Arguments::default_SharedBaseAddress()));

  specified_base = (char*)Arguments::default_SharedBaseAddress();
  aligned_base = align_up(specified_base, alignment);

  // Make sure the default value of SharedBaseAddress specified in globals.hpp is sane.
  assert(!shared_base_too_high(specified_base, aligned_base, cds_max), "Sanity");
  assert(shared_base_valid(aligned_base), "Sanity");
  return aligned_base;
}

void AOTMetaspace::initialize_for_static_dump() {
  assert(CDSConfig::is_dumping_static_archive(), "sanity");

  if (CDSConfig::is_dumping_preimage_static_archive() || CDSConfig::is_dumping_final_static_archive()) {
    if (!((UseG1GC || UseParallelGC || UseSerialGC || UseEpsilonGC || UseShenandoahGC) && UseCompressedClassPointers)) {
      const char* error;
      if (CDSConfig::is_dumping_preimage_static_archive()) {
        error = "Cannot create the AOT configuration file";
      } else {
        error = "Cannot create the AOT cache";
      }

      vm_exit_during_initialization(error,
                                    "UseCompressedClassPointers must be enabled, and collector must be G1, Parallel, Serial, Epsilon, or Shenandoah");
    }
  }

  aot_log_info(aot)("Core region alignment: %zu", core_region_alignment());
  // The max allowed size for CDS archive. We use this to limit SharedBaseAddress
  // to avoid address space wrap around.
  size_t cds_max;
  const size_t reserve_alignment = core_region_alignment();

#ifdef _LP64
  const uint64_t UnscaledClassSpaceMax = (uint64_t(max_juint) + 1);
  cds_max = align_down(UnscaledClassSpaceMax, reserve_alignment);
#else
  // We don't support archives larger than 256MB on 32-bit due to limited
  //  virtual address space.
  cds_max = align_down(256*M, reserve_alignment);
#endif

  _requested_base_address = compute_shared_base(cds_max);
  SharedBaseAddress = (size_t)_requested_base_address;

  size_t symbol_rs_size = LP64_ONLY(3 * G) NOT_LP64(128 * M);
  _symbol_rs = MemoryReserver::reserve(symbol_rs_size,
                                       os::vm_allocation_granularity(),
                                       os::vm_page_size(),
                                       mtClassShared);
  if (!_symbol_rs.is_reserved()) {
    aot_log_error(aot)("Unable to reserve memory for symbols: %zu bytes.", symbol_rs_size);
    AOTMetaspace::unrecoverable_writing_error();
  }
  _symbol_region.init(&_symbol_rs, &_symbol_vs);
}

// Called by universe_post_init()
void AOTMetaspace::post_initialize(TRAPS) {
  if (CDSConfig::is_using_archive()) {
    FileMapInfo *static_mapinfo = FileMapInfo::current_info();
    FileMapInfo *dynamic_mapinfo = FileMapInfo::dynamic_info();

    if (AOTMapLogger::is_logging_at_bootstrap()) {
      // The map logging needs to be done here, as it requires some stubs on Windows,
      // which are not generated until the end of init_globals().
      AOTMapLogger::runtime_log(static_mapinfo, dynamic_mapinfo);
    }

    // Close any open file descriptors. However, mmap'ed pages will remain in memory.
    static_mapinfo->close();
    static_mapinfo->unmap_region(AOTMetaspace::bm);

    if (dynamic_mapinfo != nullptr) {
      dynamic_mapinfo->close();
      dynamic_mapinfo->unmap_region(AOTMetaspace::bm);
    }

    int size = AOTClassLocationConfig::runtime()->length();
    if (size > 0) {
      CDSProtectionDomain::allocate_shared_data_arrays(size, CHECK);
    }
  }
}

// Extra java.lang.Strings to be added to the archive
static GrowableArrayCHeap<OopHandle, mtClassShared>* _extra_interned_strings = nullptr;
// Extra Symbols to be added to the archive
static GrowableArrayCHeap<Symbol*, mtClassShared>* _extra_symbols = nullptr;
// Methods managed by SystemDictionary::find_method_handle_intrinsic() to be added to the archive
static GrowableArray<Method*>* _pending_method_handle_intrinsics = nullptr;

void AOTMetaspace::read_extra_data(JavaThread* current, const char* filename) {
  _extra_interned_strings = new GrowableArrayCHeap<OopHandle, mtClassShared>(10000);
  _extra_symbols = new GrowableArrayCHeap<Symbol*, mtClassShared>(1000);

  HashtableTextDump reader(filename);
  reader.check_version("VERSION: 1.0");

  while (reader.remain() > 0) {
    int utf8_length;
    int prefix_type = reader.scan_prefix(&utf8_length);
    ResourceMark rm(current);
    if (utf8_length == 0x7fffffff) {
      // buf_len will overflown 32-bit value.
      aot_log_error(aot)("string length too large: %d", utf8_length);
      AOTMetaspace::unrecoverable_loading_error();
    }
    int buf_len = utf8_length+1;
    char* utf8_buffer = NEW_RESOURCE_ARRAY(char, buf_len);
    reader.get_utf8(utf8_buffer, utf8_length);
    utf8_buffer[utf8_length] = '\0';

    if (prefix_type == HashtableTextDump::SymbolPrefix) {
      _extra_symbols->append(SymbolTable::new_permanent_symbol(utf8_buffer));
    } else{
      assert(prefix_type == HashtableTextDump::StringPrefix, "Sanity");
      ExceptionMark em(current);
      JavaThread* THREAD = current; // For exception macros.
      oop str = StringTable::intern(utf8_buffer, THREAD);

      if (HAS_PENDING_EXCEPTION) {
        log_warning(aot, heap)("[line %d] extra interned string allocation failed; size too large: %d",
                               reader.last_line_no(), utf8_length);
        CLEAR_PENDING_EXCEPTION;
      } else {
#if INCLUDE_CDS_JAVA_HEAP
        if (ArchiveHeapWriter::is_string_too_large_to_archive(str)) {
          log_warning(aot, heap)("[line %d] extra interned string ignored; size too large: %d",
                                 reader.last_line_no(), utf8_length);
          continue;
        }
        // Make sure this string is included in the dumped interned string table.
        assert(str != nullptr, "must succeed");
        _extra_interned_strings->append(OopHandle(Universe::vm_global(), str));
#endif
      }
    }
  }
}

void AOTMetaspace::make_method_handle_intrinsics_shareable() {
  for (int i = 0; i < _pending_method_handle_intrinsics->length(); i++) {
    Method* m = ArchiveBuilder::current()->get_buffered_addr(_pending_method_handle_intrinsics->at(i));
    m->remove_unshareable_info();
    // Each method has its own constant pool (which is distinct from m->method_holder()->constants());
    m->constants()->remove_unshareable_info();
  }
}

void AOTMetaspace::write_method_handle_intrinsics() {
  int len = _pending_method_handle_intrinsics->length();
  _archived_method_handle_intrinsics = ArchiveBuilder::new_ro_array<Method*>(len);
  int word_size = _archived_method_handle_intrinsics->size();
  for (int i = 0; i < len; i++) {
    Method* m = _pending_method_handle_intrinsics->at(i);
    ArchiveBuilder::current()->write_pointer_in_buffer(_archived_method_handle_intrinsics->adr_at(i), m);
    word_size += m->size() + m->constMethod()->size() + m->constants()->size();
    if (m->constants()->cache() != nullptr) {
      word_size += m->constants()->cache()->size();
    }
  }
  log_info(aot)("Archived %d method handle intrinsics (%d bytes)", len, word_size * BytesPerWord);
}

// About "serialize" --
//
// This is (probably a badly named) way to read/write a data stream of pointers and
// miscellaneous data from/to the shared archive file. The usual code looks like this:
//
//     // These two global C++ variables are initialized during dump time.
//     static int _archived_int;
//     static MetaspaceObj* archived_ptr;
//
//     void MyClass::serialize(SerializeClosure* soc) {
//         soc->do_int(&_archived_int);
//         soc->do_int(&_archived_ptr);
//     }
//
//     At dumptime, these two variables are stored into the CDS archive.
//     At runtime, these two variables are loaded from the CDS archive.
//     In addition, the pointer is relocated as necessary.
//
// Some of the xxx::serialize() functions may have side effects and assume that
// the archive is already mapped. For example, SymbolTable::serialize_shared_table_header()
// unconditionally makes the set of archived symbols available. Therefore, we put most
// of these xxx::serialize() functions inside AOTMetaspace::serialize(), which
// is called AFTER we made the decision to map the archive.
//
// However, some of the "serialized" data are used to decide whether an archive should
// be mapped or not (e.g., for checking if the -Djdk.module.main property is compatible
// with the archive). The xxx::serialize() functions for these data must be put inside
// AOTMetaspace::early_serialize(). Such functions must not produce side effects that
// assume we will always decides to map the archive.

void AOTMetaspace::early_serialize(SerializeClosure* soc) {
  int tag = 0;
  soc->do_tag(--tag);
  CDS_JAVA_HEAP_ONLY(Modules::serialize_archived_module_info(soc);)
  soc->do_tag(666);
}

void AOTMetaspace::serialize(SerializeClosure* soc) {
  int tag = 0;
  soc->do_tag(--tag);

  // Verify the sizes of various metadata in the system.
  soc->do_tag(sizeof(Method));
  soc->do_tag(sizeof(ConstMethod));
  soc->do_tag(arrayOopDesc::base_offset_in_bytes(T_BYTE));
  soc->do_tag(sizeof(ConstantPool));
  soc->do_tag(sizeof(ConstantPoolCache));
  soc->do_tag(objArrayOopDesc::base_offset_in_bytes());
  soc->do_tag(typeArrayOopDesc::base_offset_in_bytes(T_BYTE));
  soc->do_tag(sizeof(Symbol));

  // Need to do this first, as subsequent steps may call virtual functions
  // in archived Metadata objects.
  CppVtables::serialize(soc);
  soc->do_tag(--tag);

  // Dump/restore miscellaneous metadata.
  JavaClasses::serialize_offsets(soc);
  Universe::serialize(soc);
  soc->do_tag(--tag);

  // Dump/restore references to commonly used names and signatures.
  vmSymbols::serialize(soc);
  soc->do_tag(--tag);

  // Dump/restore the symbol/string/subgraph_info tables
  SymbolTable::serialize_shared_table_header(soc);
  StringTable::serialize_shared_table_header(soc);
  HeapShared::serialize_tables(soc);
  SystemDictionaryShared::serialize_dictionary_headers(soc);
  AOTLinkedClassBulkLoader::serialize(soc);
  FinalImageRecipes::serialize(soc);
  TrainingData::serialize(soc);
  InstanceMirrorKlass::serialize_offsets(soc);

  // Dump/restore well known classes (pointers)
  SystemDictionaryShared::serialize_vm_classes(soc);
  soc->do_tag(--tag);

  CDS_JAVA_HEAP_ONLY(ClassLoaderDataShared::serialize(soc);)
  soc->do_ptr((void**)&_archived_method_handle_intrinsics);

  LambdaFormInvokers::serialize(soc);
  AdapterHandlerLibrary::serialize_shared_table_header(soc);

  soc->do_tag(666);
}

static void rewrite_nofast_bytecode(const methodHandle& method) {
  BytecodeStream bcs(method);
  while (!bcs.is_last_bytecode()) {
    Bytecodes::Code opcode = bcs.next();
    switch (opcode) {
    case Bytecodes::_getfield:      *bcs.bcp() = Bytecodes::_nofast_getfield;      break;
    case Bytecodes::_putfield:      *bcs.bcp() = Bytecodes::_nofast_putfield;      break;
    case Bytecodes::_aload_0:       *bcs.bcp() = Bytecodes::_nofast_aload_0;       break;
    case Bytecodes::_iload: {
      if (!bcs.is_wide()) {
        *bcs.bcp() = Bytecodes::_nofast_iload;
      }
      break;
    }
    default: break;
    }
  }
}

// [1] Rewrite all bytecodes as needed, so that the ConstMethod* will not be modified
//     at run time by RewriteBytecodes/RewriteFrequentPairs
// [2] Assign a fingerprint, so one doesn't need to be assigned at run-time.
void AOTMetaspace::rewrite_nofast_bytecodes_and_calculate_fingerprints(Thread* thread, InstanceKlass* ik) {
  for (int i = 0; i < ik->methods()->length(); i++) {
    methodHandle m(thread, ik->methods()->at(i));
    if (ik->can_be_verified_at_dumptime() && ik->is_linked()) {
      rewrite_nofast_bytecode(m);
    }
    Fingerprinter fp(m);
    // The side effect of this call sets method's fingerprint field.
    fp.fingerprint();
  }
}

class VM_PopulateDumpSharedSpace : public VM_Operation {
private:
  ArchiveHeapInfo _heap_info;
  FileMapInfo* _map_info;
  StaticArchiveBuilder& _builder;

  void dump_java_heap_objects();
  void dump_shared_symbol_table(GrowableArray<Symbol*>* symbols) {
    log_info(aot)("Dumping symbol table ...");
    SymbolTable::write_to_archive(symbols);
  }
  char* dump_early_read_only_tables();
  char* dump_read_only_tables(AOTClassLocationConfig*& cl_config);

public:

  VM_PopulateDumpSharedSpace(StaticArchiveBuilder& b) :
    VM_Operation(), _heap_info(), _map_info(nullptr), _builder(b) {}

  bool skip_operation() const { return false; }

  VMOp_Type type() const { return VMOp_PopulateDumpSharedSpace; }
  ArchiveHeapInfo* heap_info()  { return &_heap_info; }
  FileMapInfo* map_info() const { return _map_info; }
  void doit();   // outline because gdb sucks
  bool allow_nested_vm_operations() const { return true; }
}; // class VM_PopulateDumpSharedSpace

class StaticArchiveBuilder : public ArchiveBuilder {
public:
  StaticArchiveBuilder() : ArchiveBuilder() {}

  virtual void iterate_roots(MetaspaceClosure* it) {
    AOTArtifactFinder::all_cached_classes_do(it);
    SystemDictionaryShared::dumptime_classes_do(it);
    Universe::metaspace_pointers_do(it);
    vmSymbols::metaspace_pointers_do(it);
    TrainingData::iterate_roots(it);

    // The above code should find all the symbols that are referenced by the
    // archived classes. We just need to add the extra symbols which
    // may not be used by any of the archived classes -- these are usually
    // symbols that we anticipate to be used at run time, so we can store
    // them in the RO region, to be shared across multiple processes.
    if (_extra_symbols != nullptr) {
      for (int i = 0; i < _extra_symbols->length(); i++) {
        it->push(_extra_symbols->adr_at(i));
      }
    }

    for (int i = 0; i < _pending_method_handle_intrinsics->length(); i++) {
      it->push(_pending_method_handle_intrinsics->adr_at(i));
    }
  }
};

char* VM_PopulateDumpSharedSpace::dump_early_read_only_tables() {
  ArchiveBuilder::OtherROAllocMark mark;

  CDS_JAVA_HEAP_ONLY(Modules::dump_archived_module_info());

  DumpRegion* ro_region = ArchiveBuilder::current()->ro_region();
  char* start = ro_region->top();
  WriteClosure wc(ro_region);
  AOTMetaspace::early_serialize(&wc);
  return start;
}

char* VM_PopulateDumpSharedSpace::dump_read_only_tables(AOTClassLocationConfig*& cl_config) {
  ArchiveBuilder::OtherROAllocMark mark;

  SystemDictionaryShared::write_to_archive();
  cl_config = AOTClassLocationConfig::dumptime()->write_to_archive();
  AOTClassLinker::write_to_archive();
  if (CDSConfig::is_dumping_preimage_static_archive()) {
    FinalImageRecipes::record_recipes();
  }

  TrainingData::dump_training_data();

  AOTMetaspace::write_method_handle_intrinsics();

  // Write lambform lines into archive
  LambdaFormInvokers::dump_static_archive_invokers();

  if (CDSConfig::is_dumping_adapters()) {
    AdapterHandlerLibrary::dump_aot_adapter_table();
  }

  // Write the other data to the output array.
  DumpRegion* ro_region = ArchiveBuilder::current()->ro_region();
  char* start = ro_region->top();
  WriteClosure wc(ro_region);
  AOTMetaspace::serialize(&wc);

  return start;
}

void VM_PopulateDumpSharedSpace::doit() {
  CDSConfig::set_is_at_aot_safepoint(true);

  if (!CDSConfig::is_dumping_final_static_archive()) {
    guarantee(!CDSConfig::is_using_archive(), "We should not be using an archive when we dump");
  }

  DEBUG_ONLY(SystemDictionaryShared::NoClassLoadingMark nclm);

  _pending_method_handle_intrinsics = new (mtClassShared) GrowableArray<Method*>(256, mtClassShared);
  if (CDSConfig::is_dumping_method_handles()) {
    // When dumping AOT-linked classes, some classes may have direct references to a method handle
    // intrinsic. The easiest thing is to save all of them into the AOT cache.
    SystemDictionary::get_all_method_handle_intrinsics(_pending_method_handle_intrinsics);
  }

  AOTClassLocationConfig::dumptime_check_nonempty_dirs();

  NOT_PRODUCT(SystemDictionary::verify();)

  // Block concurrent class unloading from changing the _dumptime_table
  MutexLocker ml(DumpTimeTable_lock, Mutex::_no_safepoint_check_flag);

  _builder.gather_source_objs();
  _builder.reserve_buffer();

  CppVtables::dumptime_init(&_builder);

  _builder.sort_metadata_objs();
  _builder.dump_rw_metadata();
  _builder.dump_ro_metadata();
  _builder.relocate_metaspaceobj_embedded_pointers();

  log_info(aot)("Make classes shareable");
  _builder.make_klasses_shareable();
  AOTMetaspace::make_method_handle_intrinsics_shareable();

  dump_java_heap_objects();
  dump_shared_symbol_table(_builder.symbols());

  char* early_serialized_data = dump_early_read_only_tables();
  AOTClassLocationConfig* cl_config;
  char* serialized_data = dump_read_only_tables(cl_config);

  if (CDSConfig::is_dumping_lambdas_in_legacy_mode()) {
    log_info(aot)("Adjust lambda proxy class dictionary");
    LambdaProxyClassDictionary::adjust_dumptime_table();
  }

  log_info(cds)("Make training data shareable");
  _builder.make_training_data_shareable();

  // The vtable clones contain addresses of the current process.
  // We don't want to write these addresses into the archive.
  CppVtables::zero_archived_vtables();

  // Write the archive file
  if (CDSConfig::is_dumping_final_static_archive()) {
    FileMapInfo::free_current_info(); // FIXME: should not free current info
  }
  const char* static_archive = CDSConfig::output_archive_path();
  assert(static_archive != nullptr, "sanity");
  _map_info = new FileMapInfo(static_archive, true);
  _map_info->populate_header(AOTMetaspace::core_region_alignment());
  _map_info->set_early_serialized_data(early_serialized_data);
  _map_info->set_serialized_data(serialized_data);
  _map_info->set_cloned_vtables(CppVtables::vtables_serialized_base());
  _map_info->header()->set_class_location_config(cl_config);

  HeapShared::delete_tables_with_raw_oops();
  CDSConfig::set_is_at_aot_safepoint(false);
}

class CollectClassesForLinking : public KlassClosure {
  GrowableArray<OopHandle> _mirrors;

public:
   CollectClassesForLinking() : _mirrors() {
     // ClassLoaderDataGraph::loaded_classes_do_keepalive() requires ClassLoaderDataGraph_lock.
     // We cannot link the classes while holding this lock (or else we may run into deadlock).
     // Therefore, we need to first collect all the classes, keeping them alive by
     // holding onto their java_mirrors in global OopHandles. We then link the classes after
     // releasing the lock.
     MutexLocker lock(ClassLoaderDataGraph_lock);
     ClassLoaderDataGraph::loaded_classes_do_keepalive(this);
   }

  ~CollectClassesForLinking() {
    for (int i = 0; i < _mirrors.length(); i++) {
      _mirrors.at(i).release(Universe::vm_global());
    }
  }

  void do_cld(ClassLoaderData* cld) {
    assert(cld->is_alive(), "must be");
  }

  void do_klass(Klass* k) {
    if (k->is_instance_klass()) {
      _mirrors.append(OopHandle(Universe::vm_global(), k->java_mirror()));
    }
  }

  const GrowableArray<OopHandle>* mirrors() const { return &_mirrors; }
};

// Check if we can eagerly link this class at dump time, so we can avoid the
// runtime linking overhead (especially verification)
bool AOTMetaspace::may_be_eagerly_linked(InstanceKlass* ik) {
  if (!ik->can_be_verified_at_dumptime()) {
    // For old classes, try to leave them in the unlinked state, so
    // we can still store them in the archive. They must be
    // linked/verified at runtime.
    return false;
  }
  if (CDSConfig::is_dumping_dynamic_archive() && ik->defined_by_other_loaders()) {
    // Linking of unregistered classes at this stage may cause more
    // classes to be resolved, resulting in calls to ClassLoader.loadClass()
    // that may not be expected by custom class loaders.
    //
    // It's OK to do this for the built-in loaders as we know they can
    // tolerate this.
    return false;
  }
  return true;
}

void AOTMetaspace::link_all_loaded_classes(JavaThread* current) {
  while (true) {
    ResourceMark rm(current);
    CollectClassesForLinking collect_classes;
    bool has_linked = false;
    const GrowableArray<OopHandle>* mirrors = collect_classes.mirrors();
    for (int i = 0; i < mirrors->length(); i++) {
      OopHandle mirror = mirrors->at(i);
      InstanceKlass* ik = java_lang_Class::as_InstanceKlass(mirror.resolve());
      if (may_be_eagerly_linked(ik)) {
        has_linked |= try_link_class(current, ik);
      }
      if (CDSConfig::is_dumping_heap() && ik->is_linked() && !ik->is_initialized()) {
        AOTClassInitializer::maybe_preinit_class(ik, current);
      }
    }

    if (!has_linked) {
      break;
    }
    // Class linking includes verification which may load more classes.
    // Keep scanning until we have linked no more classes.
  }
}

void AOTMetaspace::link_shared_classes(TRAPS) {
  AOTClassLinker::initialize();
  AOTClassInitializer::init_test_class(CHECK);

  if (CDSConfig::is_dumping_final_static_archive()) {
<<<<<<< HEAD
    FinalImageRecipes::apply_recipes(CHECK);
=======
    // - Load and link all classes used in the training run.
    // - Initialize @AOTSafeClassInitializer classes that were
    //   initialized in the training run.
    // - Perform per-class optimization such as AOT-resolution of
    //   constant pool entries that were resolved during the training run.
    FinalImageRecipes::apply_recipes(CHECK);

    // Because the AOT assembly phase does not run the same exact code as in the
    // training run (e.g., we use different lambda form invoker classes;
    // generated lambda form classes are not recorded in FinalImageRecipes),
    // the recipes do not cover all classes that have been loaded so far. As
    // a result, we might have some unlinked classes at this point. Since we
    // require cached classes to be linked, all such classes will be linked
    // by the following step.
>>>>>>> 09e87971
  }

  link_all_loaded_classes(THREAD);

  // Eargerly resolve all string constants in constant pools
  {
    ResourceMark rm(THREAD);
    CollectClassesForLinking collect_classes;
    const GrowableArray<OopHandle>* mirrors = collect_classes.mirrors();
    for (int i = 0; i < mirrors->length(); i++) {
      OopHandle mirror = mirrors->at(i);
      InstanceKlass* ik = java_lang_Class::as_InstanceKlass(mirror.resolve());
      AOTConstantPoolResolver::preresolve_string_cp_entries(ik, CHECK);
      if (CDSConfig::is_dumping_preimage_static_archive()) {
        FinalImageRecipes::add_reflection_data_flags(ik, CHECK);
      }
    }
  }
}

void AOTMetaspace::dump_static_archive(TRAPS) {
  CDSConfig::DumperThreadMark dumper_thread_mark(THREAD);
  ResourceMark rm(THREAD);
  HandleMark hm(THREAD);

  if (CDSConfig::is_dumping_final_static_archive() && AOTPrintTrainingInfo) {
    tty->print_cr("==================== archived_training_data ** before dumping ====================");
    TrainingData::print_archived_training_data_on(tty);
  }

  StaticArchiveBuilder builder;
  dump_static_archive_impl(builder, THREAD);
  if (HAS_PENDING_EXCEPTION) {
    if (PENDING_EXCEPTION->is_a(vmClasses::OutOfMemoryError_klass())) {
      aot_log_error(aot)("Out of memory. Please run with a larger Java heap, current MaxHeapSize = "
                     "%zuM", MaxHeapSize/M);
      AOTMetaspace::writing_error();
    } else {
      oop message = java_lang_Throwable::message(PENDING_EXCEPTION);
      aot_log_error(aot)("%s: %s", PENDING_EXCEPTION->klass()->external_name(),
                         message == nullptr ? "(null)" : java_lang_String::as_utf8_string(message));
      AOTMetaspace::writing_error(err_msg("Unexpected exception, use -Xlog:aot%s,exceptions=trace for detail",
                                             CDSConfig::new_aot_flags_used() ? "" : ",cds"));
    }
  }

  if (CDSConfig::new_aot_flags_used()) {
    if (CDSConfig::is_dumping_preimage_static_archive()) {
      // We are in the JVM that runs the training run. Continue execution,
      // so that it can finish all clean-up and return the correct exit
      // code to the OS.
    } else {
      // The JLI launcher only recognizes the "old" -Xshare:dump flag.
      // When the new -XX:AOTMode=create flag is used, we can't return
      // to the JLI launcher, as the launcher will fail when trying to
      // run the main class, which is not what we want.
      struct stat st;
      if (os::stat(AOTCache, &st) != 0) {
        tty->print_cr("AOTCache creation failed: %s", AOTCache);
      } else {
        tty->print_cr("AOTCache creation is complete: %s " INT64_FORMAT " bytes", AOTCache, (int64_t)(st.st_size));
      }
      vm_direct_exit(0);
    }
  }
}

#if INCLUDE_CDS_JAVA_HEAP && defined(_LP64)
void AOTMetaspace::adjust_heap_sizes_for_dumping() {
  if (!CDSConfig::is_dumping_heap() || UseCompressedOops) {
    return;
  }
  // CDS heap dumping requires all string oops to have an offset
  // from the heap bottom that can be encoded in 32-bit.
  julong max_heap_size = (julong)(4 * G);

  if (MinHeapSize > max_heap_size) {
    log_debug(aot)("Setting MinHeapSize to 4G for CDS dumping, original size = %zuM", MinHeapSize/M);
    FLAG_SET_ERGO(MinHeapSize, max_heap_size);
  }
  if (InitialHeapSize > max_heap_size) {
    log_debug(aot)("Setting InitialHeapSize to 4G for CDS dumping, original size = %zuM", InitialHeapSize/M);
    FLAG_SET_ERGO(InitialHeapSize, max_heap_size);
  }
  if (MaxHeapSize > max_heap_size) {
    log_debug(aot)("Setting MaxHeapSize to 4G for CDS dumping, original size = %zuM", MaxHeapSize/M);
    FLAG_SET_ERGO(MaxHeapSize, max_heap_size);
  }
}
#endif // INCLUDE_CDS_JAVA_HEAP && _LP64

void AOTMetaspace::get_default_classlist(char* default_classlist, const size_t buf_size) {
  const char* filesep = os::file_separator();
  jio_snprintf(default_classlist, buf_size, "%s%slib%sclasslist",
               Arguments::get_java_home(), filesep, filesep);
}

void AOTMetaspace::load_classes(TRAPS) {
  char default_classlist[JVM_MAXPATHLEN];
  const char* classlist_path;

  get_default_classlist(default_classlist, JVM_MAXPATHLEN);
  if (SharedClassListFile == nullptr) {
    classlist_path = default_classlist;
  } else {
    classlist_path = SharedClassListFile;
  }

  aot_log_info(aot)("Loading classes to share ...");
  ClassListParser::parse_classlist(classlist_path,
                                   ClassListParser::_parse_all, CHECK);
  if (ExtraSharedClassListFile) {
    ClassListParser::parse_classlist(ExtraSharedClassListFile,
                                     ClassListParser::_parse_all, CHECK);
  }
  if (classlist_path != default_classlist) {
    struct stat statbuf;
    if (os::stat(default_classlist, &statbuf) == 0) {
      // File exists, let's use it.
      ClassListParser::parse_classlist(default_classlist,
                                       ClassListParser::_parse_lambda_forms_invokers_only, CHECK);
    }
  }

  // Some classes are used at CDS runtime but are not yet loaded at this point.
  // We can perform dummmy calls to these classes at dumptime to ensure they
  // are archived.
  exercise_runtime_cds_code(CHECK);

  aot_log_info(aot)("Loading classes to share: done.");
}

void AOTMetaspace::exercise_runtime_cds_code(TRAPS) {
  // Exercise the manifest processing code
  const char* dummy = "Manifest-Version: 1.0\n";
  CDSProtectionDomain::create_jar_manifest(dummy, strlen(dummy), CHECK);

  // Exercise FileSystem and URL code
  CDSProtectionDomain::to_file_URL("dummy.jar", Handle(), CHECK);
}

bool AOTMetaspace::is_recording_preimage_static_archive() {
  if (CDSConfig::is_dumping_preimage_static_archive()) {
      return _preimage_static_archive_dumped == 0;
  }
  return false;
}

jlong AOTMetaspace::get_preimage_static_archive_recording_duration() {
  if (CDSConfig::is_dumping_preimage_static_archive()) {
    if (_preimage_static_archive_recording_duration == 0) {
      // The recording has not yet finished so return the current elapsed time.
      return Management::ticks_to_ms(os::elapsed_counter());
    }
    return _preimage_static_archive_recording_duration;
  }
  return 0;
}

void AOTMetaspace::dump_static_archive_impl(StaticArchiveBuilder& builder, TRAPS) {
  if (CDSConfig::is_dumping_preimage_static_archive()) {
    if (AtomicAccess::cmpxchg(&_preimage_static_archive_dumped, 0, 1) != 0) {
      return;
    }
    _preimage_static_archive_recording_duration = Management::ticks_to_ms(os::elapsed_counter());
  }

  if (CDSConfig::is_dumping_classic_static_archive()) {
    // We are running with -Xshare:dump
    load_classes(CHECK);

    if (SharedArchiveConfigFile) {
      log_info(aot)("Reading extra data from %s ...", SharedArchiveConfigFile);
      read_extra_data(THREAD, SharedArchiveConfigFile);
      log_info(aot)("Reading extra data: done.");
    }
  }

  if (CDSConfig::is_dumping_preimage_static_archive()) {
    log_info(aot)("Reading lambda form invokers from JDK default classlist ...");
    char default_classlist[JVM_MAXPATHLEN];
    get_default_classlist(default_classlist, JVM_MAXPATHLEN);
    struct stat statbuf;
    if (os::stat(default_classlist, &statbuf) == 0) {
      ClassListParser::parse_classlist(default_classlist,
                                       ClassListParser::_parse_lambda_forms_invokers_only, CHECK);
    }
  }

#if INCLUDE_CDS_JAVA_HEAP
  if (CDSConfig::is_dumping_heap()) {
    assert(CDSConfig::allow_only_single_java_thread(), "Required");
    if (!HeapShared::is_archived_boot_layer_available(THREAD)) {
      report_loading_error("archivedBootLayer not available, disabling full module graph");
      CDSConfig::stop_dumping_full_module_graph();
    }
    // Do this before link_shared_classes(), as the following line may load new classes.
    HeapShared::init_for_dumping(CHECK);
  }
#endif

  if (CDSConfig::is_dumping_final_static_archive()) {
    if (ExtraSharedClassListFile) {
      log_info(aot)("Loading extra classes from %s ...", ExtraSharedClassListFile);
      ClassListParser::parse_classlist(ExtraSharedClassListFile,
                                       ClassListParser::_parse_all, CHECK);
    }
  }

  // Rewrite and link classes
  log_info(aot)("Rewriting and linking classes ...");

  // Link any classes which got missed. This would happen if we have loaded classes that
  // were not explicitly specified in the classlist. E.g., if an interface implemented by class K
  // fails verification, all other interfaces that were not specified in the classlist but
  // are implemented by K are not verified.
  link_shared_classes(CHECK);
  log_info(aot)("Rewriting and linking classes: done");
  TrainingData::init_dumptime_table(CHECK); // captures TrainingDataSetLocker

  if (CDSConfig::is_dumping_regenerated_lambdaform_invokers()) {
    LambdaFormInvokers::regenerate_holder_classes(CHECK);
  }

#if INCLUDE_CDS_JAVA_HEAP
  if (CDSConfig::is_dumping_heap()) {
    ArchiveHeapWriter::init();

    if (CDSConfig::is_dumping_full_module_graph()) {
      ClassLoaderDataShared::ensure_module_entry_tables_exist();
      HeapShared::reset_archived_object_states(CHECK);
    }

    if (ArchiveLoaderLookupCache) {
      SystemDictionaryShared::create_loader_positive_lookup_cache(CHECK);
    }

    AOTReferenceObjSupport::initialize(CHECK);
    AOTReferenceObjSupport::stabilize_cached_reference_objects(CHECK);

    if (CDSConfig::is_initing_classes_at_dump_time()) {
      // java.lang.Class::reflectionFactory cannot be archived yet. We set this field
      // to null, and it will be initialized again at runtime.
      log_debug(aot)("Resetting Class::reflectionFactory");
      TempNewSymbol method_name = SymbolTable::new_symbol("resetArchivedStates");
      Symbol* method_sig = vmSymbols::void_method_signature();
      JavaValue result(T_VOID);
      JavaCalls::call_static(&result, vmClasses::Class_klass(),
                             method_name, method_sig, CHECK);

      // Perhaps there is a way to avoid hard-coding these names here.
      // See discussion in JDK-8342481.
    }

    // Do this at the very end, when no Java code will be executed. Otherwise
    // some new strings may be added to the intern table.
    StringTable::allocate_shared_strings_array(CHECK);
  } else {
    log_info(aot)("Not dumping heap, reset CDSConfig::_is_using_optimized_module_handling");
    CDSConfig::stop_using_optimized_module_handling();
  }
#endif

  VM_PopulateDumpSharedSpace op(builder);
  VMThread::execute(&op);
  FileMapInfo* mapinfo = op.map_info();
  ArchiveHeapInfo* heap_info = op.heap_info();

  if (CDSConfig::is_dumping_final_static_archive()) {
    if (AOTCodeCache::is_caching_enabled()) {
      if (log_is_enabled(Info, cds, jit)) {
        AOTCacheAccess::test_heap_access_api();
      }

      // We have just created the final image. Let's run the AOT compiler
      if (AOTPrintTrainingInfo) {
        tty->print_cr("==================== archived_training_data ** after dumping ====================");
        TrainingData::print_archived_training_data_on(tty);
      }

      {
        builder.start_ac_region();
        if (AOTCodeCache::is_dumping_code()) {
          CDSConfig::enable_dumping_aot_code();
          log_info(aot)("Compiling AOT code");
          Precompiler::compile_aot_code(&builder, CHECK);
          log_info(aot)("Finished compiling AOT code");
          CDSConfig::disable_dumping_aot_code();
        }
        // Write the contents to aot code region and close AOTCodeCache before packing the region
        AOTCodeCache::close();
        log_info(aot)("Dumped AOT code Cache");
        builder.end_ac_region();
      }
    }
  }

  bool status = write_static_archive(&builder, mapinfo, heap_info);
  if (status && CDSConfig::is_dumping_preimage_static_archive()) {
    tty->print_cr("%s AOTConfiguration recorded: %s",
                  CDSConfig::has_temp_aot_config_file() ? "Temporary" : "", AOTConfiguration);
    if (CDSConfig::is_single_command_training()) {
      fork_and_dump_final_static_archive(CHECK);
    }
  }

  if (!status) {
    THROW_MSG(vmSymbols::java_io_IOException(), "Encountered error while dumping");
  }
}

bool AOTMetaspace::write_static_archive(ArchiveBuilder* builder, FileMapInfo* map_info, ArchiveHeapInfo* heap_info) {
  // relocate the data so that it can be mapped to AOTMetaspace::requested_base_address()
  // without runtime relocation.
  builder->relocate_to_requested();

  map_info->open_as_output();
  if (!map_info->is_open()) {
    return false;
  }
  builder->write_archive(map_info, heap_info);
  return true;
}

static void print_java_launcher(outputStream* st) {
  st->print("%s%sbin%sjava", Arguments::get_java_home(), os::file_separator(), os::file_separator());
}

static void append_args(GrowableArray<Handle>* args, const char* arg, TRAPS) {
  Handle string = java_lang_String::create_from_str(arg, CHECK);
  args->append(string);
}

// Pass all options in Arguments::jvm_args_array() to a child JVM process
// using the JAVA_TOOL_OPTIONS environment variable.
static int exec_jvm_with_java_tool_options(const char* java_launcher_path, TRAPS) {
  ResourceMark rm(THREAD);
  HandleMark hm(THREAD);
  GrowableArray<Handle> args;

  const char* cp = Arguments::get_appclasspath();
  if (cp != nullptr && strlen(cp) > 0 && strcmp(cp, ".") != 0) {
    // We cannot use "-cp", because "-cp" is only interpreted by the java launcher,
    // and is not interpreter by arguments.cpp when it loads args from JAVA_TOOL_OPTIONS
    stringStream ss;
    ss.print("-Djava.class.path=");
    ss.print_raw(cp);
    append_args(&args, ss.freeze(), CHECK_0);
    // CDS$ProcessLauncher::execWithJavaToolOptions() must unset CLASSPATH, which has
    // a higher priority than -Djava.class.path=
  }

  // Pass all arguments. These include those from JAVA_TOOL_OPTIONS and _JAVA_OPTIONS.
  for (int i = 0; i < Arguments::num_jvm_args(); i++) {
    const char* arg = Arguments::jvm_args_array()[i];
    if (strstr(arg, "-XX:AOTCacheOutput=") == arg || // arg starts with ...
        strstr(arg, "-XX:AOTConfiguration=") == arg ||
        strstr(arg, "-XX:AOTMode=") == arg) {
      // Filter these out. They wiill be set below.
    } else {
      append_args(&args, arg, CHECK_0);
    }
  }

  // Note: because we are running in AOTMode=record, JDK_AOT_VM_OPTIONS have not been
  // parsed, so they are not in Arguments::jvm_args_array. If JDK_AOT_VM_OPTIONS is in
  // the environment, it will be inherited and parsed by the child JVM process
  // in Arguments::parse_java_tool_options_environment_variable().
  precond(strcmp(AOTMode, "record") == 0);

  // We don't pass Arguments::jvm_flags_array(), as those will be added by
  // the child process when it loads .hotspotrc

  {
    // If AOTCacheOutput contains %p, it should have been already substituted with the
    // pid of the training process.
    stringStream ss;
    ss.print("-XX:AOTCacheOutput=");
    ss.print_raw(AOTCacheOutput);
    append_args(&args, ss.freeze(), CHECK_0);
  }
  {
    // If AOTCacheConfiguration contains %p, it should have been already substituted with the
    // pid of the training process.
    // If AOTCacheConfiguration was not explicitly specified, it should have been assigned a
    // temporary file name.
    stringStream ss;
    ss.print("-XX:AOTConfiguration=");
    ss.print_raw(AOTConfiguration);
    append_args(&args, ss.freeze(), CHECK_0);
  }

  append_args(&args, "-XX:AOTMode=create", CHECK_0);

  Symbol* klass_name = SymbolTable::new_symbol("jdk/internal/misc/CDS$ProcessLauncher");
  Klass* k = SystemDictionary::resolve_or_fail(klass_name, true, CHECK_0);
  Symbol* methodName = SymbolTable::new_symbol("execWithJavaToolOptions");
  Symbol* methodSignature = SymbolTable::new_symbol("(Ljava/lang/String;[Ljava/lang/String;)I");

  Handle launcher = java_lang_String::create_from_str(java_launcher_path, CHECK_0);
  objArrayOop array = oopFactory::new_objArray(vmClasses::String_klass(), args.length(), CHECK_0);
  for (int i = 0; i < args.length(); i++) {
    array->obj_at_put(i, args.at(i)());
  }
  objArrayHandle launcher_args(THREAD, array);

  // The following call will pass all options inside the JAVA_TOOL_OPTIONS env variable to
  // the child process. It will also clear the _JAVA_OPTIONS and CLASSPATH env variables for
  // the child process.
  //
  // Note: the env variables are set only for the child process. They are not changed
  // for the current process. See java.lang.ProcessBuilder::environment().
  JavaValue result(T_OBJECT);
  JavaCallArguments javacall_args(2);
  javacall_args.push_oop(launcher);
  javacall_args.push_oop(launcher_args);
  JavaCalls::call_static(&result,
                          InstanceKlass::cast(k),
                          methodName,
                          methodSignature,
                          &javacall_args,
                          CHECK_0);
  return result.get_jint();
}

void AOTMetaspace::fork_and_dump_final_static_archive(TRAPS) {
  assert(CDSConfig::is_dumping_preimage_static_archive(), "sanity");

  ResourceMark rm;
  stringStream ss;
  print_java_launcher(&ss);
  const char* cmd = ss.freeze();
  tty->print_cr("Launching child process %s to assemble AOT cache %s using configuration %s", cmd, AOTCacheOutput, AOTConfiguration);
  int status = exec_jvm_with_java_tool_options(cmd, CHECK);
  if (status != 0) {
    log_error(aot)("Child process failed; status = %d", status);
    // We leave the temp config file for debugging
  } else if (CDSConfig::has_temp_aot_config_file()) {
    const char* tmp_config = AOTConfiguration;
    // On Windows, need WRITE permission to remove the file.
    WINDOWS_ONLY(chmod(tmp_config, _S_IREAD | _S_IWRITE));
    status = remove(tmp_config);
    if (status != 0) {
      log_error(aot)("Failed to remove temporary AOT configuration file %s", tmp_config);
    } else {
      tty->print_cr("Removed temporary AOT configuration file %s", tmp_config);
    }
  }
}

// Returns true if the class's status has changed.
bool AOTMetaspace::try_link_class(JavaThread* current, InstanceKlass* ik) {
  ExceptionMark em(current);
  JavaThread* THREAD = current; // For exception macros.
  assert(CDSConfig::is_dumping_archive(), "sanity");

  if (ik->in_aot_cache() && !CDSConfig::is_dumping_final_static_archive()) {
    assert(CDSConfig::is_dumping_dynamic_archive(), "must be");
    return false;
  }

  if (ik->is_loaded() && !ik->is_linked() && ik->can_be_verified_at_dumptime() &&
      !SystemDictionaryShared::has_class_failed_verification(ik)) {
    bool saved = BytecodeVerificationLocal;
    if (ik->defined_by_other_loaders() && ik->class_loader() == nullptr) {
      // The verification decision is based on BytecodeVerificationRemote
      // for non-system classes. Since we are using the null classloader
      // to load non-system classes for customized class loaders during dumping,
      // we need to temporarily change BytecodeVerificationLocal to be the same as
      // BytecodeVerificationRemote. Note this can cause the parent system
      // classes also being verified. The extra overhead is acceptable during
      // dumping.
      BytecodeVerificationLocal = BytecodeVerificationRemote;
    }
    ik->link_class(THREAD);
    if (HAS_PENDING_EXCEPTION) {
      ResourceMark rm(THREAD);
      aot_log_warning(aot)("Preload Warning: Verification failed for %s",
                    ik->external_name());
      CLEAR_PENDING_EXCEPTION;
      SystemDictionaryShared::set_class_has_failed_verification(ik);
    } else {
      assert(!SystemDictionaryShared::has_class_failed_verification(ik), "sanity");
      ik->compute_has_loops_flag_for_methods();
    }
    BytecodeVerificationLocal = saved;
    return true;
  } else {
    return false;
  }
}

void VM_PopulateDumpSharedSpace::dump_java_heap_objects() {
  if (CDSConfig::is_dumping_heap()) {
    HeapShared::write_heap(&_heap_info);
  } else if (!CDSConfig::is_dumping_preimage_static_archive()) {
    CDSConfig::log_reasons_for_not_dumping_heap();
  }
}

void AOTMetaspace::set_aot_metaspace_range(void* base, void *static_top, void* top) {
  assert(base <= static_top && static_top <= top, "must be");
  _aot_metaspace_static_top = static_top;
  MetaspaceObj::set_aot_metaspace_range(base, top);
}

bool AOTMetaspace::in_aot_cache_dynamic_region(void* p) {
  if ((p < MetaspaceObj::aot_metaspace_top()) &&
      (p >= _aot_metaspace_static_top)) {
    return true;
  } else {
    return false;
  }
}

bool AOTMetaspace::in_aot_cache_static_region(void* p) {
  if (in_aot_cache(p) && !in_aot_cache_dynamic_region(p)) {
    return true;
  } else {
    return false;
  }
}

// This function is called when the JVM is unable to load the specified archive(s) due to one
// of the following conditions.
// - There's an error that indicates that the archive(s) files were corrupt or otherwise damaged.
// - When -XX:+RequireSharedSpaces is specified, AND the JVM cannot load the archive(s) due
//   to version or classpath mismatch.
void AOTMetaspace::unrecoverable_loading_error(const char* message) {
  report_loading_error("%s", message);

  if (CDSConfig::is_dumping_final_static_archive()) {
    vm_exit_during_initialization("Must be a valid AOT configuration generated by the current JVM", AOTConfiguration);
  } else if (CDSConfig::new_aot_flags_used()) {
    vm_exit_during_initialization("Unable to use AOT cache.", nullptr);
  } else {
    vm_exit_during_initialization("Unable to use shared archive. Unrecoverable archive loading error (run with -Xlog:aot,cds for details)", message);
  }
}

void AOTMetaspace::report_loading_error(const char* format, ...) {
  // When using AOT cache, errors messages are always printed on the error channel.
  LogStream ls_aot(LogLevel::Error, LogTagSetMapping<LOG_TAGS(aot)>::tagset());

  // If we are loading load the default CDS archive, it may fail due to incompatible VM options.
  // Print at the info level to avoid excessive verbosity.
  // However, if the user has specified a CDS archive (or AOT cache), they would be interested in
  // knowing that the loading fails, so we print at the error level.
  LogLevelType level = (!CDSConfig::is_using_archive() || CDSConfig::is_using_only_default_archive()) ?
                        LogLevel::Info : LogLevel::Error;
  LogStream ls_cds(level, LogTagSetMapping<LOG_TAGS(cds)>::tagset());

  LogStream& ls = CDSConfig::new_aot_flags_used() ? ls_aot : ls_cds;
  if (!ls.is_enabled()) {
    return;
  }

  va_list ap;
  va_start(ap, format);

  static bool printed_error = false;
  if (!printed_error) { // No need for locks. Loading error checks happen only in main thread.
    ls.print_cr("An error has occurred while processing the %s. Run with -Xlog:%s for details.",
                CDSConfig::type_of_archive_being_loaded(), CDSConfig::new_aot_flags_used() ? "aot" : "aot,cds");
    printed_error = true;
  }
  ls.vprint_cr(format, ap);

  va_end(ap);
}

// This function is called when the JVM is unable to write the specified CDS archive due to an
// unrecoverable error.
void AOTMetaspace::unrecoverable_writing_error(const char* message) {
  writing_error(message);
  vm_direct_exit(1);
}

// This function is called when the JVM is unable to write the specified CDS archive due to a
// an error. The error will be propagated
void AOTMetaspace::writing_error(const char* message) {
  aot_log_error(aot)("An error has occurred while writing the shared archive file.");
  if (message != nullptr) {
    aot_log_error(aot)("%s", message);
  }
}

void AOTMetaspace::initialize_runtime_shared_and_meta_spaces() {
  assert(CDSConfig::is_using_archive(), "Must be called when UseSharedSpaces is enabled");
  MapArchiveResult result = MAP_ARCHIVE_OTHER_FAILURE;

  FileMapInfo* static_mapinfo = FileMapInfo::current_info();
  FileMapInfo* dynamic_mapinfo = nullptr;

  if (static_mapinfo != nullptr) {
    aot_log_info(aot)("Core region alignment: %zu", static_mapinfo->core_region_alignment());
    dynamic_mapinfo = open_dynamic_archive();

    aot_log_info(aot)("ArchiveRelocationMode: %d", ArchiveRelocationMode);

    // First try to map at the requested address
    result = map_archives(static_mapinfo, dynamic_mapinfo, true);
    if (result == MAP_ARCHIVE_MMAP_FAILURE) {
      // Mapping has failed (probably due to ASLR). Let's map at an address chosen
      // by the OS.
      aot_log_info(aot)("Try to map archive(s) at an alternative address");
      result = map_archives(static_mapinfo, dynamic_mapinfo, false);
    }
  }

  if (result == MAP_ARCHIVE_SUCCESS) {
    bool dynamic_mapped = (dynamic_mapinfo != nullptr && dynamic_mapinfo->is_mapped());
    char* cds_base = static_mapinfo->mapped_base();
    char* cds_end =  dynamic_mapped ? dynamic_mapinfo->mapped_end() : static_mapinfo->mapped_end();
    // Register CDS memory region with LSan.
    LSAN_REGISTER_ROOT_REGION(cds_base, cds_end - cds_base);
    set_aot_metaspace_range(cds_base, static_mapinfo->mapped_end(), cds_end);
    _relocation_delta = static_mapinfo->relocation_delta();
    _requested_base_address = static_mapinfo->requested_base_address();
    if (dynamic_mapped) {
      // turn AutoCreateSharedArchive off if successfully mapped
      AutoCreateSharedArchive = false;
    }
  } else {
    set_aot_metaspace_range(nullptr, nullptr, nullptr);
    if (CDSConfig::is_dumping_dynamic_archive()) {
      aot_log_warning(aot)("-XX:ArchiveClassesAtExit is unsupported when base CDS archive is not loaded. Run with -Xlog:cds for more info.");
    }
    UseSharedSpaces = false;
    // The base archive cannot be mapped. We cannot dump the dynamic shared archive.
    AutoCreateSharedArchive = false;
    CDSConfig::disable_dumping_dynamic_archive();
    if (PrintSharedArchiveAndExit) {
      AOTMetaspace::unrecoverable_loading_error("Unable to use shared archive.");
    } else {
      if (RequireSharedSpaces) {
        AOTMetaspace::unrecoverable_loading_error("Unable to map shared spaces");
      } else {
        report_loading_error("Unable to map shared spaces");
      }
    }
  }

  // If mapping failed and -XShare:on, the vm should exit
  bool has_failed = false;
  if (static_mapinfo != nullptr && !static_mapinfo->is_mapped()) {
    has_failed = true;
    delete static_mapinfo;
  }
  if (dynamic_mapinfo != nullptr && !dynamic_mapinfo->is_mapped()) {
    has_failed = true;
    delete dynamic_mapinfo;
  }
  if (RequireSharedSpaces && has_failed) {
    // static archive mapped but dynamic archive failed
      AOTMetaspace::unrecoverable_loading_error("Unable to map shared spaces");
  }
}

// This is called very early at VM start up to get the size of the cached_code region
void AOTMetaspace::open_static_archive() {
  if (!UseSharedSpaces) { // FIXME -- is this still needed??
    return;
  }
  const char* static_archive = CDSConfig::input_static_archive_path();
  assert(static_archive != nullptr, "sanity");
  FileMapInfo* mapinfo = new FileMapInfo(static_archive, true);
  if (!mapinfo->open_as_input()) {
    delete(mapinfo);
    log_info(cds)("Opening of static archive %s failed", static_archive);
  } else {
    FileMapRegion* r = mapinfo->region_at(AOTMetaspace::ac);
    AOTCacheAccess::set_aot_code_region_size(r->used_aligned());
  }
}

FileMapInfo* AOTMetaspace::open_dynamic_archive() {
  if (CDSConfig::is_dumping_dynamic_archive()) {
    return nullptr;
  }
  const char* dynamic_archive = CDSConfig::input_dynamic_archive_path();
  if (dynamic_archive == nullptr) {
    return nullptr;
  }

  FileMapInfo* mapinfo = new FileMapInfo(dynamic_archive, false);
  if (!mapinfo->open_as_input()) {
    delete(mapinfo);
    if (RequireSharedSpaces) {
      AOTMetaspace::unrecoverable_loading_error("Failed to initialize dynamic archive");
    }
    return nullptr;
  }
  return mapinfo;
}

// use_requested_addr:
//  true  = map at FileMapHeader::_requested_base_address
//  false = map at an alternative address picked by OS.
MapArchiveResult AOTMetaspace::map_archives(FileMapInfo* static_mapinfo, FileMapInfo* dynamic_mapinfo,
                                            bool use_requested_addr) {
  if (use_requested_addr && static_mapinfo->requested_base_address() == nullptr) {
    aot_log_info(aot)("Archive(s) were created with -XX:SharedBaseAddress=0. Always map at os-selected address.");
    return MAP_ARCHIVE_MMAP_FAILURE;
  }

  PRODUCT_ONLY(if (ArchiveRelocationMode == 1 && use_requested_addr) {
      // For product build only -- this is for benchmarking the cost of doing relocation.
      // For debug builds, the check is done below, after reserving the space, for better test coverage
      // (see comment below).
      aot_log_info(aot)("ArchiveRelocationMode == 1: always map archive(s) at an alternative address");
      return MAP_ARCHIVE_MMAP_FAILURE;
    });

  if (ArchiveRelocationMode == 2 && !use_requested_addr) {
    aot_log_info(aot)("ArchiveRelocationMode == 2: never map archive(s) at an alternative address");
    return MAP_ARCHIVE_MMAP_FAILURE;
  };

  if (dynamic_mapinfo != nullptr) {
    // Ensure that the OS won't be able to allocate new memory spaces between the two
    // archives, or else it would mess up the simple comparison in MetaspaceObj::in_aot_cache().
    assert(static_mapinfo->mapping_end_offset() == dynamic_mapinfo->mapping_base_offset(), "no gap");
  }

  ReservedSpace total_space_rs, archive_space_rs, class_space_rs;
  MapArchiveResult result = MAP_ARCHIVE_OTHER_FAILURE;
  size_t prot_zone_size = 0;
  char* mapped_base_address = reserve_address_space_for_archives(static_mapinfo,
                                                                 dynamic_mapinfo,
                                                                 use_requested_addr,
                                                                 total_space_rs,
                                                                 archive_space_rs,
                                                                 class_space_rs);
  if (mapped_base_address == nullptr) {
    result = MAP_ARCHIVE_MMAP_FAILURE;
    aot_log_debug(aot)("Failed to reserve spaces (use_requested_addr=%u)", (unsigned)use_requested_addr);
  } else {

    if (Metaspace::using_class_space()) {
      prot_zone_size = protection_zone_size();
    }

#ifdef ASSERT
    // Some sanity checks after reserving address spaces for archives
    //  and class space.
    assert(archive_space_rs.is_reserved(), "Sanity");
    if (Metaspace::using_class_space()) {
      assert(archive_space_rs.base() == mapped_base_address &&
          archive_space_rs.size() > protection_zone_size(),
          "Archive space must lead and include the protection zone");
      // Class space must closely follow the archive space. Both spaces
      //  must be aligned correctly.
      assert(class_space_rs.is_reserved() && class_space_rs.size() > 0,
             "A class space should have been reserved");
      assert(class_space_rs.base() >= archive_space_rs.end(),
             "class space should follow the cds archive space");
      assert(is_aligned(archive_space_rs.base(),
                        core_region_alignment()),
             "Archive space misaligned");
      assert(is_aligned(class_space_rs.base(),
                        Metaspace::reserve_alignment()),
             "class space misaligned");
    }
#endif // ASSERT

    aot_log_info(aot)("Reserved archive_space_rs [" INTPTR_FORMAT " - " INTPTR_FORMAT "] (%zu) bytes%s",
                   p2i(archive_space_rs.base()), p2i(archive_space_rs.end()), archive_space_rs.size(),
                   (prot_zone_size > 0 ? " (includes protection zone)" : ""));
    aot_log_info(aot)("Reserved class_space_rs   [" INTPTR_FORMAT " - " INTPTR_FORMAT "] (%zu) bytes",
                   p2i(class_space_rs.base()), p2i(class_space_rs.end()), class_space_rs.size());

    if (AOTMetaspace::use_windows_memory_mapping()) {
      // We have now reserved address space for the archives, and will map in
      //  the archive files into this space.
      //
      // Special handling for Windows: on Windows we cannot map a file view
      //  into an existing memory mapping. So, we unmap the address range we
      //  just reserved again, which will make it available for mapping the
      //  archives.
      // Reserving this range has not been for naught however since it makes
      //  us reasonably sure the address range is available.
      //
      // But still it may fail, since between unmapping the range and mapping
      //  in the archive someone else may grab the address space. Therefore
      //  there is a fallback in FileMap::map_region() where we just read in
      //  the archive files sequentially instead of mapping it in. We couple
      //  this with use_requested_addr, since we're going to patch all the
      //  pointers anyway so there's no benefit to mmap.
      if (use_requested_addr) {
        assert(!total_space_rs.is_reserved(), "Should not be reserved for Windows");
        aot_log_info(aot)("Windows mmap workaround: releasing archive space.");
        MemoryReserver::release(archive_space_rs);
        // Mark as not reserved
        archive_space_rs = {};
        // The protection zone is part of the archive:
        // See comment above, the Windows way of loading CDS is to mmap the individual
        // parts of the archive into the address region we just vacated. The protection
        // zone will not be mapped (and, in fact, does not exist as physical region in
        // the archive). Therefore, after removing the archive space above, we must
        // re-reserve the protection zone part lest something else gets mapped into that
        // area later.
        if (prot_zone_size > 0) {
          assert(prot_zone_size >= os::vm_allocation_granularity(), "must be"); // not just page size!
          char* p = os::attempt_reserve_memory_at(mapped_base_address, prot_zone_size,
                                                  mtClassShared);
          assert(p == mapped_base_address || p == nullptr, "must be");
          if (p == nullptr) {
            aot_log_debug(aot)("Failed to re-reserve protection zone");
            return MAP_ARCHIVE_MMAP_FAILURE;
          }
        }
      }
    }

    if (prot_zone_size > 0) {
      os::commit_memory(mapped_base_address, prot_zone_size, false); // will later be protected
      // Before mapping the core regions into the newly established address space, we mark
      // start and the end of the future protection zone with canaries. That way we easily
      // catch mapping errors (accidentally mapping data into the future protection zone).
      *(mapped_base_address) = 'P';
      *(mapped_base_address + prot_zone_size - 1) = 'P';
    }

    MapArchiveResult static_result = map_archive(static_mapinfo, mapped_base_address, archive_space_rs);
    MapArchiveResult dynamic_result = (static_result == MAP_ARCHIVE_SUCCESS) ?
                                     map_archive(dynamic_mapinfo, mapped_base_address, archive_space_rs) : MAP_ARCHIVE_OTHER_FAILURE;

    DEBUG_ONLY(if (ArchiveRelocationMode == 1 && use_requested_addr) {
      // This is for simulating mmap failures at the requested address. In
      //  debug builds, we do it here (after all archives have possibly been
      //  mapped), so we can thoroughly test the code for failure handling
      //  (releasing all allocated resource, etc).
      aot_log_info(aot)("ArchiveRelocationMode == 1: always map archive(s) at an alternative address");
      if (static_result == MAP_ARCHIVE_SUCCESS) {
        static_result = MAP_ARCHIVE_MMAP_FAILURE;
      }
      if (dynamic_result == MAP_ARCHIVE_SUCCESS) {
        dynamic_result = MAP_ARCHIVE_MMAP_FAILURE;
      }
    });

    if (static_result == MAP_ARCHIVE_SUCCESS) {
      if (dynamic_result == MAP_ARCHIVE_SUCCESS) {
        result = MAP_ARCHIVE_SUCCESS;
      } else if (dynamic_result == MAP_ARCHIVE_OTHER_FAILURE) {
        assert(dynamic_mapinfo != nullptr && !dynamic_mapinfo->is_mapped(), "must have failed");
        // No need to retry mapping the dynamic archive again, as it will never succeed
        // (bad file, etc) -- just keep the base archive.
        log_warning(cds, dynamic)("Unable to use shared archive. The top archive failed to load: %s",
                                  dynamic_mapinfo->full_path());
        result = MAP_ARCHIVE_SUCCESS;
        // TODO, we can give the unused space for the dynamic archive to class_space_rs, but there's no
        // easy API to do that right now.
      } else {
        result = MAP_ARCHIVE_MMAP_FAILURE;
      }
    } else if (static_result == MAP_ARCHIVE_OTHER_FAILURE) {
      result = MAP_ARCHIVE_OTHER_FAILURE;
    } else {
      result = MAP_ARCHIVE_MMAP_FAILURE;
    }
  }

  if (result == MAP_ARCHIVE_SUCCESS) {
    SharedBaseAddress = (size_t)mapped_base_address;
#ifdef _LP64
    if (Metaspace::using_class_space()) {
      assert(prot_zone_size > 0 &&
             *(mapped_base_address) == 'P' &&
             *(mapped_base_address + prot_zone_size - 1) == 'P',
             "Protection zone was overwritten?");
      // Set up ccs in metaspace.
      Metaspace::initialize_class_space(class_space_rs);

      // Set up compressed Klass pointer encoding: the encoding range must
      //  cover both archive and class space.
      const address klass_range_start = (address)mapped_base_address;
      const size_t klass_range_size = (address)class_space_rs.end() - klass_range_start;
      if (INCLUDE_CDS_JAVA_HEAP || UseCompactObjectHeaders) {
        // The CDS archive may contain narrow Klass IDs that were precomputed at archive generation time:
        // - every archived java object header (only if INCLUDE_CDS_JAVA_HEAP)
        // - every archived Klass' prototype   (only if +UseCompactObjectHeaders)
        //
        // In order for those IDs to still be valid, we need to dictate base and shift: base should be the
        // mapping start (including protection zone), shift should be the shift used at archive generation time.
        CompressedKlassPointers::initialize_for_given_encoding(
          klass_range_start, klass_range_size,
          klass_range_start, ArchiveBuilder::precomputed_narrow_klass_shift() // precomputed encoding, see ArchiveBuilder
        );
        assert(CompressedKlassPointers::base() == klass_range_start, "must be");
      } else {
        // Let JVM freely choose encoding base and shift
        CompressedKlassPointers::initialize(klass_range_start, klass_range_size);
        assert(CompressedKlassPointers::base() == nullptr ||
               CompressedKlassPointers::base() == klass_range_start, "must be");
      }
      // Establish protection zone, but only if we need one
      if (CompressedKlassPointers::base() == klass_range_start) {
        CompressedKlassPointers::establish_protection_zone(klass_range_start, prot_zone_size);
      }

      // map_or_load_heap_region() compares the current narrow oop and klass encodings
      // with the archived ones, so it must be done after all encodings are determined.
      static_mapinfo->map_or_load_heap_region();
    }
#endif // _LP64
    log_info(aot)("initial optimized module handling: %s", CDSConfig::is_using_optimized_module_handling() ? "enabled" : "disabled");
    log_info(aot)("initial full module graph: %s", CDSConfig::is_using_full_module_graph() ? "enabled" : "disabled");
  } else {
    unmap_archive(static_mapinfo);
    unmap_archive(dynamic_mapinfo);
    release_reserved_spaces(total_space_rs, archive_space_rs, class_space_rs);
  }

  return result;
}


// This will reserve two address spaces suitable to house Klass structures, one
//  for the cds archives (static archive and optionally dynamic archive) and
//  optionally one move for ccs.
//
// Since both spaces must fall within the compressed class pointer encoding
//  range, they are allocated close to each other.
//
// Space for archives will be reserved first, followed by a potential gap,
//  followed by the space for ccs:
//
// +-- Base address             A        B                     End
// |                            |        |                      |
// v                            v        v                      v
// +-------------+--------------+        +----------------------+
// | static arc  | [dyn. arch]  | [gap]  | compr. class space   |
// +-------------+--------------+        +----------------------+
//
// (The gap may result from different alignment requirements between metaspace
//  and CDS)
//
// If UseCompressedClassPointers is disabled, only one address space will be
//  reserved:
//
// +-- Base address             End
// |                            |
// v                            v
// +-------------+--------------+
// | static arc  | [dyn. arch]  |
// +-------------+--------------+
//
// Base address: If use_archive_base_addr address is true, the Base address is
//  determined by the address stored in the static archive. If
//  use_archive_base_addr address is false, this base address is determined
//  by the platform.
//
// If UseCompressedClassPointers=1, the range encompassing both spaces will be
//  suitable to en/decode narrow Klass pointers: the base will be valid for
//  encoding, the range [Base, End) and not surpass the max. range for that encoding.
//
// Return:
//
// - On success:
//    - total_space_rs will be reserved as whole for archive_space_rs and
//      class_space_rs if UseCompressedClassPointers is true.
//      On Windows, try reserve archive_space_rs and class_space_rs
//      separately first if use_archive_base_addr is true.
//    - archive_space_rs will be reserved and large enough to host static and
//      if needed dynamic archive: [Base, A).
//      archive_space_rs.base and size will be aligned to CDS reserve
//      granularity.
//    - class_space_rs: If UseCompressedClassPointers=1, class_space_rs will
//      be reserved. Its start address will be aligned to metaspace reserve
//      alignment, which may differ from CDS alignment. It will follow the cds
//      archive space, close enough such that narrow class pointer encoding
//      covers both spaces.
//      If UseCompressedClassPointers=0, class_space_rs remains unreserved.
// - On error: null is returned and the spaces remain unreserved.
char* AOTMetaspace::reserve_address_space_for_archives(FileMapInfo* static_mapinfo,
                                                       FileMapInfo* dynamic_mapinfo,
                                                       bool use_archive_base_addr,
                                                       ReservedSpace& total_space_rs,
                                                       ReservedSpace& archive_space_rs,
                                                       ReservedSpace& class_space_rs) {

  address const base_address = (address) (use_archive_base_addr ? static_mapinfo->requested_base_address() : nullptr);
  const size_t archive_space_alignment = core_region_alignment();

  // Size and requested location of the archive_space_rs (for both static and dynamic archives)
  size_t archive_end_offset  = (dynamic_mapinfo == nullptr) ? static_mapinfo->mapping_end_offset() : dynamic_mapinfo->mapping_end_offset();
  size_t archive_space_size = align_up(archive_end_offset, archive_space_alignment);

  if (!Metaspace::using_class_space()) {
    // Get the simple case out of the way first:
    // no compressed class space, simple allocation.

    // When running without class space, requested archive base should be aligned to cds core alignment.
    assert(is_aligned(base_address, archive_space_alignment),
             "Archive base address unaligned: " PTR_FORMAT ", needs alignment: %zu.",
             p2i(base_address), archive_space_alignment);

    archive_space_rs = MemoryReserver::reserve((char*)base_address,
                                               archive_space_size,
                                               archive_space_alignment,
                                               os::vm_page_size(),
                                               mtNone);
    if (archive_space_rs.is_reserved()) {
      assert(base_address == nullptr ||
             (address)archive_space_rs.base() == base_address, "Sanity");
      // Register archive space with NMT.
      MemTracker::record_virtual_memory_tag(archive_space_rs, mtClassShared);
      return archive_space_rs.base();
    }
    return nullptr;
  }

#ifdef _LP64

  // Complex case: two spaces adjacent to each other, both to be addressable
  //  with narrow class pointers.
  // We reserve the whole range spanning both spaces, then split that range up.

  const size_t class_space_alignment = Metaspace::reserve_alignment();

  // When running with class space, requested archive base must satisfy both cds core alignment
  // and class space alignment.
  const size_t base_address_alignment = MAX2(class_space_alignment, archive_space_alignment);
  assert(is_aligned(base_address, base_address_alignment),
           "Archive base address unaligned: " PTR_FORMAT ", needs alignment: %zu.",
           p2i(base_address), base_address_alignment);

  size_t class_space_size = CompressedClassSpaceSize;
  assert(CompressedClassSpaceSize > 0 &&
         is_aligned(CompressedClassSpaceSize, class_space_alignment),
         "CompressedClassSpaceSize malformed: %zu", CompressedClassSpaceSize);

  const size_t ccs_begin_offset = align_up(archive_space_size, class_space_alignment);
  const size_t gap_size = ccs_begin_offset - archive_space_size;

  // Reduce class space size if it would not fit into the Klass encoding range
  constexpr size_t max_encoding_range_size = 4 * G;
  guarantee(archive_space_size < max_encoding_range_size - class_space_alignment, "Archive too large");
  if ((archive_space_size + gap_size + class_space_size) > max_encoding_range_size) {
    class_space_size = align_down(max_encoding_range_size - archive_space_size - gap_size, class_space_alignment);
    log_info(metaspace)("CDS initialization: reducing class space size from %zu to %zu",
        CompressedClassSpaceSize, class_space_size);
    FLAG_SET_ERGO(CompressedClassSpaceSize, class_space_size);
  }

  const size_t total_range_size =
      archive_space_size + gap_size + class_space_size;

  // Test that class space base address plus shift can be decoded by aarch64, when restored.
  const int precomputed_narrow_klass_shift = ArchiveBuilder::precomputed_narrow_klass_shift();
  if (!CompressedKlassPointers::check_klass_decode_mode(base_address, precomputed_narrow_klass_shift,
                                                        total_range_size)) {
    aot_log_info(aot)("CDS initialization: Cannot use SharedBaseAddress " PTR_FORMAT " with precomputed shift %d.",
                  p2i(base_address), precomputed_narrow_klass_shift);
    use_archive_base_addr = false;
  }

  assert(total_range_size > ccs_begin_offset, "must be");
  if (use_windows_memory_mapping() && use_archive_base_addr) {
    if (base_address != nullptr) {
      // On Windows, we cannot safely split a reserved memory space into two (see JDK-8255917).
      // Hence, we optimistically reserve archive space and class space side-by-side. We only
      // do this for use_archive_base_addr=true since for use_archive_base_addr=false case
      // caller will not split the combined space for mapping, instead read the archive data
      // via sequential file IO.
      address ccs_base = base_address + archive_space_size + gap_size;
      archive_space_rs = MemoryReserver::reserve((char*)base_address,
                                                 archive_space_size,
                                                 archive_space_alignment,
                                                 os::vm_page_size(),
                                                 mtNone);
      class_space_rs   = MemoryReserver::reserve((char*)ccs_base,
                                                 class_space_size,
                                                 class_space_alignment,
                                                 os::vm_page_size(),
                                                 mtNone);
    }
    if (!archive_space_rs.is_reserved() || !class_space_rs.is_reserved()) {
      release_reserved_spaces(total_space_rs, archive_space_rs, class_space_rs);
      return nullptr;
    }
    MemTracker::record_virtual_memory_tag(archive_space_rs, mtClassShared);
    MemTracker::record_virtual_memory_tag(class_space_rs, mtClass);
  } else {
    if (use_archive_base_addr && base_address != nullptr) {
      total_space_rs = MemoryReserver::reserve((char*) base_address,
                                               total_range_size,
                                               base_address_alignment,
                                               os::vm_page_size(),
                                               mtNone);
    } else {
      // We did not manage to reserve at the preferred address, or were instructed to relocate. In that
      // case we reserve wherever possible, but the start address needs to be encodable as narrow Klass
      // encoding base since the archived heap objects contain narrow Klass IDs pre-calculated toward the start
      // of the shared Metaspace. That prevents us from using zero-based encoding and therefore we won't
      // try allocating in low-address regions.
      total_space_rs = Metaspace::reserve_address_space_for_compressed_classes(total_range_size, false /* optimize_for_zero_base */);
    }

    if (!total_space_rs.is_reserved()) {
      return nullptr;
    }

    // Paranoid checks:
    assert(!use_archive_base_addr || (address)total_space_rs.base() == base_address,
           "Sanity (" PTR_FORMAT " vs " PTR_FORMAT ")", p2i(base_address), p2i(total_space_rs.base()));
    assert(is_aligned(total_space_rs.base(), base_address_alignment), "Sanity");
    assert(total_space_rs.size() == total_range_size, "Sanity");

    // Now split up the space into ccs and cds archive. For simplicity, just leave
    //  the gap reserved at the end of the archive space. Do not do real splitting.
    archive_space_rs = total_space_rs.first_part(ccs_begin_offset,
                                                 (size_t)archive_space_alignment);
    class_space_rs = total_space_rs.last_part(ccs_begin_offset);
    MemTracker::record_virtual_memory_split_reserved(total_space_rs.base(), total_space_rs.size(),
                                                     ccs_begin_offset, mtClassShared, mtClass);
  }
  assert(is_aligned(archive_space_rs.base(), archive_space_alignment), "Sanity");
  assert(is_aligned(archive_space_rs.size(), archive_space_alignment), "Sanity");
  assert(is_aligned(class_space_rs.base(), class_space_alignment), "Sanity");
  assert(is_aligned(class_space_rs.size(), class_space_alignment), "Sanity");


  return archive_space_rs.base();

#else
  ShouldNotReachHere();
  return nullptr;
#endif

}

void AOTMetaspace::release_reserved_spaces(ReservedSpace& total_space_rs,
                                           ReservedSpace& archive_space_rs,
                                           ReservedSpace& class_space_rs) {
  if (total_space_rs.is_reserved()) {
    aot_log_debug(aot)("Released shared space (archive + class) " INTPTR_FORMAT, p2i(total_space_rs.base()));
    MemoryReserver::release(total_space_rs);
    total_space_rs = {};
  } else {
    if (archive_space_rs.is_reserved()) {
      aot_log_debug(aot)("Released shared space (archive) " INTPTR_FORMAT, p2i(archive_space_rs.base()));
      MemoryReserver::release(archive_space_rs);
      archive_space_rs = {};
    }
    if (class_space_rs.is_reserved()) {
      aot_log_debug(aot)("Released shared space (classes) " INTPTR_FORMAT, p2i(class_space_rs.base()));
      MemoryReserver::release(class_space_rs);
      class_space_rs = {};
    }
  }
}

static int archive_regions[]     = { AOTMetaspace::rw, AOTMetaspace::ro };
static int archive_regions_count = 2;

MapArchiveResult AOTMetaspace::map_archive(FileMapInfo* mapinfo, char* mapped_base_address, ReservedSpace rs) {
  assert(CDSConfig::is_using_archive(), "must be runtime");
  if (mapinfo == nullptr) {
    return MAP_ARCHIVE_SUCCESS; // The dynamic archive has not been specified. No error has happened -- trivially succeeded.
  }

  if (!mapinfo->validate_aot_class_linking()) {
    return MAP_ARCHIVE_OTHER_FAILURE;
  }

  mapinfo->set_is_mapped(false);
  if (mapinfo->core_region_alignment() != (size_t)core_region_alignment()) {
    report_loading_error("Unable to map CDS archive -- core_region_alignment() expected: %zu"
                         " actual: %zu", mapinfo->core_region_alignment(), core_region_alignment());
    return MAP_ARCHIVE_OTHER_FAILURE;
  }

  MapArchiveResult result =
    mapinfo->map_regions(archive_regions, archive_regions_count, mapped_base_address, rs);

  if (result != MAP_ARCHIVE_SUCCESS) {
    unmap_archive(mapinfo);
    return result;
  }

  if (!mapinfo->validate_class_location()) {
    unmap_archive(mapinfo);
    return MAP_ARCHIVE_OTHER_FAILURE;
  }

  if (mapinfo->is_static()) {
    // Currently, only static archive uses early serialized data.
    char* buffer = mapinfo->early_serialized_data();
    intptr_t* array = (intptr_t*)buffer;
    ReadClosure rc(&array, (intptr_t)mapped_base_address);
    early_serialize(&rc);
  }

  if (!mapinfo->validate_aot_class_linking()) {
    unmap_archive(mapinfo);
    return MAP_ARCHIVE_OTHER_FAILURE;
  }

  mapinfo->set_is_mapped(true);
  return MAP_ARCHIVE_SUCCESS;
}

void AOTMetaspace::unmap_archive(FileMapInfo* mapinfo) {
  assert(CDSConfig::is_using_archive(), "must be runtime");
  if (mapinfo != nullptr) {
    mapinfo->unmap_regions(archive_regions, archive_regions_count);
    mapinfo->unmap_region(AOTMetaspace::bm);
    mapinfo->set_is_mapped(false);
  }
}

// For -XX:PrintSharedArchiveAndExit
class CountSharedSymbols : public SymbolClosure {
 private:
   int _count;
 public:
   CountSharedSymbols() : _count(0) {}
  void do_symbol(Symbol** sym) {
    _count++;
  }
  int total() { return _count; }

};

// Read the miscellaneous data from the shared file, and
// serialize it out to its various destinations.

void AOTMetaspace::initialize_shared_spaces() {
  FileMapInfo *static_mapinfo = FileMapInfo::current_info();
  FileMapInfo *dynamic_mapinfo = FileMapInfo::dynamic_info();

  // Verify various attributes of the archive, plus initialize the
  // shared string/symbol tables.
  char* buffer = static_mapinfo->serialized_data();
  intptr_t* array = (intptr_t*)buffer;
  ReadClosure rc(&array, (intptr_t)SharedBaseAddress);
  serialize(&rc);

  // Finish up archived heap initialization. These must be
  // done after ReadClosure.
  static_mapinfo->patch_heap_embedded_pointers();
  ArchiveHeapLoader::finish_initialization();
  Universe::load_archived_object_instances();
  AOTCodeCache::initialize();

  if (dynamic_mapinfo != nullptr) {
    intptr_t* buffer = (intptr_t*)dynamic_mapinfo->serialized_data();
    ReadClosure rc(&buffer, (intptr_t)SharedBaseAddress);
    DynamicArchive::serialize(&rc);
    DynamicArchive::setup_array_klasses();
  }

  LogStreamHandle(Info, aot) lsh;
  if (lsh.is_enabled()) {
    lsh.print("Using AOT-linked classes: %s (static archive: %s aot-linked classes",
              BOOL_TO_STR(CDSConfig::is_using_aot_linked_classes()),
              static_mapinfo->header()->has_aot_linked_classes() ? "has" : "no");
    if (dynamic_mapinfo != nullptr) {
      lsh.print(", dynamic archive: %s aot-linked classes",
                dynamic_mapinfo->header()->has_aot_linked_classes() ? "has" : "no");
    }
    lsh.print_cr(")");
  }

  // Set up LambdaFormInvokers::_lambdaform_lines for dynamic dump
  if (CDSConfig::is_dumping_dynamic_archive()) {
    // Read stored LF format lines stored in static archive
    LambdaFormInvokers::read_static_archive_invokers();
  }

  if (PrintSharedArchiveAndExit) {
    // Print archive names
    if (dynamic_mapinfo != nullptr) {
      tty->print_cr("\n\nBase archive name: %s", CDSConfig::input_static_archive_path());
      tty->print_cr("Base archive version %d", static_mapinfo->version());
    } else {
      tty->print_cr("Static archive name: %s", static_mapinfo->full_path());
      tty->print_cr("Static archive version %d", static_mapinfo->version());
    }

    SystemDictionaryShared::print_shared_archive(tty);
    if (dynamic_mapinfo != nullptr) {
      tty->print_cr("\n\nDynamic archive name: %s", dynamic_mapinfo->full_path());
      tty->print_cr("Dynamic archive version %d", dynamic_mapinfo->version());
      SystemDictionaryShared::print_shared_archive(tty, false/*dynamic*/);
    }

    TrainingData::print_archived_training_data_on(tty);

    AOTCodeCache::print_on(tty);

    // collect shared symbols and strings
    CountSharedSymbols cl;
    SymbolTable::shared_symbols_do(&cl);
    tty->print_cr("Number of shared symbols: %d", cl.total());
    tty->print_cr("Number of shared strings: %zu", StringTable::shared_entry_count());
    tty->print_cr("VM version: %s\r\n", static_mapinfo->vm_version());
    if (FileMapInfo::current_info() == nullptr || _archive_loading_failed) {
      tty->print_cr("archive is invalid");
      vm_exit(1);
    } else {
      tty->print_cr("archive is valid");
      vm_exit(0);
    }
  }
}

// JVM/TI RedefineClasses() support:
bool AOTMetaspace::remap_shared_readonly_as_readwrite() {
  assert(SafepointSynchronize::is_at_safepoint(), "must be at safepoint");

  if (CDSConfig::is_using_archive()) {
    // remap the shared readonly space to shared readwrite, private
    FileMapInfo* mapinfo = FileMapInfo::current_info();
    if (!mapinfo->remap_shared_readonly_as_readwrite()) {
      return false;
    }
    if (FileMapInfo::dynamic_info() != nullptr) {
      mapinfo = FileMapInfo::dynamic_info();
      if (!mapinfo->remap_shared_readonly_as_readwrite()) {
        return false;
      }
    }
    _remapped_readwrite = true;
  }
  return true;
}

void AOTMetaspace::print_on(outputStream* st) {
  if (CDSConfig::is_using_archive()) {
    st->print("CDS archive(s) mapped at: ");
    address base = (address)MetaspaceObj::aot_metaspace_base();
    address static_top = (address)_aot_metaspace_static_top;
    address top = (address)MetaspaceObj::aot_metaspace_top();
    st->print("[" PTR_FORMAT "-" PTR_FORMAT "-" PTR_FORMAT "), ", p2i(base), p2i(static_top), p2i(top));
    st->print("size %zu, ", top - base);
    st->print("SharedBaseAddress: " PTR_FORMAT ", ArchiveRelocationMode: %d.", SharedBaseAddress, ArchiveRelocationMode);
  } else {
    st->print("CDS archive(s) not mapped");
  }
  st->cr();
}<|MERGE_RESOLUTION|>--- conflicted
+++ resolved
@@ -831,9 +831,6 @@
   AOTClassInitializer::init_test_class(CHECK);
 
   if (CDSConfig::is_dumping_final_static_archive()) {
-<<<<<<< HEAD
-    FinalImageRecipes::apply_recipes(CHECK);
-=======
     // - Load and link all classes used in the training run.
     // - Initialize @AOTSafeClassInitializer classes that were
     //   initialized in the training run.
@@ -848,7 +845,6 @@
     // a result, we might have some unlinked classes at this point. Since we
     // require cached classes to be linked, all such classes will be linked
     // by the following step.
->>>>>>> 09e87971
   }
 
   link_all_loaded_classes(THREAD);
