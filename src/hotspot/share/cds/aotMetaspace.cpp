--- conflicted
+++ resolved
@@ -995,7 +995,7 @@
 
 void AOTMetaspace::preload_and_dump_impl(StaticArchiveBuilder& builder, TRAPS) {
   if (CDSConfig::is_dumping_preimage_static_archive()) {
-    if (Atomic::cmpxchg(&_preimage_static_archive_dumped, 0, 1) != 0) {
+    if (AtomicAccess::cmpxchg(&_preimage_static_archive_dumped, 0, 1) != 0) {
       return;
     }
     _preimage_static_archive_recording_duration = Management::ticks_to_ms(os::elapsed_counter());
@@ -1503,14 +1503,10 @@
   FileMapInfo* mapinfo = new FileMapInfo(static_archive, true);
   if (!mapinfo->open_as_input()) {
     delete(mapinfo);
-<<<<<<< HEAD
+    log_info(cds)("Opening of static archive %s failed", static_archive);
   } else {
     FileMapRegion* r = mapinfo->region_at(AOTMetaspace::ac);
     AOTCacheAccess::set_aot_code_region_size(r->used_aligned());
-=======
-    log_info(cds)("Opening of static archive %s failed", static_archive);
-    return nullptr;
->>>>>>> ca182912
   }
 }
 
