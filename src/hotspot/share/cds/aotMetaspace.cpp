--- conflicted
+++ resolved
@@ -1198,8 +1198,6 @@
 
   VM_PopulateDumpSharedSpace op(builder);
   VMThread::execute(&op);
-  FileMapInfo* mapinfo = op.map_info();
-  ArchiveHeapInfo* heap_info = op.heap_info();
 
   if (CDSConfig::is_dumping_final_static_archive()) {
     if (AOTCodeCache::is_caching_enabled()) {
@@ -1230,11 +1228,7 @@
     }
   }
 
-<<<<<<< HEAD
-  bool status = write_static_archive(&builder, mapinfo, heap_info);
-=======
   bool status = write_static_archive(&builder, op.map_info(), op.mapped_heap_info(), op.streamed_heap_info());
->>>>>>> c8656449
   if (status && CDSConfig::is_dumping_preimage_static_archive()) {
     tty->print_cr("%s AOTConfiguration recorded: %s",
                   CDSConfig::has_temp_aot_config_file() ? "Temporary" : "", AOTConfiguration);
@@ -1434,13 +1428,8 @@
 
 void VM_PopulateDumpSharedSpace::dump_java_heap_objects() {
   if (CDSConfig::is_dumping_heap()) {
-<<<<<<< HEAD
-    HeapShared::write_heap(&_heap_info);
+    HeapShared::write_heap(&_mapped_heap_info, &_streamed_heap_info);
   } else if (!CDSConfig::is_dumping_preimage_static_archive()) {
-=======
-    HeapShared::write_heap(&_mapped_heap_info, &_streamed_heap_info);
-  } else {
->>>>>>> c8656449
     CDSConfig::log_reasons_for_not_dumping_heap();
   }
 }
