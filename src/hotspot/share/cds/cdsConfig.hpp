--- conflicted
+++ resolved
@@ -37,14 +37,11 @@
   static bool _is_dumping_dynamic_archive;
   static bool _dumping_full_module_graph_disabled;
   static bool _loading_full_module_graph_disabled;
-<<<<<<< HEAD
   static bool _has_preloaded_classes;
-=======
 
   static char*  _default_archive_path;
   static char*  _static_archive_path;
   static char*  _dynamic_archive_path;
->>>>>>> 75a7c199
 #endif
 
   static void extract_shared_archive_paths(const char* archive_path,
