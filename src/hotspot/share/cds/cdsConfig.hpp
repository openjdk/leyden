/*
 * Copyright (c) 2023, 2024, Oracle and/or its affiliates. All rights reserved.
 * DO NOT ALTER OR REMOVE COPYRIGHT NOTICES OR THIS FILE HEADER.
 *
 * This code is free software; you can redistribute it and/or modify it
 * under the terms of the GNU General Public License version 2 only, as
 * published by the Free Software Foundation.
 *
 * This code is distributed in the hope that it will be useful, but WITHOUT
 * ANY WARRANTY; without even the implied warranty of MERCHANTABILITY or
 * FITNESS FOR A PARTICULAR PURPOSE.  See the GNU General Public License
 * version 2 for more details (a copy is included in the LICENSE file that
 * accompanied this code).
 *
 * You should have received a copy of the GNU General Public License version
 * 2 along with this work; if not, write to the Free Software Foundation,
 * Inc., 51 Franklin St, Fifth Floor, Boston, MA 02110-1301 USA.
 *
 * Please contact Oracle, 500 Oracle Parkway, Redwood Shores, CA 94065 USA
 * or visit www.oracle.com if you need additional information or have any
 * questions.
 *
 */

#ifndef SHARE_CDS_CDSCONFIG_HPP
#define SHARE_CDS_CDSCONFIG_HPP

#include "memory/allStatic.hpp"
#include "utilities/globalDefinitions.hpp"
#include "utilities/macros.hpp"

class InstanceKlass;
class JavaThread;

class CDSConfig : public AllStatic {
#if INCLUDE_CDS
  static bool _is_dumping_static_archive;
  static bool _is_dumping_dynamic_archive;
  static bool _is_using_optimized_module_handling;
  static bool _is_dumping_full_module_graph;
  static bool _is_using_full_module_graph;
  static bool _has_aot_linked_classes;
  static bool _has_archived_invokedynamic;
  static bool _is_loading_packages;
  static bool _is_loading_protection_domains;
  static bool _is_security_manager_allowed;

  static char* _default_archive_path;
  static char* _static_archive_path;
  static char* _dynamic_archive_path;

  static bool  _old_cds_flags_used;

  static JavaThread* _dumper_thread;
#endif

  static void extract_shared_archive_paths(const char* archive_path,
                                           char** base_archive_path,
                                           char** top_archive_path);
  static void init_shared_archive_paths();

  static void check_flag_alias(bool alias_is_default, const char* alias_name);
  static void check_flag_aliases();

public:
  // Used by jdk.internal.misc.CDS.getCDSConfigStatus();
  static const int IS_DUMPING_ARCHIVE              = 1 << 0;
  static const int IS_DUMPING_STATIC_ARCHIVE       = 1 << 1;
  static const int IS_LOGGING_LAMBDA_FORM_INVOKERS = 1 << 2;
  static const int IS_USING_ARCHIVE                = 1 << 3;
  static const int IS_DUMPING_HEAP                 = 1 << 4;
  static const int IS_LOGGING_DYNAMIC_PROXIES      = 1 << 5;
  static const int IS_DUMPING_PACKAGES             = 1 << 6;
  static const int IS_DUMPING_PROTECTION_DOMAINS   = 1 << 7;
  static int get_status() NOT_CDS_RETURN_(0);

  // Initialization and command-line checking
  static void initialize() NOT_CDS_RETURN;
  static void set_old_cds_flags_used()                       { CDS_ONLY(_old_cds_flags_used = true); }
  static bool old_cds_flags_used()                           { return CDS_ONLY(_old_cds_flags_used) NOT_CDS(false); }
  static void check_internal_module_property(const char* key, const char* value) NOT_CDS_RETURN;
  static void check_incompatible_property(const char* key, const char* value) NOT_CDS_RETURN;
  static void check_unsupported_dumping_module_options() NOT_CDS_RETURN;
  static bool has_unsupported_runtime_module_options() NOT_CDS_RETURN_(false);
  static bool check_vm_args_consistency(bool patch_mod_javabase, bool mode_flag_cmd_line, bool xshare_auto_cmd_line) NOT_CDS_RETURN_(true);

  // --- Basic CDS features

  // archive(s) in general
  static bool is_dumping_archive()                           { return is_dumping_static_archive() || is_dumping_dynamic_archive(); }
  static bool is_using_archive()                             NOT_CDS_RETURN_(false);
  static int num_archives(const char* archive_path)          NOT_CDS_RETURN_(0);

  // static_archive
  static bool is_dumping_static_archive()                    { return (CDS_ONLY(_is_dumping_static_archive) NOT_CDS(false))
                                                                    || is_dumping_final_static_archive(); }
  static void enable_dumping_static_archive()                { CDS_ONLY(_is_dumping_static_archive = true); }

  static bool is_dumping_classic_static_archive()                NOT_CDS_RETURN_(false); // -Xshare:dump
  static bool is_dumping_preimage_static_archive()               NOT_CDS_RETURN_(false); // 1st phase of -XX:CacheDataStore dumping
  static bool is_dumping_preimage_static_archive_with_triggers() NOT_CDS_RETURN_(false); // 1st phase of -XX:CacheDataStore dumping with triggers
  static bool is_dumping_final_static_archive()                  NOT_CDS_RETURN_(false); // 2nd phase of -XX:CacheDataStore dumping

  // dynamic_archive
  static bool is_dumping_dynamic_archive()                   { return CDS_ONLY(_is_dumping_dynamic_archive) NOT_CDS(false); }
  static void enable_dumping_dynamic_archive()               { CDS_ONLY(_is_dumping_dynamic_archive = true); }
  static void disable_dumping_dynamic_archive()              { CDS_ONLY(_is_dumping_dynamic_archive = false); }

  // Misc CDS features
  static bool preserve_all_dumptime_verification_states(const InstanceKlass* ik);
  static bool allow_only_single_java_thread()                NOT_CDS_RETURN_(false);

  // optimized_module_handling -- can we skip some expensive operations related to modules?
  static bool is_using_optimized_module_handling()           { return CDS_ONLY(_is_using_optimized_module_handling) NOT_CDS(false); }
  static void stop_using_optimized_module_handling()         NOT_CDS_RETURN;

  static bool is_logging_lambda_form_invokers()              NOT_CDS_RETURN_(false);
  static bool is_dumping_regenerated_lambdaform_invokers()   NOT_CDS_RETURN_(false);

  static bool is_dumping_aot_linked_classes()                NOT_CDS_JAVA_HEAP_RETURN_(false);
  static bool is_using_aot_linked_classes()                  NOT_CDS_JAVA_HEAP_RETURN_(false);
  static void set_has_aot_linked_classes(bool has_aot_linked_classes) NOT_CDS_JAVA_HEAP_RETURN;

  // archive_path

  // Points to the classes.jsa in $JAVA_HOME
  static char* default_archive_path()                        NOT_CDS_RETURN_(nullptr);
  // The actual static archive  (if any) selected at runtime
  static const char* static_archive_path()                   { return CDS_ONLY(_static_archive_path) NOT_CDS(nullptr); }
  // The actual dynamic archive  (if any) selected at runtime
  static const char* dynamic_archive_path()                  { return CDS_ONLY(_dynamic_archive_path) NOT_CDS(nullptr); }

  // --- Archived java objects

  static bool is_dumping_heap()                              NOT_CDS_JAVA_HEAP_RETURN_(false);
  static bool is_loading_heap()                              NOT_CDS_JAVA_HEAP_RETURN_(false);
  static bool is_initing_classes_at_dump_time()              NOT_CDS_JAVA_HEAP_RETURN_(false);

  static bool is_dumping_invokedynamic()                     NOT_CDS_JAVA_HEAP_RETURN_(false);
  static bool is_loading_invokedynamic()                     NOT_CDS_JAVA_HEAP_RETURN_(false);
  static void set_has_archived_invokedynamic()               { CDS_JAVA_HEAP_ONLY(_has_archived_invokedynamic = true); }

  static bool is_dumping_packages()                          NOT_CDS_JAVA_HEAP_RETURN_(false);
  static bool is_loading_packages()                          NOT_CDS_JAVA_HEAP_RETURN_(false);
  static void set_is_loading_packages()                      { CDS_JAVA_HEAP_ONLY(_is_loading_packages = true); }

  static bool is_dumping_protection_domains()                NOT_CDS_JAVA_HEAP_RETURN_(false);
  static bool is_loading_protection_domains()                NOT_CDS_JAVA_HEAP_RETURN_(false);
  static void set_is_loading_protection_domains()            { CDS_JAVA_HEAP_ONLY(_is_loading_protection_domains = true); }

  static bool is_dumping_reflection_data()                   NOT_CDS_JAVA_HEAP_RETURN_(false);

  static bool is_dumping_dynamic_proxies()                   NOT_CDS_JAVA_HEAP_RETURN_(false);
  static bool is_logging_dynamic_proxies()                   NOT_CDS_RETURN_(false);

  // full_module_graph (requires optimized_module_handling)
  static bool is_dumping_full_module_graph()                 { return CDS_ONLY(_is_dumping_full_module_graph) NOT_CDS(false); }
  static bool is_using_full_module_graph()                   NOT_CDS_JAVA_HEAP_RETURN_(false);
  static void stop_dumping_full_module_graph(const char* reason = nullptr) NOT_CDS_JAVA_HEAP_RETURN;
  static void stop_using_full_module_graph(const char* reason = nullptr) NOT_CDS_JAVA_HEAP_RETURN;

  // --- AOT compiler

  static bool is_dumping_cached_code()                       NOT_CDS_RETURN_(false);
  static void disable_dumping_cached_code()                  NOT_CDS_RETURN;
  static void enable_dumping_cached_code()                   NOT_CDS_RETURN;

<<<<<<< HEAD
  static bool is_dumping_adapters()                          NOT_CDS_RETURN_(false);
=======
  // Some CDS functions assume that they are called only within a single-threaded context. I.e.,
  // they are called from:
  //    - The VM thread (e.g., inside VM_PopulateDumpSharedSpace)
  //    - The thread that performs prepatory steps before switching to the VM thread
  // Since these two threads never execute concurrently, we can avoid using locks in these CDS
  // function. For safety, these functions should assert with CDSConfig::current_thread_is_vm_or_dumper().
  class DumperThreadMark {
  public:
    DumperThreadMark(JavaThread* current);
    ~DumperThreadMark();
  };

  static bool current_thread_is_vm_or_dumper() NOT_CDS_RETURN_(false);
>>>>>>> 12163408
};

#endif // SHARE_CDS_CDSCONFIG_HPP<|MERGE_RESOLUTION|>--- conflicted
+++ resolved
@@ -165,9 +165,8 @@
   static void disable_dumping_cached_code()                  NOT_CDS_RETURN;
   static void enable_dumping_cached_code()                   NOT_CDS_RETURN;
 
-<<<<<<< HEAD
   static bool is_dumping_adapters()                          NOT_CDS_RETURN_(false);
-=======
+
   // Some CDS functions assume that they are called only within a single-threaded context. I.e.,
   // they are called from:
   //    - The VM thread (e.g., inside VM_PopulateDumpSharedSpace)
@@ -181,7 +180,6 @@
   };
 
   static bool current_thread_is_vm_or_dumper() NOT_CDS_RETURN_(false);
->>>>>>> 12163408
 };
 
 #endif // SHARE_CDS_CDSCONFIG_HPP