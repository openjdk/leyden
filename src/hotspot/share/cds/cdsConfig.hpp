--- conflicted
+++ resolved
@@ -42,16 +42,12 @@
   static bool _is_dumping_full_module_graph;
   static bool _is_using_full_module_graph;
   static bool _has_aot_linked_classes;
-<<<<<<< HEAD
+  static bool _is_single_command_training;
   static bool _is_one_step_training;
   static bool _has_temp_aot_config_file;
   static bool _is_loading_packages;
   static bool _is_loading_protection_domains;
   static bool _is_security_manager_allowed;
-=======
-  static bool _is_single_command_training;
-  static bool _has_temp_aot_config_file;
->>>>>>> 0df8c968
 
   const static char* _default_archive_path;
   const static char* _input_static_archive_path;
@@ -164,11 +160,7 @@
   static bool preserve_all_dumptime_verification_states(const InstanceKlass* ik);
   static bool allow_only_single_java_thread()                NOT_CDS_RETURN_(false);
 
-<<<<<<< HEAD
-  static bool is_one_step_training()                         { return CDS_ONLY(_is_one_step_training) NOT_CDS(false); }
-=======
   static bool is_single_command_training()                   { return CDS_ONLY(_is_single_command_training) NOT_CDS(false); }
->>>>>>> 0df8c968
   static bool has_temp_aot_config_file()                     { return CDS_ONLY(_has_temp_aot_config_file) NOT_CDS(false); }
 
   // This is *Legacy* optimization for lambdas before JEP 483. May be removed in the future.
