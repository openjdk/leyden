--- conflicted
+++ resolved
@@ -45,9 +45,6 @@
   static bool _is_single_command_training;
   static bool _has_temp_aot_config_file;
   static bool _is_at_aot_safepoint;
-  static bool _is_loading_packages;
-  static bool _is_loading_protection_domains;
-  static bool _is_security_manager_allowed;
 
   const static char* _default_archive_path;
   const static char* _input_static_archive_path;
@@ -83,25 +80,15 @@
 
 public:
   // Used by jdk.internal.misc.CDS.getCDSConfigStatus();
-<<<<<<< HEAD
-  static const int IS_DUMPING_ARCHIVE              = 1 << 0;
-  static const int IS_DUMPING_METHOD_HANDLES       = 1 << 1;
-  static const int IS_DUMPING_STATIC_ARCHIVE       = 1 << 2;
-  static const int IS_LOGGING_LAMBDA_FORM_INVOKERS = 1 << 3;
-  static const int IS_USING_ARCHIVE                = 1 << 4;
-  static const int IS_DUMPING_HEAP                 = 1 << 5;
-  static const int IS_LOGGING_DYNAMIC_PROXIES      = 1 << 6;
-  static const int IS_DUMPING_PACKAGES             = 1 << 7;
-  static const int IS_DUMPING_PROTECTION_DOMAINS   = 1 << 8;
-=======
   static const int IS_DUMPING_AOT_LINKED_CLASSES   = 1 << 0;
   static const int IS_DUMPING_ARCHIVE              = 1 << 1;
   static const int IS_DUMPING_METHOD_HANDLES       = 1 << 2;
   static const int IS_DUMPING_STATIC_ARCHIVE       = 1 << 3;
   static const int IS_LOGGING_LAMBDA_FORM_INVOKERS = 1 << 4;
   static const int IS_USING_ARCHIVE                = 1 << 5;
-
->>>>>>> fd30ae98
+  static const int IS_DUMPING_HEAP                 = 1 << 6;
+  static const int IS_LOGGING_DYNAMIC_PROXIES      = 1 << 7;
+
   static int get_status() NOT_CDS_RETURN_(0);
 
   // Initialization and command-line checking
@@ -208,14 +195,6 @@
   static bool is_dumping_invokedynamic()                     NOT_CDS_JAVA_HEAP_RETURN_(false);
   static bool is_dumping_method_handles()                    NOT_CDS_JAVA_HEAP_RETURN_(false);
 
-  static bool is_dumping_packages()                          NOT_CDS_JAVA_HEAP_RETURN_(false);
-  static bool is_loading_packages()                          NOT_CDS_JAVA_HEAP_RETURN_(false);
-  static void set_is_loading_packages()                      { CDS_JAVA_HEAP_ONLY(_is_loading_packages = true); }
-
-  static bool is_dumping_protection_domains()                NOT_CDS_JAVA_HEAP_RETURN_(false);
-  static bool is_loading_protection_domains()                NOT_CDS_JAVA_HEAP_RETURN_(false);
-  static void set_is_loading_protection_domains()            { CDS_JAVA_HEAP_ONLY(_is_loading_protection_domains = true); }
-
   static bool is_dumping_reflection_data()                   NOT_CDS_JAVA_HEAP_RETURN_(false);
 
   static bool is_dumping_dynamic_proxies()                   NOT_CDS_JAVA_HEAP_RETURN_(false);
