/*
 * Copyright (c) 2023, Oracle and/or its affiliates. All rights reserved.
 * DO NOT ALTER OR REMOVE COPYRIGHT NOTICES OR THIS FILE HEADER.
 *
 * This code is free software; you can redistribute it and/or modify it
 * under the terms of the GNU General Public License version 2 only, as
 * published by the Free Software Foundation.
 *
 * This code is distributed in the hope that it will be useful, but WITHOUT
 * ANY WARRANTY; without even the implied warranty of MERCHANTABILITY or
 * FITNESS FOR A PARTICULAR PURPOSE.  See the GNU General Public License
 * version 2 for more details (a copy is included in the LICENSE file that
 * accompanied this code).
 *
 * You should have received a copy of the GNU General Public License version
 * 2 along with this work; if not, write to the Free Software Foundation,
 * Inc., 51 Franklin St, Fifth Floor, Boston, MA 02110-1301 USA.
 *
 * Please contact Oracle, 500 Oracle Parkway, Redwood Shores, CA 94065 USA
 * or visit www.oracle.com if you need additional information or have any
 * questions.
 *
 */

#ifndef SHARE_CDS_CDSCONFIG_HPP
#define SHARE_CDS_CDSCONFIG_HPP

#include "memory/allStatic.hpp"
#include "utilities/macros.hpp"

class InstanceKlass;

class CDSConfig : public AllStatic {
#if INCLUDE_CDS
  static bool _is_dumping_static_archive;
  static bool _is_dumping_dynamic_archive;
  static bool _dumping_full_module_graph_disabled;
  static bool _loading_full_module_graph_disabled;
  static bool _has_preloaded_classes;
#endif

public:
  // Basic CDS features
  static bool      is_dumping_archive()                      { return is_dumping_static_archive() || is_dumping_dynamic_archive(); }
<<<<<<< HEAD
  static bool      is_dumping_static_archive()               NOT_CDS_RETURN_(false);
  static bool      is_dumping_preimage_static_archive()      NOT_CDS_RETURN_(false);
  static bool      is_dumping_final_static_archive()         NOT_CDS_RETURN_(false);
=======
  static bool      is_dumping_static_archive()               { return CDS_ONLY(_is_dumping_static_archive) NOT_CDS(false); }
  static void  enable_dumping_static_archive()               { CDS_ONLY(_is_dumping_static_archive = true); }
>>>>>>> 2c4c6c9b
  static bool      is_dumping_dynamic_archive()              { return CDS_ONLY(_is_dumping_dynamic_archive) NOT_CDS(false); }
  static void  enable_dumping_dynamic_archive()              { CDS_ONLY(_is_dumping_dynamic_archive = true); }
  static void disable_dumping_dynamic_archive()              { CDS_ONLY(_is_dumping_dynamic_archive = false); }
  static bool      has_preloaded_classes()                   { CDS_ONLY(return _has_preloaded_classes); NOT_CDS(return false); }
  static void      set_has_preloaded_classes()               { CDS_ONLY(_has_preloaded_classes = true); }
  static bool      is_dumping_regenerated_lambdaform_invokers() NOT_CDS_RETURN_(false);

  // Misc CDS features
  static bool      preserve_all_dumptime_verification_states(const InstanceKlass* ik);

  // CDS archived heap
  static bool      is_dumping_heap()                         NOT_CDS_JAVA_HEAP_RETURN_(false);
  static bool      is_loading_heap()                         NOT_CDS_JAVA_HEAP_RETURN_(false);
  static void disable_dumping_full_module_graph(const char* reason = nullptr) NOT_CDS_JAVA_HEAP_RETURN;
  static bool      is_dumping_full_module_graph()            NOT_CDS_JAVA_HEAP_RETURN_(false);
  static void disable_loading_full_module_graph(const char* reason = nullptr) NOT_CDS_JAVA_HEAP_RETURN;
  static bool      is_loading_full_module_graph()            NOT_CDS_JAVA_HEAP_RETURN_(false);
  static bool      is_dumping_invokedynamic()                NOT_CDS_JAVA_HEAP_RETURN_(false);
  static bool      is_initing_classes_at_dump_time()         NOT_CDS_JAVA_HEAP_RETURN_(false);

  // AOT compiler
  static bool      is_dumping_cached_code()                  NOT_CDS_RETURN_(false);
  static void disable_dumping_cached_code()                  NOT_CDS_RETURN;
  static void  enable_dumping_cached_code()                  NOT_CDS_RETURN;
};

#endif // SHARE_CDS_CDSCONFIG_HPP<|MERGE_RESOLUTION|>--- conflicted
+++ resolved
@@ -42,14 +42,11 @@
 public:
   // Basic CDS features
   static bool      is_dumping_archive()                      { return is_dumping_static_archive() || is_dumping_dynamic_archive(); }
-<<<<<<< HEAD
-  static bool      is_dumping_static_archive()               NOT_CDS_RETURN_(false);
+  static bool      is_dumping_static_archive()               { return (CDS_ONLY(_is_dumping_static_archive) NOT_CDS(false))
+                                                                    || is_dumping_final_static_archive(); }
+  static void  enable_dumping_static_archive()               { CDS_ONLY(_is_dumping_static_archive = true); }
   static bool      is_dumping_preimage_static_archive()      NOT_CDS_RETURN_(false);
   static bool      is_dumping_final_static_archive()         NOT_CDS_RETURN_(false);
-=======
-  static bool      is_dumping_static_archive()               { return CDS_ONLY(_is_dumping_static_archive) NOT_CDS(false); }
-  static void  enable_dumping_static_archive()               { CDS_ONLY(_is_dumping_static_archive = true); }
->>>>>>> 2c4c6c9b
   static bool      is_dumping_dynamic_archive()              { return CDS_ONLY(_is_dumping_dynamic_archive) NOT_CDS(false); }
   static void  enable_dumping_dynamic_archive()              { CDS_ONLY(_is_dumping_dynamic_archive = true); }
   static void disable_dumping_dynamic_archive()              { CDS_ONLY(_is_dumping_dynamic_archive = false); }
