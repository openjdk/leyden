--- conflicted
+++ resolved
@@ -323,7 +323,6 @@
 void CDSConfig::check_internal_module_property(const char* key, const char* value) {
   if (Arguments::is_incompatible_cds_internal_module_property(key)) {
     stop_using_optimized_module_handling();
-<<<<<<< HEAD
     if (bad_module_prop_key == nullptr) {
       // We don't want to print an unconditional warning here, as we are still processing the command line.
       // A later argument may specify something like -Xshare:off, which makes such a warning irrelevant.
@@ -333,10 +332,7 @@
       bad_module_prop_key   = os::strdup(key);
       bad_module_prop_value = os::strdup(value);
     }
-    log_info(cds)("optimized module handling/full module graph: disabled due to incompatible property: %s=%s", key, value);
-=======
     aot_log_info(aot)("optimized module handling: disabled due to incompatible property: %s=%s", key, value);
->>>>>>> cedd1a53
   }
 }
 
@@ -499,17 +495,12 @@
     log_debug(aot,codecache,init)("AOTCache is not specified - AOTStubCaching is ignored");
   }
 
-<<<<<<< HEAD
-  // At least one AOT flag has been used
-  _new_aot_flags_used = true;
-=======
   if (FLAG_IS_DEFAULT(AOTCache) && FLAG_IS_DEFAULT(AOTConfiguration) && FLAG_IS_DEFAULT(AOTMode)) {
     // AOTCache/AOTConfiguration/AOTMode not used -> using the "classic CDS" workflow.
     return;
   } else {
     _new_aot_flags_used = true;
   }
->>>>>>> cedd1a53
 
   if (FLAG_IS_DEFAULT(AOTMode) || strcmp(AOTMode, "auto") == 0 || strcmp(AOTMode, "on") == 0) {
     check_aotmode_auto_or_on();
