--- conflicted
+++ resolved
@@ -782,14 +782,6 @@
     }
   }
 
-<<<<<<< HEAD
-  if (is_dumping_classic_static_archive() && AOTClassLinking) {
-    if (JvmtiAgentList::disable_agent_list()) {
-      FLAG_SET_ERGO(AllowArchivingWithJavaAgent, false);
-      log_warning(cds)("Disabled all JVMTI agents with -Xshare:dump -XX:+AOTClassLinking");
-    }
-  }
-
   if (AOTClassLinking) {
     if (is_dumping_final_static_archive() && !is_dumping_full_module_graph()) {
       if (bad_module_prop_key != nullptr) {
@@ -800,8 +792,6 @@
     }
   }
 
-=======
->>>>>>> ca182912
   return true;
 }
 
