--- conflicted
+++ resolved
@@ -80,12 +80,9 @@
 
 void CDSConfig::initialize() {
   if (is_dumping_static_archive() && !is_dumping_final_static_archive()) {
-<<<<<<< HEAD
-=======
     if (RequireSharedSpaces) {
       warning("Cannot dump shared archive while using shared archive");
     }
->>>>>>> c8a521fd
     UseSharedSpaces = false;
   }
 
@@ -468,10 +465,6 @@
   }
 }
 
-<<<<<<< HEAD
-bool CDSConfig::check_vm_args_consistency(bool patch_mod_javabase, bool mode_flag_cmd_line, bool xshare_auto_cmd_line) {
-  check_flag_aliases();
-=======
 void CDSConfig::check_aotmode_record() {
   if (!FLAG_IS_DEFAULT(AOTCache)) {
     vm_exit_during_initialization("AOTCache must not be specified when using -XX:AOTMode=record");
@@ -510,9 +503,8 @@
   CDSConfig::enable_dumping_static_archive();
 }
 
-bool CDSConfig::check_vm_args_consistency(bool patch_mod_javabase, bool mode_flag_cmd_line) {
+bool CDSConfig::check_vm_args_consistency(bool patch_mod_javabase, bool mode_flag_cmd_line, bool xshare_auto_cmd_line) {
   check_aot_flags();
->>>>>>> c8a521fd
 
   if (!FLAG_IS_DEFAULT(AOTMode)) {
     // Using any form of the new AOTMode switch enables enhanced optimizations.
@@ -658,11 +650,7 @@
 #endif
 
   if (is_dumping_static_archive()) {
-<<<<<<< HEAD
     if (is_dumping_preimage_static_archive() || is_dumping_final_static_archive()) {
-=======
-    if (is_dumping_preimage_static_archive()) {
->>>>>>> c8a521fd
       // Don't tweak execution mode
     } else if (!mode_flag_cmd_line) {
       // By default, -Xshare:dump runs in interpreter-only mode, which is required for deterministic archive.
@@ -737,38 +725,35 @@
 }
 
 bool CDSConfig::is_dumping_classic_static_archive() {
-<<<<<<< HEAD
+#if 0
   return _is_dumping_static_archive && CacheDataStore == nullptr && CDSPreimage == nullptr;
-}
-
-bool CDSConfig::is_dumping_preimage_static_archive() {
-  return _is_dumping_static_archive && CacheDataStore != nullptr && CDSPreimage == nullptr;
-}
-
-bool CDSConfig::is_dumping_preimage_static_archive_with_triggers() {
-  return (!FLAG_IS_DEFAULT(AOTEndTrainingOnMethodEntry)) && is_dumping_preimage_static_archive();
-}
-
-bool CDSConfig::is_dumping_final_static_archive() {
-  if (CDSPreimage != nullptr) {
-    assert(CacheDataStore != nullptr, "must be"); // should have been properly initialized by arguments.cpp
-  }
-
-  // Note: _is_dumping_static_archive is false! // FIXME -- refactor this so it makes more sense!
-  return CacheDataStore != nullptr && CDSPreimage != nullptr;
-=======
+#endif
   return _is_dumping_static_archive &&
     !is_dumping_preimage_static_archive() &&
     !is_dumping_final_static_archive();
 }
 
 bool CDSConfig::is_dumping_preimage_static_archive() {
+#if 0
+  return _is_dumping_static_archive && CacheDataStore != nullptr && CDSPreimage == nullptr;
+#endif
   return _is_dumping_preimage_static_archive;
 }
 
+bool CDSConfig::is_dumping_preimage_static_archive_with_triggers() {
+  return (!FLAG_IS_DEFAULT(AOTEndTrainingOnMethodEntry)) && is_dumping_preimage_static_archive();
+}
+
 bool CDSConfig::is_dumping_final_static_archive() {
+#if 0
+  if (CDSPreimage != nullptr) {
+    assert(CacheDataStore != nullptr, "must be"); // should have been properly initialized by arguments.cpp
+  }
+
+  // Note: _is_dumping_static_archive is false! // FIXME -- refactor this so it makes more sense!
+  return CacheDataStore != nullptr && CDSPreimage != nullptr;
+#endif
   return _is_dumping_final_static_archive;
->>>>>>> c8a521fd
 }
 
 bool CDSConfig::allow_only_single_java_thread() {
@@ -944,11 +929,7 @@
 
 bool CDSConfig::is_dumping_aot_linked_classes() {
   if (is_dumping_preimage_static_archive()) {
-<<<<<<< HEAD
-    return AOTClassLinking;
-=======
     return false;
->>>>>>> c8a521fd
   } else if (is_dumping_dynamic_archive()) {
     return is_using_full_module_graph() && AOTClassLinking;
   } else if (is_dumping_static_archive()) {
@@ -1042,4 +1023,8 @@
 
 bool CDSConfig::is_dumping_adapters() {
   return (ArchiveAdapters && is_dumping_final_static_archive());
+}
+
+bool CDSConfig::is_leyden_workflow() {
+  return CacheDataStore != nullptr || CDSPreimage != nullptr;
 }