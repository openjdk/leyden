--- conflicted
+++ resolved
@@ -54,16 +54,11 @@
 bool CDSConfig::_is_dumping_full_module_graph = true;
 bool CDSConfig::_is_using_full_module_graph = true;
 bool CDSConfig::_has_aot_linked_classes = false;
-<<<<<<< HEAD
-bool CDSConfig::_is_one_step_training = false;
+bool CDSConfig::_is_single_command_training = false;
 bool CDSConfig::_has_temp_aot_config_file = false;
 bool CDSConfig::_is_loading_packages = false;
 bool CDSConfig::_is_loading_protection_domains = false;
 bool CDSConfig::_is_security_manager_allowed = false;
-=======
-bool CDSConfig::_is_single_command_training = false;
-bool CDSConfig::_has_temp_aot_config_file = false;
->>>>>>> 0df8c968
 bool CDSConfig::_old_cds_flags_used = false;
 bool CDSConfig::_new_aot_flags_used = false;
 bool CDSConfig::_experimental_leyden_flags_used = false;
@@ -597,10 +592,6 @@
   bool has_config = !FLAG_IS_DEFAULT(AOTConfiguration);
   bool has_output = !FLAG_IS_DEFAULT(AOTCacheOutput);
 
-<<<<<<< HEAD
-  if (has_output) {
-    _is_one_step_training = true;
-=======
   if (!has_output && !has_config) {
       vm_exit_during_initialization("At least one of AOTCacheOutput and AOTConfiguration must be specified when using -XX:AOTMode=record");
   }
@@ -608,7 +599,6 @@
   if (has_output) {
     _is_single_command_training = true;
     substitute_aot_filename(FLAG_MEMBER_ENUM(AOTCacheOutput));
->>>>>>> 0df8c968
     if (!has_config) {
       // Too early; can't use resource allocation yet.
       size_t len = strlen(AOTCacheOutput) + 10;
@@ -618,13 +608,6 @@
       FreeHeap(temp);
       _has_temp_aot_config_file = true;
     }
-<<<<<<< HEAD
-  } else {
-    if (!has_config) {
-      vm_exit_during_initialization("-XX:AOTMode=record cannot be used without setting AOTCacheOutput or AOTConfiguration");
-    }
-=======
->>>>>>> 0df8c968
   }
 
   if (!FLAG_IS_DEFAULT(AOTCache)) {
@@ -645,25 +628,7 @@
 
 void CDSConfig::check_aotmode_create() {
   if (FLAG_IS_DEFAULT(AOTConfiguration)) {
-<<<<<<< HEAD
-    vm_exit_during_initialization("-XX:AOTMode=create cannot be used without setting AOTConfiguration");
-  }
-
-  bool has_cache = !FLAG_IS_DEFAULT(AOTCache);
-  bool has_cache_output = !FLAG_IS_DEFAULT(AOTCacheOutput);
-
-  if (!has_cache && !has_cache_output) {
-    vm_exit_during_initialization("AOTCache or AOTCacheOutput must be specified when using -XX:AOTMode=create");
-  } else if (has_cache && has_cache_output && strcmp(AOTCache, AOTCacheOutput) != 0) {
-    vm_exit_during_initialization("AOTCache and AOTCacheOutput have different values");
-  }
-
-  if (!has_cache) {
-    precond(has_cache_output);
-    FLAG_SET_ERGO(AOTCache, AOTCacheOutput);
-=======
     vm_exit_during_initialization("AOTConfiguration must be specified when using -XX:AOTMode=create");
->>>>>>> 0df8c968
   }
 
   bool has_cache = !FLAG_IS_DEFAULT(AOTCache);
