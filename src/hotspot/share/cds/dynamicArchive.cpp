/*
 * Copyright (c) 2019, 2023, Oracle and/or its affiliates. All rights reserved.
 * DO NOT ALTER OR REMOVE COPYRIGHT NOTICES OR THIS FILE HEADER.
 *
 * This code is free software; you can redistribute it and/or modify it
 * under the terms of the GNU General Public License version 2 only, as
 * published by the Free Software Foundation.
 *
 * This code is distributed in the hope that it will be useful, but WITHOUT
 * ANY WARRANTY; without even the implied warranty of MERCHANTABILITY or
 * FITNESS FOR A PARTICULAR PURPOSE.  See the GNU General Public License
 * version 2 for more details (a copy is included in the LICENSE file that
 * accompanied this code).
 *
 * You should have received a copy of the GNU General Public License version
 * 2 along with this work; if not, write to the Free Software Foundation,
 * Inc., 51 Franklin St, Fifth Floor, Boston, MA 02110-1301 USA.
 *
 * Please contact Oracle, 500 Oracle Parkway, Redwood Shores, CA 94065 USA
 * or visit www.oracle.com if you need additional information or have any
 * questions.
 *
 */

#include "precompiled.hpp"
#include "cds/archiveBuilder.hpp"
#include "cds/archiveHeapWriter.hpp"
#include "cds/archiveUtils.inline.hpp"
#include "cds/cds_globals.hpp"
#include "cds/classPrelinker.hpp"
#include "cds/dynamicArchive.hpp"
<<<<<<< HEAD
#include "cds/metaspaceShared.hpp"
#include "cds/regeneratedClasses.hpp"
#include "classfile/classLoader.hpp"
=======
#include "cds/regeneratedClasses.hpp"
>>>>>>> 31a307f2
#include "classfile/classLoaderData.inline.hpp"
#include "classfile/symbolTable.hpp"
#include "classfile/systemDictionaryShared.hpp"
#include "classfile/vmSymbols.hpp"
#include "gc/shared/collectedHeap.hpp"
#include "gc/shared/gcVMOperations.hpp"
#include "gc/shared/gc_globals.hpp"
#include "jvm.h"
#include "logging/log.hpp"
#include "memory/metaspaceClosure.hpp"
#include "memory/resourceArea.hpp"
#include "oops/klass.inline.hpp"
#include "runtime/arguments.hpp"
#include "runtime/os.hpp"
#include "runtime/sharedRuntime.hpp"
#include "runtime/vmThread.hpp"
#include "runtime/vmOperations.hpp"
#include "utilities/align.hpp"
#include "utilities/bitMap.inline.hpp"


class DynamicArchiveBuilder : public ArchiveBuilder {
  const char* _archive_name;
public:
  DynamicArchiveBuilder(const char* archive_name) : _archive_name(archive_name) {}
  void mark_pointer(address* ptr_loc) {
    ArchivePtrMarker::mark_pointer(ptr_loc);
  }

  static int dynamic_dump_method_comparator(Method* a, Method* b) {
    Symbol* a_name = a->name();
    Symbol* b_name = b->name();

    if (a_name == b_name) {
      return 0;
    }

    u4 a_offset = ArchiveBuilder::current()->any_to_offset_u4(a_name);
    u4 b_offset = ArchiveBuilder::current()->any_to_offset_u4(b_name);

    if (a_offset < b_offset) {
      return -1;
    } else {
      assert(a_offset > b_offset, "must be");
      return 1;
    }
  }

public:
  DynamicArchiveHeader *_header;

  void init_header();
  void release_header();
  void post_dump();
  void sort_methods();
  void sort_methods(InstanceKlass* ik) const;
  void remark_pointers_for_instance_klass(InstanceKlass* k, bool should_mark) const;
  void write_archive(char* serialized_data);
  void gather_array_klasses();

public:
  DynamicArchiveBuilder() : ArchiveBuilder() { }

  // Do this before and after the archive dump to see if any corruption
  // is caused by dynamic dumping.
  void verify_universe(const char* info) {
    if (VerifyBeforeExit) {
      log_info(cds)("Verify %s", info);
      // Among other things, this ensures that Eden top is correct.
      Universe::heap()->prepare_for_verify();
      Universe::verify(info);
    }
  }

  void doit() {
    verify_universe("Before CDS dynamic dump");
    DEBUG_ONLY(SystemDictionaryShared::NoClassLoadingMark nclm);

    // Block concurrent class unloading from changing the _dumptime_table
    MutexLocker ml(DumpTimeTable_lock, Mutex::_no_safepoint_check_flag);
    SystemDictionaryShared::check_excluded_classes();

    if (SystemDictionaryShared::is_dumptime_table_empty()) {
      log_warning(cds, dynamic)("There is no class to be included in the dynamic archive.");
      return;
    }

    log_info(cds,dynamic)("CDS dynamic dump: clinit = %ldms)",
                          ClassLoader::class_init_time_ms());

    init_header();
    gather_source_objs();
    gather_array_klasses();
    reserve_buffer();

    log_info(cds, dynamic)("Copying %d klasses and %d symbols",
                           klasses()->length(), symbols()->length());
    dump_rw_metadata();
    dump_ro_metadata();
    relocate_metaspaceobj_embedded_pointers();

    verify_estimate_size(_estimated_metaspaceobj_bytes, "MetaspaceObjs");

    sort_methods();

    {
      ArchiveBuilder::OtherROAllocMark mark;
      ClassPrelinker::record_preloaded_klasses(false);
    }

    log_info(cds)("Make classes shareable");
    make_klasses_shareable();

    char* serialized_data;
    {
      // Write the symbol table and system dictionaries to the RO space.
      // Note that these tables still point to the *original* objects, so
      // they would need to call DynamicArchive::original_to_target() to
      // get the correct addresses.
      assert(current_dump_space() == ro_region(), "Must be RO space");
      SymbolTable::write_to_archive(symbols());

      ArchiveBuilder::OtherROAllocMark mark;
      SystemDictionaryShared::write_to_archive(false);
<<<<<<< HEAD
      ClassPrelinker::record_initiated_klasses(false);
      TrainingData::dump_training_data();

      serialized_data = ro_region()->top();
      WriteClosure wc(ro_region());
      SymbolTable::serialize_shared_table_header(&wc, false);
      SystemDictionaryShared::serialize_dictionary_headers(&wc, false);
      ClassPrelinker::serialize(&wc, false);
      TrainingData::serialize_training_data(&wc);
=======
      DynamicArchive::dump_array_klasses();

      serialized_data = ro_region()->top();
      WriteClosure wc(ro_region());
      ArchiveBuilder::serialize_dynamic_archivable_items(&wc);
>>>>>>> 31a307f2
    }

    verify_estimate_size(_estimated_hashtable_bytes, "Hashtables");

    log_info(cds)("Adjust lambda proxy class dictionary");
    SystemDictionaryShared::adjust_lambda_proxy_class_dictionary();

    log_info(cds)("Adjust method info dictionary");
    SystemDictionaryShared::adjust_method_info_dictionary();

    log_info(cds)("Adjust training data dictionary");
    TrainingData::adjust_training_data_dictionary();

    relocate_to_requested();

    write_archive(serialized_data);
    release_header();
    DynamicArchive::post_dump();

    post_dump();

    assert(_num_dump_regions_used == _total_dump_regions, "must be");
    verify_universe("After CDS dynamic dump");
  }

  virtual void iterate_roots(MetaspaceClosure* it) {
    FileMapInfo::metaspace_pointers_do(it);
    SystemDictionaryShared::dumptime_classes_do(it);
<<<<<<< HEAD
    TrainingData::iterate_roots(it);
=======
    iterate_primitive_array_klasses(it);
  }

  void iterate_primitive_array_klasses(MetaspaceClosure* it) {
    for (int i = T_BOOLEAN; i <= T_LONG; i++) {
      assert(is_java_primitive((BasicType)i), "sanity");
      Klass* k = Universe::typeArrayKlassObj((BasicType)i);  // this give you "[I", etc
      assert(MetaspaceShared::is_shared_static((void*)k),
        "one-dimensional primitive array should be in static archive");
      ArrayKlass* ak = ArrayKlass::cast(k);
      while (ak != nullptr && ak->is_shared()) {
        Klass* next_k = ak->array_klass_or_null();
        if (next_k != nullptr) {
          ak = ArrayKlass::cast(next_k);
        } else {
          ak = nullptr;
        }
      }
      if (ak != nullptr) {
        assert(ak->dimension() > 1, "sanity");
        // this is the lowest dimension that's not in the static archive
        it->push(&ak);
      }
    }
>>>>>>> 31a307f2
  }
};

void DynamicArchiveBuilder::init_header() {
  FileMapInfo* mapinfo = new FileMapInfo(_archive_name, false);
  assert(FileMapInfo::dynamic_info() == mapinfo, "must be");
  FileMapInfo* base_info = FileMapInfo::current_info();
  // header only be available after populate_header
  mapinfo->populate_header(base_info->core_region_alignment());
  _header = mapinfo->dynamic_header();

  _header->set_base_header_crc(base_info->crc());
  for (int i = 0; i < MetaspaceShared::n_regions; i++) {
    _header->set_base_region_crc(i, base_info->region_crc(i));
  }
}

void DynamicArchiveBuilder::release_header() {
  // We temporarily allocated a dynamic FileMapInfo for dumping, which makes it appear we
  // have mapped a dynamic archive, but we actually have not. We are in a safepoint now.
  // Let's free it so that if class loading happens after we leave the safepoint, nothing
  // bad will happen.
  assert(SafepointSynchronize::is_at_safepoint(), "must be");
  FileMapInfo *mapinfo = FileMapInfo::dynamic_info();
  assert(mapinfo != nullptr && _header == mapinfo->dynamic_header(), "must be");
  delete mapinfo;
  assert(!DynamicArchive::is_mapped(), "must be");
  _header = nullptr;
}

void DynamicArchiveBuilder::post_dump() {
  ArchivePtrMarker::reset_map_and_vs();
  ClassPrelinker::dispose();
}

void DynamicArchiveBuilder::sort_methods() {
  InstanceKlass::disable_method_binary_search();
  for (int i = 0; i < klasses()->length(); i++) {
    Klass* k = get_buffered_addr(klasses()->at(i));
    if (k->is_instance_klass()) {
      sort_methods(InstanceKlass::cast(k));
    }
  }
}

// The address order of the copied Symbols may be different than when the original
// klasses were created. Re-sort all the tables. See Method::sort_methods().
void DynamicArchiveBuilder::sort_methods(InstanceKlass* ik) const {
  assert(ik != nullptr, "DynamicArchiveBuilder currently doesn't support dumping the base archive");
  if (MetaspaceShared::is_in_shared_metaspace(ik)) {
    // We have reached a supertype that's already in the base archive
    return;
  }
  assert(is_in_buffer_space(ik), "method sorting must be done on buffered class, not original class");
  if (ik->java_mirror() == nullptr) {
    // null mirror means this class has already been visited and methods are already sorted
    return;
  }
  ik->remove_java_mirror();

  if (log_is_enabled(Debug, cds, dynamic)) {
    ResourceMark rm;
    log_debug(cds, dynamic)("sorting methods for " PTR_FORMAT " (" PTR_FORMAT ") %s",
                            p2i(ik), p2i(to_requested(ik)), ik->external_name());
  }

  // Method sorting may re-layout the [iv]tables, which would change the offset(s)
  // of the locations in an InstanceKlass that would contain pointers. Let's clear
  // all the existing pointer marking bits, and re-mark the pointers after sorting.
  remark_pointers_for_instance_klass(ik, false);

  // Make sure all supertypes have been sorted
  sort_methods(ik->java_super());
  Array<InstanceKlass*>* interfaces = ik->local_interfaces();
  int len = interfaces->length();
  for (int i = 0; i < len; i++) {
    sort_methods(interfaces->at(i));
  }

#ifdef ASSERT
  if (ik->methods() != nullptr) {
    for (int m = 0; m < ik->methods()->length(); m++) {
      Symbol* name = ik->methods()->at(m)->name();
      assert(MetaspaceShared::is_in_shared_metaspace(name) || is_in_buffer_space(name), "must be");
    }
  }
  if (ik->default_methods() != nullptr) {
    for (int m = 0; m < ik->default_methods()->length(); m++) {
      Symbol* name = ik->default_methods()->at(m)->name();
      assert(MetaspaceShared::is_in_shared_metaspace(name) || is_in_buffer_space(name), "must be");
    }
  }
#endif

  Method::sort_methods(ik->methods(), /*set_idnums=*/true, dynamic_dump_method_comparator);
  if (ik->default_methods() != nullptr) {
    Method::sort_methods(ik->default_methods(), /*set_idnums=*/false, dynamic_dump_method_comparator);
  }
  if (ik->is_linked()) {
    // If the class has already been linked, we must relayout the i/v tables, whose order depends
    // on the method sorting order.
    // If the class is unlinked, we cannot layout the i/v tables yet. This is OK, as the
    // i/v tables will be initialized at runtime after bytecode verification.
    ik->vtable().initialize_vtable();
    ik->itable().initialize_itable();
  }

  // Set all the pointer marking bits after sorting.
  remark_pointers_for_instance_klass(ik, true);
}

template<bool should_mark>
class PointerRemarker: public MetaspaceClosure {
public:
  virtual bool do_ref(Ref* ref, bool read_only) {
    if (should_mark) {
      ArchivePtrMarker::mark_pointer(ref->addr());
    } else {
      ArchivePtrMarker::clear_pointer(ref->addr());
    }
    return false; // don't recurse
  }
};

void DynamicArchiveBuilder::remark_pointers_for_instance_klass(InstanceKlass* k, bool should_mark) const {
  if (should_mark) {
    PointerRemarker<true> marker;
    k->metaspace_pointers_do(&marker);
    marker.finish();
  } else {
    PointerRemarker<false> marker;
    k->metaspace_pointers_do(&marker);
    marker.finish();
  }
}

void DynamicArchiveBuilder::write_archive(char* serialized_data) {
  _header->set_shared_path_table(FileMapInfo::shared_path_table().table());
  _header->set_serialized_data(serialized_data);

  FileMapInfo* dynamic_info = FileMapInfo::dynamic_info();
  assert(dynamic_info != nullptr, "Sanity");

  dynamic_info->open_for_write();
  ArchiveHeapInfo no_heap_for_dynamic_dump;
  ArchiveBuilder::write_archive(dynamic_info, &no_heap_for_dynamic_dump);

  address base = _requested_dynamic_archive_bottom;
  address top  = _requested_dynamic_archive_top;
  size_t file_size = pointer_delta(top, base, sizeof(char));

  log_info(cds, dynamic)("Written dynamic archive " PTR_FORMAT " - " PTR_FORMAT
                         " [" UINT32_FORMAT " bytes header, " SIZE_FORMAT " bytes total]",
                         p2i(base), p2i(top), _header->header_size(), file_size);

  log_info(cds, dynamic)("%d klasses; %d symbols", klasses()->length(), symbols()->length());
}

void DynamicArchiveBuilder::gather_array_klasses() {
  for (int i = 0; i < klasses()->length(); i++) {
    if (klasses()->at(i)->is_objArray_klass()) {
      ObjArrayKlass* oak = ObjArrayKlass::cast(klasses()->at(i));
      Klass* elem = oak->element_klass();
      if (MetaspaceShared::is_shared_static(elem)) {
        // Only capture the array klass whose element_klass is in the static archive.
        // During run time, setup (see DynamicArchive::setup_array_klasses()) is needed
        // so that the element_klass can find its array klasses from the dynamic archive.
        DynamicArchive::append_array_klass(oak);
      } else {
        // The element_klass and its array klasses are in the same archive.
        assert(!MetaspaceShared::is_shared_static(oak),
          "we should not gather klasses that are already in the static archive");
      }
    }
  }
  log_debug(cds)("Total array klasses gathered for dynamic archive: %d", DynamicArchive::num_array_klasses());
}

class VM_PopulateDynamicDumpSharedSpace: public VM_GC_Sync_Operation {
  DynamicArchiveBuilder _builder;
public:
  VM_PopulateDynamicDumpSharedSpace(const char* archive_name)
  : VM_GC_Sync_Operation(), _builder(archive_name) {}
  VMOp_Type type() const { return VMOp_PopulateDumpSharedSpace; }
  void doit() {
    ResourceMark rm;
    if (AllowArchivingWithJavaAgent) {
      log_warning(cds)("This archive was created with AllowArchivingWithJavaAgent. It should be used "
              "for testing purposes only and should not be used in a production environment");
    }
    FileMapInfo::check_nonempty_dir_in_shared_path_table();

    _builder.doit();
  }
  ~VM_PopulateDynamicDumpSharedSpace() {
    RegeneratedClasses::cleanup();
  }
};

// _array_klasses and _dynamic_archive_array_klasses only hold the array klasses
// which have element klass in the static archive.
GrowableArray<ObjArrayKlass*>* DynamicArchive::_array_klasses = nullptr;
Array<ObjArrayKlass*>* DynamicArchive::_dynamic_archive_array_klasses = nullptr;

void DynamicArchive::append_array_klass(ObjArrayKlass* ak) {
  if (_array_klasses == nullptr) {
    _array_klasses = new (mtClassShared) GrowableArray<ObjArrayKlass*>(50, mtClassShared);
  }
  _array_klasses->append(ak);
}

void DynamicArchive::dump_array_klasses() {
  assert(DynamicDumpSharedSpaces, "DynamicDumpSharedSpaces only");
  if (_array_klasses != nullptr) {
    ArchiveBuilder* builder = ArchiveBuilder::current();
    int num_array_klasses = _array_klasses->length();
    _dynamic_archive_array_klasses =
        ArchiveBuilder::new_ro_array<ObjArrayKlass*>(num_array_klasses);
    for (int i = 0; i < num_array_klasses; i++) {
      builder->write_pointer_in_buffer(_dynamic_archive_array_klasses->adr_at(i), _array_klasses->at(i));
    }
  }
}

void DynamicArchive::setup_array_klasses() {
  if (_dynamic_archive_array_klasses != nullptr) {
    for (int i = 0; i < _dynamic_archive_array_klasses->length(); i++) {
      ObjArrayKlass* oak = _dynamic_archive_array_klasses->at(i);
      assert(!oak->is_typeArray_klass(), "all type array classes must be in static archive");

      Klass* elm = oak->element_klass();
      assert(MetaspaceShared::is_shared_static((void*)elm), "must be");

      if (elm->is_instance_klass()) {
        assert(InstanceKlass::cast(elm)->array_klasses() == nullptr, "must be");
        InstanceKlass::cast(elm)->set_array_klasses(oak);
      } else {
        assert(elm->is_array_klass(), "sanity");
        assert(ArrayKlass::cast(elm)->higher_dimension() == nullptr, "must be");
        ArrayKlass::cast(elm)->set_higher_dimension(oak);
      }
    }
    log_debug(cds)("Total array klasses read from dynamic archive: %d", _dynamic_archive_array_klasses->length());
  }
}

void DynamicArchive::serialize_array_klasses(SerializeClosure* soc) {
  soc->do_ptr(&_dynamic_archive_array_klasses);
}

void DynamicArchive::make_array_klasses_shareable() {
  if (_array_klasses != nullptr) {
    int num_array_klasses = _array_klasses->length();
    for (int i = 0; i < num_array_klasses; i++) {
      ObjArrayKlass* k = ArchiveBuilder::current()->get_buffered_addr(_array_klasses->at(i));
      k->remove_unshareable_info();
    }
  }
}

void DynamicArchive::post_dump() {
  if (_array_klasses != nullptr) {
    delete _array_klasses;
    _array_klasses = nullptr;
  }
}

int DynamicArchive::num_array_klasses() {
  return _array_klasses != nullptr ? _array_klasses->length() : 0;
}

void DynamicArchive::check_for_dynamic_dump() {
  if (DynamicDumpSharedSpaces && !UseSharedSpaces) {
    // This could happen if SharedArchiveFile has failed to load:
    // - -Xshare:off was specified
    // - SharedArchiveFile points to an non-existent file.
    // - SharedArchiveFile points to an archive that has failed CRC check
    // - SharedArchiveFile is not specified and the VM doesn't have a compatible default archive

#define __THEMSG " is unsupported when base CDS archive is not loaded. Run with -Xlog:cds for more info."
    if (RecordDynamicDumpInfo) {
      log_error(cds)("-XX:+RecordDynamicDumpInfo%s", __THEMSG);
      MetaspaceShared::unrecoverable_loading_error();
    } else {
      assert(ArchiveClassesAtExit != nullptr, "sanity");
      log_warning(cds)("-XX:ArchiveClassesAtExit" __THEMSG);
    }
#undef __THEMSG
    DynamicDumpSharedSpaces = false;
  }
}

void DynamicArchive::dump_at_exit(JavaThread* current, const char* archive_name) {
  ExceptionMark em(current);
  ResourceMark rm(current);

  if (!DynamicDumpSharedSpaces || archive_name == nullptr) {
    return;
  }

  log_info(cds, dynamic)("Preparing for dynamic dump at exit in thread %s", current->name());

  JavaThread* THREAD = current; // For TRAPS processing related to link_shared_classes

  {
    // FIXME-HACK - make sure we have at least one class in the dynamic archive
    TempNewSymbol class_name = SymbolTable::new_symbol("sun/nio/cs/IBM850"); // unusual class; shouldn't be used by our tests cases.
    SystemDictionary::resolve_or_null(class_name, Handle(), Handle(), THREAD);
    guarantee(!HAS_PENDING_EXCEPTION, "must have this class");
  }

  MetaspaceShared::link_shared_classes(false/*not from jcmd*/, THREAD);
  if (!HAS_PENDING_EXCEPTION) {
    // copy shared path table to saved.
    TrainingData::init_dumptime_table(CHECK); // captures TrainingDataSetLocker
    TrainingData::prepare_recompilation_schedule(CHECK);
    if (!HAS_PENDING_EXCEPTION) {
      VM_PopulateDynamicDumpSharedSpace op(archive_name);
      VMThread::execute(&op);
      return;
    }
  }

  // One of the prepatory steps failed
  oop ex = current->pending_exception();
  log_error(cds)("Dynamic dump has failed");
  log_error(cds)("%s: %s", ex->klass()->external_name(),
                 java_lang_String::as_utf8_string(java_lang_Throwable::message(ex)));
  CLEAR_PENDING_EXCEPTION;
  DynamicDumpSharedSpaces = false;  // Just for good measure
}

// This is called by "jcmd VM.cds dynamic_dump"
void DynamicArchive::dump_for_jcmd(const char* archive_name, TRAPS) {
  assert(UseSharedSpaces && RecordDynamicDumpInfo, "already checked in arguments.cpp");
  assert(ArchiveClassesAtExit == nullptr, "already checked in arguments.cpp");
  assert(DynamicDumpSharedSpaces, "already checked by check_for_dynamic_dump() during VM startup");
  MetaspaceShared::link_shared_classes(true/*from jcmd*/, CHECK);
  // copy shared path table to saved.
  TrainingData::init_dumptime_table(CHECK); // captures TrainingDataSetLocker
  TrainingData::prepare_recompilation_schedule(CHECK);
  VM_PopulateDynamicDumpSharedSpace op(archive_name);
  VMThread::execute(&op);
}

bool DynamicArchive::validate(FileMapInfo* dynamic_info) {
  assert(!dynamic_info->is_static(), "must be");
  // Check if the recorded base archive matches with the current one
  FileMapInfo* base_info = FileMapInfo::current_info();
  DynamicArchiveHeader* dynamic_header = dynamic_info->dynamic_header();

  // Check the header crc
  if (dynamic_header->base_header_crc() != base_info->crc()) {
    log_warning(cds)("Dynamic archive cannot be used: static archive header checksum verification failed.");
    return false;
  }

  // Check each space's crc
  for (int i = 0; i < MetaspaceShared::n_regions; i++) {
    if (dynamic_header->base_region_crc(i) != base_info->region_crc(i)) {
      log_warning(cds)("Dynamic archive cannot be used: static archive region #%d checksum verification failed.", i);
      return false;
    }
  }

  return true;
}

void DynamicArchiveHeader::print(outputStream* st) {
  ResourceMark rm;

  st->print_cr("- base_header_crc:                0x%08x", base_header_crc());
  for (int i = 0; i < NUM_CDS_REGIONS; i++) {
    st->print_cr("- base_region_crc[%d]:             0x%08x", i, base_region_crc(i));
  }
}<|MERGE_RESOLUTION|>--- conflicted
+++ resolved
@@ -29,13 +29,9 @@
 #include "cds/cds_globals.hpp"
 #include "cds/classPrelinker.hpp"
 #include "cds/dynamicArchive.hpp"
-<<<<<<< HEAD
 #include "cds/metaspaceShared.hpp"
 #include "cds/regeneratedClasses.hpp"
 #include "classfile/classLoader.hpp"
-=======
-#include "cds/regeneratedClasses.hpp"
->>>>>>> 31a307f2
 #include "classfile/classLoaderData.inline.hpp"
 #include "classfile/symbolTable.hpp"
 #include "classfile/systemDictionaryShared.hpp"
@@ -160,23 +156,14 @@
 
       ArchiveBuilder::OtherROAllocMark mark;
       SystemDictionaryShared::write_to_archive(false);
-<<<<<<< HEAD
+
+      DynamicArchive::dump_array_klasses();
       ClassPrelinker::record_initiated_klasses(false);
       TrainingData::dump_training_data();
-
-      serialized_data = ro_region()->top();
-      WriteClosure wc(ro_region());
-      SymbolTable::serialize_shared_table_header(&wc, false);
-      SystemDictionaryShared::serialize_dictionary_headers(&wc, false);
-      ClassPrelinker::serialize(&wc, false);
-      TrainingData::serialize_training_data(&wc);
-=======
-      DynamicArchive::dump_array_klasses();
 
       serialized_data = ro_region()->top();
       WriteClosure wc(ro_region());
       ArchiveBuilder::serialize_dynamic_archivable_items(&wc);
->>>>>>> 31a307f2
     }
 
     verify_estimate_size(_estimated_hashtable_bytes, "Hashtables");
@@ -205,9 +192,7 @@
   virtual void iterate_roots(MetaspaceClosure* it) {
     FileMapInfo::metaspace_pointers_do(it);
     SystemDictionaryShared::dumptime_classes_do(it);
-<<<<<<< HEAD
     TrainingData::iterate_roots(it);
-=======
     iterate_primitive_array_klasses(it);
   }
 
@@ -232,7 +217,6 @@
         it->push(&ak);
       }
     }
->>>>>>> 31a307f2
   }
 };
 
