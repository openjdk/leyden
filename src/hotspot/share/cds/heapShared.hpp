--- conflicted
+++ resolved
@@ -307,11 +307,7 @@
   static GrowableArrayCHeap<oop, mtClassShared>* _trace; // for debugging unarchivable objects
   static GrowableArrayCHeap<const char*, mtClassShared>* _context; // for debugging unarchivable objects
   static GrowableArrayCHeap<OopHandle, mtClassShared>* _root_segments;
-<<<<<<< HEAD
-  static int _root_segment_max_elem_count;
-=======
   static int _root_segment_max_size_elems;
->>>>>>> c6e7e551
   static OopHandle _scratch_basic_type_mirrors[T_VOID+1];
   static MetaspaceObjToOopHandleTable* _scratch_java_mirror_table;
   static MetaspaceObjToOopHandleTable* _scratch_references_table;
@@ -435,12 +431,7 @@
 
   // Run-time only
   static void clear_root(int index);
-<<<<<<< HEAD
-=======
-
   static void get_segment_indexes(int index, int& segment_index, int& internal_index);
-
->>>>>>> c6e7e551
   static void setup_test_class(const char* test_class_name) PRODUCT_RETURN;
 #endif // INCLUDE_CDS_JAVA_HEAP
 
