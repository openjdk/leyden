/*
 * Copyright (c) 2018, 2024, Oracle and/or its affiliates. All rights reserved.
 * DO NOT ALTER OR REMOVE COPYRIGHT NOTICES OR THIS FILE HEADER.
 *
 * This code is free software; you can redistribute it and/or modify it
 * under the terms of the GNU General Public License version 2 only, as
 * published by the Free Software Foundation.
 *
 * This code is distributed in the hope that it will be useful, but WITHOUT
 * ANY WARRANTY; without even the implied warranty of MERCHANTABILITY or
 * FITNESS FOR A PARTICULAR PURPOSE.  See the GNU General Public License
 * version 2 for more details (a copy is included in the LICENSE file that
 * accompanied this code).
 *
 * You should have received a copy of the GNU General Public License version
 * 2 along with this work; if not, write to the Free Software Foundation,
 * Inc., 51 Franklin St, Fifth Floor, Boston, MA 02110-1301 USA.
 *
 * Please contact Oracle, 500 Oracle Parkway, Redwood Shores, CA 94065 USA
 * or visit www.oracle.com if you need additional information or have any
 * questions.
 *
 */

#ifndef SHARE_CDS_HEAPSHARED_HPP
#define SHARE_CDS_HEAPSHARED_HPP

#include "cds/cds_globals.hpp"
#include "cds/dumpTimeClassInfo.hpp"
#include "cds/metaspaceShared.hpp"
#include "classfile/compactHashtable.hpp"
#include "classfile/javaClasses.hpp"
#include "gc/shared/gc_globals.hpp"
#include "memory/allocation.hpp"
#include "memory/allStatic.hpp"
#include "oops/compressedOops.hpp"
#include "oops/oop.hpp"
#include "oops/oopHandle.hpp"
#include "oops/oopsHierarchy.hpp"
#include "utilities/growableArray.hpp"
#include "utilities/resourceHash.hpp"

#if INCLUDE_CDS_JAVA_HEAP
class DumpedInternedStrings;
class FileMapInfo;
class KlassSubGraphInfo;
class MetaspaceObjToOopHandleTable;
class ResourceBitMap;

struct ArchivableStaticFieldInfo;
class ArchiveHeapInfo;

#define ARCHIVED_BOOT_LAYER_CLASS "jdk/internal/module/ArchivedBootLayer"
#define ARCHIVED_BOOT_LAYER_FIELD "archivedBootLayer"

// A dump time sub-graph info for Klass _k. It includes the entry points
// (static fields in _k's mirror) of the archived sub-graphs reachable
// from _k's mirror. It also contains a list of Klasses of the objects
// within the sub-graphs.
class KlassSubGraphInfo: public CHeapObj<mtClass> {
 private:
  // The class that contains the static field(s) as the entry point(s)
  // of archived object sub-graph(s).
  Klass* _k;
  // A list of classes need to be loaded and initialized before the archived
  // object sub-graphs can be accessed at runtime.
  GrowableArray<Klass*>* _subgraph_object_klasses;
  // A list of _k's static fields as the entry points of archived sub-graphs.
  // For each entry field, it is a tuple of field_offset, field_value
  GrowableArray<int>* _subgraph_entry_fields;

  // Does this KlassSubGraphInfo belong to the archived full module graph
  bool _is_full_module_graph;

  // Does this KlassSubGraphInfo references any classes that were loaded while
  // JvmtiExport::is_early_phase()!=true. If so, this KlassSubGraphInfo cannot be
  // used at runtime if JVMTI ClassFileLoadHook is enabled.
  bool _has_non_early_klasses;
  static bool is_non_early_klass(Klass* k);
  static void check_allowed_klass(InstanceKlass* ik);
 public:
  KlassSubGraphInfo(Klass* k, bool is_full_module_graph) :
    _k(k),  _subgraph_object_klasses(nullptr),
    _subgraph_entry_fields(nullptr),
    _is_full_module_graph(is_full_module_graph),
    _has_non_early_klasses(false) {}

  ~KlassSubGraphInfo() {
    if (_subgraph_object_klasses != nullptr) {
      delete _subgraph_object_klasses;
    }
    if (_subgraph_entry_fields != nullptr) {
      delete _subgraph_entry_fields;
    }
  };

  Klass* klass()            { return _k; }
  GrowableArray<Klass*>* subgraph_object_klasses() {
    return _subgraph_object_klasses;
  }
  GrowableArray<int>* subgraph_entry_fields() {
    return _subgraph_entry_fields;
  }
  void add_subgraph_entry_field(int static_field_offset, oop v);
  void add_subgraph_object_klass(Klass *orig_k);
  int num_subgraph_object_klasses() {
    return _subgraph_object_klasses == nullptr ? 0 :
           _subgraph_object_klasses->length();
  }
  bool is_full_module_graph() const { return _is_full_module_graph; }
  bool has_non_early_klasses() const { return _has_non_early_klasses; }
};

// An archived record of object sub-graphs reachable from static
// fields within _k's mirror. The record is reloaded from the archive
// at runtime.
class ArchivedKlassSubGraphInfoRecord {
 private:
  Klass* _k;
  bool _is_full_module_graph;
  bool _has_non_early_klasses;

  // contains pairs of field offset and value for each subgraph entry field
  Array<int>* _entry_field_records;

  // klasses of objects in archived sub-graphs referenced from the entry points
  // (static fields) in the containing class
  Array<Klass*>* _subgraph_object_klasses;
 public:
  ArchivedKlassSubGraphInfoRecord() :
    _k(nullptr), _entry_field_records(nullptr), _subgraph_object_klasses(nullptr) {}
  void init(KlassSubGraphInfo* info);
  Klass* klass() const { return _k; }
  Array<int>* entry_field_records() const { return _entry_field_records; }
  Array<Klass*>* subgraph_object_klasses() const { return _subgraph_object_klasses; }
  bool is_full_module_graph() const { return _is_full_module_graph; }
  bool has_non_early_klasses() const { return _has_non_early_klasses; }
};
#endif // INCLUDE_CDS_JAVA_HEAP

struct LoadedArchiveHeapRegion;

class HeapShared: AllStatic {
  friend class VerifySharedOopClosure;

public:
<<<<<<< HEAD
  // Can this VM write a heap region into the CDS archive? Currently only {G1|Parallel|Serial|Epsilon}+compressed_cp
=======
  // Can this VM write a heap region into the CDS archive? Currently only {G1|Parallel|Serial}+compressed_cp
>>>>>>> 8f756196
  static bool can_write() {
    CDS_JAVA_HEAP_ONLY(
      if (_disable_writing) {
        return false;
      }
<<<<<<< HEAD
      return (UseG1GC || UseParallelGC || UseSerialGC || UseEpsilonGC) && UseCompressedClassPointers;
=======
      return (UseG1GC || UseParallelGC || UseSerialGC) && UseCompressedClassPointers;
>>>>>>> 8f756196
    )
    NOT_CDS_JAVA_HEAP(return false;)
  }

  static void disable_writing() {
    CDS_JAVA_HEAP_ONLY(_disable_writing = true;)
  }

  static bool is_subgraph_root_class(InstanceKlass* ik);

  // Scratch objects for archiving Klass::java_mirror()
  static oop scratch_java_mirror(BasicType t)     NOT_CDS_JAVA_HEAP_RETURN_(nullptr);
  static oop scratch_java_mirror(Klass* k)        NOT_CDS_JAVA_HEAP_RETURN_(nullptr);
  static oop scratch_java_mirror(oop java_mirror) NOT_CDS_JAVA_HEAP_RETURN_(nullptr);
  static bool is_archived_boot_layer_available(JavaThread* current) NOT_CDS_JAVA_HEAP_RETURN_(false);

  static void start_finding_archivable_hidden_classes() NOT_CDS_JAVA_HEAP_RETURN;
  static void find_archivable_hidden_classes_in_object(oop o) NOT_CDS_JAVA_HEAP_RETURN;
  static void end_finding_archivable_hidden_classes() NOT_CDS_JAVA_HEAP_RETURN;

private:
#if INCLUDE_CDS_JAVA_HEAP
  static bool _disable_writing;
  static DumpedInternedStrings *_dumped_interned_strings;

  // statistics
  constexpr static int ALLOC_STAT_SLOTS = 16;
  static size_t _alloc_count[ALLOC_STAT_SLOTS];
  static size_t _alloc_size[ALLOC_STAT_SLOTS];
  static size_t _total_obj_count;
  static size_t _total_obj_size; // in HeapWords

  static void count_allocation(size_t size);
  static void print_stats();
  static void debug_trace();
public:
  static unsigned oop_hash(oop const& p);
  static unsigned string_oop_hash(oop const& string) {
    return java_lang_String::hash_code(string);
  }

  class CopyKlassSubGraphInfoToArchive;

  class CachedOopInfo {
    // Used by CDSHeapVerifier.
    oop _orig_referrer;

    // The location of this object inside ArchiveHeapWriter::_buffer
    size_t _buffer_offset;

    // One or more fields in this object are pointing to non-null oops.
    bool _has_oop_pointers;

    // One or more fields in this object are pointing to MetaspaceObj
    bool _has_native_pointers;
  public:
    CachedOopInfo(oop orig_referrer, bool has_oop_pointers)
      : _orig_referrer(orig_referrer),
        _buffer_offset(0),
        _has_oop_pointers(has_oop_pointers),
        _has_native_pointers(false) {}
    oop orig_referrer()             const { return _orig_referrer;   }
    void set_buffer_offset(size_t offset) { _buffer_offset = offset; }
    size_t buffer_offset()          const { return _buffer_offset;   }
    bool has_oop_pointers()         const { return _has_oop_pointers; }
    bool has_native_pointers()      const { return _has_native_pointers; }
    void set_has_native_pointers()        { _has_native_pointers = true; }
  };

private:
  static const int INITIAL_TABLE_SIZE = 15889; // prime number
  static const int MAX_TABLE_SIZE     = 1000000;
  typedef ResizeableResourceHashtable<oop, CachedOopInfo,
      AnyObj::C_HEAP,
      mtClassShared,
      HeapShared::oop_hash> ArchivedObjectCache;
  static ArchivedObjectCache* _archived_object_cache;

  class DumpTimeKlassSubGraphInfoTable
    : public ResourceHashtable<Klass*, KlassSubGraphInfo,
                               137, // prime number
                               AnyObj::C_HEAP,
                               mtClassShared,
                               DumpTimeSharedClassTable_hash> {
  public:
    int _count;
  };

public: // solaris compiler wants this for RunTimeKlassSubGraphInfoTable
  inline static bool record_equals_compact_hashtable_entry(
       const ArchivedKlassSubGraphInfoRecord* value, const Klass* key, int len_unused) {
    return (value->klass() == key);
  }

private:
  typedef OffsetCompactHashtable<
    const Klass*,
    const ArchivedKlassSubGraphInfoRecord*,
    record_equals_compact_hashtable_entry
    > RunTimeKlassSubGraphInfoTable;

  static DumpTimeKlassSubGraphInfoTable* _dump_time_subgraph_info_table;
  static RunTimeKlassSubGraphInfoTable _run_time_subgraph_info_table;

  class FindHiddenClassesOopClosure;
  static void find_archivable_hidden_classes_helper(ArchivableStaticFieldInfo fields[]);

  static CachedOopInfo make_cached_oop_info(oop obj);
  static ArchivedKlassSubGraphInfoRecord* archive_subgraph_info(KlassSubGraphInfo* info);
  static void archive_object_subgraphs(ArchivableStaticFieldInfo fields[],
                                       bool is_full_module_graph);

  // Archive object sub-graph starting from the given static field
  // in Klass k's mirror.
  static void archive_reachable_objects_from_static_field(
    InstanceKlass* k, const char* klass_name,
    int field_offset, const char* field_name);

  static void verify_subgraph_from_static_field(
    InstanceKlass* k, int field_offset) PRODUCT_RETURN;
  static void verify_reachable_objects_from(oop obj) PRODUCT_RETURN;
  static void verify_subgraph_from(oop orig_obj) PRODUCT_RETURN;
  static void check_default_subgraph_classes();

  static KlassSubGraphInfo* init_subgraph_info(Klass *k, bool is_full_module_graph);
  static KlassSubGraphInfo* get_subgraph_info(Klass *k);

  static void init_subgraph_entry_fields(TRAPS) NOT_CDS_JAVA_HEAP_RETURN;
  static void init_subgraph_entry_fields(ArchivableStaticFieldInfo fields[], TRAPS);

  // UseCompressedOops only: Used by decode_from_archive
  static address _narrow_oop_base;
  static int     _narrow_oop_shift;

  // !UseCompressedOops only: used to relocate pointers to the archived objects
  static ptrdiff_t _runtime_delta;

  typedef ResizeableResourceHashtable<oop, bool,
      AnyObj::C_HEAP,
      mtClassShared,
      HeapShared::oop_hash> SeenObjectsTable;

  static SeenObjectsTable *_seen_objects_table;

  // The "default subgraph" is the root of all archived objects that do not belong to any
  // of the classes defined in the <xxx>_archive_subgraph_entry_fields[] arrays:
  //    - interned strings
  //    - Klass::java_mirror()
  //    - ConstantPool::resolved_references()
  static KlassSubGraphInfo* _default_subgraph_info;
  static ArchivedKlassSubGraphInfoRecord* _runtime_default_subgraph_info;

<<<<<<< HEAD
  static GrowableArrayCHeap<OopHandle, mtClassShared>* _pending_roots;
  static GrowableArrayCHeap<oop, mtClassShared>* _trace; // for debugging unarchivable objects
  static GrowableArrayCHeap<const char*, mtClassShared>* _context; // for debugging unarchivable objects
  static GrowableArrayCHeap<OopHandle, mtClassShared>* _root_segments;
  static int _root_segment_max_elem_count;
=======
  static GrowableArrayCHeap<oop, mtClassShared>* _pending_roots;
  static GrowableArrayCHeap<OopHandle, mtClassShared>* _root_segments;
  static int _root_segment_max_size_shift;
  static int _root_segment_max_size_mask;
>>>>>>> 8f756196
  static OopHandle _scratch_basic_type_mirrors[T_VOID+1];
  static MetaspaceObjToOopHandleTable* _scratch_java_mirror_table;
  static MetaspaceObjToOopHandleTable* _scratch_references_table;

  static void init_seen_objects_table() {
    assert(_seen_objects_table == nullptr, "must be");
    _seen_objects_table = new (mtClass)SeenObjectsTable(INITIAL_TABLE_SIZE, MAX_TABLE_SIZE);
  }
  static void delete_seen_objects_table() {
    assert(_seen_objects_table != nullptr, "must be");
    delete _seen_objects_table;
    _seen_objects_table = nullptr;
  }

  class ArchivingObjectMark;
  class ContextMark;

  // Statistics (for one round of start_recording_subgraph ... done_recording_subgraph)
  static int _num_new_walked_objs;
  static int _num_new_archived_objs;
  static int _num_old_recorded_klasses;

  // Statistics (for all archived subgraphs)
  static int _num_total_subgraph_recordings;
  static int _num_total_walked_objs;
  static int _num_total_archived_objs;
  static int _num_total_recorded_klasses;
  static int _num_total_verifications;

  static void start_recording_subgraph(InstanceKlass *k, const char* klass_name,
                                       bool is_full_module_graph);
  static void done_recording_subgraph(InstanceKlass *k, const char* klass_name);

  static bool has_been_seen_during_subgraph_recording(oop obj);
  static void set_has_been_seen_during_subgraph_recording(oop obj);
  static bool archive_object(oop obj);
  static void copy_aot_initialized_mirror(Klass* orig_k, oop orig_mirror, oop m);
  static void copy_interned_strings();

  static void resolve_classes_for_subgraphs(JavaThread* current, ArchivableStaticFieldInfo fields[]);
  static void resolve_classes_for_subgraph_of(JavaThread* current, Klass* k);
  static void clear_archived_roots_of(Klass* k);
  static const ArchivedKlassSubGraphInfoRecord*
               resolve_or_init_classes_for_subgraph_of(Klass* k, bool do_init, TRAPS);
  static void resolve_or_init(const char* klass_name, bool do_init, TRAPS);
  static void resolve_or_init(Klass* k, bool do_init, TRAPS);
  static void init_archived_fields_for(Klass* k, const ArchivedKlassSubGraphInfoRecord* record);

  static int init_loaded_regions(FileMapInfo* mapinfo, LoadedArchiveHeapRegion* loaded_regions,
                                 MemRegion& archive_space);
  static void sort_loaded_regions(LoadedArchiveHeapRegion* loaded_regions, int num_loaded_regions,
                                  uintptr_t buffer);
  static bool load_regions(FileMapInfo* mapinfo, LoadedArchiveHeapRegion* loaded_regions,
                           int num_loaded_regions, uintptr_t buffer);
  static void init_loaded_heap_relocation(LoadedArchiveHeapRegion* reloc_info,
                                          int num_loaded_regions);
  static void fill_failed_loaded_region();
  static void mark_native_pointers(oop orig_obj);
  static bool has_been_archived(oop orig_obj);
  static bool can_mirror_be_used_in_subgraph(oop orig_java_mirror);
  static void archive_java_mirrors();
  static void archive_strings();
  static int get_archived_object_permanent_index_locked(oop obj);

 public:
  static void exit_on_error();
  static void reset_archived_object_states(TRAPS);
  static void create_archived_object_cache() {
    _archived_object_cache =
      new (mtClass)ArchivedObjectCache(INITIAL_TABLE_SIZE, MAX_TABLE_SIZE);
  }
  static void destroy_archived_object_cache() {
    delete _archived_object_cache;
    _archived_object_cache = nullptr;
  }
  static ArchivedObjectCache* archived_object_cache() {
    return _archived_object_cache;
  }

  static int archive_exception_instance(oop exception);
  static void archive_objects(ArchiveHeapInfo* heap_info);
  static void copy_objects();
  static void copy_special_objects();

  static bool archive_reachable_objects_from(int level,
                                             KlassSubGraphInfo* subgraph_info,
                                             oop orig_obj);

  static void add_to_dumped_interned_strings(oop string);

  static void track_scratch_object(oop orig_obj, oop scratch_obj);

  // Scratch objects for archiving Klass::java_mirror()
  static void set_scratch_java_mirror(Klass* k, oop mirror);
  static void remove_scratch_objects(Klass* k);
  static void get_pointer_info(oop src_obj, bool& has_oop_pointers, bool& has_native_pointers);
  static void set_has_native_pointers(oop src_obj);

  // We use the HeapShared::roots() array to make sure that objects stored in the
  // archived heap region are not prematurely collected. These roots include:
  //
  //    - mirrors of classes that have not yet been loaded.
  //    - ConstantPool::resolved_references() of classes that have not yet been loaded.
  //    - ArchivedKlassSubGraphInfoRecords that have not been initialized
  //    - java.lang.Module objects that have not yet been added to the module graph
  //
  // When a mirror M becomes referenced by a newly loaded class K, M will be removed
  // from HeapShared::roots() via clear_root(), and K will be responsible for
  // keeping M alive.
  //
  // Other types of roots are also cleared similarly when they become referenced.

  // Dump-time only. Returns the index of the root, which can be used at run time to read
  // the root using get_root(index, ...).
  static int append_root(oop obj);
  static GrowableArrayCHeap<OopHandle, mtClassShared>* pending_roots() { return _pending_roots; }

  // Dump-time and runtime
  static objArrayOop root_segment(int segment_idx);
  static oop get_root(int index, bool clear=false);

  // Run-time only
  static void clear_root(int index);
  static void setup_test_class(const char* test_class_name) PRODUCT_RETURN;
#endif // INCLUDE_CDS_JAVA_HEAP

 public:
  static oop orig_to_scratch_object(oop orig_obj);
  static objArrayOop scratch_resolved_references(ConstantPool* src);
  static void add_scratch_resolved_references(ConstantPool* src, objArrayOop dest) NOT_CDS_JAVA_HEAP_RETURN;
  static void init_scratch_objects(TRAPS) NOT_CDS_JAVA_HEAP_RETURN;
  static void init_box_classes(TRAPS) NOT_CDS_JAVA_HEAP_RETURN;
  static bool is_heap_region(int idx) {
    CDS_JAVA_HEAP_ONLY(return (idx == MetaspaceShared::hp);)
    NOT_CDS_JAVA_HEAP_RETURN_(false);
  }

  static void resolve_classes(JavaThread* current) NOT_CDS_JAVA_HEAP_RETURN;
  static void initialize_from_archived_subgraph(JavaThread* current, Klass* k) NOT_CDS_JAVA_HEAP_RETURN;

  static void init_for_dumping(TRAPS) NOT_CDS_JAVA_HEAP_RETURN;
  static void write_subgraph_info_table() NOT_CDS_JAVA_HEAP_RETURN;
<<<<<<< HEAD
  static void init_roots(oop roots_oop) NOT_CDS_JAVA_HEAP_RETURN;
=======
>>>>>>> 8f756196
  static void add_root_segment(objArrayOop segment_oop) NOT_CDS_JAVA_HEAP_RETURN;
  static void init_root_segment_sizes(int max_size) NOT_CDS_JAVA_HEAP_RETURN;
  static void serialize_tables(SerializeClosure* soc) NOT_CDS_JAVA_HEAP_RETURN;

#ifndef PRODUCT
  static bool is_a_test_class_in_unnamed_module(Klass* ik) NOT_CDS_JAVA_HEAP_RETURN_(false);
  static void initialize_test_class_from_archive(TRAPS) NOT_CDS_JAVA_HEAP_RETURN;
#endif

  static void add_to_permanent_index_table(oop obj);

  // AOT-compile time only: get a stable index for an archived object.
  // Returns 0 if obj is not archived.
  static int get_archived_object_permanent_index(oop obj) NOT_CDS_JAVA_HEAP_RETURN_(-1);
  // Runtime only: get back the same object for an index returned by
  // get_archived_object_permanent_index().
  static oop get_archived_object(int permanent_index) NOT_CDS_JAVA_HEAP_RETURN_(nullptr);

  static void initialize_java_lang_invoke(TRAPS) NOT_CDS_JAVA_HEAP_RETURN;
  static void initialize_default_subgraph_classes(Handle loader, TRAPS) NOT_CDS_JAVA_HEAP_RETURN;

  static bool is_lambda_form_klass(InstanceKlass* ik) NOT_CDS_JAVA_HEAP_RETURN_(false);
  static bool is_lambda_proxy_klass(InstanceKlass* ik) NOT_CDS_JAVA_HEAP_RETURN_(false);
  static bool is_archivable_hidden_klass(InstanceKlass* ik) NOT_CDS_JAVA_HEAP_RETURN_(false);
};

#if INCLUDE_CDS_JAVA_HEAP
class DumpedInternedStrings :
  public ResizeableResourceHashtable<oop, bool,
                           AnyObj::C_HEAP,
                           mtClassShared,
                           HeapShared::string_oop_hash>
{
public:
  DumpedInternedStrings(unsigned size, unsigned max_size) :
    ResizeableResourceHashtable<oop, bool,
                                AnyObj::C_HEAP,
                                mtClassShared,
                                HeapShared::string_oop_hash>(size, max_size) {}
};
#endif

#endif // SHARE_CDS_HEAPSHARED_HPP<|MERGE_RESOLUTION|>--- conflicted
+++ resolved
@@ -144,21 +144,13 @@
   friend class VerifySharedOopClosure;
 
 public:
-<<<<<<< HEAD
   // Can this VM write a heap region into the CDS archive? Currently only {G1|Parallel|Serial|Epsilon}+compressed_cp
-=======
-  // Can this VM write a heap region into the CDS archive? Currently only {G1|Parallel|Serial}+compressed_cp
->>>>>>> 8f756196
   static bool can_write() {
     CDS_JAVA_HEAP_ONLY(
       if (_disable_writing) {
         return false;
       }
-<<<<<<< HEAD
       return (UseG1GC || UseParallelGC || UseSerialGC || UseEpsilonGC) && UseCompressedClassPointers;
-=======
-      return (UseG1GC || UseParallelGC || UseSerialGC) && UseCompressedClassPointers;
->>>>>>> 8f756196
     )
     NOT_CDS_JAVA_HEAP(return false;)
   }
@@ -311,18 +303,11 @@
   static KlassSubGraphInfo* _default_subgraph_info;
   static ArchivedKlassSubGraphInfoRecord* _runtime_default_subgraph_info;
 
-<<<<<<< HEAD
   static GrowableArrayCHeap<OopHandle, mtClassShared>* _pending_roots;
   static GrowableArrayCHeap<oop, mtClassShared>* _trace; // for debugging unarchivable objects
   static GrowableArrayCHeap<const char*, mtClassShared>* _context; // for debugging unarchivable objects
   static GrowableArrayCHeap<OopHandle, mtClassShared>* _root_segments;
   static int _root_segment_max_elem_count;
-=======
-  static GrowableArrayCHeap<oop, mtClassShared>* _pending_roots;
-  static GrowableArrayCHeap<OopHandle, mtClassShared>* _root_segments;
-  static int _root_segment_max_size_shift;
-  static int _root_segment_max_size_mask;
->>>>>>> 8f756196
   static OopHandle _scratch_basic_type_mirrors[T_VOID+1];
   static MetaspaceObjToOopHandleTable* _scratch_java_mirror_table;
   static MetaspaceObjToOopHandleTable* _scratch_references_table;
@@ -465,10 +450,6 @@
 
   static void init_for_dumping(TRAPS) NOT_CDS_JAVA_HEAP_RETURN;
   static void write_subgraph_info_table() NOT_CDS_JAVA_HEAP_RETURN;
-<<<<<<< HEAD
-  static void init_roots(oop roots_oop) NOT_CDS_JAVA_HEAP_RETURN;
-=======
->>>>>>> 8f756196
   static void add_root_segment(objArrayOop segment_oop) NOT_CDS_JAVA_HEAP_RETURN;
   static void init_root_segment_sizes(int max_size) NOT_CDS_JAVA_HEAP_RETURN;
   static void serialize_tables(SerializeClosure* soc) NOT_CDS_JAVA_HEAP_RETURN;
