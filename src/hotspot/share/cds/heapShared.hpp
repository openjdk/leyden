--- conflicted
+++ resolved
@@ -377,11 +377,7 @@
   static void prepare_resolved_references();
   static void archive_java_mirrors();
   static void archive_strings();
-<<<<<<< HEAD
   static void copy_special_subgraph();
-  static int get_archived_object_permanent_index_locked(oop obj);
-=======
->>>>>>> ac533a7e
 
   class AOTInitializedClassScanner;
   static void find_all_aot_initialized_classes();
