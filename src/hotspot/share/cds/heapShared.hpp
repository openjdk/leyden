--- conflicted
+++ resolved
@@ -206,11 +206,7 @@
 private:
   static const int INITIAL_TABLE_SIZE = 15889; // prime number
   static const int MAX_TABLE_SIZE     = 1000000;
-<<<<<<< HEAD
-  typedef ResizeableResourceHashtable<OopHandle, CachedOopInfo,
-=======
-  typedef ResizeableHashTable<oop, CachedOopInfo,
->>>>>>> ecab52c0
+  typedef ResizeableHashTable<OopHandle, CachedOopInfo,
       AnyObj::C_HEAP,
       mtClassShared,
       HeapShared::oop_handle_hash_raw,
