/*
 * Copyright (c) 2018, 2025, Oracle and/or its affiliates. All rights reserved.
 * DO NOT ALTER OR REMOVE COPYRIGHT NOTICES OR THIS FILE HEADER.
 *
 * This code is free software; you can redistribute it and/or modify it
 * under the terms of the GNU General Public License version 2 only, as
 * published by the Free Software Foundation.
 *
 * This code is distributed in the hope that it will be useful, but WITHOUT
 * ANY WARRANTY; without even the implied warranty of MERCHANTABILITY or
 * FITNESS FOR A PARTICULAR PURPOSE.  See the GNU General Public License
 * version 2 for more details (a copy is included in the LICENSE file that
 * accompanied this code).
 *
 * You should have received a copy of the GNU General Public License version
 * 2 along with this work; if not, write to the Free Software Foundation,
 * Inc., 51 Franklin St, Fifth Floor, Boston, MA 02110-1301 USA.
 *
 * Please contact Oracle, 500 Oracle Parkway, Redwood Shores, CA 94065 USA
 * or visit www.oracle.com if you need additional information or have any
 * questions.
 *
 */

#ifndef SHARE_CDS_HEAPSHARED_HPP
#define SHARE_CDS_HEAPSHARED_HPP

#include "cds/aotMetaspace.hpp"
#include "cds/cds_globals.hpp"
#include "cds/dumpTimeClassInfo.hpp"
#include "classfile/compactHashtable.hpp"
#include "classfile/javaClasses.hpp"
#include "gc/shared/gc_globals.hpp"
#include "memory/allocation.hpp"
#include "memory/allStatic.hpp"
#include "oops/compressedOops.hpp"
#include "oops/oop.hpp"
#include "oops/oopHandle.hpp"
#include "oops/oopsHierarchy.hpp"
#include "utilities/growableArray.hpp"
#include "utilities/hashTable.hpp"

#if INCLUDE_CDS_JAVA_HEAP
class DumpedInternedStrings;
class FileMapInfo;
class KlassSubGraphInfo;
class MetaspaceObjToOopHandleTable;
class ResourceBitMap;

struct ArchivableStaticFieldInfo;

#define ARCHIVED_BOOT_LAYER_CLASS "jdk/internal/module/ArchivedBootLayer"
#define ARCHIVED_BOOT_LAYER_FIELD "archivedBootLayer"

// A dump time sub-graph info for Klass _k. It includes the entry points
// (static fields in _k's mirror) of the archived sub-graphs reachable
// from _k's mirror. It also contains a list of Klasses of the objects
// within the sub-graphs.
class KlassSubGraphInfo: public CHeapObj<mtClass> {
 private:
  // The class that contains the static field(s) as the entry point(s)
  // of archived object sub-graph(s).
  Klass* _k;
  // A list of classes need to be loaded and initialized before the archived
  // object sub-graphs can be accessed at runtime.
  GrowableArray<Klass*>* _subgraph_object_klasses;
  // A list of _k's static fields as the entry points of archived sub-graphs.
  // For each entry field, it is a tuple of field_offset, field_value
  GrowableArray<int>* _subgraph_entry_fields;

  // Does this KlassSubGraphInfo belong to the archived full module graph
  bool _is_full_module_graph;

  // Does this KlassSubGraphInfo references any classes that were loaded while
  // JvmtiExport::is_early_phase()!=true. If so, this KlassSubGraphInfo cannot be
  // used at runtime if JVMTI ClassFileLoadHook is enabled.
  bool _has_non_early_klasses;
  static bool is_non_early_klass(Klass* k);
  static void check_allowed_klass(InstanceKlass* ik);
 public:
  KlassSubGraphInfo(Klass* k, bool is_full_module_graph) :
    _k(k),  _subgraph_object_klasses(nullptr),
    _subgraph_entry_fields(nullptr),
    _is_full_module_graph(is_full_module_graph),
    _has_non_early_klasses(false) {}

  ~KlassSubGraphInfo() {
    if (_subgraph_object_klasses != nullptr) {
      delete _subgraph_object_klasses;
    }
    if (_subgraph_entry_fields != nullptr) {
      delete _subgraph_entry_fields;
    }
  };

  Klass* klass()            { return _k; }
  GrowableArray<Klass*>* subgraph_object_klasses() {
    return _subgraph_object_klasses;
  }
  GrowableArray<int>* subgraph_entry_fields() {
    return _subgraph_entry_fields;
  }
  void add_subgraph_entry_field(int static_field_offset, oop v);
  void add_subgraph_object_klass(Klass *orig_k);
  int num_subgraph_object_klasses() {
    return _subgraph_object_klasses == nullptr ? 0 :
           _subgraph_object_klasses->length();
  }
  bool is_full_module_graph() const { return _is_full_module_graph; }
  bool has_non_early_klasses() const { return _has_non_early_klasses; }
};

// An archived record of object sub-graphs reachable from static
// fields within _k's mirror. The record is reloaded from the archive
// at runtime.
class ArchivedKlassSubGraphInfoRecord {
 private:
  Klass* _k;
  bool _is_full_module_graph;
  bool _has_non_early_klasses;

  // contains pairs of field offset and value for each subgraph entry field
  Array<int>* _entry_field_records;

  // klasses of objects in archived sub-graphs referenced from the entry points
  // (static fields) in the containing class
  Array<Klass*>* _subgraph_object_klasses;
 public:
  ArchivedKlassSubGraphInfoRecord() :
    _k(nullptr), _entry_field_records(nullptr), _subgraph_object_klasses(nullptr) {}
  void init(KlassSubGraphInfo* info);
  Klass* klass() const { return _k; }
  Array<int>* entry_field_records() const { return _entry_field_records; }
  Array<Klass*>* subgraph_object_klasses() const { return _subgraph_object_klasses; }
  bool is_full_module_graph() const { return _is_full_module_graph; }
  bool has_non_early_klasses() const { return _has_non_early_klasses; }
};
#endif // INCLUDE_CDS_JAVA_HEAP

enum class HeapArchiveMode {
  _uninitialized,
  _mapping,
  _streaming
};

class ArchiveMappedHeapHeader {
  size_t           _ptrmap_start_pos; // The first bit in the ptrmap corresponds to this position in the heap.
  size_t           _oopmap_start_pos; // The first bit in the oopmap corresponds to this position in the heap.
  HeapRootSegments _root_segments;    // Heap root segments info

public:
  ArchiveMappedHeapHeader();
  ArchiveMappedHeapHeader(size_t ptrmap_start_pos,
                          size_t oopmap_start_pos,
                          HeapRootSegments root_segments);

  size_t ptrmap_start_pos() const { return _ptrmap_start_pos; }
  size_t oopmap_start_pos() const { return _oopmap_start_pos; }
  HeapRootSegments root_segments() const { return _root_segments; }

  // This class is trivially copyable and assignable.
  ArchiveMappedHeapHeader(const ArchiveMappedHeapHeader&) = default;
  ArchiveMappedHeapHeader& operator=(const ArchiveMappedHeapHeader&) = default;
};


class ArchiveStreamedHeapHeader {
  size_t _forwarding_offset;                      // Offset of forwarding information in the heap region.
  size_t _roots_offset;                           // Start position for the roots
  size_t _root_highest_object_index_table_offset; // Offset of root dfs depth information
  size_t _num_roots;                              // Number of embedded roots
  size_t _num_archived_objects;                   // The number of archived heap objects

public:
  ArchiveStreamedHeapHeader();
  ArchiveStreamedHeapHeader(size_t forwarding_offset,
                            size_t roots_offset,
                            size_t num_roots,
                            size_t root_highest_object_index_table_offset,
                            size_t num_archived_objects);

  size_t forwarding_offset() const { return _forwarding_offset; }
  size_t roots_offset() const { return _roots_offset; }
  size_t num_roots() const { return _num_roots; }
  size_t root_highest_object_index_table_offset() const { return _root_highest_object_index_table_offset; }
  size_t num_archived_objects() const { return _num_archived_objects; }

  // This class is trivially copyable and assignable.
  ArchiveStreamedHeapHeader(const ArchiveStreamedHeapHeader&) = default;
  ArchiveStreamedHeapHeader& operator=(const ArchiveStreamedHeapHeader&) = default;
};

class ArchiveMappedHeapInfo {
  MemRegion _buffer_region;             // Contains the archived objects to be written into the CDS archive.
  CHeapBitMap _oopmap;
  CHeapBitMap _ptrmap;
  HeapRootSegments _root_segments;
  size_t _oopmap_start_pos;             // How many zeros were removed from the beginning of the bit map?
  size_t _ptrmap_start_pos;             // How many zeros were removed from the beginning of the bit map?

public:
  ArchiveMappedHeapInfo() :
    _buffer_region(),
    _oopmap(128, mtClassShared),
    _ptrmap(128, mtClassShared),
    _root_segments(),
    _oopmap_start_pos(),
    _ptrmap_start_pos() {}
  bool is_used() { return !_buffer_region.is_empty(); }

  MemRegion buffer_region() { return _buffer_region; }
  void set_buffer_region(MemRegion r) { _buffer_region = r; }

  char* buffer_start() { return (char*)_buffer_region.start(); }
  size_t buffer_byte_size() { return _buffer_region.byte_size();    }

  CHeapBitMap* oopmap() { return &_oopmap; }
  CHeapBitMap* ptrmap() { return &_ptrmap; }

  void set_oopmap_start_pos(size_t start_pos) { _oopmap_start_pos = start_pos; }
  void set_ptrmap_start_pos(size_t start_pos) { _ptrmap_start_pos = start_pos; }

  void set_root_segments(HeapRootSegments segments) { _root_segments = segments; };
  HeapRootSegments root_segments() { return _root_segments; }

  ArchiveMappedHeapHeader create_header();
};

class ArchiveStreamedHeapInfo {
  MemRegion _buffer_region;             // Contains the archived objects to be written into the CDS archive.
  CHeapBitMap _oopmap;
  size_t _roots_offset;                 // Offset of the HeapShared::roots() object, from the bottom
                                        // of the archived heap objects, in bytes.
  size_t _num_roots;

  size_t _forwarding_offset;            // Offset of forwarding information from the bottom
  size_t _root_highest_object_index_table_offset; // Offset to root dfs depth information
  size_t _num_archived_objects;         // The number of archived objects written into the CDS archive.

public:
  ArchiveStreamedHeapInfo()
    : _buffer_region(),
      _oopmap(128, mtClassShared),
      _roots_offset(),
      _forwarding_offset(),
      _root_highest_object_index_table_offset(),
      _num_archived_objects() {}

  bool is_used() { return !_buffer_region.is_empty(); }

  void set_buffer_region(MemRegion r) { _buffer_region = r; }
  MemRegion buffer_region() { return _buffer_region; }
  char* buffer_start() { return (char*)_buffer_region.start(); }
  size_t buffer_byte_size() { return _buffer_region.byte_size();    }

  CHeapBitMap* oopmap() { return &_oopmap; }
  void set_roots_offset(size_t n) { _roots_offset = n; }
  size_t roots_offset() { return _roots_offset; }
  void set_num_roots(size_t n) { _num_roots = n; }
  size_t num_roots() { return _num_roots; }
  void set_forwarding_offset(size_t n) { _forwarding_offset = n; }
  void set_root_highest_object_index_table_offset(size_t n) { _root_highest_object_index_table_offset = n; }
  void set_num_archived_objects(size_t n) { _num_archived_objects = n; }
  size_t num_archived_objects() { return _num_archived_objects; }

  ArchiveStreamedHeapHeader create_header();
};

class HeapShared: AllStatic {
  friend class VerifySharedOopClosure;

public:
  static void initialize_loading_mode(HeapArchiveMode mode) NOT_CDS_JAVA_HEAP_RETURN;
  static void initialize_writing_mode() NOT_CDS_JAVA_HEAP_RETURN;

  inline static bool is_loading() NOT_CDS_JAVA_HEAP_RETURN_(false);

  inline static bool is_loading_streaming_mode() NOT_CDS_JAVA_HEAP_RETURN_(false);
  inline static bool is_loading_mapping_mode() NOT_CDS_JAVA_HEAP_RETURN_(false);

  inline static bool is_writing() NOT_CDS_JAVA_HEAP_RETURN_(false);

  inline static bool is_writing_streaming_mode() NOT_CDS_JAVA_HEAP_RETURN_(false);
  inline static bool is_writing_mapping_mode() NOT_CDS_JAVA_HEAP_RETURN_(false);

  static bool is_subgraph_root_class(InstanceKlass* ik);

  // Scratch objects for archiving Klass::java_mirror()
  static oop scratch_java_mirror(BasicType t)     NOT_CDS_JAVA_HEAP_RETURN_(nullptr);
  static oop scratch_java_mirror(Klass* k)        NOT_CDS_JAVA_HEAP_RETURN_(nullptr);
  static oop scratch_java_mirror(oop java_mirror) NOT_CDS_JAVA_HEAP_RETURN_(nullptr);
  static bool is_archived_boot_layer_available(JavaThread* current) NOT_CDS_JAVA_HEAP_RETURN_(false);

  static bool is_archived_heap_in_use() NOT_CDS_JAVA_HEAP_RETURN_(false);
  static bool can_use_archived_heap() NOT_CDS_JAVA_HEAP_RETURN_(false);
  static bool is_too_large_to_archive(size_t size);
  static bool is_string_too_large_to_archive(oop string);
  static bool is_too_large_to_archive(oop obj);

  static void initialize_streaming() NOT_CDS_JAVA_HEAP_RETURN;
  static void enable_gc() NOT_CDS_JAVA_HEAP_RETURN;
  static void materialize_thread_object() NOT_CDS_JAVA_HEAP_RETURN;
  static void add_to_dumped_interned_strings(oop string) NOT_CDS_JAVA_HEAP_RETURN;
  static void finalize_initialization(FileMapInfo* static_mapinfo) NOT_CDS_JAVA_HEAP_RETURN;

private:
#if INCLUDE_CDS_JAVA_HEAP
  static HeapArchiveMode _heap_load_mode;
  static HeapArchiveMode _heap_write_mode;

  // statistics
  constexpr static int ALLOC_STAT_SLOTS = 16;
  static size_t _alloc_count[ALLOC_STAT_SLOTS];
  static size_t _alloc_size[ALLOC_STAT_SLOTS];
  static size_t _total_obj_count;
  static size_t _total_obj_size; // in HeapWords

  static void count_allocation(size_t size);
  static void print_stats();
public:
  static void debug_trace();
  static unsigned oop_hash(oop const& p);
  static unsigned oop_handle_hash(OopHandle const& oh);
  static unsigned oop_handle_hash_raw(OopHandle const& oh);
  static bool oop_handle_equals(const OopHandle& a, const OopHandle& b);
  static unsigned string_oop_hash(oop const& string) {
    return java_lang_String::hash_code(string);
  }

  class CopyKlassSubGraphInfoToArchive;

  class CachedOopInfo {
    // Used by CDSHeapVerifier.
    OopHandle _orig_referrer;

    // The location of this object inside ArchiveHeapWriter::_buffer
    size_t _buffer_offset;

    // One or more fields in this object are pointing to non-null oops.
    bool _has_oop_pointers;

    // One or more fields in this object are pointing to MetaspaceObj
    bool _has_native_pointers;
  public:
    CachedOopInfo(OopHandle orig_referrer, bool has_oop_pointers)
      : _orig_referrer(orig_referrer),
        _buffer_offset(0),
        _has_oop_pointers(has_oop_pointers),
        _has_native_pointers(false) {}
    oop orig_referrer() const;
    void set_buffer_offset(size_t offset) { _buffer_offset = offset; }
    size_t buffer_offset()          const { return _buffer_offset;   }
    bool has_oop_pointers()         const { return _has_oop_pointers; }
    bool has_native_pointers()      const { return _has_native_pointers; }
    void set_has_native_pointers()        { _has_native_pointers = true; }
  };

private:
  static const int INITIAL_TABLE_SIZE = 15889; // prime number
  static const int MAX_TABLE_SIZE     = 1000000;
  typedef ResizeableHashTable<OopHandle, CachedOopInfo,
      AnyObj::C_HEAP,
      mtClassShared,
      HeapShared::oop_handle_hash_raw,
      HeapShared::oop_handle_equals> ArchivedObjectCache;
  static ArchivedObjectCache* _archived_object_cache;

  class DumpTimeKlassSubGraphInfoTable
    : public HashTable<Klass*, KlassSubGraphInfo,
                               137, // prime number
                               AnyObj::C_HEAP,
                               mtClassShared,
                               DumpTimeSharedClassTable_hash> {};

public: // solaris compiler wants this for RunTimeKlassSubGraphInfoTable
  inline static bool record_equals_compact_hashtable_entry(
       const ArchivedKlassSubGraphInfoRecord* value, const Klass* key, int len_unused) {
    return (value->klass() == key);
  }

private:
  typedef OffsetCompactHashtable<
    const Klass*,
    const ArchivedKlassSubGraphInfoRecord*,
    record_equals_compact_hashtable_entry
    > RunTimeKlassSubGraphInfoTable;

  static DumpTimeKlassSubGraphInfoTable* _dump_time_subgraph_info_table;
  static RunTimeKlassSubGraphInfoTable _run_time_subgraph_info_table;

  static CachedOopInfo make_cached_oop_info(oop obj, oop referrer);
  static ArchivedKlassSubGraphInfoRecord* archive_subgraph_info(KlassSubGraphInfo* info);
  static void archive_object_subgraphs(ArchivableStaticFieldInfo fields[],
                                       bool is_full_module_graph);

  // Archive object sub-graph starting from the given static field
  // in Klass k's mirror.
  static void archive_reachable_objects_from_static_field(
    InstanceKlass* k, const char* klass_name,
    int field_offset, const char* field_name);

  static void verify_subgraph_from_static_field(
    InstanceKlass* k, int field_offset) PRODUCT_RETURN;
  static void verify_reachable_objects_from(oop obj) PRODUCT_RETURN;
  static void verify_subgraph_from(oop orig_obj) PRODUCT_RETURN;
  static void check_special_subgraph_classes();

  static KlassSubGraphInfo* init_subgraph_info(Klass *k, bool is_full_module_graph);
  static KlassSubGraphInfo* get_subgraph_info(Klass *k);

  static void init_subgraph_entry_fields(TRAPS) NOT_CDS_JAVA_HEAP_RETURN;
  static void init_subgraph_entry_fields(ArchivableStaticFieldInfo fields[], TRAPS);

  // UseCompressedOops only: Used by decode_from_archive
  static address _narrow_oop_base;
  static int     _narrow_oop_shift;

  // !UseCompressedOops only: used to relocate pointers to the archived objects
  static ptrdiff_t _runtime_delta;

  typedef ResizeableHashTable<oop, bool,
      AnyObj::C_HEAP,
      mtClassShared,
      HeapShared::oop_hash> SeenObjectsTable;

  static SeenObjectsTable *_seen_objects_table;
  // The "special subgraph" contains all the archived objects that are reachable
  // from the following roots:
  //    - interned strings
  //    - Klass::java_mirror() -- including aot-initialized mirrors such as those of Enum klasses.
  //    - ConstantPool::resolved_references()
  //    - Universe::<xxx>_exception_instance()
  static KlassSubGraphInfo* _dump_time_special_subgraph;              // for collecting info during dump time
  static ArchivedKlassSubGraphInfoRecord* _run_time_special_subgraph; // for initializing classes during run time.

<<<<<<< HEAD
  static GrowableArrayCHeap<OopHandle, mtClassShared>* _pending_roots;
  static GrowableArrayCHeap<OopHandle, mtClassShared>* _root_segments;
  static GrowableArrayCHeap<const char*, mtClassShared>* _context; // for debugging unarchivable objects
  static int _root_segment_max_size_elems;
=======
  static GrowableArrayCHeap<oop, mtClassShared>* _pending_roots;
>>>>>>> c8656449
  static OopHandle _scratch_basic_type_mirrors[T_VOID+1];
  static MetaspaceObjToOopHandleTable* _scratch_objects_table;

  static void init_seen_objects_table() {
    assert(_seen_objects_table == nullptr, "must be");
    _seen_objects_table = new (mtClass)SeenObjectsTable(INITIAL_TABLE_SIZE, MAX_TABLE_SIZE);
  }
  static void delete_seen_objects_table() {
    assert(_seen_objects_table != nullptr, "must be");
    delete _seen_objects_table;
    _seen_objects_table = nullptr;
  }

  class ContextMark;

  // Statistics (for one round of start_recording_subgraph ... done_recording_subgraph)
  static size_t _num_new_walked_objs;
  static size_t _num_new_archived_objs;
  static size_t _num_old_recorded_klasses;

  // Statistics (for all archived subgraphs)
  static size_t _num_total_subgraph_recordings;
  static size_t _num_total_walked_objs;
  static size_t _num_total_archived_objs;
  static size_t _num_total_recorded_klasses;
  static size_t _num_total_verifications;

  static void start_recording_subgraph(InstanceKlass *k, const char* klass_name,
                                       bool is_full_module_graph);
  static void done_recording_subgraph(InstanceKlass *k, const char* klass_name);

  static bool has_been_seen_during_subgraph_recording(oop obj);
  static void set_has_been_seen_during_subgraph_recording(oop obj);
  static bool archive_object(oop obj, oop referrer, KlassSubGraphInfo* subgraph_info);

  static void resolve_classes_for_subgraphs(JavaThread* current, ArchivableStaticFieldInfo fields[]);
  static void resolve_classes_for_subgraph_of(JavaThread* current, Klass* k);
  static void clear_archived_roots_of(Klass* k);
  static const ArchivedKlassSubGraphInfoRecord*
               resolve_or_init_classes_for_subgraph_of(Klass* k, bool do_init, TRAPS);
  static void resolve_or_init(const char* klass_name, bool do_init, TRAPS);
  static void resolve_or_init(Klass* k, bool do_init, TRAPS);
  static void init_archived_fields_for(Klass* k, const ArchivedKlassSubGraphInfoRecord* record);

  static bool has_been_archived(oop orig_obj);
  static void prepare_resolved_references();
  static void archive_strings();
  static void archive_subgraphs();
  static void copy_java_mirror(oop orig_mirror, oop scratch_m);

  // PendingOop and PendingOopStack are used for recursively discovering all cacheable
  // heap objects. The recursion is done using PendingOopStack so we won't overflow the
  // C stack with deep reference chains.
  class PendingOop {
    oop _obj;
    oop _referrer;
    int _level;

  public:
    PendingOop() : _obj(nullptr), _referrer(nullptr), _level(-1) {}
    PendingOop(oop obj, oop referrer, int level) : _obj(obj), _referrer(referrer), _level(level) {}

    oop obj()      const { return _obj; }
    oop referrer() const { return _referrer; }
    int level()    const { return _level; }
  };

  class OopFieldPusher;
  using PendingOopStack = GrowableArrayCHeap<PendingOop, mtClassShared>;

  static PendingOop _object_being_archived;
  static bool walk_one_object(PendingOopStack* stack, int level, KlassSubGraphInfo* subgraph_info,
                              oop orig_obj, oop referrer);

 public:
  static void exit_on_error();
  static void reset_archived_object_states(TRAPS);
  static void create_archived_object_cache() {
    _archived_object_cache =
      new (mtClass)ArchivedObjectCache(INITIAL_TABLE_SIZE, MAX_TABLE_SIZE);
  }
  static void destroy_archived_object_cache() {
    delete _archived_object_cache;
    _archived_object_cache = nullptr;
  }
  static ArchivedObjectCache* archived_object_cache() {
    return _archived_object_cache;
  }

  static CachedOopInfo* get_cached_oop_info(oop orig_obj);

  static int archive_exception_instance(oop exception);

  static bool archive_reachable_objects_from(int level,
                                             KlassSubGraphInfo* subgraph_info,
                                             oop orig_obj);

  static bool is_dumped_interned_string(oop o);

  static void track_scratch_object(oop orig_obj, oop scratch_obj);

  // Scratch objects for archiving Klass::java_mirror()
  static void set_scratch_java_mirror(Klass* k, oop mirror);
  static void remove_scratch_objects(Klass* k);
  static bool is_metadata_field(oop src_obj, int offset);
  template <typename T> static void do_metadata_offsets(oop src_obj, T callback);
  static void remap_dumped_metadata(oop src_obj, address archived_object);
  inline static void remap_loaded_metadata(oop obj);
  inline static oop maybe_remap_referent(bool is_java_lang_ref, size_t field_offset, oop referent);
  static void get_pointer_info(oop src_obj, bool& has_oop_pointers, bool& has_native_pointers);
  static void set_has_native_pointers(oop src_obj);
  static uintptr_t archive_location(oop src_obj);

  // We use the HeapShared::roots() array to make sure that objects stored in the
  // archived heap region are not prematurely collected. These roots include:
  //
  //    - mirrors of classes that have not yet been loaded.
  //    - ConstantPool::resolved_references() of classes that have not yet been loaded.
  //    - ArchivedKlassSubGraphInfoRecords that have not been initialized
  //    - java.lang.Module objects that have not yet been added to the module graph
  //
  // When a mirror M becomes referenced by a newly loaded class K, M will be removed
  // from HeapShared::roots() via clear_root(), and K will be responsible for
  // keeping M alive.
  //
  // Other types of roots are also cleared similarly when they become referenced.

  // Dump-time only. Returns the index of the root, which can be used at run time to read
  // the root using get_root(index, ...).
  static int append_root(oop obj);
  static GrowableArrayCHeap<OopHandle, mtClassShared>* pending_roots() { return _pending_roots; }

  // Dump-time and runtime
  static objArrayOop root_segment(int segment_idx);
  static oop get_root(int index, bool clear=false);

  // Run-time only
  static void clear_root(int index);
  static void get_segment_indexes(int index, int& segment_index, int& internal_index);
  static void setup_test_class(const char* test_class_name) PRODUCT_RETURN;
#endif // INCLUDE_CDS_JAVA_HEAP

 public:
<<<<<<< HEAD
  static oop orig_to_scratch_object(oop orig_obj);
  static void write_heap(ArchiveHeapInfo* heap_info) NOT_CDS_JAVA_HEAP_RETURN;
=======
  static void finish_materialize_objects() NOT_CDS_JAVA_HEAP_RETURN;

  static void write_heap(ArchiveMappedHeapInfo* mapped_heap_info, ArchiveStreamedHeapInfo* streamed_heap_info) NOT_CDS_JAVA_HEAP_RETURN;
>>>>>>> c8656449
  static objArrayOop scratch_resolved_references(ConstantPool* src);
  static void add_scratch_resolved_references(ConstantPool* src, objArrayOop dest) NOT_CDS_JAVA_HEAP_RETURN;
  static void init_dumping() NOT_CDS_JAVA_HEAP_RETURN;
  static void init_scratch_objects_for_basic_type_mirrors(TRAPS) NOT_CDS_JAVA_HEAP_RETURN;
  static void init_box_classes(TRAPS) NOT_CDS_JAVA_HEAP_RETURN;
  static bool is_heap_region(int idx) {
    CDS_JAVA_HEAP_ONLY(return (idx == AOTMetaspace::hp);)
    NOT_CDS_JAVA_HEAP_RETURN_(false);
  }
  static void delete_tables_with_raw_oops() NOT_CDS_JAVA_HEAP_RETURN;

  static void resolve_classes(JavaThread* current) NOT_CDS_JAVA_HEAP_RETURN;
  static void initialize_from_archived_subgraph(JavaThread* current, Klass* k) NOT_CDS_JAVA_HEAP_RETURN;

  static void init_for_dumping(TRAPS) NOT_CDS_JAVA_HEAP_RETURN;
  static void init_heap_writer() NOT_CDS_JAVA_HEAP_RETURN;
  static void write_subgraph_info_table() NOT_CDS_JAVA_HEAP_RETURN;
  static void serialize_tables(SerializeClosure* soc) NOT_CDS_JAVA_HEAP_RETURN;

#ifndef PRODUCT
  static bool is_a_test_class_in_unnamed_module(Klass* ik) NOT_CDS_JAVA_HEAP_RETURN_(false);
  static void initialize_test_class_from_archive(TRAPS) NOT_CDS_JAVA_HEAP_RETURN;
#endif

  static void add_to_permanent_oop_table(oop obj, int offset);

  // AOT-compile time only: get a stable index for an archived object.
  // Returns 0 if obj is not archived.
  static int get_archived_object_permanent_index(oop obj) NOT_CDS_JAVA_HEAP_RETURN_(-1);
  // Runtime only: get back the same object for an index returned by
  // get_archived_object_permanent_index().
  static oop get_archived_object(int permanent_index) NOT_CDS_JAVA_HEAP_RETURN_(nullptr);

  static void initialize_java_lang_invoke(TRAPS) NOT_CDS_JAVA_HEAP_RETURN;
  static void init_classes_for_special_subgraph(Handle loader, TRAPS) NOT_CDS_JAVA_HEAP_RETURN;

  static bool is_core_java_lang_invoke_klass(InstanceKlass* ik) NOT_CDS_JAVA_HEAP_RETURN_(false);
  static bool is_lambda_form_klass(InstanceKlass* ik) NOT_CDS_JAVA_HEAP_RETURN_(false);
  static bool is_lambda_proxy_klass(InstanceKlass* ik) NOT_CDS_JAVA_HEAP_RETURN_(false);
  static bool is_string_concat_klass(InstanceKlass* ik) NOT_CDS_JAVA_HEAP_RETURN_(false);
  static bool is_archivable_hidden_klass(InstanceKlass* ik) NOT_CDS_JAVA_HEAP_RETURN_(false);

  // Used by AOTArtifactFinder
  static void start_scanning_for_oops();
  static void end_scanning_for_oops();
  static void scan_java_class(Klass* k);
  static void scan_java_mirror(oop orig_mirror);
  static void copy_and_rescan_aot_inited_mirror(InstanceKlass* ik);

<<<<<<< HEAD
class CachedCodeDirectoryInternal {
  int _permanent_oop_count;
  int* _permanent_oop_offsets; // offset of each permanent object from the bottom of the archived heap
public:
  void dumptime_init_internal() NOT_CDS_JAVA_HEAP_RETURN;
  void runtime_init_internal() NOT_CDS_JAVA_HEAP_RETURN;
};

#if INCLUDE_CDS_JAVA_HEAP
class DumpedInternedStrings :
  public ResizeableHashTable<oop, bool,
                           AnyObj::C_HEAP,
                           mtClassShared,
                           HeapShared::string_oop_hash>
{
public:
  DumpedInternedStrings(unsigned size, unsigned max_size) :
    ResizeableHashTable<oop, bool,
                                AnyObj::C_HEAP,
                                mtClassShared,
                                HeapShared::string_oop_hash>(size, max_size) {}
=======
  static void log_heap_roots();

  static intptr_t log_target_location(oop source_oop);
  static void log_oop_info(outputStream* st, oop source_oop, address archived_object_start, address archived_object_end);
  static void log_oop_info(outputStream* st, oop source_oop);
  static void log_oop_details(oop source_oop, address buffered_addr);
>>>>>>> c8656449
};

#endif // SHARE_CDS_HEAPSHARED_HPP<|MERGE_RESOLUTION|>--- conflicted
+++ resolved
@@ -433,14 +433,8 @@
   static KlassSubGraphInfo* _dump_time_special_subgraph;              // for collecting info during dump time
   static ArchivedKlassSubGraphInfoRecord* _run_time_special_subgraph; // for initializing classes during run time.
 
-<<<<<<< HEAD
   static GrowableArrayCHeap<OopHandle, mtClassShared>* _pending_roots;
-  static GrowableArrayCHeap<OopHandle, mtClassShared>* _root_segments;
   static GrowableArrayCHeap<const char*, mtClassShared>* _context; // for debugging unarchivable objects
-  static int _root_segment_max_size_elems;
-=======
-  static GrowableArrayCHeap<oop, mtClassShared>* _pending_roots;
->>>>>>> c8656449
   static OopHandle _scratch_basic_type_mirrors[T_VOID+1];
   static MetaspaceObjToOopHandleTable* _scratch_objects_table;
 
@@ -584,14 +578,10 @@
 #endif // INCLUDE_CDS_JAVA_HEAP
 
  public:
-<<<<<<< HEAD
   static oop orig_to_scratch_object(oop orig_obj);
-  static void write_heap(ArchiveHeapInfo* heap_info) NOT_CDS_JAVA_HEAP_RETURN;
-=======
   static void finish_materialize_objects() NOT_CDS_JAVA_HEAP_RETURN;
 
   static void write_heap(ArchiveMappedHeapInfo* mapped_heap_info, ArchiveStreamedHeapInfo* streamed_heap_info) NOT_CDS_JAVA_HEAP_RETURN;
->>>>>>> c8656449
   static objArrayOop scratch_resolved_references(ConstantPool* src);
   static void add_scratch_resolved_references(ConstantPool* src, objArrayOop dest) NOT_CDS_JAVA_HEAP_RETURN;
   static void init_dumping() NOT_CDS_JAVA_HEAP_RETURN;
@@ -640,8 +630,14 @@
   static void scan_java_class(Klass* k);
   static void scan_java_mirror(oop orig_mirror);
   static void copy_and_rescan_aot_inited_mirror(InstanceKlass* ik);
-
-<<<<<<< HEAD
+  static void log_heap_roots();
+
+  static intptr_t log_target_location(oop source_oop);
+  static void log_oop_info(outputStream* st, oop source_oop, address archived_object_start, address archived_object_end);
+  static void log_oop_info(outputStream* st, oop source_oop);
+  static void log_oop_details(oop source_oop, address buffered_addr);
+};
+
 class CachedCodeDirectoryInternal {
   int _permanent_oop_count;
   int* _permanent_oop_offsets; // offset of each permanent object from the bottom of the archived heap
@@ -650,27 +646,4 @@
   void runtime_init_internal() NOT_CDS_JAVA_HEAP_RETURN;
 };
 
-#if INCLUDE_CDS_JAVA_HEAP
-class DumpedInternedStrings :
-  public ResizeableHashTable<oop, bool,
-                           AnyObj::C_HEAP,
-                           mtClassShared,
-                           HeapShared::string_oop_hash>
-{
-public:
-  DumpedInternedStrings(unsigned size, unsigned max_size) :
-    ResizeableHashTable<oop, bool,
-                                AnyObj::C_HEAP,
-                                mtClassShared,
-                                HeapShared::string_oop_hash>(size, max_size) {}
-=======
-  static void log_heap_roots();
-
-  static intptr_t log_target_location(oop source_oop);
-  static void log_oop_info(outputStream* st, oop source_oop, address archived_object_start, address archived_object_end);
-  static void log_oop_info(outputStream* st, oop source_oop);
-  static void log_oop_details(oop source_oop, address buffered_addr);
->>>>>>> c8656449
-};
-
 #endif // SHARE_CDS_HEAPSHARED_HPP