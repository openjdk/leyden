/*
 * Copyright (c) 2020, 2024, Oracle and/or its affiliates. All rights reserved.
 * DO NOT ALTER OR REMOVE COPYRIGHT NOTICES OR THIS FILE HEADER.
 *
 * This code is free software; you can redistribute it and/or modify it
 * under the terms of the GNU General Public License version 2 only, as
 * published by the Free Software Foundation.
 *
 * This code is distributed in the hope that it will be useful, but WITHOUT
 * ANY WARRANTY; without even the implied warranty of MERCHANTABILITY or
 * FITNESS FOR A PARTICULAR PURPOSE.  See the GNU General Public License
 * version 2 for more details (a copy is included in the LICENSE file that
 * accompanied this code).
 *
 * You should have received a copy of the GNU General Public License version
 * 2 along with this work; if not, write to the Free Software Foundation,
 * Inc., 51 Franklin St, Fifth Floor, Boston, MA 02110-1301 USA.
 *
 * Please contact Oracle, 500 Oracle Parkway, Redwood Shores, CA 94065 USA
 * or visit www.oracle.com if you need additional information or have any
 * questions.
 *
 */

#ifndef SHARE_CDS_CLASSLISTWRITER_HPP
#define SHARE_CDS_CLASSLISTWRITER_HPP

#include "runtime/javaThread.hpp"
#include "runtime/mutexLocker.hpp"
#include "utilities/ostream.hpp"

class ClassFileStream;

class ClassListWriter {
#if INCLUDE_CDS
  class IDTable;
  class WriteResolveConstantsCLDClosure;

  static fileStream* _classlist_file;
  static IDTable* _id_table;
  static int _total_ids;
  MutexLocker _locker;

  static int get_id(const InstanceKlass* k);
  static bool has_id(const InstanceKlass* k);
  static void assert_locked() { assert_lock_strong(ClassListFile_lock); }
  static void write_resolved_constants_for(InstanceKlass* klass);
<<<<<<< HEAD
  static void write_array_info_for(InstanceKlass* klass);
  static void write_reflection_data_for(InstanceKlass* klass);
  static void write_loader_negative_lookup_cache_for(oop loader, const char* loader_type);
=======
>>>>>>> 8464ce6d
public:
  ClassListWriter() : _locker(Thread::current(), ClassListFile_lock, Mutex::_no_safepoint_check_flag) {}

  outputStream* stream() {
    return _classlist_file;
  }

  void handle_class_unloading(const InstanceKlass* klass);

  static bool is_enabled() {
    return _classlist_file != nullptr && _classlist_file->is_open();
  }

#else
public:
  static bool is_enabled() {
    return false;
  }
#endif // INCLUDE_CDS


  static void init() NOT_CDS_RETURN;
  static void write(const InstanceKlass* k, const ClassFileStream* cfs) NOT_CDS_RETURN;
  static void write_to_stream(const InstanceKlass* k, outputStream* stream, const ClassFileStream* cfs = nullptr) NOT_CDS_RETURN;
  static void write_resolved_constants() NOT_CDS_RETURN;
<<<<<<< HEAD
  static void write_reflection_data() NOT_CDS_RETURN;
  static void write_loader_negative_lookup_cache() NOT_CDS_RETURN;
=======
>>>>>>> 8464ce6d
  static void delete_classlist() NOT_CDS_RETURN;
};

#endif // SHARE_CDS_CLASSLISTWRITER_HPP<|MERGE_RESOLUTION|>--- conflicted
+++ resolved
@@ -45,12 +45,9 @@
   static bool has_id(const InstanceKlass* k);
   static void assert_locked() { assert_lock_strong(ClassListFile_lock); }
   static void write_resolved_constants_for(InstanceKlass* klass);
-<<<<<<< HEAD
   static void write_array_info_for(InstanceKlass* klass);
   static void write_reflection_data_for(InstanceKlass* klass);
   static void write_loader_negative_lookup_cache_for(oop loader, const char* loader_type);
-=======
->>>>>>> 8464ce6d
 public:
   ClassListWriter() : _locker(Thread::current(), ClassListFile_lock, Mutex::_no_safepoint_check_flag) {}
 
@@ -76,11 +73,8 @@
   static void write(const InstanceKlass* k, const ClassFileStream* cfs) NOT_CDS_RETURN;
   static void write_to_stream(const InstanceKlass* k, outputStream* stream, const ClassFileStream* cfs = nullptr) NOT_CDS_RETURN;
   static void write_resolved_constants() NOT_CDS_RETURN;
-<<<<<<< HEAD
   static void write_reflection_data() NOT_CDS_RETURN;
   static void write_loader_negative_lookup_cache() NOT_CDS_RETURN;
-=======
->>>>>>> 8464ce6d
   static void delete_classlist() NOT_CDS_RETURN;
 };
 
