--- conflicted
+++ resolved
@@ -310,288 +310,12 @@
   assert(CDSConfig::is_using_archive(), "runtime only");
 
   AOTClassLocationConfig* config = header()->class_location_config();
-  bool has_extra_module_paths;
+  bool has_extra_module_paths = false;
   if (!config->validate(header()->has_aot_linked_classes(), &has_extra_module_paths)) {
     if (PrintSharedArchiveAndExit) {
       MetaspaceShared::set_archive_loading_failed();
       return true;
     } else {
-<<<<<<< HEAD
-      cpe = cpe->next();
-    }
-    i++;
-  }
-
-  return i;
-}
-
-void FileMapInfo::check_nonempty_dir_in_shared_path_table() {
-  assert(CDSConfig::is_dumping_archive(), "sanity");
-
-  bool has_nonempty_dir = false;
-
-  int last = _shared_path_table.size() - 1;
-  if (last > ClassLoaderExt::max_used_path_index()) {
-     // no need to check any path beyond max_used_path_index
-     last = ClassLoaderExt::max_used_path_index();
-  }
-
-  for (int i = 0; i <= last; i++) {
-    SharedClassPathEntry *e = shared_path(i);
-    if (e->is_dir()) {
-      const char* path = e->name();
-      if (!os::dir_is_empty(path)) {
-        log_error(cds)("Error: non-empty directory '%s'", path);
-        has_nonempty_dir = true;
-      }
-    }
-  }
-
-  if (has_nonempty_dir) {
-    ClassLoader::exit_with_path_failure("Cannot have non-empty directory in paths", nullptr);
-  }
-}
-
-void FileMapInfo::record_non_existent_class_path_entry(const char* path) {
-  assert(CDSConfig::is_dumping_archive(), "sanity");
-  log_info(class, path)("non-existent Class-Path entry %s", path);
-  if (_non_existent_class_paths == nullptr) {
-    _non_existent_class_paths = new (mtClass) GrowableArray<const char*>(10, mtClass);
-  }
-  _non_existent_class_paths->append(os::strdup(path));
-}
-
-int FileMapInfo::num_non_existent_class_paths() {
-  assert(CDSConfig::is_dumping_archive(), "sanity");
-  if (_non_existent_class_paths != nullptr) {
-    return _non_existent_class_paths->length();
-  } else {
-    return 0;
-  }
-}
-
-int FileMapInfo::get_module_shared_path_index(Symbol* location) {
-  if (location == nullptr) {
-    return 0; // Used by java/lang/reflect/Proxy$ProxyBuilder
-  }
-  if (location->starts_with("jrt:", 4) && get_number_of_shared_paths() > 0) {
-    assert(shared_path(0)->is_modules_image(), "first shared_path must be the modules image");
-    return 0;
-  }
-
-  if (ClassLoaderExt::app_module_paths_start_index() >= get_number_of_shared_paths()) {
-    // The archive(s) were created without --module-path option
-    return -1;
-  }
-
-  if (!location->starts_with("file:", 5)) {
-    return -1;
-  }
-
-  // skip_uri_protocol was also called during dump time -- see ClassLoaderExt::process_module_table()
-  ResourceMark rm;
-  const char* file = ClassLoader::uri_to_path(location->as_C_string());
-  for (int i = ClassLoaderExt::app_module_paths_start_index(); i < get_number_of_shared_paths(); i++) {
-    SharedClassPathEntry* ent = shared_path(i);
-    if (!ent->is_non_existent()) {
-      assert(ent->in_named_module(), "must be");
-      bool cond = strcmp(file, ent->name()) == 0;
-      log_debug(class, path)("get_module_shared_path_index (%d) %s : %s = %s", i,
-                             location->as_C_string(), ent->name(), cond ? "same" : "different");
-      if (cond) {
-        return i;
-      }
-    }
-  }
-
-  return -1;
-}
-
-class ManifestStream: public ResourceObj {
-  private:
-  u1*   _buffer_start; // Buffer bottom
-  u1*   _buffer_end;   // Buffer top (one past last element)
-  u1*   _current;      // Current buffer position
-
- public:
-  // Constructor
-  ManifestStream(u1* buffer, int length) : _buffer_start(buffer),
-                                           _current(buffer) {
-    _buffer_end = buffer + length;
-  }
-
-  static bool is_attr(u1* attr, const char* name) {
-    return strncmp((const char*)attr, name, strlen(name)) == 0;
-  }
-
-  static char* copy_attr(u1* value, size_t len) {
-    char* buf = NEW_RESOURCE_ARRAY(char, len + 1);
-    strncpy(buf, (char*)value, len);
-    buf[len] = 0;
-    return buf;
-  }
-};
-
-void FileMapInfo::update_jar_manifest(ClassPathEntry *cpe, SharedClassPathEntry* ent, TRAPS) {
-  ClassLoaderData* loader_data = ClassLoaderData::the_null_class_loader_data();
-  ResourceMark rm(THREAD);
-  jint manifest_size;
-
-  assert(cpe->is_jar_file() && ent->is_jar(), "the shared class path entry is not a JAR file");
-  char* manifest = ClassLoaderExt::read_manifest(THREAD, cpe, &manifest_size);
-  if (manifest != nullptr) {
-    ManifestStream* stream = new ManifestStream((u1*)manifest,
-                                                manifest_size);
-    // Copy the manifest into the shared archive
-    manifest = ClassLoaderExt::read_raw_manifest(THREAD, cpe, &manifest_size);
-    Array<u1>* buf = MetadataFactory::new_array<u1>(loader_data,
-                                                    manifest_size,
-                                                    CHECK);
-    char* p = (char*)(buf->data());
-    memcpy(p, manifest, manifest_size);
-    ent->set_manifest(buf);
-  }
-}
-
-char* FileMapInfo::skip_first_path_entry(const char* path) {
-  size_t path_sep_len = strlen(os::path_separator());
-  char* p = strstr((char*)path, os::path_separator());
-  if (p != nullptr) {
-    debug_only( {
-      size_t image_name_len = strlen(MODULES_IMAGE_NAME);
-      assert(strncmp(p - image_name_len, MODULES_IMAGE_NAME, image_name_len) == 0,
-             "first entry must be the modules image");
-    } );
-    p += path_sep_len;
-  } else {
-    debug_only( {
-      assert(ClassLoader::string_ends_with(path, MODULES_IMAGE_NAME),
-             "first entry must be the modules image");
-    } );
-  }
-  return p;
-}
-
-int FileMapInfo::num_paths(const char* path) {
-  if (path == nullptr) {
-    return 0;
-  }
-  int npaths = 1;
-  char* p = (char*)path;
-  while (p != nullptr) {
-    char* prev = p;
-    p = strstr((char*)p, os::path_separator());
-    if (p != nullptr) {
-      p++;
-      // don't count empty path
-      if ((p - prev) > 1) {
-       npaths++;
-      }
-    }
-  }
-  return npaths;
-}
-
-// Returns true if a path within the paths exists and has non-zero size.
-bool FileMapInfo::check_paths_existence(const char* paths) {
-  ClasspathStream cp_stream(paths);
-  bool exist = false;
-  struct stat st;
-  while (cp_stream.has_next()) {
-    const char* path = cp_stream.get_next();
-    if (os::stat(path, &st) == 0 && st.st_size > 0) {
-      exist = true;
-      break;
-    }
-  }
-  return exist;
-}
-
-GrowableArray<const char*>* FileMapInfo::create_dumptime_app_classpath_array() {
-  assert(CDSConfig::is_dumping_archive(), "sanity");
-  GrowableArray<const char*>* path_array = new GrowableArray<const char*>(10);
-  ClassPathEntry* cpe = ClassLoader::app_classpath_entries();
-  while (cpe != nullptr) {
-    path_array->append(cpe->name());
-    cpe = cpe->next();
-  }
-  return path_array;
-}
-
-GrowableArray<const char*>* FileMapInfo::create_path_array(const char* paths) {
-  GrowableArray<const char*>* path_array = new GrowableArray<const char*>(10);
-  JavaThread* current = JavaThread::current();
-  ClasspathStream cp_stream(paths);
-  bool non_jar_in_cp = header()->has_non_jar_in_classpath();
-  while (cp_stream.has_next()) {
-    const char* path = cp_stream.get_next();
-    if (!non_jar_in_cp) {
-      struct stat st;
-      if (os::stat(path, &st) == 0) {
-        path_array->append(path);
-      }
-    } else {
-      const char* canonical_path = ClassLoader::get_canonical_path(path, current);
-      if (canonical_path != nullptr) {
-        char* error_msg = nullptr;
-        jzfile* zip = ClassLoader::open_zip_file(canonical_path, &error_msg, current);
-        if (zip != nullptr && error_msg == nullptr) {
-          path_array->append(path);
-        }
-      }
-    }
-  }
-  return path_array;
-}
-
-bool FileMapInfo::classpath_failure(const char* msg, const char* name) {
-  ClassLoader::trace_class_path(msg, name);
-  if (PrintSharedArchiveAndExit) {
-    MetaspaceShared::set_archive_loading_failed();
-  }
-  return false;
-}
-
-unsigned int FileMapInfo::longest_common_app_classpath_prefix_len(int num_paths,
-                                                                  GrowableArray<const char*>* rp_array) {
-  if (num_paths == 0) {
-    return 0;
-  }
-  unsigned int pos;
-  for (pos = 0; ; pos++) {
-    for (int i = 0; i < num_paths; i++) {
-      if (rp_array->at(i)[pos] != '\0' && rp_array->at(i)[pos] == rp_array->at(0)[pos]) {
-        continue;
-      }
-      // search backward for the pos before the file separator char
-      while (pos > 0) {
-        if (rp_array->at(0)[--pos] == *os::file_separator()) {
-          return pos + 1;
-        }
-      }
-      return 0;
-    }
-  }
-  return 0;
-}
-
-bool FileMapInfo::check_paths(int shared_path_start_idx, int num_paths, GrowableArray<const char*>* rp_array,
-                              unsigned int dumptime_prefix_len, unsigned int runtime_prefix_len) {
-  int i = 0;
-  int j = shared_path_start_idx;
-  while (i < num_paths) {
-    while (shared_path(j)->from_class_path_attr()) {
-      // shared_path(j) was expanded from the JAR file attribute "Class-Path:"
-      // during dump time. It's not included in the -classpath VM argument.
-      j++;
-    }
-    assert(strlen(shared_path(j)->name()) > (size_t)dumptime_prefix_len, "sanity");
-    const char* dumptime_path = shared_path(j)->name() + dumptime_prefix_len;
-    assert(strlen(rp_array->at(i)) > (size_t)runtime_prefix_len, "sanity");
-    const char* runtime_path = rp_array->at(i)  + runtime_prefix_len;
-    if (!os::same_files(dumptime_path, runtime_path)) {
-=======
->>>>>>> 990d40e9
       return false;
     }
   }
