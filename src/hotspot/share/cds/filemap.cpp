/*
 * Copyright (c) 2003, 2025, Oracle and/or its affiliates. All rights reserved.
 * DO NOT ALTER OR REMOVE COPYRIGHT NOTICES OR THIS FILE HEADER.
 *
 * This code is free software; you can redistribute it and/or modify it
 * under the terms of the GNU General Public License version 2 only, as
 * published by the Free Software Foundation.
 *
 * This code is distributed in the hope that it will be useful, but WITHOUT
 * ANY WARRANTY; without even the implied warranty of MERCHANTABILITY or
 * FITNESS FOR A PARTICULAR PURPOSE.  See the GNU General Public License
 * version 2 for more details (a copy is included in the LICENSE file that
 * accompanied this code).
 *
 * You should have received a copy of the GNU General Public License version
 * 2 along with this work; if not, write to the Free Software Foundation,
 * Inc., 51 Franklin St, Fifth Floor, Boston, MA 02110-1301 USA.
 *
 * Please contact Oracle, 500 Oracle Parkway, Redwood Shores, CA 94065 USA
 * or visit www.oracle.com if you need additional information or have any
 * questions.
 *
 */

#include "cds/aotClassLocation.hpp"
#include "cds/archiveBuilder.hpp"
#include "cds/archiveHeapLoader.inline.hpp"
#include "cds/archiveHeapWriter.hpp"
#include "cds/archiveUtils.inline.hpp"
#include "cds/cds_globals.hpp"
#include "cds/cdsConfig.hpp"
#include "cds/dynamicArchive.hpp"
#include "cds/filemap.hpp"
#include "cds/heapShared.hpp"
#include "cds/metaspaceShared.hpp"
#include "classfile/altHashing.hpp"
#include "classfile/classFileStream.hpp"
#include "classfile/classLoader.hpp"
#include "classfile/classLoader.inline.hpp"
#include "classfile/classLoaderData.inline.hpp"
#include "classfile/classLoaderExt.hpp"
#include "classfile/symbolTable.hpp"
#include "classfile/systemDictionaryShared.hpp"
#include "classfile/vmClasses.hpp"
#include "classfile/vmSymbols.hpp"
#include "jvm.h"
#include "logging/log.hpp"
#include "logging/logMessage.hpp"
#include "logging/logStream.hpp"
#include "memory/iterator.inline.hpp"
#include "memory/metadataFactory.hpp"
#include "memory/metaspaceClosure.hpp"
#include "memory/oopFactory.hpp"
#include "memory/universe.hpp"
#include "nmt/memTracker.hpp"
#include "oops/access.hpp"
#include "oops/compressedOops.hpp"
#include "oops/compressedOops.inline.hpp"
#include "oops/compressedKlass.hpp"
#include "oops/objArrayOop.hpp"
#include "oops/oop.inline.hpp"
#include "oops/trainingData.hpp"
#include "oops/typeArrayKlass.hpp"
#include "prims/jvmtiExport.hpp"
#include "runtime/arguments.hpp"
#include "runtime/globals_extension.hpp"
#include "runtime/java.hpp"
#include "runtime/javaCalls.hpp"
#include "runtime/mutexLocker.hpp"
#include "runtime/os.hpp"
#include "runtime/vm_version.hpp"
#include "utilities/align.hpp"
#include "utilities/bitMap.inline.hpp"
#include "utilities/classpathStream.hpp"
#include "utilities/defaultStream.hpp"
#include "utilities/ostream.hpp"
#if INCLUDE_G1GC
#include "gc/g1/g1CollectedHeap.hpp"
#include "gc/g1/g1HeapRegion.hpp"
#endif

# include <sys/stat.h>
# include <errno.h>

#ifndef O_BINARY       // if defined (Win32) use binary files.
#define O_BINARY 0     // otherwise do nothing.
#endif

// Fill in the fileMapInfo structure with data about this VM instance.

// This method copies the vm version info into header_version.  If the version is too
// long then a truncated version, which has a hash code appended to it, is copied.
//
// Using a template enables this method to verify that header_version is an array of
// length JVM_IDENT_MAX.  This ensures that the code that writes to the CDS file and
// the code that reads the CDS file will both use the same size buffer.  Hence, will
// use identical truncation.  This is necessary for matching of truncated versions.
template <int N> static void get_header_version(char (&header_version) [N]) {
  assert(N == JVM_IDENT_MAX, "Bad header_version size");

  const char *vm_version = VM_Version::internal_vm_info_string();
  const int version_len = (int)strlen(vm_version);

  memset(header_version, 0, JVM_IDENT_MAX);

  if (version_len < (JVM_IDENT_MAX-1)) {
    strcpy(header_version, vm_version);

  } else {
    // Get the hash value.  Use a static seed because the hash needs to return the same
    // value over multiple jvm invocations.
    uint32_t hash = AltHashing::halfsiphash_32(8191, (const uint8_t*)vm_version, version_len);

    // Truncate the ident, saving room for the 8 hex character hash value.
    strncpy(header_version, vm_version, JVM_IDENT_MAX-9);

    // Append the hash code as eight hex digits.
    os::snprintf_checked(&header_version[JVM_IDENT_MAX-9], 9, "%08x", hash);
    header_version[JVM_IDENT_MAX-1] = 0;  // Null terminate.
  }

  assert(header_version[JVM_IDENT_MAX-1] == 0, "must be");
}

FileMapInfo::FileMapInfo(const char* full_path, bool is_static) :
  _is_static(is_static), _file_open(false), _is_mapped(false), _fd(-1), _file_offset(0),
  _full_path(full_path), _base_archive_name(nullptr), _header(nullptr) {
  if (_is_static) {
    assert(_current_info == nullptr, "must be singleton"); // not thread safe
    _current_info = this;
  } else {
    assert(_dynamic_archive_info == nullptr, "must be singleton"); // not thread safe
    _dynamic_archive_info = this;
  }
}

FileMapInfo::~FileMapInfo() {
  if (_is_static) {
    assert(_current_info == this, "must be singleton"); // not thread safe
    _current_info = nullptr;
  } else {
    assert(_dynamic_archive_info == this, "must be singleton"); // not thread safe
    _dynamic_archive_info = nullptr;
  }

  if (_header != nullptr) {
    os::free(_header);
  }

  if (_file_open) {
    ::close(_fd);
  }
}

void FileMapInfo::free_current_info() {
  assert(CDSConfig::is_dumping_final_static_archive(), "only supported in this mode");
  assert(_current_info != nullptr, "sanity");
  delete _current_info;
  assert(_current_info == nullptr, "sanity"); // Side effect expected from the above "delete" operator.
}

void FileMapInfo::populate_header(size_t core_region_alignment) {
  assert(_header == nullptr, "Sanity check");
  size_t c_header_size;
  size_t header_size;
  size_t base_archive_name_size = 0;
  size_t base_archive_name_offset = 0;
  if (is_static()) {
    c_header_size = sizeof(FileMapHeader);
    header_size = c_header_size;
  } else {
    // dynamic header including base archive name for non-default base archive
    c_header_size = sizeof(DynamicArchiveHeader);
    header_size = c_header_size;

    const char* default_base_archive_name = CDSConfig::default_archive_path();
    const char* current_base_archive_name = CDSConfig::input_static_archive_path();
    if (!os::same_files(current_base_archive_name, default_base_archive_name)) {
      base_archive_name_size = strlen(current_base_archive_name) + 1;
      header_size += base_archive_name_size;
      base_archive_name_offset = c_header_size;
    }
  }
  _header = (FileMapHeader*)os::malloc(header_size, mtInternal);
  memset((void*)_header, 0, header_size);
  _header->populate(this,
                    core_region_alignment,
                    header_size,
                    base_archive_name_size,
                    base_archive_name_offset);
}

void FileMapHeader::populate(FileMapInfo *info, size_t core_region_alignment,
                             size_t header_size, size_t base_archive_name_size,
                             size_t base_archive_name_offset) {
  // 1. We require _generic_header._magic to be at the beginning of the file
  // 2. FileMapHeader also assumes that _generic_header is at the beginning of the file
  assert(offset_of(FileMapHeader, _generic_header) == 0, "must be");
  set_header_size((unsigned int)header_size);
  set_base_archive_name_offset((unsigned int)base_archive_name_offset);
  set_base_archive_name_size((unsigned int)base_archive_name_size);
  if (CDSConfig::is_dumping_dynamic_archive()) {
    set_magic(CDS_DYNAMIC_ARCHIVE_MAGIC);
  } else if (CDSConfig::is_dumping_preimage_static_archive()) {
    set_magic(CDS_PREIMAGE_ARCHIVE_MAGIC);
  } else {
    set_magic(CDS_ARCHIVE_MAGIC);
  }
  set_version(CURRENT_CDS_ARCHIVE_VERSION);

  if (!info->is_static() && base_archive_name_size != 0) {
    // copy base archive name
    copy_base_archive_name(CDSConfig::input_static_archive_path());
  }
  _core_region_alignment = core_region_alignment;
  _obj_alignment = ObjectAlignmentInBytes;
  _compact_strings = CompactStrings;
  _compact_headers = UseCompactObjectHeaders;
  if (CDSConfig::is_dumping_heap()) {
    _narrow_oop_mode = CompressedOops::mode();
    _narrow_oop_base = CompressedOops::base();
    _narrow_oop_shift = CompressedOops::shift();
  }
  _compressed_oops = UseCompressedOops;
  _compressed_class_ptrs = UseCompressedClassPointers;
  if (UseCompressedClassPointers) {
#ifdef _LP64
    _narrow_klass_pointer_bits = CompressedKlassPointers::narrow_klass_pointer_bits();
    _narrow_klass_shift = ArchiveBuilder::precomputed_narrow_klass_shift();
#endif
  } else {
    _narrow_klass_pointer_bits = _narrow_klass_shift = -1;
  }
  _type_profile_level = TypeProfileLevel;
  _type_profile_width = TypeProfileWidth;
  _bci_profile_width = BciProfileWidth;
  _profile_traps = ProfileTraps;
  _spec_trap_limit_extra_entries = SpecTrapLimitExtraEntries;
  _max_heap_size = MaxHeapSize;
  _use_optimized_module_handling = CDSConfig::is_using_optimized_module_handling();
  _has_aot_linked_classes = CDSConfig::is_dumping_aot_linked_classes();
  _has_full_module_graph = CDSConfig::is_dumping_full_module_graph();
  _has_archived_packages = CDSConfig::is_dumping_packages();
  _has_archived_protection_domains = CDSConfig::is_dumping_protection_domains();
  _gc_kind = (int)Universe::heap()->kind();
  jio_snprintf(_gc_name, sizeof(_gc_name), Universe::heap()->name());

  // The following fields are for sanity checks for whether this archive
  // will function correctly with this JVM and the bootclasspath it's
  // invoked with.

  // JVM version string ... changes on each build.
  get_header_version(_jvm_ident);

  _verify_local = BytecodeVerificationLocal;
  _verify_remote = BytecodeVerificationRemote;
  _has_platform_or_app_classes = AOTClassLocationConfig::dumptime()->has_platform_or_app_classes();
  _requested_base_address = (char*)SharedBaseAddress;
  _mapped_base_address = (char*)SharedBaseAddress;
  _allow_archiving_with_java_agent = AllowArchivingWithJavaAgent;
}

void FileMapHeader::copy_base_archive_name(const char* archive) {
  assert(base_archive_name_size() != 0, "_base_archive_name_size not set");
  assert(base_archive_name_offset() != 0, "_base_archive_name_offset not set");
  assert(header_size() > sizeof(*this), "_base_archive_name_size not included in header size?");
  memcpy((char*)this + base_archive_name_offset(), archive, base_archive_name_size());
}

void FileMapHeader::print(outputStream* st) {
  ResourceMark rm;

  st->print_cr("- magic:                          0x%08x", magic());
  st->print_cr("- crc:                            0x%08x", crc());
  st->print_cr("- version:                        0x%x", version());
  st->print_cr("- header_size:                    " UINT32_FORMAT, header_size());
  st->print_cr("- base_archive_name_offset:       " UINT32_FORMAT, base_archive_name_offset());
  st->print_cr("- base_archive_name_size:         " UINT32_FORMAT, base_archive_name_size());

  for (int i = 0; i < NUM_CDS_REGIONS; i++) {
    FileMapRegion* r = region_at(i);
    r->print(st, i);
  }
  st->print_cr("============ end regions ======== ");

  st->print_cr("- core_region_alignment:          %zu", _core_region_alignment);
  st->print_cr("- obj_alignment:                  %d", _obj_alignment);
  st->print_cr("- narrow_oop_base:                " INTPTR_FORMAT, p2i(_narrow_oop_base));
  st->print_cr("- narrow_oop_shift                %d", _narrow_oop_shift);
  st->print_cr("- compact_strings:                %d", _compact_strings);
  st->print_cr("- compact_headers:                %d", _compact_headers);
  st->print_cr("- max_heap_size:                  %zu", _max_heap_size);
  st->print_cr("- narrow_oop_mode:                %d", _narrow_oop_mode);
  st->print_cr("- compressed_oops:                %d", _compressed_oops);
  st->print_cr("- compressed_class_ptrs:          %d", _compressed_class_ptrs);
  st->print_cr("- narrow_klass_pointer_bits:      %d", _narrow_klass_pointer_bits);
  st->print_cr("- narrow_klass_shift:             %d", _narrow_klass_shift);
  st->print_cr("- cloned_vtables_offset:          0x%zx", _cloned_vtables_offset);
  st->print_cr("- early_serialized_data_offset:   0x%zx", _early_serialized_data_offset);
  st->print_cr("- serialized_data_offset:         0x%zx", _serialized_data_offset);
  st->print_cr("- jvm_ident:                      %s", _jvm_ident);
  st->print_cr("- class_location_config_offset:   0x%zx", _class_location_config_offset);
  st->print_cr("- verify_local:                   %d", _verify_local);
  st->print_cr("- verify_remote:                  %d", _verify_remote);
  st->print_cr("- has_platform_or_app_classes:    %d", _has_platform_or_app_classes);
  st->print_cr("- requested_base_address:         " INTPTR_FORMAT, p2i(_requested_base_address));
  st->print_cr("- mapped_base_address:            " INTPTR_FORMAT, p2i(_mapped_base_address));
  st->print_cr("- heap_root_segments.roots_count: %d" , _heap_root_segments.roots_count());
  st->print_cr("- heap_root_segments.base_offset: 0x%zx", _heap_root_segments.base_offset());
  st->print_cr("- heap_root_segments.count:       %zu", _heap_root_segments.count());
  st->print_cr("- heap_root_segments.max_size_elems: %d", _heap_root_segments.max_size_in_elems());
  st->print_cr("- heap_root_segments.max_size_bytes: %d", _heap_root_segments.max_size_in_bytes());
  st->print_cr("- _heap_oopmap_start_pos:         %zu", _heap_oopmap_start_pos);
  st->print_cr("- _heap_ptrmap_start_pos:         %zu", _heap_ptrmap_start_pos);
  st->print_cr("- _rw_ptrmap_start_pos:           %zu", _rw_ptrmap_start_pos);
  st->print_cr("- _ro_ptrmap_start_pos:           %zu", _ro_ptrmap_start_pos);
  st->print_cr("- allow_archiving_with_java_agent:%d", _allow_archiving_with_java_agent);
  st->print_cr("- use_optimized_module_handling:  %d", _use_optimized_module_handling);
  st->print_cr("- has_full_module_graph           %d", _has_full_module_graph);
  st->print_cr("- has_aot_linked_classes          %d", _has_aot_linked_classes);
  st->print_cr("- has_archived_packages           %d", _has_archived_packages);
  st->print_cr("- has_archived_protection_domains %d", _has_archived_protection_domains);
  st->print_cr("- ptrmap_size_in_bits:            %zu", _ptrmap_size_in_bits);
}

bool FileMapInfo::validate_class_location() {
  assert(CDSConfig::is_using_archive(), "runtime only");

  AOTClassLocationConfig* config = header()->class_location_config();
  bool has_extra_module_paths = false;
  if (!config->validate(header()->has_aot_linked_classes(), &has_extra_module_paths)) {
    if (PrintSharedArchiveAndExit) {
      MetaspaceShared::set_archive_loading_failed();
      return true;
    } else {
      return false;
    }
  }

  if (header()->has_full_module_graph() && has_extra_module_paths) {
    CDSConfig::stop_using_optimized_module_handling();
    log_info(cds)("optimized module handling: disabled because extra module path(s) are specified");
  }

  if (CDSConfig::is_dumping_dynamic_archive()) {
    // Only support dynamic dumping with the usage of the default CDS archive
    // or a simple base archive.
    // If the base layer archive contains additional path component besides
    // the runtime image and the -cp, dynamic dumping is disabled.
    if (config->num_boot_classpaths() > 0) {
      CDSConfig::disable_dumping_dynamic_archive();
      log_warning(cds)(
        "Dynamic archiving is disabled because base layer archive has appended boot classpath");
    }
    if (config->num_module_paths() > 0) {
      if (has_extra_module_paths) {
        CDSConfig::disable_dumping_dynamic_archive();
        log_warning(cds)(
          "Dynamic archiving is disabled because base layer archive has a different module path");
      }
    }
  }

#if INCLUDE_JVMTI
  if (_classpath_entries_for_jvmti != nullptr) {
    os::free(_classpath_entries_for_jvmti);
  }
  size_t sz = sizeof(ClassPathEntry*) * AOTClassLocationConfig::runtime()->length();
  _classpath_entries_for_jvmti = (ClassPathEntry**)os::malloc(sz, mtClass);
  memset((void*)_classpath_entries_for_jvmti, 0, sz);
#endif

  return true;
}

// A utility class for reading/validating the GenericCDSFileMapHeader portion of
// a CDS archive's header. The file header of all CDS archives with versions from
// CDS_GENERIC_HEADER_SUPPORTED_MIN_VERSION (12) are guaranteed to always start
// with GenericCDSFileMapHeader. This makes it possible to read important information
// from a CDS archive created by a different version of HotSpot, so that we can
// automatically regenerate the archive as necessary (JDK-8261455).
class FileHeaderHelper {
  int _fd;
  bool _is_valid;
  bool _is_static;
  GenericCDSFileMapHeader* _header;
  const char* _archive_name;
  const char* _base_archive_name;

public:
  FileHeaderHelper(const char* archive_name, bool is_static) {
    _fd = -1;
    _is_valid = false;
    _header = nullptr;
    _base_archive_name = nullptr;
    _archive_name = archive_name;
    _is_static = is_static;
  }

  ~FileHeaderHelper() {
    if (_header != nullptr) {
      FREE_C_HEAP_ARRAY(char, _header);
    }
    if (_fd != -1) {
      ::close(_fd);
    }
  }

  bool initialize() {
    assert(_archive_name != nullptr, "Archive name is null");
    _fd = os::open(_archive_name, O_RDONLY | O_BINARY, 0);
    if (_fd < 0) {
      log_info(cds)("Specified %s not found (%s)", CDSConfig::type_of_archive_being_loaded(), _archive_name);
      return false;
    }
    return initialize(_fd);
  }

  // for an already opened file, do not set _fd
  bool initialize(int fd) {
    assert(_archive_name != nullptr, "Archive name is null");
    assert(fd != -1, "Archive must be opened already");
    // First read the generic header so we know the exact size of the actual header.
    const char* file_type = CDSConfig::type_of_archive_being_loaded();
    GenericCDSFileMapHeader gen_header;
    size_t size = sizeof(GenericCDSFileMapHeader);
    os::lseek(fd, 0, SEEK_SET);
    size_t n = ::read(fd, (void*)&gen_header, (unsigned int)size);
    if (n != size) {
      log_warning(cds)("Unable to read generic CDS file map header from %s", file_type);
      return false;
    }

    if (gen_header._magic != CDS_ARCHIVE_MAGIC &&
        gen_header._magic != CDS_DYNAMIC_ARCHIVE_MAGIC &&
        gen_header._magic != CDS_PREIMAGE_ARCHIVE_MAGIC) {
      log_warning(cds)("The %s has a bad magic number: %#x", file_type, gen_header._magic);
      return false;
    }

    if (gen_header._version < CDS_GENERIC_HEADER_SUPPORTED_MIN_VERSION) {
      log_warning(cds)("Cannot handle %s version 0x%x. Must be at least 0x%x.",
                       file_type, gen_header._version, CDS_GENERIC_HEADER_SUPPORTED_MIN_VERSION);
      return false;
    }

    if (gen_header._version !=  CURRENT_CDS_ARCHIVE_VERSION) {
      log_warning(cds)("The %s version 0x%x does not match the required version 0x%x.",
                       file_type, gen_header._version, CURRENT_CDS_ARCHIVE_VERSION);
    }

    size_t filelen = os::lseek(fd, 0, SEEK_END);
    if (gen_header._header_size >= filelen) {
      log_warning(cds)("Archive file header larger than archive file");
      return false;
    }

    // Read the actual header and perform more checks
    size = gen_header._header_size;
    _header = (GenericCDSFileMapHeader*)NEW_C_HEAP_ARRAY(char, size, mtInternal);
    os::lseek(fd, 0, SEEK_SET);
    n = ::read(fd, (void*)_header, (unsigned int)size);
    if (n != size) {
      log_warning(cds)("Unable to read file map header from %s", file_type);
      return false;
    }

    if (!check_header_crc()) {
      return false;
    }

    if (!check_and_init_base_archive_name()) {
      return false;
    }

    // All fields in the GenericCDSFileMapHeader has been validated.
    _is_valid = true;
    return true;
  }

  GenericCDSFileMapHeader* get_generic_file_header() {
    assert(_header != nullptr && _is_valid, "must be a valid archive file");
    return _header;
  }

  const char* base_archive_name() {
    assert(_header != nullptr && _is_valid, "must be a valid archive file");
    return _base_archive_name;
  }

  bool is_static_archive() const {
    return _header->_magic == CDS_ARCHIVE_MAGIC;
  }

  bool is_dynamic_archive() const {
    return _header->_magic == CDS_DYNAMIC_ARCHIVE_MAGIC;
  }

  bool is_preimage_static_archive() const {
    return _header->_magic == CDS_PREIMAGE_ARCHIVE_MAGIC;
  }

 private:
  bool check_header_crc() const {
    if (VerifySharedSpaces) {
      FileMapHeader* header = (FileMapHeader*)_header;
      int actual_crc = header->compute_crc();
      if (actual_crc != header->crc()) {
        log_info(cds)("_crc expected: %d", header->crc());
        log_info(cds)("       actual: %d", actual_crc);
        log_warning(cds)("Header checksum verification failed.");
        return false;
      }
    }
    return true;
  }

  bool check_and_init_base_archive_name() {
    unsigned int name_offset = _header->_base_archive_name_offset;
    unsigned int name_size   = _header->_base_archive_name_size;
    unsigned int header_size = _header->_header_size;

    if (name_offset + name_size < name_offset) {
      log_warning(cds)("base_archive_name offset/size overflow: " UINT32_FORMAT "/" UINT32_FORMAT,
                                 name_offset, name_size);
      return false;
    }

    if (is_static_archive() || is_preimage_static_archive()) {
      if (name_offset != 0) {
        log_warning(cds)("static shared archive must have zero _base_archive_name_offset");
        return false;
      }
      if (name_size != 0) {
        log_warning(cds)("static shared archive must have zero _base_archive_name_size");
        return false;
      }
    } else {
      assert(is_dynamic_archive(), "must be");
      if ((name_size == 0 && name_offset != 0) ||
          (name_size != 0 && name_offset == 0)) {
        // If either is zero, both must be zero. This indicates that we are using the default base archive.
        log_warning(cds)("Invalid base_archive_name offset/size: " UINT32_FORMAT "/" UINT32_FORMAT,
                                   name_offset, name_size);
        return false;
      }
      if (name_size > 0) {
        if (name_offset + name_size > header_size) {
          log_warning(cds)("Invalid base_archive_name offset/size (out of range): "
                                     UINT32_FORMAT " + " UINT32_FORMAT " > " UINT32_FORMAT ,
                                     name_offset, name_size, header_size);
          return false;
        }
        const char* name = ((const char*)_header) + _header->_base_archive_name_offset;
        if (name[name_size - 1] != '\0' || strlen(name) != name_size - 1) {
          log_warning(cds)("Base archive name is damaged");
          return false;
        }
        if (!os::file_exists(name)) {
          log_warning(cds)("Base archive %s does not exist", name);
          return false;
        }
        _base_archive_name = name;
      }
    }

    return true;
  }
};

// Return value:
// false:
//      <archive_name> is not a valid archive. *base_archive_name is set to null.
// true && (*base_archive_name) == nullptr:
//      <archive_name> is a valid static archive.
// true && (*base_archive_name) != nullptr:
//      <archive_name> is a valid dynamic archive.
bool FileMapInfo::get_base_archive_name_from_header(const char* archive_name,
                                                    const char** base_archive_name) {
  FileHeaderHelper file_helper(archive_name, false);
  *base_archive_name = nullptr;

  if (!file_helper.initialize()) {
    return false;
  }
  GenericCDSFileMapHeader* header = file_helper.get_generic_file_header();
  switch (header->_magic) {
  case CDS_PREIMAGE_ARCHIVE_MAGIC:
    return false; // This is a binary config file, not a proper archive
  case CDS_DYNAMIC_ARCHIVE_MAGIC:
    break;
  default:
    assert(header->_magic == CDS_ARCHIVE_MAGIC, "must be");
    if (AutoCreateSharedArchive) {
     log_warning(cds)("AutoCreateSharedArchive is ignored because %s is a static archive", archive_name);
    }
    return true;
  }

  const char* base = file_helper.base_archive_name();
  if (base == nullptr) {
    *base_archive_name = CDSConfig::default_archive_path();
  } else {
    *base_archive_name = os::strdup_check_oom(base);
  }

  return true;
}

bool FileMapInfo::is_preimage_static_archive(const char* file) {
  FileHeaderHelper file_helper(file, false);
  if (!file_helper.initialize()) {
    return false;
  }
  return file_helper.is_preimage_static_archive();
}

// Read the FileMapInfo information from the file.

bool FileMapInfo::init_from_file(int fd) {
  FileHeaderHelper file_helper(_full_path, _is_static);
  if (!file_helper.initialize(fd)) {
    log_warning(cds)("Unable to read the file header.");
    return false;
  }
  GenericCDSFileMapHeader* gen_header = file_helper.get_generic_file_header();

  const char* file_type = CDSConfig::type_of_archive_being_loaded();
  if (_is_static) {
    if ((gen_header->_magic == CDS_ARCHIVE_MAGIC) ||
        (gen_header->_magic == CDS_PREIMAGE_ARCHIVE_MAGIC && CDSConfig::is_dumping_final_static_archive())) {
      // Good
    } else {
      if (CDSConfig::new_aot_flags_used()) {
        log_warning(cds)("Not a valid %s (%s)", file_type, _full_path);
      } else {
        log_warning(cds)("Not a base shared archive: %s", _full_path);
      }
      return false;
    }
  } else {
    if (gen_header->_magic != CDS_DYNAMIC_ARCHIVE_MAGIC) {
      log_warning(cds)("Not a top shared archive: %s", _full_path);
      return false;
    }
  }

  _header = (FileMapHeader*)os::malloc(gen_header->_header_size, mtInternal);
  os::lseek(fd, 0, SEEK_SET); // reset to begin of the archive
  size_t size = gen_header->_header_size;
  size_t n = ::read(fd, (void*)_header, (unsigned int)size);
  if (n != size) {
    log_warning(cds)("Failed to read file header from the top archive file\n");
    return false;
  }

  if (header()->version() != CURRENT_CDS_ARCHIVE_VERSION) {
    log_info(cds)("_version expected: 0x%x", CURRENT_CDS_ARCHIVE_VERSION);
    log_info(cds)("           actual: 0x%x", header()->version());
    log_warning(cds)("The %s has the wrong version.", file_type);
    return false;
  }

  unsigned int base_offset = header()->base_archive_name_offset();
  unsigned int name_size = header()->base_archive_name_size();
  unsigned int header_size = header()->header_size();
  if (base_offset != 0 && name_size != 0) {
    if (header_size != base_offset + name_size) {
      log_info(cds)("_header_size: " UINT32_FORMAT, header_size);
      log_info(cds)("base_archive_name_size: " UINT32_FORMAT, header()->base_archive_name_size());
      log_info(cds)("base_archive_name_offset: " UINT32_FORMAT, header()->base_archive_name_offset());
      log_warning(cds)("The %s has an incorrect header size.", file_type);
      return false;
    }
  }

  const char* actual_ident = header()->jvm_ident();

  if (actual_ident[JVM_IDENT_MAX-1] != 0) {
    log_warning(cds)("JVM version identifier is corrupted.");
    return false;
  }

  char expected_ident[JVM_IDENT_MAX];
  get_header_version(expected_ident);
  if (strncmp(actual_ident, expected_ident, JVM_IDENT_MAX-1) != 0) {
    log_info(cds)("_jvm_ident expected: %s", expected_ident);
    log_info(cds)("             actual: %s", actual_ident);
    log_warning(cds)("The %s was created by a different"
                  " version or build of HotSpot", file_type);
    return false;
  }

  _file_offset = header()->header_size(); // accounts for the size of _base_archive_name

  size_t len = os::lseek(fd, 0, SEEK_END);

  for (int i = 0; i < MetaspaceShared::n_regions; i++) {
    FileMapRegion* r = region_at(i);
    if (r->file_offset() > len || len - r->file_offset() < r->used()) {
      log_warning(cds)("The %s has been truncated.", file_type);
      return false;
    }
  }

  return true;
}

void FileMapInfo::seek_to_position(size_t pos) {
  if (os::lseek(_fd, (long)pos, SEEK_SET) < 0) {
    log_error(cds)("Unable to seek to position %zu", pos);
    MetaspaceShared::unrecoverable_loading_error();
  }
}

// Read the FileMapInfo information from the file.
bool FileMapInfo::open_for_read() {
  if (_file_open) {
    return true;
  }
  const char* file_type = CDSConfig::type_of_archive_being_loaded();
  const char* info = CDSConfig::is_dumping_final_static_archive() ?
    "AOTConfiguration file " : "";
  log_info(cds)("trying to map %s%s", info, _full_path);
  int fd = os::open(_full_path, O_RDONLY | O_BINARY, 0);
  if (fd < 0) {
    if (errno == ENOENT) {
      log_info(cds)("Specified %s not found (%s)", file_type, _full_path);
    } else {
      log_warning(cds)("Failed to open %s (%s)", file_type,
                    os::strerror(errno));
    }
    return false;
  } else {
    log_info(cds)("Opened %s %s.", file_type, _full_path);
  }

  _fd = fd;
  _file_open = true;
  return true;
}

// Write the FileMapInfo information to the file.

void FileMapInfo::open_as_output() {
  LogMessage(cds) msg;
  if (msg.is_info()) {
    if (CDSConfig::is_dumping_preimage_static_archive()) {
      msg.info("Writing binary AOTConfiguration file: ");
    } else {
      msg.info("Dumping shared data to file: ");
    }
    msg.info("   %s", _full_path);
  }

#ifdef _WINDOWS  // On Windows, need WRITE permission to remove the file.
  chmod(_full_path, _S_IREAD | _S_IWRITE);
#endif

  // Use remove() to delete the existing file because, on Unix, this will
  // allow processes that have it open continued access to the file.
  remove(_full_path);
  int mode = CDSConfig::is_dumping_preimage_static_archive() ? 0666 : 0444;
  int fd = os::open(_full_path, O_RDWR | O_CREAT | O_TRUNC | O_BINARY, mode);
  if (fd < 0) {
    log_error(cds)("Unable to create %s %s: (%s).", CDSConfig::type_of_archive_being_written(), _full_path,
                   os::strerror(errno));
    MetaspaceShared::writing_error();
    return;
  }
  _fd = fd;
  _file_open = true;

  // Seek past the header. We will write the header after all regions are written
  // and their CRCs computed.
  size_t header_bytes = header()->header_size();

  header_bytes = align_up(header_bytes, MetaspaceShared::core_region_alignment());
  _file_offset = header_bytes;
  seek_to_position(_file_offset);
}

// Write the header to the file, seek to the next allocation boundary.

void FileMapInfo::write_header() {
  _file_offset = 0;
  seek_to_position(_file_offset);
  assert(is_file_position_aligned(), "must be");
  write_bytes(header(), header()->header_size());
}

size_t FileMapRegion::used_aligned() const {
  return align_up(used(), MetaspaceShared::core_region_alignment());
}

void FileMapRegion::init(int region_index, size_t mapping_offset, size_t size, bool read_only,
                         bool allow_exec, int crc) {
  _is_heap_region = HeapShared::is_heap_region(region_index);
  _is_bitmap_region = (region_index == MetaspaceShared::bm);
  _mapping_offset = mapping_offset;
  _used = size;
  _read_only = read_only;
  _allow_exec = allow_exec;
  _crc = crc;
  _mapped_from_file = false;
  _mapped_base = nullptr;
  _in_reserved_space = false;
}

void FileMapRegion::init_oopmap(size_t offset, size_t size_in_bits) {
  _oopmap_offset = offset;
  _oopmap_size_in_bits = size_in_bits;
}

void FileMapRegion::init_ptrmap(size_t offset, size_t size_in_bits) {
  _ptrmap_offset = offset;
  _ptrmap_size_in_bits = size_in_bits;
}

bool FileMapRegion::check_region_crc(char* base) const {
  // This function should be called after the region has been properly
  // loaded into memory via FileMapInfo::map_region() or FileMapInfo::read_region().
  // I.e., this->mapped_base() must be valid.
  size_t sz = used();
  if (sz == 0) {
    return true;
  }

  assert(base != nullptr, "must be initialized");
  int crc = ClassLoader::crc32(0, base, (jint)sz);
  if (crc != this->crc()) {
    log_warning(cds)("Checksum verification failed.");
    return false;
  }
  return true;
}

static const char* region_name(int region_index) {
  static const char* names[] = {
<<<<<<< HEAD
    "rw", "ro", "bm", "hp", "ac",
=======
    "rw", "ro", "bm", "hp", "ac"
>>>>>>> aae2bb62
  };
  const int num_regions = sizeof(names)/sizeof(names[0]);
  assert(0 <= region_index && region_index < num_regions, "sanity");

  return names[region_index];
}

BitMapView FileMapInfo::bitmap_view(int region_index, bool is_oopmap) {
  FileMapRegion* r = region_at(region_index);
  char* bitmap_base = is_static() ? FileMapInfo::current_info()->map_bitmap_region() : FileMapInfo::dynamic_info()->map_bitmap_region();
  bitmap_base += is_oopmap ? r->oopmap_offset() : r->ptrmap_offset();
  size_t size_in_bits = is_oopmap ? r->oopmap_size_in_bits() : r->ptrmap_size_in_bits();

  log_debug(cds, reloc)("mapped %s relocation %smap @ " INTPTR_FORMAT " (%zu bits)",
                        region_name(region_index), is_oopmap ? "oop" : "ptr",
                        p2i(bitmap_base), size_in_bits);

  return BitMapView((BitMap::bm_word_t*)(bitmap_base), size_in_bits);
}

BitMapView FileMapInfo::oopmap_view(int region_index) {
    return bitmap_view(region_index, /*is_oopmap*/true);
  }

BitMapView FileMapInfo::ptrmap_view(int region_index) {
  return bitmap_view(region_index, /*is_oopmap*/false);
}

void FileMapRegion::print(outputStream* st, int region_index) {
  st->print_cr("============ region ============= %d \"%s\"", region_index, region_name(region_index));
  st->print_cr("- crc:                            0x%08x", _crc);
  st->print_cr("- read_only:                      %d", _read_only);
  st->print_cr("- allow_exec:                     %d", _allow_exec);
  st->print_cr("- is_heap_region:                 %d", _is_heap_region);
  st->print_cr("- is_bitmap_region:               %d", _is_bitmap_region);
  st->print_cr("- mapped_from_file:               %d", _mapped_from_file);
  st->print_cr("- file_offset:                    0x%zx", _file_offset);
  st->print_cr("- mapping_offset:                 0x%zx", _mapping_offset);
  st->print_cr("- used:                           %zu", _used);
  st->print_cr("- oopmap_offset:                  0x%zx", _oopmap_offset);
  st->print_cr("- oopmap_size_in_bits:            %zu", _oopmap_size_in_bits);
  st->print_cr("- ptrmap_offset:                  0x%zx", _ptrmap_offset);
  st->print_cr("- ptrmap_size_in_bits:            %zu", _ptrmap_size_in_bits);
  st->print_cr("- mapped_base:                    " INTPTR_FORMAT, p2i(_mapped_base));
}

void FileMapInfo::write_region(int region, char* base, size_t size,
                               bool read_only, bool allow_exec) {
  assert(CDSConfig::is_dumping_archive(), "sanity");

  FileMapRegion* r = region_at(region);
  char* requested_base;
  size_t mapping_offset = 0;

  if (region == MetaspaceShared::bm) {
    requested_base = nullptr; // always null for bm region
  } else if (size == 0) {
    // This is an unused region (e.g., a heap region when !INCLUDE_CDS_JAVA_HEAP)
    requested_base = nullptr;
  } else if (HeapShared::is_heap_region(region)) {
    assert(CDSConfig::is_dumping_heap(), "sanity");
#if INCLUDE_CDS_JAVA_HEAP
    assert(!CDSConfig::is_dumping_dynamic_archive(), "must be");
    requested_base = (char*)ArchiveHeapWriter::requested_address();
    if (UseCompressedOops) {
      mapping_offset = (size_t)((address)requested_base - CompressedOops::base());
      assert((mapping_offset >> CompressedOops::shift()) << CompressedOops::shift() == mapping_offset, "must be");
    } else {
      mapping_offset = 0; // not used with !UseCompressedOops
    }
#endif // INCLUDE_CDS_JAVA_HEAP
  } else {
    char* requested_SharedBaseAddress = (char*)MetaspaceShared::requested_base_address();
    requested_base = ArchiveBuilder::current()->to_requested(base);
    assert(requested_base >= requested_SharedBaseAddress, "must be");
    mapping_offset = requested_base - requested_SharedBaseAddress;
  }

  r->set_file_offset(_file_offset);
  int crc = ClassLoader::crc32(0, base, (jint)size);
  if (size > 0) {
    log_info(cds)("Shared file region (%s) %d: %8zu"
                   " bytes, addr " INTPTR_FORMAT " file offset 0x%08" PRIxPTR
                   " crc 0x%08x",
                   region_name(region), region, size, p2i(requested_base), _file_offset, crc);
  } else {
<<<<<<< HEAD
    log_info(cds)("Shared file region (%s) %d: %8zu"
                  " bytes", region_name(region), region, size);
=======
     log_info(cds)("Shared file region (%s) %d: %8zu"
                   " bytes", region_name(region), region, size);
>>>>>>> aae2bb62
  }

  r->init(region, mapping_offset, size, read_only, allow_exec, crc);

  if (base != nullptr) {
    write_bytes_aligned(base, size);
  }
}

static size_t write_bitmap(const CHeapBitMap* map, char* output, size_t offset) {
  size_t size_in_bytes = map->size_in_bytes();
  map->write_to((BitMap::bm_word_t*)(output + offset), size_in_bytes);
  return offset + size_in_bytes;
}

// The sorting code groups the objects with non-null oop/ptrs together.
// Relevant bitmaps then have lots of leading and trailing zeros, which
// we do not have to store.
size_t FileMapInfo::remove_bitmap_zeros(CHeapBitMap* map) {
  BitMap::idx_t first_set = map->find_first_set_bit(0);
  BitMap::idx_t last_set  = map->find_last_set_bit(0);
  size_t old_size = map->size();

  // Slice and resize bitmap
  map->truncate(first_set, last_set + 1);

  assert(map->at(0), "First bit should be set");
  assert(map->at(map->size() - 1), "Last bit should be set");
  assert(map->size() <= old_size, "sanity");

  return first_set;
}

char* FileMapInfo::write_bitmap_region(CHeapBitMap* rw_ptrmap, CHeapBitMap* ro_ptrmap,
                                       CHeapBitMap* ac_ptrmap,
                                       ArchiveHeapInfo* heap_info,
                                       size_t &size_in_bytes) {
  size_t removed_rw_leading_zeros = remove_bitmap_zeros(rw_ptrmap);
  size_t removed_ro_leading_zeros = remove_bitmap_zeros(ro_ptrmap);
  header()->set_rw_ptrmap_start_pos(removed_rw_leading_zeros);
  header()->set_ro_ptrmap_start_pos(removed_ro_leading_zeros);
  size_in_bytes = rw_ptrmap->size_in_bytes() + ro_ptrmap->size_in_bytes() + ac_ptrmap->size_in_bytes();

  if (heap_info->is_used()) {
    // Remove leading and trailing zeros
    size_t removed_oop_leading_zeros = remove_bitmap_zeros(heap_info->oopmap());
    size_t removed_ptr_leading_zeros = remove_bitmap_zeros(heap_info->ptrmap());
    header()->set_heap_oopmap_start_pos(removed_oop_leading_zeros);
    header()->set_heap_ptrmap_start_pos(removed_ptr_leading_zeros);

    size_in_bytes += heap_info->oopmap()->size_in_bytes();
    size_in_bytes += heap_info->ptrmap()->size_in_bytes();
  }

  // The bitmap region contains up to 4 parts:
  // rw_ptrmap:           metaspace pointers inside the read-write region
  // ro_ptrmap:           metaspace pointers inside the read-only region
  // heap_info->oopmap(): Java oop pointers in the heap region
  // heap_info->ptrmap(): metaspace pointers in the heap region
  char* buffer = NEW_C_HEAP_ARRAY(char, size_in_bytes, mtClassShared);
  size_t written = 0;

  region_at(MetaspaceShared::rw)->init_ptrmap(0, rw_ptrmap->size());
  written = write_bitmap(rw_ptrmap, buffer, written);

  region_at(MetaspaceShared::ro)->init_ptrmap(written, ro_ptrmap->size());
  written = write_bitmap(ro_ptrmap, buffer, written);

  region_at(MetaspaceShared::ac)->init_ptrmap(written, ac_ptrmap->size());
  written = write_bitmap(ac_ptrmap, buffer, written);

  if (heap_info->is_used()) {
    FileMapRegion* r = region_at(MetaspaceShared::hp);

    r->init_oopmap(written, heap_info->oopmap()->size());
    written = write_bitmap(heap_info->oopmap(), buffer, written);

    r->init_ptrmap(written, heap_info->ptrmap()->size());
    written = write_bitmap(heap_info->ptrmap(), buffer, written);
  }

  write_region(MetaspaceShared::bm, (char*)buffer, size_in_bytes, /*read_only=*/true, /*allow_exec=*/false);
  return buffer;
}

size_t FileMapInfo::write_heap_region(ArchiveHeapInfo* heap_info) {
  char* buffer_start = heap_info->buffer_start();
  size_t buffer_size = heap_info->buffer_byte_size();
  write_region(MetaspaceShared::hp, buffer_start, buffer_size, false, false);
  header()->set_heap_root_segments(heap_info->heap_root_segments());
  return buffer_size;
}

// Dump bytes to file -- at the current file position.

void FileMapInfo::write_bytes(const void* buffer, size_t nbytes) {
  assert(_file_open, "must be");
  if (!os::write(_fd, buffer, nbytes)) {
    // If the shared archive is corrupted, close it and remove it.
    close();
    remove(_full_path);

    if (CDSConfig::is_dumping_preimage_static_archive()) {
      MetaspaceShared::writing_error("Unable to write to AOT configuration file.");
    } else if (CDSConfig::new_aot_flags_used()) {
      MetaspaceShared::writing_error("Unable to write to AOT cache.");
    } else {
      MetaspaceShared::writing_error("Unable to write to shared archive.");
    }
  }
  _file_offset += nbytes;
}

bool FileMapInfo::is_file_position_aligned() const {
  return _file_offset == align_up(_file_offset,
                                  MetaspaceShared::core_region_alignment());
}

// Align file position to an allocation unit boundary.

void FileMapInfo::align_file_position() {
  assert(_file_open, "must be");
  size_t new_file_offset = align_up(_file_offset,
                                    MetaspaceShared::core_region_alignment());
  if (new_file_offset != _file_offset) {
    _file_offset = new_file_offset;
    // Seek one byte back from the target and write a byte to insure
    // that the written file is the correct length.
    _file_offset -= 1;
    seek_to_position(_file_offset);
    char zero = 0;
    write_bytes(&zero, 1);
  }
}


// Dump bytes to file -- at the current file position.

void FileMapInfo::write_bytes_aligned(const void* buffer, size_t nbytes) {
  align_file_position();
  write_bytes(buffer, nbytes);
  align_file_position();
}

// Close the shared archive file.  This does NOT unmap mapped regions.

void FileMapInfo::close() {
  if (_file_open) {
    if (::close(_fd) < 0) {
      MetaspaceShared::unrecoverable_loading_error("Unable to close the shared archive file.");
    }
    _file_open = false;
    _fd = -1;
  }
}

/*
 * Same as os::map_memory() but also pretouches if AlwaysPreTouch is enabled.
 */
static char* map_memory(int fd, const char* file_name, size_t file_offset,
                        char *addr, size_t bytes, bool read_only,
                        bool allow_exec, MemTag mem_tag) {
  char* mem = os::map_memory(fd, file_name, file_offset, addr, bytes,
                             mem_tag, AlwaysPreTouch ? false : read_only,
                             allow_exec);
  if (mem != nullptr && AlwaysPreTouch) {
    os::pretouch_memory(mem, mem + bytes);
  }
  return mem;
}

// JVM/TI RedefineClasses() support:
// Remap the shared readonly space to shared readwrite, private.
bool FileMapInfo::remap_shared_readonly_as_readwrite() {
  int idx = MetaspaceShared::ro;
  FileMapRegion* r = region_at(idx);
  if (!r->read_only()) {
    // the space is already readwrite so we are done
    return true;
  }
  size_t size = r->used_aligned();
  if (!open_for_read()) {
    return false;
  }
  char *addr = r->mapped_base();
  // This path should not be reached for Windows; see JDK-8222379.
  assert(WINDOWS_ONLY(false) NOT_WINDOWS(true), "Don't call on Windows");
  // Replace old mapping with new one that is writable.
  char *base = os::map_memory(_fd, _full_path, r->file_offset(),
                              addr, size, mtNone, false /* !read_only */,
                              r->allow_exec());
  close();
  // These have to be errors because the shared region is now unmapped.
  if (base == nullptr) {
    log_error(cds)("Unable to remap shared readonly space (errno=%d).", errno);
    vm_exit(1);
  }
  if (base != addr) {
    log_error(cds)("Unable to remap shared readonly space (errno=%d).", errno);
    vm_exit(1);
  }
  r->set_read_only(false);
  return true;
}

// Memory map a region in the address space.
static const char* shared_region_name[] = { "ReadWrite", "ReadOnly", "Bitmap", "Heap", "Code" };

MapArchiveResult FileMapInfo::map_regions(int regions[], int num_regions, char* mapped_base_address, ReservedSpace rs) {
  DEBUG_ONLY(FileMapRegion* last_region = nullptr);
  intx addr_delta = mapped_base_address - header()->requested_base_address();

  // Make sure we don't attempt to use header()->mapped_base_address() unless
  // it's been successfully mapped.
  DEBUG_ONLY(header()->set_mapped_base_address((char*)(uintptr_t)0xdeadbeef);)

  for (int i = 0; i < num_regions; i++) {
    int idx = regions[i];
    MapArchiveResult result = map_region(idx, addr_delta, mapped_base_address, rs);
    if (result != MAP_ARCHIVE_SUCCESS) {
      return result;
    }
    FileMapRegion* r = region_at(idx);
    DEBUG_ONLY(if (last_region != nullptr) {
        // Ensure that the OS won't be able to allocate new memory spaces between any mapped
        // regions, or else it would mess up the simple comparison in MetaspaceObj::is_shared().
        assert(r->mapped_base() == last_region->mapped_end(), "must have no gaps");
      }
      last_region = r;)
    log_info(cds)("Mapped %s region #%d at base " INTPTR_FORMAT " top " INTPTR_FORMAT " (%s)", is_static() ? "static " : "dynamic",
                  idx, p2i(r->mapped_base()), p2i(r->mapped_end()),
                  shared_region_name[idx]);

  }

  header()->set_mapped_base_address(header()->requested_base_address() + addr_delta);
  if (addr_delta != 0 && !relocate_pointers_in_core_regions(addr_delta)) {
    return MAP_ARCHIVE_OTHER_FAILURE;
  }

  return MAP_ARCHIVE_SUCCESS;
}

bool FileMapInfo::read_region(int i, char* base, size_t size, bool do_commit) {
  FileMapRegion* r = region_at(i);
  if (do_commit) {
    log_info(cds)("Commit %s region #%d at base " INTPTR_FORMAT " top " INTPTR_FORMAT " (%s)%s",
                  is_static() ? "static " : "dynamic", i, p2i(base), p2i(base + size),
                  shared_region_name[i], r->allow_exec() ? " exec" : "");
    if (!os::commit_memory(base, size, r->allow_exec())) {
      log_error(cds)("Failed to commit %s region #%d (%s)", is_static() ? "static " : "dynamic",
                     i, shared_region_name[i]);
      return false;
    }
  }
  if (os::lseek(_fd, (long)r->file_offset(), SEEK_SET) != (int)r->file_offset() ||
      read_bytes(base, size) != size) {
    return false;
  }

  if (VerifySharedSpaces && !r->check_region_crc(base)) {
    return false;
  }

  r->set_mapped_from_file(false);
  r->set_mapped_base(base);

  return true;
}

MapArchiveResult FileMapInfo::map_region(int i, intx addr_delta, char* mapped_base_address, ReservedSpace rs) {
  assert(!HeapShared::is_heap_region(i), "sanity");
  FileMapRegion* r = region_at(i);
  size_t size = r->used_aligned();
  char *requested_addr = mapped_base_address + r->mapping_offset();
  assert(!is_mapped(), "must be not mapped yet");
  assert(requested_addr != nullptr, "must be specified");

  r->set_mapped_from_file(false);
  r->set_in_reserved_space(false);

  if (MetaspaceShared::use_windows_memory_mapping()) {
    // Windows cannot remap read-only shared memory to read-write when required for
    // RedefineClasses, which is also used by JFR.  Always map windows regions as RW.
    r->set_read_only(false);
  } else if (JvmtiExport::can_modify_any_class() || JvmtiExport::can_walk_any_space() ||
             Arguments::has_jfr_option()) {
    // If a tool agent is in use (debugging enabled), or JFR, we must map the address space RW
    r->set_read_only(false);
  } else if (addr_delta != 0) {
    r->set_read_only(false); // Need to patch the pointers
  }

  if (MetaspaceShared::use_windows_memory_mapping() && rs.is_reserved()) {
    // This is the second time we try to map the archive(s). We have already created a ReservedSpace
    // that covers all the FileMapRegions to ensure all regions can be mapped. However, Windows
    // can't mmap into a ReservedSpace, so we just ::read() the data. We're going to patch all the
    // regions anyway, so there's no benefit for mmap anyway.
    if (!read_region(i, requested_addr, size, /* do_commit = */ true)) {
      log_info(cds)("Failed to read %s shared space into reserved space at " INTPTR_FORMAT,
                    shared_region_name[i], p2i(requested_addr));
      return MAP_ARCHIVE_OTHER_FAILURE; // oom or I/O error.
    } else {
      assert(r->mapped_base() != nullptr, "must be initialized");
    }
  } else {
    // Note that this may either be a "fresh" mapping into unreserved address
    // space (Windows, first mapping attempt), or a mapping into pre-reserved
    // space (Posix). See also comment in MetaspaceShared::map_archives().
    bool read_only = r->read_only() && !CDSConfig::is_dumping_final_static_archive();
    char* base = map_memory(_fd, _full_path, r->file_offset(),
                            requested_addr, size, read_only,
                            r->allow_exec(), mtClassShared);
    if (base != requested_addr) {
      log_info(cds)("Unable to map %s shared space at " INTPTR_FORMAT,
                    shared_region_name[i], p2i(requested_addr));
      _memory_mapping_failed = true;
      return MAP_ARCHIVE_MMAP_FAILURE;
    }

    if (VerifySharedSpaces && !r->check_region_crc(requested_addr)) {
      return MAP_ARCHIVE_OTHER_FAILURE;
    }

    r->set_mapped_from_file(true);
    r->set_mapped_base(requested_addr);
  }

  if (rs.is_reserved()) {
    char* mapped_base = r->mapped_base();
    assert(rs.base() <= mapped_base && mapped_base + size <= rs.end(),
           PTR_FORMAT " <= " PTR_FORMAT " < " PTR_FORMAT " <= " PTR_FORMAT,
           p2i(rs.base()), p2i(mapped_base), p2i(mapped_base + size), p2i(rs.end()));
    r->set_in_reserved_space(rs.is_reserved());
  }
  return MAP_ARCHIVE_SUCCESS;
}

// The return value is the location of the archive relocation bitmap.
char* FileMapInfo::map_bitmap_region() {
  FileMapRegion* r = region_at(MetaspaceShared::bm);
  if (r->mapped_base() != nullptr) {
    return r->mapped_base();
  }
  bool read_only = true, allow_exec = false;
  char* requested_addr = nullptr; // allow OS to pick any location
  char* bitmap_base = map_memory(_fd, _full_path, r->file_offset(),
                                 requested_addr, r->used_aligned(), read_only, allow_exec, mtClassShared);
  if (bitmap_base == nullptr) {
    log_info(cds)("failed to map relocation bitmap");
    return nullptr;
  }

  if (VerifySharedSpaces && !r->check_region_crc(bitmap_base)) {
    log_error(cds)("relocation bitmap CRC error");
    if (!os::unmap_memory(bitmap_base, r->used_aligned())) {
      fatal("os::unmap_memory of relocation bitmap failed");
    }
    return nullptr;
  }

  r->set_mapped_from_file(true);
  r->set_mapped_base(bitmap_base);
  log_info(cds)("Mapped %s region #%d at base " INTPTR_FORMAT " top " INTPTR_FORMAT " (%s)",
                is_static() ? "static " : "dynamic",
                MetaspaceShared::bm, p2i(r->mapped_base()), p2i(r->mapped_end()),
                shared_region_name[MetaspaceShared::bm]);
  return bitmap_base;
}

bool FileMapInfo::map_aot_code_region(ReservedSpace rs) {
  FileMapRegion* r = region_at(MetaspaceShared::ac);
  assert(r->used() > 0 && r->used_aligned() == rs.size(), "must be");

  char* requested_base = rs.base();
  assert(requested_base != nullptr, "should be inside code cache");

  char* mapped_base;
  if (MetaspaceShared::use_windows_memory_mapping()) {
    if (!read_region(MetaspaceShared::ac, requested_base, r->used_aligned(), /* do_commit = */ true)) {
      log_info(cds)("Failed to read aot code shared space into reserved space at " INTPTR_FORMAT,
                    p2i(requested_base));
      return false;
    }
    mapped_base = requested_base;
  } else {
    // We do not execute in-place in the AOT code region.
    // AOT code is copied to the CodeCache for execution.
    bool read_only = false, allow_exec = false;
    mapped_base = map_memory(_fd, _full_path, r->file_offset(),
                             requested_base, r->used_aligned(), read_only, allow_exec, mtClassShared);
  }
  if (mapped_base == nullptr) {
    log_info(cds)("failed to map aot code region");
    return false;
  } else {
    assert(mapped_base == requested_base, "must be");
    r->set_mapped_from_file(true);
    r->set_mapped_base(mapped_base);
<<<<<<< HEAD
    relocate_pointers_in_aot_code_region();
=======
>>>>>>> aae2bb62
    log_info(cds)("Mapped static  region #%d at base " INTPTR_FORMAT " top " INTPTR_FORMAT " (%s)",
                  MetaspaceShared::ac, p2i(r->mapped_base()), p2i(r->mapped_end()),
                  shared_region_name[MetaspaceShared::ac]);
    return true;
  }
}

<<<<<<< HEAD
class CachedCodeRelocator: public BitMapClosure {
  address _code_requested_base;
  address* _patch_base;
  intx _code_delta;
  intx _metadata_delta;

public:
  CachedCodeRelocator(address code_requested_base, address code_mapped_base,
                      intx metadata_delta) {
    _code_requested_base = code_requested_base;
    _patch_base = (address*)code_mapped_base;
    _code_delta = code_mapped_base - code_requested_base;
    _metadata_delta = metadata_delta;
  }

  bool do_bit(size_t offset) {
    address* p = _patch_base + offset;
    address requested_ptr = *p;
    if (requested_ptr < _code_requested_base) {
      *p = requested_ptr + _metadata_delta;
    } else {
      *p = requested_ptr + _code_delta;
    }
    return true; // keep iterating
  }
};

void FileMapInfo::relocate_pointers_in_aot_code_region() {
  FileMapRegion* r = region_at(MetaspaceShared::ac);
  char* bitmap_base = map_bitmap_region();

  BitMapView ac_ptrmap = ptrmap_view(MetaspaceShared::ac);
  if (ac_ptrmap.size() == 0) {
    return;
  }

  address core_regions_requested_base = (address)header()->requested_base_address();
  address core_regions_mapped_base = (address)header()->mapped_base_address();
  address ac_region_requested_base = core_regions_requested_base + r->mapping_offset();
  address ac_region_mapped_base = (address)r->mapped_base();

  size_t max_bits_for_core_regions = pointer_delta(mapped_end(), mapped_base(), // FIXME - renamed to core_regions_mapped_base(), etc
                                                   sizeof(address));

  CachedCodeRelocator patcher(ac_region_requested_base, ac_region_mapped_base,
                              core_regions_mapped_base - core_regions_requested_base);
  ac_ptrmap.iterate(&patcher);
}

=======
>>>>>>> aae2bb62
class SharedDataRelocationTask : public ArchiveWorkerTask {
private:
  BitMapView* const _rw_bm;
  BitMapView* const _ro_bm;
  SharedDataRelocator* const _rw_reloc;
  SharedDataRelocator* const _ro_reloc;

public:
  SharedDataRelocationTask(BitMapView* rw_bm, BitMapView* ro_bm, SharedDataRelocator* rw_reloc, SharedDataRelocator* ro_reloc) :
                           ArchiveWorkerTask("Shared Data Relocation"),
                           _rw_bm(rw_bm), _ro_bm(ro_bm), _rw_reloc(rw_reloc), _ro_reloc(ro_reloc) {}

  void work(int chunk, int max_chunks) override {
    work_on(chunk, max_chunks, _rw_bm, _rw_reloc);
    work_on(chunk, max_chunks, _ro_bm, _ro_reloc);
  }

  void work_on(int chunk, int max_chunks, BitMapView* bm, SharedDataRelocator* reloc) {
    BitMap::idx_t size  = bm->size();
    BitMap::idx_t start = MIN2(size, size * chunk / max_chunks);
    BitMap::idx_t end   = MIN2(size, size * (chunk + 1) / max_chunks);
    assert(end > start, "Sanity: no empty slices");
    bm->iterate(reloc, start, end);
  }
};

// This is called when we cannot map the archive at the requested[ base address (usually 0x800000000).
// We relocate all pointers in the 2 core regions (ro, rw).
bool FileMapInfo::relocate_pointers_in_core_regions(intx addr_delta) {
  log_debug(cds, reloc)("runtime archive relocation start");
  char* bitmap_base = map_bitmap_region();

  if (bitmap_base == nullptr) {
    return false; // OOM, or CRC check failure
  } else {
    BitMapView rw_ptrmap = ptrmap_view(MetaspaceShared::rw);
    BitMapView ro_ptrmap = ptrmap_view(MetaspaceShared::ro);

    FileMapRegion* rw_region = first_core_region();
    FileMapRegion* ro_region = last_core_region();

    // Patch all pointers inside the RW region
    address rw_patch_base = (address)rw_region->mapped_base();
    address rw_patch_end  = (address)rw_region->mapped_end();

    // Patch all pointers inside the RO region
    address ro_patch_base = (address)ro_region->mapped_base();
    address ro_patch_end  = (address)ro_region->mapped_end();

    // the current value of the pointers to be patched must be within this
    // range (i.e., must be between the requested base address and the address of the current archive).
    // Note: top archive may point to objects in the base archive, but not the other way around.
    address valid_old_base = (address)header()->requested_base_address();
    address valid_old_end  = valid_old_base + mapping_end_offset();

    // after patching, the pointers must point inside this range
    // (the requested location of the archive, as mapped at runtime).
    address valid_new_base = (address)header()->mapped_base_address();
    address valid_new_end  = (address)mapped_end();

    SharedDataRelocator rw_patcher((address*)rw_patch_base + header()->rw_ptrmap_start_pos(), (address*)rw_patch_end, valid_old_base, valid_old_end,
                                valid_new_base, valid_new_end, addr_delta);
    SharedDataRelocator ro_patcher((address*)ro_patch_base + header()->ro_ptrmap_start_pos(), (address*)ro_patch_end, valid_old_base, valid_old_end,
                                valid_new_base, valid_new_end, addr_delta);

    if (AOTCacheParallelRelocation) {
      ArchiveWorkers workers;
      SharedDataRelocationTask task(&rw_ptrmap, &ro_ptrmap, &rw_patcher, &ro_patcher);
      workers.run_task(&task);
    } else {
      rw_ptrmap.iterate(&rw_patcher);
      ro_ptrmap.iterate(&ro_patcher);
    }

    // The MetaspaceShared::bm region will be unmapped in MetaspaceShared::initialize_shared_spaces().

    log_debug(cds, reloc)("runtime archive relocation done");
    return true;
  }
}

size_t FileMapInfo::read_bytes(void* buffer, size_t count) {
  assert(_file_open, "Archive file is not open");
  size_t n = ::read(_fd, buffer, (unsigned int)count);
  if (n != count) {
    // Close the file if there's a problem reading it.
    close();
    return 0;
  }
  _file_offset += count;
  return count;
}

// Get the total size in bytes of a read only region
size_t FileMapInfo::readonly_total() {
  size_t total = 0;
  if (current_info() != nullptr) {
    FileMapRegion* r = FileMapInfo::current_info()->region_at(MetaspaceShared::ro);
    if (r->read_only()) total += r->used();
  }
  if (dynamic_info() != nullptr) {
    FileMapRegion* r = FileMapInfo::dynamic_info()->region_at(MetaspaceShared::ro);
    if (r->read_only()) total += r->used();
  }
  return total;
}

#if INCLUDE_CDS_JAVA_HEAP
MemRegion FileMapInfo::_mapped_heap_memregion;

bool FileMapInfo::has_heap_region() {
  return (region_at(MetaspaceShared::hp)->used() > 0);
}

// Returns the address range of the archived heap region computed using the
// current oop encoding mode. This range may be different than the one seen at
// dump time due to encoding mode differences. The result is used in determining
// if/how these regions should be relocated at run time.
MemRegion FileMapInfo::get_heap_region_requested_range() {
  FileMapRegion* r = region_at(MetaspaceShared::hp);
  size_t size = r->used();
  assert(size > 0, "must have non-empty heap region");

  address start = heap_region_requested_address();
  address end = start + size;
  log_info(cds)("Requested heap region [" INTPTR_FORMAT " - " INTPTR_FORMAT "] = %8zu bytes",
                p2i(start), p2i(end), size);

  return MemRegion((HeapWord*)start, (HeapWord*)end);
}

void FileMapInfo::map_or_load_heap_region() {
  bool success = false;

  if (can_use_heap_region()) {
    if (ArchiveHeapLoader::can_map()) {
      success = map_heap_region();
    } else if (ArchiveHeapLoader::can_load()) {
      success = ArchiveHeapLoader::load_heap_region(this);
    } else {
      if (!UseCompressedOops && !ArchiveHeapLoader::can_map()) {
        log_info(cds)("Cannot use CDS heap data. Selected GC not compatible -XX:-UseCompressedOops");
      } else {
        log_info(cds)("Cannot use CDS heap data. UseEpsilonGC, UseG1GC, UseSerialGC, UseParallelGC, or UseShenandoahGC are required.");
      }
    }
  }

  if (!success) {
    if (CDSConfig::is_using_aot_linked_classes() && !CDSConfig::is_dumping_final_static_archive()) {
      // It's too late to recover -- we have already committed to use the archived metaspace objects, but
      // the archived heap objects cannot be loaded, so we don't have the archived FMG to guarantee that
      // all AOT-linked classes are visible.
      //
      // We get here because the heap is too small. The app will fail anyway. So let's quit.
      MetaspaceShared::unrecoverable_loading_error("CDS archive has aot-linked classes but the archived "
                                                   "heap objects cannot be loaded. Try increasing your heap size.");
    }
    CDSConfig::stop_using_full_module_graph("archive heap loading failed");
  }
}

bool FileMapInfo::can_use_heap_region() {
  if (!has_heap_region()) {
    return false;
  }
  if (JvmtiExport::should_post_class_file_load_hook() && JvmtiExport::has_early_class_hook_env()) {
    ShouldNotReachHere(); // CDS should have been disabled.
    // The archived objects are mapped at JVM start-up, but we don't know if
    // j.l.String or j.l.Class might be replaced by the ClassFileLoadHook,
    // which would make the archived String or mirror objects invalid. Let's be safe and not
    // use the archived objects. These 2 classes are loaded during the JVMTI "early" stage.
    //
    // If JvmtiExport::has_early_class_hook_env() is false, the classes of some objects
    // in the archived subgraphs may be replaced by the ClassFileLoadHook. But that's OK
    // because we won't install an archived object subgraph if the klass of any of the
    // referenced objects are replaced. See HeapShared::initialize_from_archived_subgraph().
  }

  // We pre-compute narrow Klass IDs with the runtime mapping start intended to be the base, and a shift of
  // ArchiveBuilder::precomputed_narrow_klass_shift. We enforce this encoding at runtime (see
  // CompressedKlassPointers::initialize_for_given_encoding()). Therefore, the following assertions must
  // hold:
  address archive_narrow_klass_base = (address)header()->mapped_base_address();
  const int archive_narrow_klass_pointer_bits = header()->narrow_klass_pointer_bits();
  const int archive_narrow_klass_shift = header()->narrow_klass_shift();

  log_info(cds)("CDS archive was created with max heap size = %zuM, and the following configuration:",
                max_heap_size()/M);
  log_info(cds)("    narrow_klass_base at mapping start address, narrow_klass_pointer_bits = %d, narrow_klass_shift = %d",
                archive_narrow_klass_pointer_bits, archive_narrow_klass_shift);
  log_info(cds)("    narrow_oop_mode = %d, narrow_oop_base = " PTR_FORMAT ", narrow_oop_shift = %d",
                narrow_oop_mode(), p2i(narrow_oop_base()), narrow_oop_shift());
  log_info(cds)("The current max heap size = %zuM, G1HeapRegion::GrainBytes = %zu",
                MaxHeapSize/M, G1HeapRegion::GrainBytes);
  log_info(cds)("    narrow_klass_base = " PTR_FORMAT ", arrow_klass_pointer_bits = %d, narrow_klass_shift = %d",
                p2i(CompressedKlassPointers::base()), CompressedKlassPointers::narrow_klass_pointer_bits(), CompressedKlassPointers::shift());
  log_info(cds)("    narrow_oop_mode = %d, narrow_oop_base = " PTR_FORMAT ", narrow_oop_shift = %d",
                CompressedOops::mode(), p2i(CompressedOops::base()), CompressedOops::shift());
  log_info(cds)("    heap range = [" PTR_FORMAT " - "  PTR_FORMAT "]",
                UseCompressedOops ? p2i(CompressedOops::begin()) :
                                    UseG1GC ? p2i((address)G1CollectedHeap::heap()->reserved().start()) : 0L,
                UseCompressedOops ? p2i(CompressedOops::end()) :
                                    UseG1GC ? p2i((address)G1CollectedHeap::heap()->reserved().end()) : 0L);

  int err = 0;
  if ( archive_narrow_klass_base != CompressedKlassPointers::base() ||
       (err = 1, archive_narrow_klass_pointer_bits != CompressedKlassPointers::narrow_klass_pointer_bits()) ||
       (err = 2, archive_narrow_klass_shift != CompressedKlassPointers::shift()) ) {
    stringStream ss;
    switch (err) {
    case 0:
      ss.print("Unexpected encoding base encountered (" PTR_FORMAT ", expected " PTR_FORMAT ")",
               p2i(CompressedKlassPointers::base()), p2i(archive_narrow_klass_base));
      break;
    case 1:
      ss.print("Unexpected narrow Klass bit length encountered (%d, expected %d)",
               CompressedKlassPointers::narrow_klass_pointer_bits(), archive_narrow_klass_pointer_bits);
      break;
    case 2:
      ss.print("Unexpected narrow Klass shift encountered (%d, expected %d)",
               CompressedKlassPointers::shift(), archive_narrow_klass_shift);
      break;
    default:
      ShouldNotReachHere();
    };
    LogTarget(Info, cds) lt;
    if (lt.is_enabled()) {
      LogStream ls(lt);
      ls.print_raw(ss.base());
      header()->print(&ls);
    }
    assert(false, "%s", ss.base());
  }

  return true;
}

// The actual address of this region during dump time.
address FileMapInfo::heap_region_dumptime_address() {
  FileMapRegion* r = region_at(MetaspaceShared::hp);
  assert(CDSConfig::is_using_archive(), "runtime only");
  assert(is_aligned(r->mapping_offset(), sizeof(HeapWord)), "must be");
  if (UseCompressedOops) {
    return /*dumptime*/ (address)((uintptr_t)narrow_oop_base() + r->mapping_offset());
  } else {
    return heap_region_requested_address();
  }
}

// The address where this region can be mapped into the runtime heap without
// patching any of the pointers that are embedded in this region.
address FileMapInfo::heap_region_requested_address() {
  assert(CDSConfig::is_using_archive(), "runtime only");
  FileMapRegion* r = region_at(MetaspaceShared::hp);
  assert(is_aligned(r->mapping_offset(), sizeof(HeapWord)), "must be");
  assert(ArchiveHeapLoader::can_use(), "GC must support mapping or loading");
  if (UseCompressedOops) {
    // We can avoid relocation if each region's offset from the runtime CompressedOops::base()
    // is the same as its offset from the CompressedOops::base() during dumptime.
    // Note that CompressedOops::base() may be different between dumptime and runtime.
    //
    // Example:
    // Dumptime base = 0x1000 and shift is 0. We have a region at address 0x2000. There's a
    // narrowOop P stored in this region that points to an object at address 0x2200.
    // P's encoded value is 0x1200.
    //
    // Runtime base = 0x4000 and shift is also 0. If we map this region at 0x5000, then
    // the value P can remain 0x1200. The decoded address = (0x4000 + (0x1200 << 0)) = 0x5200,
    // which is the runtime location of the referenced object.
    return /*runtime*/ (address)((uintptr_t)CompressedOops::base() + r->mapping_offset());
  } else {
    // This was the hard-coded requested base address used at dump time. With uncompressed oops,
    // the heap range is assigned by the OS so we will most likely have to relocate anyway, no matter
    // what base address was picked at duump time.
    return (address)ArchiveHeapWriter::NOCOOPS_REQUESTED_BASE;
  }
}

bool FileMapInfo::map_heap_region() {
  if (map_heap_region_impl()) {
#ifdef ASSERT
    // The "old" regions must be parsable -- we cannot have any unused space
    // at the start of the lowest G1 region that contains archived objects.
    assert(is_aligned(_mapped_heap_memregion.start(), G1HeapRegion::GrainBytes), "must be");

    // Make sure we map at the very top of the heap - see comments in
    // init_heap_region_relocation().
    MemRegion heap_range = G1CollectedHeap::heap()->reserved();
    assert(heap_range.contains(_mapped_heap_memregion), "must be");

    address heap_end = (address)heap_range.end();
    address mapped_heap_region_end = (address)_mapped_heap_memregion.end();
    assert(heap_end >= mapped_heap_region_end, "must be");
    assert(heap_end - mapped_heap_region_end < (intx)(G1HeapRegion::GrainBytes),
           "must be at the top of the heap to avoid fragmentation");
#endif

    ArchiveHeapLoader::set_mapped();
    return true;
  } else {
    return false;
  }
}

bool FileMapInfo::map_heap_region_impl() {
  assert(UseG1GC, "the following code assumes G1");

  FileMapRegion* r = region_at(MetaspaceShared::hp);
  size_t size = r->used();
  if (size == 0) {
    return false; // no archived java heap data
  }

  size_t word_size = size / HeapWordSize;
  address requested_start = heap_region_requested_address();

  log_info(cds)("Preferred address to map heap data (to avoid relocation) is " INTPTR_FORMAT, p2i(requested_start));

  // allocate from java heap
  HeapWord* start = G1CollectedHeap::heap()->alloc_archive_region(word_size, (HeapWord*)requested_start);
  if (start == nullptr) {
    log_info(cds)("UseSharedSpaces: Unable to allocate java heap region for archive heap.");
    return false;
  }

  _mapped_heap_memregion = MemRegion(start, word_size);

  // Map the archived heap data. No need to call MemTracker::record_virtual_memory_tag()
  // for mapped region as it is part of the reserved java heap, which is already recorded.
  char* addr = (char*)_mapped_heap_memregion.start();
  char* base;

  if (MetaspaceShared::use_windows_memory_mapping()) {
    if (!read_region(MetaspaceShared::hp, addr,
                     align_up(_mapped_heap_memregion.byte_size(), os::vm_page_size()),
                     /* do_commit = */ true)) {
      dealloc_heap_region();
      log_error(cds)("Failed to read archived heap region into " INTPTR_FORMAT, p2i(addr));
      return false;
    }
    // Checks for VerifySharedSpaces is already done inside read_region()
    base = addr;
  } else {
    base = map_memory(_fd, _full_path, r->file_offset(),
                      addr, _mapped_heap_memregion.byte_size(), r->read_only(),
                      r->allow_exec(), mtJavaHeap);
    if (base == nullptr || base != addr) {
      dealloc_heap_region();
      log_info(cds)("UseSharedSpaces: Unable to map at required address in java heap. "
                    INTPTR_FORMAT ", size = %zu bytes",
                    p2i(addr), _mapped_heap_memregion.byte_size());
      return false;
    }

    if (VerifySharedSpaces && !r->check_region_crc(base)) {
      dealloc_heap_region();
      log_info(cds)("UseSharedSpaces: mapped heap region is corrupt");
      return false;
    }
  }

  r->set_mapped_base(base);

  // If the requested range is different from the range allocated by GC, then
  // the pointers need to be patched.
  address mapped_start = (address) _mapped_heap_memregion.start();
  ptrdiff_t delta = mapped_start - requested_start;
  if (UseCompressedOops &&
      (narrow_oop_mode() != CompressedOops::mode() ||
       narrow_oop_shift() != CompressedOops::shift())) {
    _heap_pointers_need_patching = true;
  }
  if (delta != 0) {
    _heap_pointers_need_patching = true;
  }
  ArchiveHeapLoader::init_mapped_heap_info(mapped_start, delta, narrow_oop_shift());

  if (_heap_pointers_need_patching) {
    char* bitmap_base = map_bitmap_region();
    if (bitmap_base == nullptr) {
      log_info(cds)("CDS heap cannot be used because bitmap region cannot be mapped");
      dealloc_heap_region();
      _heap_pointers_need_patching = false;
      return false;
    }
  }
  log_info(cds)("Heap data mapped at " INTPTR_FORMAT ", size = %8zu bytes",
                p2i(mapped_start), _mapped_heap_memregion.byte_size());
  log_info(cds)("CDS heap data relocation delta = %zd bytes", delta);
  return true;
}

narrowOop FileMapInfo::encoded_heap_region_dumptime_address() {
  assert(CDSConfig::is_using_archive(), "runtime only");
  assert(UseCompressedOops, "sanity");
  FileMapRegion* r = region_at(MetaspaceShared::hp);
  return CompressedOops::narrow_oop_cast(r->mapping_offset() >> narrow_oop_shift());
}

void FileMapInfo::patch_heap_embedded_pointers() {
  if (!ArchiveHeapLoader::is_mapped() || !_heap_pointers_need_patching) {
    return;
  }

  char* bitmap_base = map_bitmap_region();
  assert(bitmap_base != nullptr, "must have already been mapped");

  FileMapRegion* r = region_at(MetaspaceShared::hp);
  ArchiveHeapLoader::patch_embedded_pointers(
      this, _mapped_heap_memregion,
      (address)(region_at(MetaspaceShared::bm)->mapped_base()) + r->oopmap_offset(),
      r->oopmap_size_in_bits());
}

void FileMapInfo::fixup_mapped_heap_region() {
  if (ArchiveHeapLoader::is_mapped()) {
    assert(!_mapped_heap_memregion.is_empty(), "sanity");

    // Populate the archive regions' G1BlockOffsetTables. That ensures
    // fast G1BlockOffsetTable::block_start operations for any given address
    // within the archive regions when trying to find start of an object
    // (e.g. during card table scanning).
    G1CollectedHeap::heap()->populate_archive_regions_bot(_mapped_heap_memregion);
  }
}

// dealloc the archive regions from java heap
void FileMapInfo::dealloc_heap_region() {
  G1CollectedHeap::heap()->dealloc_archive_regions(_mapped_heap_memregion);
}
#endif // INCLUDE_CDS_JAVA_HEAP

void FileMapInfo::unmap_regions(int regions[], int num_regions) {
  for (int r = 0; r < num_regions; r++) {
    int idx = regions[r];
    unmap_region(idx);
  }
}

// Unmap a memory region in the address space.

void FileMapInfo::unmap_region(int i) {
  FileMapRegion* r = region_at(i);
  char* mapped_base = r->mapped_base();
  size_t size = r->used_aligned();

  if (mapped_base != nullptr) {
    if (size > 0 && r->mapped_from_file()) {
      log_info(cds)("Unmapping region #%d at base " INTPTR_FORMAT " (%s)", i, p2i(mapped_base),
                    shared_region_name[i]);
      if (r->in_reserved_space()) {
        // This region was mapped inside a ReservedSpace. Its memory will be freed when the ReservedSpace
        // is released. Zero it so that we don't accidentally read its content.
        log_info(cds)("Region #%d (%s) is in a reserved space, it will be freed when the space is released", i, shared_region_name[i]);
      } else {
        if (!os::unmap_memory(mapped_base, size)) {
          fatal("os::unmap_memory failed");
        }
      }
    }
    r->set_mapped_base(nullptr);
  }
}

void FileMapInfo::assert_mark(bool check) {
  if (!check) {
    MetaspaceShared::unrecoverable_loading_error("Mark mismatch while restoring from shared file.");
  }
}

FileMapInfo* FileMapInfo::_current_info = nullptr;
FileMapInfo* FileMapInfo::_dynamic_archive_info = nullptr;
bool FileMapInfo::_heap_pointers_need_patching = false;
bool FileMapInfo::_memory_mapping_failed = false;

// Open the shared archive file, read and validate the header
// information (version, boot classpath, etc.). If initialization
// fails, shared spaces are disabled and the file is closed.
//
// Validation of the archive is done in two steps:
//
// [1] validate_header() - done here.
// [2] validate_shared_path_table - this is done later, because the table is in the RO
//     region of the archive, which is not mapped yet.
bool FileMapInfo::open_as_input() {
  assert(CDSConfig::is_using_archive(), "UseSharedSpaces expected.");
  assert(Arguments::has_jimage(), "The shared archive file cannot be used with an exploded module build.");

  if (JvmtiExport::should_post_class_file_load_hook() && JvmtiExport::has_early_class_hook_env()) {
    // CDS assumes that no classes resolved in vmClasses::resolve_all()
    // are replaced at runtime by JVMTI ClassFileLoadHook. All of those classes are resolved
    // during the JVMTI "early" stage, so we can still use CDS if
    // JvmtiExport::has_early_class_hook_env() is false.
    log_info(cds)("CDS is disabled because early JVMTI ClassFileLoadHook is in use.");
    return false;
  }

  if (!open_for_read() || !init_from_file(_fd) || !validate_header()) {
    if (_is_static) {
      log_info(cds)("Loading static archive failed.");
      return false;
    } else {
      log_info(cds)("Loading dynamic archive failed.");
      if (AutoCreateSharedArchive) {
        CDSConfig::enable_dumping_dynamic_archive(_full_path);
      }
      return false;
    }
  }

  return true;
}

bool FileMapInfo::validate_aot_class_linking() {
  // These checks need to be done after FileMapInfo::initialize(), which gets called before Universe::heap()
  // is available.
  if (header()->has_aot_linked_classes()) {
    CDSConfig::set_has_aot_linked_classes(true);
    if (JvmtiExport::should_post_class_file_load_hook()) {
      log_error(cds)("CDS archive has aot-linked classes. It cannot be used when JVMTI ClassFileLoadHook is in use.");
      return false;
    }
    if (JvmtiExport::has_early_vmstart_env()) {
      log_error(cds)("CDS archive has aot-linked classes. It cannot be used when JVMTI early vm start is in use.");
      return false;
    }
    if (!CDSConfig::is_using_full_module_graph() && !CDSConfig::is_dumping_final_static_archive()) {
      log_error(cds)("CDS archive has aot-linked classes. It cannot be used when archived full module graph is not used.");
      return false;
    }

    const char* prop = Arguments::get_property("java.security.manager");
    if (prop != nullptr && strcmp(prop, "disallow") != 0) {
      log_error(cds)("CDS archive has aot-linked classes. It cannot be used with -Djava.security.manager=%s.", prop);
      return false;
    }

    if (header()->gc_kind() != (int)Universe::heap()->kind()) {
      log_error(cds)("CDS archive has aot-linked classes. It cannot be used because GC used during dump time (%s) is not the same as runtime (%s)",
                     header()->gc_name(), Universe::heap()->name());
      return false;
    }

#if INCLUDE_JVMTI
    if (Arguments::has_jdwp_agent()) {
      log_error(cds)("CDS archive has aot-linked classes. It cannot be used with JDWP agent");
      return false;
    }
#endif
  }

  return true;
}

// The 2 core spaces are RW->RO
FileMapRegion* FileMapInfo::first_core_region() const {
  return region_at(MetaspaceShared::rw);
}

FileMapRegion* FileMapInfo::last_core_region() const {
  return region_at(MetaspaceShared::ro);
}

void FileMapInfo::print(outputStream* st) const {
  header()->print(st);
  if (!is_static()) {
    dynamic_header()->print(st);
  }
}

void FileMapHeader::set_as_offset(char* p, size_t *offset) {
  *offset = ArchiveBuilder::current()->any_to_offset((address)p);
}

int FileMapHeader::compute_crc() {
  char* start = (char*)this;
  // start computing from the field after _header_size to end of base archive name.
  char* buf = (char*)&(_generic_header._header_size) + sizeof(_generic_header._header_size);
  size_t sz = header_size() - (buf - start);
  int crc = ClassLoader::crc32(0, buf, (jint)sz);
  return crc;
}

// This function should only be called during run time with UseSharedSpaces enabled.
bool FileMapHeader::validate() {
  const char* file_type = CDSConfig::type_of_archive_being_loaded();
  if (_obj_alignment != ObjectAlignmentInBytes) {
    log_info(cds)("The %s's ObjectAlignmentInBytes of %d"
                  " does not equal the current ObjectAlignmentInBytes of %d.",
                  file_type, _obj_alignment, ObjectAlignmentInBytes);
    return false;
  }
  if (_compact_strings != CompactStrings) {
    log_info(cds)("The %s's CompactStrings setting (%s)"
                  " does not equal the current CompactStrings setting (%s).", file_type,
                  _compact_strings ? "enabled" : "disabled",
                  CompactStrings   ? "enabled" : "disabled");
    return false;
  }
  if (TrainingData::have_data()) {
    if (_type_profile_level != TypeProfileLevel) {
      log_info(cds)("The %s's TypeProfileLevel setting (%d)"
                    " does not equal the current TypeProfileLevel setting (%d).", file_type,
                    _type_profile_level, TypeProfileLevel);
      return false;
    }
    if (_type_profile_width != TypeProfileWidth) {
      log_info(cds)("The %s's TypeProfileWidth setting (%d)"
                    " does not equal the current TypeProfileWidth setting (%d).", file_type,
                    (int)_type_profile_width, (int)TypeProfileWidth);
      return false;

    }
    if (_bci_profile_width != BciProfileWidth) {
      log_info(cds)("The %s's BciProfileWidth setting (%d)"
                    " does not equal the current BciProfileWidth setting (%d).", file_type,
                    (int)_bci_profile_width, (int)BciProfileWidth);
      return false;
    }
    if (_profile_traps != ProfileTraps) {
      log_info(cds)("The %s's ProfileTraps setting (%s)"
                    " does not equal the current ProfileTraps setting (%s).", file_type,
                    _profile_traps ? "enabled" : "disabled",
                    ProfileTraps   ? "enabled" : "disabled");

      return false;
    }
    if (_spec_trap_limit_extra_entries != SpecTrapLimitExtraEntries) {
      log_info(cds)("The %s's SpecTrapLimitExtraEntries setting (%d)"
                    " does not equal the current SpecTrapLimitExtraEntries setting (%d).", file_type,
                    _spec_trap_limit_extra_entries, SpecTrapLimitExtraEntries);
      return false;

    }
  }

  // This must be done after header validation because it might change the
  // header data
  const char* prop = Arguments::get_property("java.system.class.loader");
  if (prop != nullptr) {
    if (has_aot_linked_classes()) {
      log_error(cds)("CDS archive has aot-linked classes. It cannot be used when the "
                     "java.system.class.loader property is specified.");
      return false;
    }
    log_warning(cds)("Archived non-system classes are disabled because the "
            "java.system.class.loader property is specified (value = \"%s\"). "
            "To use archived non-system classes, this property must not be set", prop);
    _has_platform_or_app_classes = false;
  }


  if (!_verify_local && BytecodeVerificationLocal) {
    //  we cannot load boot classes, so there's no point of using the CDS archive
    log_info(cds)("The %s's BytecodeVerificationLocal setting (%s)"
                               " does not equal the current BytecodeVerificationLocal setting (%s).", file_type,
                               _verify_local ? "enabled" : "disabled",
                               BytecodeVerificationLocal ? "enabled" : "disabled");
    return false;
  }

  // For backwards compatibility, we don't check the BytecodeVerificationRemote setting
  // if the archive only contains system classes.
  if (_has_platform_or_app_classes
      && !_verify_remote // we didn't verify the archived platform/app classes
      && BytecodeVerificationRemote) { // but we want to verify all loaded platform/app classes
    log_info(cds)("The %s was created with less restrictive "
                               "verification setting than the current setting.", file_type);
    // Pretend that we didn't have any archived platform/app classes, so they won't be loaded
    // by SystemDictionaryShared.
    _has_platform_or_app_classes = false;
  }

  // Java agents are allowed during run time. Therefore, the following condition is not
  // checked: (!_allow_archiving_with_java_agent && AllowArchivingWithJavaAgent)
  // Note: _allow_archiving_with_java_agent is set in the shared archive during dump time
  // while AllowArchivingWithJavaAgent is set during the current run.
  if (_allow_archiving_with_java_agent && !AllowArchivingWithJavaAgent) {
    log_warning(cds)("The setting of the AllowArchivingWithJavaAgent is different "
                               "from the setting in the %s.", file_type);
    return false;
  }

  if (_allow_archiving_with_java_agent) {
    log_warning(cds)("This %s was created with AllowArchivingWithJavaAgent. It should be used "
            "for testing purposes only and should not be used in a production environment", file_type);
  }

  log_info(cds)("The %s was created with UseCompressedOops = %d, UseCompressedClassPointers = %d, UseCompactObjectHeaders = %d",
                          file_type, compressed_oops(), compressed_class_pointers(), compact_headers());
  if (compressed_oops() != UseCompressedOops || compressed_class_pointers() != UseCompressedClassPointers) {
    log_warning(cds)("Unable to use %s.\nThe saved state of UseCompressedOops and UseCompressedClassPointers is "
                               "different from runtime, CDS will be disabled.", file_type);
    return false;
  }

  if (compact_headers() != UseCompactObjectHeaders) {
    log_warning(cds)("Unable to use %s.\nThe %s's UseCompactObjectHeaders setting (%s)"
                     " does not equal the current UseCompactObjectHeaders setting (%s).", file_type, file_type,
                     _compact_headers          ? "enabled" : "disabled",
                     UseCompactObjectHeaders   ? "enabled" : "disabled");
    return false;
  }

  if (!_use_optimized_module_handling && !CDSConfig::is_dumping_final_static_archive()) {
    CDSConfig::stop_using_optimized_module_handling();
    log_info(cds)("optimized module handling: disabled because archive was created without optimized module handling");
  }

  if (is_static()) {
    // Only the static archive can contain the full module graph.
    if (!_has_full_module_graph) {
      CDSConfig::stop_using_full_module_graph("archive was created without full module graph");
    }

    if (_has_archived_packages) {
      CDSConfig::set_is_loading_packages();
    }
    if (_has_archived_protection_domains) {
      CDSConfig::set_is_loading_protection_domains();
    }
  }

  return true;
}

bool FileMapInfo::validate_header() {
  if (!header()->validate()) {
    return false;
  }
  if (_is_static) {
    return true;
  } else {
    return DynamicArchive::validate(this);
  }
}

#if INCLUDE_JVMTI
ClassPathEntry** FileMapInfo::_classpath_entries_for_jvmti = nullptr;

ClassPathEntry* FileMapInfo::get_classpath_entry_for_jvmti(int i, TRAPS) {
  if (i == 0) {
    // index 0 corresponds to the ClassPathImageEntry which is a globally shared object
    // and should never be deleted.
    return ClassLoader::get_jrt_entry();
  }
  ClassPathEntry* ent = _classpath_entries_for_jvmti[i];
  if (ent == nullptr) {
    const AOTClassLocation* cl = AOTClassLocationConfig::runtime()->class_location_at(i);
    const char* path = cl->path();
    struct stat st;
    if (os::stat(path, &st) != 0) {
      char *msg = NEW_RESOURCE_ARRAY_IN_THREAD(THREAD, char, strlen(path) + 128);
      jio_snprintf(msg, strlen(path) + 127, "error in finding JAR file %s", path);
      THROW_MSG_(vmSymbols::java_io_IOException(), msg, nullptr);
    } else {
      ent = ClassLoader::create_class_path_entry(THREAD, path, &st);
      if (ent == nullptr) {
        char *msg = NEW_RESOURCE_ARRAY_IN_THREAD(THREAD, char, strlen(path) + 128);
        jio_snprintf(msg, strlen(path) + 127, "error in opening JAR file %s", path);
        THROW_MSG_(vmSymbols::java_io_IOException(), msg, nullptr);
      }
    }

    MutexLocker mu(THREAD, CDSClassFileStream_lock);
    if (_classpath_entries_for_jvmti[i] == nullptr) {
      _classpath_entries_for_jvmti[i] = ent;
    } else {
      // Another thread has beat me to creating this entry
      delete ent;
      ent = _classpath_entries_for_jvmti[i];
    }
  }

  return ent;
}

ClassFileStream* FileMapInfo::open_stream_for_jvmti(InstanceKlass* ik, Handle class_loader, TRAPS) {
  int path_index = ik->shared_classpath_index();
  assert(path_index >= 0, "should be called for shared built-in classes only");
  assert(path_index < AOTClassLocationConfig::runtime()->length(), "sanity");

  ClassPathEntry* cpe = get_classpath_entry_for_jvmti(path_index, CHECK_NULL);
  assert(cpe != nullptr, "must be");

  Symbol* name = ik->name();
  const char* const class_name = name->as_C_string();
  const char* const file_name = ClassLoader::file_name_for_class_name(class_name,
                                                                      name->utf8_length());
  ClassLoaderData* loader_data = ClassLoaderData::class_loader_data(class_loader());
  const AOTClassLocation* cl = AOTClassLocationConfig::runtime()->class_location_at(path_index);
  ClassFileStream* cfs;
  if (class_loader() != nullptr && cl->is_multi_release_jar()) {
    // This class was loaded from a multi-release JAR file during dump time. The
    // process for finding its classfile is complex. Let's defer to the Java code
    // in java.lang.ClassLoader.
    cfs = get_stream_from_class_loader(class_loader, cpe, file_name, CHECK_NULL);
  } else {
    cfs = cpe->open_stream_for_loader(THREAD, file_name, loader_data);
  }
  assert(cfs != nullptr, "must be able to read the classfile data of shared classes for built-in loaders.");
  log_debug(cds, jvmti)("classfile data for %s [%d: %s] = %d bytes", class_name, path_index,
                        cfs->source(), cfs->length());
  return cfs;
}

ClassFileStream* FileMapInfo::get_stream_from_class_loader(Handle class_loader,
                                                           ClassPathEntry* cpe,
                                                           const char* file_name,
                                                           TRAPS) {
  JavaValue result(T_OBJECT);
  oop class_name = java_lang_String::create_oop_from_str(file_name, THREAD);
  Handle h_class_name = Handle(THREAD, class_name);

  // byte[] ClassLoader.getResourceAsByteArray(String name)
  JavaCalls::call_virtual(&result,
                          class_loader,
                          vmClasses::ClassLoader_klass(),
                          vmSymbols::getResourceAsByteArray_name(),
                          vmSymbols::getResourceAsByteArray_signature(),
                          h_class_name,
                          CHECK_NULL);
  assert(result.get_type() == T_OBJECT, "just checking");
  oop obj = result.get_oop();
  assert(obj != nullptr, "ClassLoader.getResourceAsByteArray should not return null");

  // copy from byte[] to a buffer
  typeArrayOop ba = typeArrayOop(obj);
  jint len = ba->length();
  u1* buffer = NEW_RESOURCE_ARRAY(u1, len);
  ArrayAccess<>::arraycopy_to_native<>(ba, typeArrayOopDesc::element_offset<jbyte>(0), buffer, len);

  return new ClassFileStream(buffer, len, cpe->name());
}
#endif<|MERGE_RESOLUTION|>--- conflicted
+++ resolved
@@ -837,11 +837,7 @@
 
 static const char* region_name(int region_index) {
   static const char* names[] = {
-<<<<<<< HEAD
-    "rw", "ro", "bm", "hp", "ac",
-=======
     "rw", "ro", "bm", "hp", "ac"
->>>>>>> aae2bb62
   };
   const int num_regions = sizeof(names)/sizeof(names[0]);
   assert(0 <= region_index && region_index < num_regions, "sanity");
@@ -928,13 +924,8 @@
                    " crc 0x%08x",
                    region_name(region), region, size, p2i(requested_base), _file_offset, crc);
   } else {
-<<<<<<< HEAD
     log_info(cds)("Shared file region (%s) %d: %8zu"
-                  " bytes", region_name(region), region, size);
-=======
-     log_info(cds)("Shared file region (%s) %d: %8zu"
                    " bytes", region_name(region), region, size);
->>>>>>> aae2bb62
   }
 
   r->init(region, mapping_offset, size, read_only, allow_exec, crc);
@@ -1334,10 +1325,7 @@
     assert(mapped_base == requested_base, "must be");
     r->set_mapped_from_file(true);
     r->set_mapped_base(mapped_base);
-<<<<<<< HEAD
     relocate_pointers_in_aot_code_region();
-=======
->>>>>>> aae2bb62
     log_info(cds)("Mapped static  region #%d at base " INTPTR_FORMAT " top " INTPTR_FORMAT " (%s)",
                   MetaspaceShared::ac, p2i(r->mapped_base()), p2i(r->mapped_end()),
                   shared_region_name[MetaspaceShared::ac]);
@@ -1345,7 +1333,6 @@
   }
 }
 
-<<<<<<< HEAD
 class CachedCodeRelocator: public BitMapClosure {
   address _code_requested_base;
   address* _patch_base;
@@ -1395,8 +1382,6 @@
   ac_ptrmap.iterate(&patcher);
 }
 
-=======
->>>>>>> aae2bb62
 class SharedDataRelocationTask : public ArchiveWorkerTask {
 private:
   BitMapView* const _rw_bm;
