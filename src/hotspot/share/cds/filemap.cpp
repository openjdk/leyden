--- conflicted
+++ resolved
@@ -286,43 +286,6 @@
   }
   st->print_cr("============ end regions ======== ");
 
-<<<<<<< HEAD
-  st->print_cr("- core_region_alignment:          %zu", _core_region_alignment);
-  st->print_cr("- obj_alignment:                  %d", _obj_alignment);
-  st->print_cr("- narrow_oop_base:                " INTPTR_FORMAT, p2i(_narrow_oop_base));
-  st->print_cr("- narrow_oop_shift                %d", _narrow_oop_shift);
-  st->print_cr("- compact_strings:                %d", _compact_strings);
-  st->print_cr("- compact_headers:                %d", _compact_headers);
-  st->print_cr("- max_heap_size:                  %zu", _max_heap_size);
-  st->print_cr("- narrow_oop_mode:                %d", _narrow_oop_mode);
-  st->print_cr("- compressed_oops:                %d", _compressed_oops);
-  st->print_cr("- compressed_class_ptrs:          %d", _compressed_class_ptrs);
-  st->print_cr("- narrow_klass_pointer_bits:      %d", _narrow_klass_pointer_bits);
-  st->print_cr("- narrow_klass_shift:             %d", _narrow_klass_shift);
-  st->print_cr("- cloned_vtables_offset:          0x%zx", _cloned_vtables_offset);
-  st->print_cr("- early_serialized_data_offset:   0x%zx", _early_serialized_data_offset);
-  st->print_cr("- serialized_data_offset:         0x%zx", _serialized_data_offset);
-  st->print_cr("- jvm_ident:                      %s", _jvm_ident);
-  st->print_cr("- class_location_config_offset:   0x%zx", _class_location_config_offset);
-  st->print_cr("- verify_local:                   %d", _verify_local);
-  st->print_cr("- verify_remote:                  %d", _verify_remote);
-  st->print_cr("- has_platform_or_app_classes:    %d", _has_platform_or_app_classes);
-  st->print_cr("- requested_base_address:         " INTPTR_FORMAT, p2i(_requested_base_address));
-  st->print_cr("- mapped_base_address:            " INTPTR_FORMAT, p2i(_mapped_base_address));
-  st->print_cr("- heap_root_segments.roots_count: %d" , _heap_root_segments.roots_count());
-  st->print_cr("- heap_root_segments.base_offset: 0x%zx", _heap_root_segments.base_offset());
-  st->print_cr("- heap_root_segments.count:       %zu", _heap_root_segments.count());
-  st->print_cr("- heap_root_segments.max_size_elems: %d", _heap_root_segments.max_size_in_elems());
-  st->print_cr("- heap_root_segments.max_size_bytes: %zu", _heap_root_segments.max_size_in_bytes());
-  st->print_cr("- _heap_oopmap_start_pos:         %zu", _heap_oopmap_start_pos);
-  st->print_cr("- _heap_ptrmap_start_pos:         %zu", _heap_ptrmap_start_pos);
-  st->print_cr("- _rw_ptrmap_start_pos:           %zu", _rw_ptrmap_start_pos);
-  st->print_cr("- _ro_ptrmap_start_pos:           %zu", _ro_ptrmap_start_pos);
-  st->print_cr("- use_optimized_module_handling:  %d", _use_optimized_module_handling);
-  st->print_cr("- has_full_module_graph           %d", _has_full_module_graph);
-  st->print_cr("- has_aot_linked_classes          %d", _has_aot_linked_classes);
-  st->print_cr("- ptrmap_size_in_bits:            %zu", _ptrmap_size_in_bits);
-=======
   st->print_cr("- core_region_alignment:                    %zu", _core_region_alignment);
   st->print_cr("- obj_alignment:                            %d", _obj_alignment);
   st->print_cr("- narrow_oop_base:                          " INTPTR_FORMAT, p2i(_narrow_oop_base));
@@ -368,7 +331,7 @@
   st->print_cr("- use_optimized_module_handling:            %d", _use_optimized_module_handling);
   st->print_cr("- has_full_module_graph                     %d", _has_full_module_graph);
   st->print_cr("- has_aot_linked_classes                    %d", _has_aot_linked_classes);
->>>>>>> c8656449
+  st->print_cr("- ptrmap_size_in_bits:                      %zu", _ptrmap_size_in_bits);
 }
 
 bool FileMapInfo::validate_class_location() {
@@ -1008,16 +971,11 @@
   return first_set;
 }
 
-<<<<<<< HEAD
-char* FileMapInfo::write_bitmap_region(CHeapBitMap* rw_ptrmap, CHeapBitMap* ro_ptrmap,
-                                       CHeapBitMap* ac_ptrmap,
-                                       ArchiveHeapInfo* heap_info,
-=======
 char* FileMapInfo::write_bitmap_region(CHeapBitMap* rw_ptrmap,
                                        CHeapBitMap* ro_ptrmap,
+                                       CHeapBitMap* ac_ptrmap,
                                        ArchiveMappedHeapInfo* mapped_heap_info,
                                        ArchiveStreamedHeapInfo* streamed_heap_info,
->>>>>>> c8656449
                                        size_t &size_in_bytes) {
   size_t removed_rw_leading_zeros = remove_bitmap_zeros(rw_ptrmap);
   size_t removed_ro_leading_zeros = remove_bitmap_zeros(ro_ptrmap);
@@ -1041,19 +999,12 @@
     size_in_bytes += streamed_heap_info->oopmap()->size_in_bytes();
   }
 
-  // The bitmap region contains up to 4 parts:
-<<<<<<< HEAD
-  // rw_ptrmap:           metaspace pointers inside the read-write region
-  // ro_ptrmap:           metaspace pointers inside the read-only region
-  // ac_ptrmap:           metaspace pointers inside the AOT code cache region
-  // heap_info->oopmap(): Java oop pointers in the heap region
-  // heap_info->ptrmap(): metaspace pointers in the heap region
-=======
+  // The bitmap region contains up to 5 parts:
   // rw_ptrmap:                  metaspace pointers inside the read-write region
   // ro_ptrmap:                  metaspace pointers inside the read-only region
+  // ac_ptrmap:                  metaspace pointers inside the AOT code cache region
   // *_heap_info->oopmap():      Java oop pointers in the heap region
   // mapped_heap_info->ptrmap(): metaspace pointers in the heap region
->>>>>>> c8656449
   char* buffer = NEW_C_HEAP_ARRAY(char, size_in_bytes, mtClassShared);
   size_t written = 0;
 
@@ -1063,17 +1014,13 @@
   region_at(AOTMetaspace::ro)->init_ptrmap(written, ro_ptrmap->size());
   written = write_bitmap(ro_ptrmap, buffer, written);
 
-<<<<<<< HEAD
   if (ac_ptrmap->size() > 0) {
     region_at(AOTMetaspace::ac)->init_ptrmap(written, ac_ptrmap->size());
     written = write_bitmap(ac_ptrmap, buffer, written);
   }
 
-  if (heap_info->is_used()) {
-=======
   if (mapped_heap_info != nullptr && mapped_heap_info->is_used()) {
     assert(HeapShared::is_writing_mapping_mode(), "unexpected dumping mode");
->>>>>>> c8656449
     FileMapRegion* r = region_at(AOTMetaspace::hp);
 
     r->init_oopmap(written, mapped_heap_info->oopmap()->size());
@@ -1640,22 +1587,7 @@
   }
 
   if (!success) {
-<<<<<<< HEAD
-    if (CDSConfig::is_using_aot_linked_classes() && !CDSConfig::is_dumping_final_static_archive()) {
-      // It's too late to recover -- we have already committed to use the archived metaspace objects, but
-      // the archived heap objects cannot be loaded, so we don't have the archived FMG to guarantee that
-      // all AOT-linked classes are visible.
-      //
-      // We get here because the heap is too small. The app will fail anyway. So let's quit.
-      aot_log_error(aot)("%s has aot-linked classes but the archived "
-                     "heap objects cannot be loaded. Try increasing your heap size.",
-                     CDSConfig::type_of_archive_being_loaded());
-      AOTMetaspace::unrecoverable_loading_error();
-    }
-    CDSConfig::stop_using_full_module_graph("archive heap loading failed");
-=======
     on_heap_region_loading_error();
->>>>>>> c8656449
   }
 }
 
