--- conflicted
+++ resolved
@@ -147,8 +147,7 @@
                                                           "ZERO");                 // D
   }
 
-<<<<<<< HEAD
-  if (CDSConfig::is_dumping_packages()) {
+  if (CDSConfig::is_dumping_aot_linked_classes()) {
     ADD_EXCL("java/lang/Package$VersionInfo",             "NULL_VERSION_INFO");    // D
   }
 
@@ -162,12 +161,6 @@
   ADD_EXCL("java/lang/Boolean",                           "TRUE",                  // E
                                                           "FALSE");                // E
 
-=======
-  if (CDSConfig::is_dumping_aot_linked_classes()) {
-    ADD_EXCL("java/lang/Package$VersionInfo",             "NULL_VERSION_INFO");    // D
-  }
-
->>>>>>> fd30ae98
 # undef ADD_EXCL
 
   ClassLoaderDataGraph::classes_do(this);
