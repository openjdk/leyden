/*
 * Copyright (c) 2024, 2025, Oracle and/or its affiliates. All rights reserved.
 * DO NOT ALTER OR REMOVE COPYRIGHT NOTICES OR THIS FILE HEADER.
 *
 * This code is free software; you can redistribute it and/or modify it
 * under the terms of the GNU General Public License version 2 only, as
 * published by the Free Software Foundation.
 *
 * This code is distributed in the hope that it will be useful, but WITHOUT
 * ANY WARRANTY; without even the implied warranty of MERCHANTABILITY or
 * FITNESS FOR A PARTICULAR PURPOSE.  See the GNU General Public License
 * version 2 for more details (a copy is included in the LICENSE file that
 * accompanied this code).
 *
 * You should have received a copy of the GNU General Public License version
 * 2 along with this work; if not, write to the Free Software Foundation,
 * Inc., 51 Franklin St, Fifth Floor, Boston, MA 02110-1301 USA.
 *
 * Please contact Oracle, 500 Oracle Parkway, Redwood Shores, CA 94065 USA
 * or visit www.oracle.com if you need additional information or have any
 * questions.
 *
 */

#include "cds/aotClassInitializer.hpp"
#include "cds/aotLinkedClassBulkLoader.hpp"
#include "cds/archiveBuilder.hpp"
#include "cds/cdsConfig.hpp"
#include "cds/heapShared.hpp"
#include "cds/regeneratedClasses.hpp"
#include "classfile/symbolTable.hpp"
#include "classfile/systemDictionaryShared.hpp"
#include "classfile/vmSymbols.hpp"
#include "dumpTimeClassInfo.inline.hpp"
#include "memory/resourceArea.hpp"
#include "oops/fieldStreams.inline.hpp"
#include "oops/instanceKlass.inline.hpp"
#include "oops/symbol.hpp"
#include "runtime/fieldDescriptor.inline.hpp"
#include "runtime/java.hpp"
#include "runtime/javaCalls.hpp"
#include "runtime/mutexLocker.hpp"

DEBUG_ONLY(InstanceKlass* _aot_init_class = nullptr;)

bool AOTClassInitializer::can_archive_initialized_mirror(InstanceKlass* ik) {
  assert(!ArchiveBuilder::is_active() || !ArchiveBuilder::current()->is_in_buffer_space(ik), "must be source klass");
  if (!CDSConfig::is_initing_classes_at_dump_time()) {
    return false;
  }

  if (RegeneratedClasses::is_regenerated_object(ik)) {
    ik = RegeneratedClasses::get_original_object(ik);
  }

  check_aot_annotations(ik);

  if (!ik->is_initialized() && !ik->is_being_initialized()) {
    if (ik->has_aot_safe_initializer()) {
      ResourceMark rm;
      log_info(aot, init)("Class %s is annotated with @AOTSafeClassInitializer but has not been initialized",
                          ik->external_name());
    }
    return false;
  }

  // About "static field that may hold a different value" errors:
  //
  // Automatic selection for aot-inited classes
  // ==========================================
  //
  // When CDSConfig::is_initing_classes_at_dump_time is enabled,
  // AOTArtifactFinder::find_artifacts() finds the classes of all
  // heap objects that are reachable from HeapShared::_run_time_special_subgraph,
  // and mark these classes as aot-inited. This preserves the initialized
  // mirrors of these classes, and their <clinit> methods are NOT executed
  // at runtime. See aotArtifactFinder.hpp for more info.
  //
  // For example, with -XX:+AOTInvokeDynamicLinking, _run_time_special_subgraph
  // will contain some DirectMethodHandle objects. As a result, the DirectMethodHandle
  // class is automatically marked as aot-inited.
  //
  // When a class is aot-inited, its static fields are already set up
  // by executing the <clinit> method at AOT assembly time.  Later on
  // in the production run, when the class would normally be
  // initialized, the VM performs guarding and synchronization as if
  // it were going to run the <clinit> again, but instead it simply
  // observes that that class was aot-inited.  The VM assumes that, if
  // it were to run <clinit> again, it would get a semantically
  // equivalent set of final field values, so it just adopts the
  // existing field values (from AOT assembly) and skips the call to
  // <clinit>.  There may at that point be fixups performed by ad hoc
  // code, if the VM recognizes a request in the library.
  //
  // It is true that this is not generally correct for all possible
  // Java code.  A <clinit> method might have a side effect beyond
  // initializing the static fields.  It might send an email somewhere
  // noting the current time of day.  In that case, such an email
  // would have been sent during the AOT assembly phase, and the email
  // would NOT be sent again during production.  This is clearly NOT
  // what a user would want, if this were a general purpose facility.
  // But in fact it is only for certain well-behaved classes, which
  // are known NOT to have such side effects.  We know this because
  // the optimization (of skipping <clinit> for aot-init classes) is
  // only applied to classes fully defined by the JDK.
  //
  // (A day may come when we figure out how to gracefully extend this
  // optimization to untrusted third parties, but it is not this day.)
  //
  // Manual selection
  // ================
  //
  // There are important cases where one aot-init class has a side
  // effect on another aot-class, a side effect which is not captured
  // in any static field value in either class.  The simplest example
  // is class A forces the initialization of class B.  In that case,
  // we need to aot-init either both classes or neither.  From looking
  // at the JDK state after AOT assembly is done, it is hard to tell
  // that A "touched" B and B might escape our notice.  Another common
  // example is A copying a field value from B.  We don't know where A
  // got the value, but it would be wrong to re-initialize B at
  // startup, while keeping the snapshot of the old B value in A.  In
  // general, if we aot-init A, we need to aot-init every class B that
  // somehow contributed to A's initial state, and every class C that
  // was somehow side-effected by A's initialization.  We say that the
  // aot-init of A is "init-coupled" to those of B and C.
  //
  // So there are init-coupled classes that cannot be automatically discovered. For
  // example, DirectMethodHandle::IMPL_NAMES points to MethodHandles::IMPL_NAMES,
  // but the MethodHandles class is not automatically marked because there are
  // no archived instances of the MethodHandles type.
  //
  // If we aot-initialize DirectMethodHandle, but allow MethodHandles to be
  // initialized at runtime, MethodHandles::IMPL_NAMES will get a different
  // value than DirectMethodHandle::IMPL_NAMES. This *may or may not* be a problem,
  // but to ensure compatibility, we should try to preserve the identity equality
  // of these two fields.
  //
  // To do that, we add MethodHandles to the indy_specs[] table below.
  //
  // Luckily we do not need to be all-knowing in order to choose which
  // items to add to that table.  We have tools to help detect couplings.
  //
  // Automatic validation
  // ====================
  //
  // CDSHeapVerifier is used to detect potential problems with identity equality.
  //
  // A class B is assumed to be init-coupled to some aot-init class if
  // B has a field which points to a live object X in the AOT heap.
  // The live object X was created by some other class A which somehow
  // used B's reference to X, perhaps with the help of an intermediate
  // class Z.  Or, B pulled the reference to X from some other class
  // Y, and B obtained that reference from Y (or an intermediate Z).
  // It is not certain how X got into the heap, nor whether B
  // contributed it, but it is a good heuristic that B is init-coupled
  // to X's class or some other aot-init class.  In any case, B should
  // be made an aot-init class as well, unless a manual inspection
  // shows that would be a problem.  If there is a problem, then the
  // JDK code for B and/or X probably needs refactoring.  If there is
  // no problem, we add B to the list.  Typically the same scan will
  // find any other accomplices Y, Z, etc.  One failure would be a
  // class Q whose only initialization action is to scribble a special
  // value into B, from which the value X is derived and then makes
  // its way into the heap.  In that case, the heuristic does not
  // identify Q.  It is (currently) a human responsibility, of JDK
  // engineers, not to write such dirty JDK code, or to repair it if
  // it crops up.  Eventually we may have tools, or even a user mode
  // with design rules and checks, that will vet our code base more
  // automatically.
  //
  // To see how the tool detects the problem with MethodHandles::IMPL_NAMES:
  //
  // - Comment out all the lines in indy_specs[] except the {nullptr} line.
  // - Rebuild the JDK
  //
  // Then run the following:
  //    java -XX:AOTMode=record -XX:AOTConfiguration=jc.aotconfig com.sun.tools.javac.Main
  //    java -XX:AOTMode=create -Xlog:aot -XX:AOTCache=jc.aot -XX:AOTConfiguration=jc.aotconfig
  //
  // You will see an error like this:
  //
  // Archive heap points to a static field that may hold a different value at runtime:
  // Field: java/lang/invoke/MethodHandles::IMPL_NAMES
  // Value: java.lang.invoke.MemberName$Factory
  // {0x000000060e906ae8} - klass: 'java/lang/invoke/MemberName$Factory' - flags:
  //
  //  - ---- fields (total size 2 words):
  // --- trace begin ---
  // [ 0] {0x000000060e8deeb0} java.lang.Class (java.lang.invoke.DirectMethodHandle::IMPL_NAMES)
  // [ 1] {0x000000060e906ae8} java.lang.invoke.MemberName$Factory
  // --- trace end ---
  //
  // Trouble-shooting
  // ================
  //
  // If you see a "static field that may hold a different value" error, it's probably
  // because you've made some changes in the JDK core libraries (most likely
  // java.lang.invoke).
  //
  //  - Did you add a new static field to a class that could be referenced by
  //    cached object instances of MethodType, MethodHandle, etc? You may need
  //    to add that class to indy_specs[].
  //  - Did you modify the <clinit> of the classes in java.lang.invoke such that
  //    a static field now points to an object that should not be cached (e.g.,
  //    a native resource such as a file descriptior, or a Thread)?
  //
  // Note that these potential problems only occur when one class gets
  // the aot-init treatment, AND another class is init-coupled to it,
  // AND the coupling is not detected.  Currently there are a number
  // classes that get the aot-init treatment, in java.lang.invoke
  // because of invokedynamic.  They are few enough for now to be
  // manually tracked.  There may be more in the future.

  {
    if (ik == vmClasses::Object_klass()) {
      // everybody's favorite super
      return true;
    }
  }

  if (CDSConfig::is_dumping_method_handles()) {
    // The minimal list of @AOTSafeClassInitializer was created with the help of CDSHeapVerifier.
    // Also, some $Holder classes are needed. E.g., Invokers.<clinit> explicitly
    // initializes Invokers$Holder. Since Invokers.<clinit> won't be executed
    // at runtime, we need to make sure Invokers$Holder is also aot-inited.
    if (ik->has_aot_safe_initializer()) {
      return true;
    }
  }

#ifdef ASSERT
  if (ik == _aot_init_class) {
    return true;
  }
#endif

  return false;
}

void AOTClassInitializer::call_runtime_setup(JavaThread* current, InstanceKlass* ik) {
  assert(ik->has_aot_initialized_mirror(), "sanity");
  if (ik->is_runtime_setup_required()) {
    if (log_is_enabled(Info, aot, init)) {
      ResourceMark rm;
      log_info(aot, init)("Calling %s::runtimeSetup()", ik->external_name());
    }
    JavaValue result(T_VOID);
    JavaCalls::call_static(&result, ik,
                           vmSymbols::runtimeSetup(),
                           vmSymbols::void_method_signature(), current);
    if (current->has_pending_exception()) {
      // We cannot continue, as we might have cached instances of ik in the heap, but propagating the
      // exception would cause ik to be in an error state.
      AOTLinkedClassBulkLoader::exit_on_exception(current);
    }
  }
}

<<<<<<< HEAD
// check_can_be_preinited() is quite costly, so we cache the results inside
// DumpTimeClassInfo::_can_be_preinited. See also AOTClassInitializer::reset_preinit_check().
bool AOTClassInitializer::check_can_be_preinited(InstanceKlass* ik) {
  ResourceMark rm;

  if (!SystemDictionaryShared::is_builtin(ik)) {
    log_info(cds, init)("cannot initialize %s (not built-in loader)", ik->external_name());
    return false;
  }

  InstanceKlass* super = ik->java_super();
  if (super != nullptr && !can_be_preinited_locked(super)) {
    log_info(cds, init)("cannot initialize %s (super %s not initable)", ik->external_name(), super->external_name());
    return false;
  }

  Array<InstanceKlass*>* interfaces = ik->local_interfaces();
  for (int i = 0; i < interfaces->length(); i++) {
    if (!can_be_preinited_locked(interfaces->at(i))) {
      log_info(cds, init)("cannot initialize %s (interface %s not initable)",
                          ik->external_name(), interfaces->at(i)->external_name());
      return false;
    }
  }

  if (HeapShared::is_lambda_form_klass(ik)) {
    // We allow only these to have <clinit> or non-default static fields
    return true;
  }

  if (ik->class_initializer() != nullptr) {
    log_info(cds, init)("cannot initialize %s (has <clinit>)", ik->external_name());
    return false;
  }
  if (ik->is_initialized() && !has_default_static_fields(ik)) {
    return false;
  }

  return true;
}

bool AOTClassInitializer::has_default_static_fields(InstanceKlass* ik) {
  oop mirror = ik->java_mirror();

  for (JavaFieldStream fs(ik); !fs.done(); fs.next()) {
    if (fs.access_flags().is_static()) {
      fieldDescriptor& fd = fs.field_descriptor();
      int offset = fd.offset();
      bool is_default = true;
      bool has_initval = fd.has_initial_value();
      switch (fd.field_type()) {
      case T_OBJECT:
      case T_ARRAY:
        is_default = mirror->obj_field(offset) == nullptr;
        break;
      case T_BOOLEAN:
        is_default = mirror->bool_field(offset) == (has_initval ? fd.int_initial_value() : 0);
        break;
      case T_BYTE:
        is_default = mirror->byte_field(offset) == (has_initval ? fd.int_initial_value() : 0);
        break;
      case T_SHORT:
        is_default = mirror->short_field(offset) == (has_initval ? fd.int_initial_value() : 0);
        break;
      case T_CHAR:
        is_default = mirror->char_field(offset) == (has_initval ? fd.int_initial_value() : 0);
        break;
      case T_INT:
        is_default = mirror->int_field(offset) == (has_initval ? fd.int_initial_value() : 0);
        break;
      case T_LONG:
        is_default = mirror->long_field(offset) == (has_initval ? fd.long_initial_value() : 0);
        break;
      case T_FLOAT:
        is_default = mirror->float_field(offset) == (has_initval ? fd.float_initial_value() : 0);
        break;
      case T_DOUBLE:
        is_default = mirror->double_field(offset) == (has_initval ? fd.double_initial_value() : 0);
        break;
      default:
        ShouldNotReachHere();
      }

      if (!is_default) {
        log_info(cds, init)("cannot initialize %s (static field %s has non-default value)",
                            ik->external_name(), fd.name()->as_C_string());
        return false;
      }
    }
  }

  return true;
}

bool AOTClassInitializer::can_be_preinited(InstanceKlass* ik) {
  MutexLocker ml(DumpTimeTable_lock, Mutex::_no_safepoint_check_flag);
  return can_be_preinited_locked(ik);
}

bool AOTClassInitializer::can_be_preinited_locked(InstanceKlass* ik) {
  if (!CDSConfig::is_initing_classes_at_dump_time()) {
    return false;
  }

  assert_lock_strong(DumpTimeTable_lock);
  DumpTimeClassInfo* info = SystemDictionaryShared::get_info_locked(ik);
  if (!info->has_done_preinit_check()) {
    info->set_can_be_preinited(AOTClassInitializer::check_can_be_preinited(ik));
  }
  return info->can_be_preinited();
}

// Initialize a class at dump time, if possible.
void AOTClassInitializer::maybe_preinit_class(InstanceKlass* ik, TRAPS) {
#if 0 // FIXME -- leyden+JEP483 merge
  if (!ik->is_initialized() && AOTClassInitializer::can_be_preinited(ik)) {
    if (log_is_enabled(Info, cds, init)) {
      ResourceMark rm;
      log_info(cds, init)("preinitializing %s", ik->external_name());
    }
    ik->initialize(CHECK);
  }
#endif
}

=======
template <typename FUNCTION>
void require_annotation_for_super_types(InstanceKlass* ik, const char* annotation, FUNCTION func) {
  if (log_is_enabled(Info, aot, init)) {
    ResourceMark rm;
    log_info(aot, init)("Found %s class %s", annotation, ik->external_name());
  }

  // Since ik has this annotation, we require that
  //   - all super classes must have this annotation
  //   - all super interfaces that are interface_needs_clinit_execution_as_super()
  //     must have this annotation
  // This avoid the situation where in the production run, we run the <clinit>
  // of a supertype but not the <clinit> of ik

  InstanceKlass* super = ik->java_super();
  if (super != nullptr && !func(super)) {
    ResourceMark rm;
    log_error(aot, init)("Missing %s in superclass %s for class %s",
                         annotation, super->external_name(), ik->external_name());
    AOTMetaspace::unrecoverable_writing_error();
  }

  int len = ik->local_interfaces()->length();
  for (int i = 0; i < len; i++) {
    InstanceKlass* intf = ik->local_interfaces()->at(i);
    if (intf->interface_needs_clinit_execution_as_super() && !func(intf)) {
      ResourceMark rm;
      log_error(aot, init)("Missing %s in superinterface %s for class %s",
                           annotation, intf->external_name(), ik->external_name());
      AOTMetaspace::unrecoverable_writing_error();
    }
  }
}

void AOTClassInitializer::check_aot_annotations(InstanceKlass* ik) {
  if (ik->has_aot_safe_initializer()) {
    require_annotation_for_super_types(ik, "@AOTSafeClassInitializer", [&] (const InstanceKlass* supertype) {
      return supertype->has_aot_safe_initializer();
    });
  } else {
    // @AOTRuntimeSetup only meaningful in @AOTSafeClassInitializer
    if (ik->is_runtime_setup_required()) {
      ResourceMark rm;
      log_error(aot, init)("@AOTRuntimeSetup meaningless in non-@AOTSafeClassInitializer class %s",
                           ik->external_name());
    }
  }
}


>>>>>>> 09e87971
#ifdef ASSERT
void AOTClassInitializer::init_test_class(TRAPS) {
  // -XX:AOTInitTestClass is used in regression tests for adding additional AOT-initialized classes
  // and heap objects into the AOT cache. The tests must be carefully written to avoid including
  // any classes that cannot be AOT-initialized.
  //
  // -XX:AOTInitTestClass is NOT a general mechanism for including user-defined objects into
  // the AOT cache. Therefore, this option is NOT available in product JVM.
  if (AOTInitTestClass != nullptr && CDSConfig::is_initing_classes_at_dump_time()) {
    log_info(aot)("Debug build only: force initialization of AOTInitTestClass %s", AOTInitTestClass);
    TempNewSymbol class_name = SymbolTable::new_symbol(AOTInitTestClass);
    Handle app_loader(THREAD, SystemDictionary::java_system_loader());
    Klass* k = SystemDictionary::resolve_or_null(class_name, app_loader, CHECK);
    if (k == nullptr) {
      vm_exit_during_initialization("AOTInitTestClass not found", AOTInitTestClass);
    }
    if (!k->is_instance_klass()) {
      vm_exit_during_initialization("Invalid name for AOTInitTestClass", AOTInitTestClass);
    }

    _aot_init_class = InstanceKlass::cast(k);
    _aot_init_class->initialize(CHECK);
  }
}

bool AOTClassInitializer::has_test_class() {
  return _aot_init_class != nullptr;
}
#endif<|MERGE_RESOLUTION|>--- conflicted
+++ resolved
@@ -257,7 +257,6 @@
   }
 }
 
-<<<<<<< HEAD
 // check_can_be_preinited() is quite costly, so we cache the results inside
 // DumpTimeClassInfo::_can_be_preinited. See also AOTClassInitializer::reset_preinit_check().
 bool AOTClassInitializer::check_can_be_preinited(InstanceKlass* ik) {
@@ -383,7 +382,6 @@
 #endif
 }
 
-=======
 template <typename FUNCTION>
 void require_annotation_for_super_types(InstanceKlass* ik, const char* annotation, FUNCTION func) {
   if (log_is_enabled(Info, aot, init)) {
@@ -433,8 +431,6 @@
   }
 }
 
-
->>>>>>> 09e87971
 #ifdef ASSERT
 void AOTClassInitializer::init_test_class(TRAPS) {
   // -XX:AOTInitTestClass is used in regression tests for adding additional AOT-initialized classes
