/*
 * Copyright (c) 2024, 2025, Oracle and/or its affiliates. All rights reserved.
 * DO NOT ALTER OR REMOVE COPYRIGHT NOTICES OR THIS FILE HEADER.
 *
 * This code is free software; you can redistribute it and/or modify it
 * under the terms of the GNU General Public License version 2 only, as
 * published by the Free Software Foundation.
 *
 * This code is distributed in the hope that it will be useful, but WITHOUT
 * ANY WARRANTY; without even the implied warranty of MERCHANTABILITY or
 * FITNESS FOR A PARTICULAR PURPOSE.  See the GNU General Public License
 * version 2 for more details (a copy is included in the LICENSE file that
 * accompanied this code).
 *
 * You should have received a copy of the GNU General Public License version
 * 2 along with this work; if not, write to the Free Software Foundation,
 * Inc., 51 Franklin St, Fifth Floor, Boston, MA 02110-1301 USA.
 *
 * Please contact Oracle, 500 Oracle Parkway, Redwood Shores, CA 94065 USA
 * or visit www.oracle.com if you need additional information or have any
 * questions.
 *
 */

#include "cds/aotClassInitializer.hpp"
#include "cds/archiveBuilder.hpp"
#include "cds/cdsConfig.hpp"
#include "dumpTimeClassInfo.inline.hpp"
#include "cds/heapShared.hpp"
#include "cds/regeneratedClasses.hpp"
#include "classfile/symbolTable.hpp"
#include "classfile/systemDictionaryShared.hpp"
#include "classfile/vmSymbols.hpp"
#include "memory/resourceArea.hpp"
#include "oops/fieldStreams.inline.hpp"
#include "oops/instanceKlass.inline.hpp"
#include "oops/symbol.hpp"
#include "runtime/fieldDescriptor.inline.hpp"
#include "runtime/java.hpp"
#include "runtime/javaCalls.hpp"
#include "runtime/mutexLocker.hpp"

DEBUG_ONLY(InstanceKlass* _aot_init_class = nullptr;)

bool AOTClassInitializer::can_archive_initialized_mirror(InstanceKlass* ik) {
  assert(!ArchiveBuilder::is_active() || !ArchiveBuilder::current()->is_in_buffer_space(ik), "must be source klass");
  if (!CDSConfig::is_initing_classes_at_dump_time()) {
    return false;
  }

  if (RegeneratedClasses::is_regenerated_object(ik)) {
    ik = RegeneratedClasses::get_original_object(ik);
  }

  if (!ik->is_initialized() && !ik->is_being_initialized()) {
    return false;
  }

  // About "static field that may hold a different value" errors:
  //
  // Automatic selection for aot-inited classes
  // ==========================================
  //
  // When CDSConfig::is_initing_classes_at_dump_time is enabled,
  // AOTArtifactFinder::find_artifacts() finds the classes of all
  // heap objects that are reachable from HeapShared::_run_time_special_subgraph,
  // and mark these classes as aot-inited. This preserves the initialized
  // mirrors of these classes, and their <clinit> methods are NOT executed
  // at runtime. See aotArtifactFinder.hpp for more info.
  //
  // For example, with -XX:+AOTInvokeDynamicLinking, _run_time_special_subgraph
  // will contain some DirectMethodHandle objects. As a result, the DirectMethodHandle
  // class is automatically marked as aot-inited.
  //
  // When a class is aot-inited, its static fields are already set up
  // by executing the <clinit> method at AOT assembly time.  Later on
  // in the production run, when the class would normally be
  // initialized, the VM performs guarding and synchronization as if
  // it were going to run the <clinit> again, but instead it simply
  // observes that that class was aot-inited.  The VM assumes that, if
  // it were to run <clinit> again, it would get a semantically
  // equivalent set of final field values, so it just adopts the
  // existing field values (from AOT assembly) and skips the call to
  // <clinit>.  There may at that point be fixups performed by ad hoc
  // code, if the VM recognizes a request in the library.
  //
  // It is true that this is not generally correct for all possible
  // Java code.  A <clinit> method might have a side effect beyond
  // initializing the static fields.  It might send an email somewhere
  // noting the current time of day.  In that case, such an email
  // would have been sent during the AOT assembly phase, and the email
  // would NOT be sent again during production.  This is clearly NOT
  // what a user would want, if this were a general purpose facility.
  // But in fact it is only for certain well-behaved classes, which
  // are known NOT to have such side effects.  We know this because
  // the optimization (of skipping <clinit> for aot-init classes) is
  // only applied to classes fully defined by the JDK.
  //
  // (A day may come when we figure out how to gracefully extend this
  // optimization to untrusted third parties, but it is not this day.)
  //
  // Manual selection
  // ================
  //
  // There are important cases where one aot-init class has a side
  // effect on another aot-class, a side effect which is not captured
  // in any static field value in either class.  The simplest example
  // is class A forces the initialization of class B.  In that case,
  // we need to aot-init either both classes or neither.  From looking
  // at the JDK state after AOT assembly is done, it is hard to tell
  // that A "touched" B and B might escape our notice.  Another common
  // example is A copying a field value from B.  We don't know where A
  // got the value, but it would be wrong to re-initialize B at
  // startup, while keeping the snapshot of the old B value in A.  In
  // general, if we aot-init A, we need to aot-init every class B that
  // somehow contributed to A's initial state, and every class C that
  // was somehow side-effected by A's initialization.  We say that the
  // aot-init of A is "init-coupled" to those of B and C.
  //
  // So there are init-coupled classes that cannot be automatically discovered. For
  // example, DirectMethodHandle::IMPL_NAMES points to MethodHandles::IMPL_NAMES,
  // but the MethodHandles class is not automatically marked because there are
  // no archived instances of the MethodHandles type.
  //
  // If we aot-initialize DirectMethodHandle, but allow MethodHandles to be
  // initialized at runtime, MethodHandles::IMPL_NAMES will get a different
  // value than DirectMethodHandle::IMPL_NAMES. This *may or may not* be a problem,
  // but to ensure compatibility, we should try to preserve the identity equality
  // of these two fields.
  //
  // To do that, we add MethodHandles to the indy_specs[] table below.
  //
  // Luckily we do not need to be all-knowing in order to choose which
  // items to add to that table.  We have tools to help detect couplings.
  //
  // Automatic validation
  // ====================
  //
  // CDSHeapVerifier is used to detect potential problems with identity equality.
  //
  // A class B is assumed to be init-coupled to some aot-init class if
  // B has a field which points to a live object X in the AOT heap.
  // The live object X was created by some other class A which somehow
  // used B's reference to X, perhaps with the help of an intermediate
  // class Z.  Or, B pulled the reference to X from some other class
  // Y, and B obtained that reference from Y (or an intermediate Z).
  // It is not certain how X got into the heap, nor whether B
  // contributed it, but it is a good heuristic that B is init-coupled
  // to X's class or some other aot-init class.  In any case, B should
  // be made an aot-init class as well, unless a manual inspection
  // shows that would be a problem.  If there is a problem, then the
  // JDK code for B and/or X probably needs refactoring.  If there is
  // no problem, we add B to the list.  Typically the same scan will
  // find any other accomplices Y, Z, etc.  One failure would be a
  // class Q whose only initialization action is to scribble a special
  // value into B, from which the value X is derived and then makes
  // its way into the heap.  In that case, the heuristic does not
  // identify Q.  It is (currently) a human responsibility, of JDK
  // engineers, not to write such dirty JDK code, or to repair it if
  // it crops up.  Eventually we may have tools, or even a user mode
  // with design rules and checks, that will vet our code base more
  // automatically.
  //
  // To see how the tool detects the problem with MethodHandles::IMPL_NAMES:
  //
  // - Comment out all the lines in indy_specs[] except the {nullptr} line.
  // - Rebuild the JDK
  //
  // Then run the following:
  //    java -XX:AOTMode=record -XX:AOTConfiguration=jc.aotconfig com.sun.tools.javac.Main
  //    java -XX:AOTMode=create -Xlog:aot -XX:AOTCache=jc.aot -XX:AOTConfiguration=jc.aotconfig
  //
  // You will see an error like this:
  //
  // Archive heap points to a static field that may hold a different value at runtime:
  // Field: java/lang/invoke/MethodHandles::IMPL_NAMES
  // Value: java.lang.invoke.MemberName$Factory
  // {0x000000060e906ae8} - klass: 'java/lang/invoke/MemberName$Factory' - flags:
  //
  //  - ---- fields (total size 2 words):
  // --- trace begin ---
  // [ 0] {0x000000060e8deeb0} java.lang.Class (java.lang.invoke.DirectMethodHandle::IMPL_NAMES)
  // [ 1] {0x000000060e906ae8} java.lang.invoke.MemberName$Factory
  // --- trace end ---
  //
  // Trouble-shooting
  // ================
  //
  // If you see a "static field that may hold a different value" error, it's probably
  // because you've made some changes in the JDK core libraries (most likely
  // java.lang.invoke).
  //
  //  - Did you add a new static field to a class that could be referenced by
  //    cached object instances of MethodType, MethodHandle, etc? You may need
  //    to add that class to indy_specs[].
  //  - Did you modify the <clinit> of the classes in java.lang.invoke such that
  //    a static field now points to an object that should not be cached (e.g.,
  //    a native resource such as a file descriptior, or a Thread)?
  //
  // Note that these potential problems only occur when one class gets
  // the aot-init treatment, AND another class is init-coupled to it,
  // AND the coupling is not detected.  Currently there are a number
  // classes that get the aot-init treatment, in java.lang.invoke
  // because of invokedynamic.  They are few enough for now to be
  // manually tracked.  There may be more in the future.

  {
    if (ik == vmClasses::Object_klass()) {
      // everybody's favorite super
      return true;
    }
  }

  if (CDSConfig::is_dumping_method_handles()) {
    // The minimal list of @AOTSafeClassInitializer was created with the help of CDSHeapVerifier.
    // Also, some $Holder classes are needed. E.g., Invokers.<clinit> explicitly
    // initializes Invokers$Holder. Since Invokers.<clinit> won't be executed
    // at runtime, we need to make sure Invokers$Holder is also aot-inited.
    if (ik->has_aot_safe_initializer()) {
      return true;
    }
  }

#ifdef ASSERT
  if (ik == _aot_init_class) {
    return true;
  }
#endif

  return false;
}

<<<<<<< HEAD
// TODO: currently we have a hard-coded list. We should turn this into
// an annotation: @jdk.internal.vm.annotation.RuntimeSetupRequired
// See JDK-8342481.
bool AOTClassInitializer::is_runtime_setup_required(InstanceKlass* ik) {
  return ik == vmClasses::Class_klass() ||
         ik == vmClasses::internal_Unsafe_klass() ||
         ik == vmClasses::ConcurrentHashMap_klass() ||
         ik == vmClasses::MethodHandleImpl_klass() ||
         ik == vmClasses::Reference_klass() ||
         ik->name()->equals("java/net/URI") ||
         ik->name()->equals("java/lang/module/ModuleDescriptor");
}

=======
>>>>>>> 8ad1fcc4
void AOTClassInitializer::call_runtime_setup(JavaThread* current, InstanceKlass* ik) {
  assert(ik->has_aot_initialized_mirror(), "sanity");
  if (ik->is_runtime_setup_required()) {
    if (log_is_enabled(Info, aot, init)) {
      ResourceMark rm;
      log_info(aot, init)("Calling %s::runtimeSetup()", ik->external_name());
    }
    JavaValue result(T_VOID);
    JavaCalls::call_static(&result, ik,
                           vmSymbols::runtimeSetup(),
                           vmSymbols::void_method_signature(), current);
    if (current->has_pending_exception()) {
      // We cannot continue, as we might have cached instances of ik in the heap, but propagating the
      // exception would cause ik to be in an error state.
      AOTLinkedClassBulkLoader::exit_on_exception(current);
    }
  }
}

// check_can_be_preinited() is quite costly, so we cache the results inside
// DumpTimeClassInfo::_can_be_preinited. See also AOTClassInitializer::reset_preinit_check().
bool AOTClassInitializer::check_can_be_preinited(InstanceKlass* ik) {
  ResourceMark rm;

  if (!SystemDictionaryShared::is_builtin(ik)) {
    log_info(cds, init)("cannot initialize %s (not built-in loader)", ik->external_name());
    return false;
  }

  InstanceKlass* super = ik->java_super();
  if (super != nullptr && !can_be_preinited_locked(super)) {
    log_info(cds, init)("cannot initialize %s (super %s not initable)", ik->external_name(), super->external_name());
    return false;
  }

  Array<InstanceKlass*>* interfaces = ik->local_interfaces();
  for (int i = 0; i < interfaces->length(); i++) {
    if (!can_be_preinited_locked(interfaces->at(i))) {
      log_info(cds, init)("cannot initialize %s (interface %s not initable)",
                          ik->external_name(), interfaces->at(i)->external_name());
      return false;
    }
  }

  if (HeapShared::is_lambda_form_klass(ik)) {
    // We allow only these to have <clinit> or non-default static fields
    return true;
  }

  if (ik->class_initializer() != nullptr) {
    log_info(cds, init)("cannot initialize %s (has <clinit>)", ik->external_name());
    return false;
  }
  if (ik->is_initialized() && !has_default_static_fields(ik)) {
    return false;
  }

  return true;
}

bool AOTClassInitializer::has_default_static_fields(InstanceKlass* ik) {
  oop mirror = ik->java_mirror();

  for (JavaFieldStream fs(ik); !fs.done(); fs.next()) {
    if (fs.access_flags().is_static()) {
      fieldDescriptor& fd = fs.field_descriptor();
      int offset = fd.offset();
      bool is_default = true;
      bool has_initval = fd.has_initial_value();
      switch (fd.field_type()) {
      case T_OBJECT:
      case T_ARRAY:
        is_default = mirror->obj_field(offset) == nullptr;
        break;
      case T_BOOLEAN:
        is_default = mirror->bool_field(offset) == (has_initval ? fd.int_initial_value() : 0);
        break;
      case T_BYTE:
        is_default = mirror->byte_field(offset) == (has_initval ? fd.int_initial_value() : 0);
        break;
      case T_SHORT:
        is_default = mirror->short_field(offset) == (has_initval ? fd.int_initial_value() : 0);
        break;
      case T_CHAR:
        is_default = mirror->char_field(offset) == (has_initval ? fd.int_initial_value() : 0);
        break;
      case T_INT:
        is_default = mirror->int_field(offset) == (has_initval ? fd.int_initial_value() : 0);
        break;
      case T_LONG:
        is_default = mirror->long_field(offset) == (has_initval ? fd.long_initial_value() : 0);
        break;
      case T_FLOAT:
        is_default = mirror->float_field(offset) == (has_initval ? fd.float_initial_value() : 0);
        break;
      case T_DOUBLE:
        is_default = mirror->double_field(offset) == (has_initval ? fd.double_initial_value() : 0);
        break;
      default:
        ShouldNotReachHere();
      }

      if (!is_default) {
        log_info(cds, init)("cannot initialize %s (static field %s has non-default value)",
                            ik->external_name(), fd.name()->as_C_string());
        return false;
      }
    }
  }

  return true;
}

bool AOTClassInitializer::can_be_preinited(InstanceKlass* ik) {
  MutexLocker ml(DumpTimeTable_lock, Mutex::_no_safepoint_check_flag);
  return can_be_preinited_locked(ik);
}

bool AOTClassInitializer::can_be_preinited_locked(InstanceKlass* ik) {
  if (!CDSConfig::is_initing_classes_at_dump_time()) {
    return false;
  }

  assert_lock_strong(DumpTimeTable_lock);
  DumpTimeClassInfo* info = SystemDictionaryShared::get_info_locked(ik);
  if (!info->has_done_preinit_check()) {
    info->set_can_be_preinited(AOTClassInitializer::check_can_be_preinited(ik));
  }
  return info->can_be_preinited();
}

// Initialize a class at dump time, if possible.
void AOTClassInitializer::maybe_preinit_class(InstanceKlass* ik, TRAPS) {
#if 0 // FIXME -- leyden+JEP483 merge
  if (!ik->is_initialized() && AOTClassInitializer::can_be_preinited(ik)) {
    if (log_is_enabled(Info, cds, init)) {
      ResourceMark rm;
      log_info(cds, init)("preinitializing %s", ik->external_name());
    }
    ik->initialize(CHECK);
  }
#endif
}

#ifdef ASSERT
void AOTClassInitializer::init_test_class(TRAPS) {
  // -XX:AOTInitTestClass is used in regression tests for adding additional AOT-initialized classes
  // and heap objects into the AOT cache. The tests must be carefully written to avoid including
  // any classes that cannot be AOT-initialized.
  //
  // -XX:AOTInitTestClass is NOT a general mechanism for including user-defined objects into
  // the AOT cache. Therefore, this option is NOT available in product JVM.
  if (AOTInitTestClass != nullptr && CDSConfig::is_initing_classes_at_dump_time()) {
    log_info(aot)("Debug build only: force initialization of AOTInitTestClass %s", AOTInitTestClass);
    TempNewSymbol class_name = SymbolTable::new_symbol(AOTInitTestClass);
    Handle app_loader(THREAD, SystemDictionary::java_system_loader());
    Klass* k = SystemDictionary::resolve_or_null(class_name, app_loader, CHECK);
    if (k == nullptr) {
      vm_exit_during_initialization("AOTInitTestClass not found", AOTInitTestClass);
    }
    if (!k->is_instance_klass()) {
      vm_exit_during_initialization("Invalid name for AOTInitTestClass", AOTInitTestClass);
    }

    _aot_init_class = InstanceKlass::cast(k);
    _aot_init_class->initialize(CHECK);
  }
}

bool AOTClassInitializer::has_test_class() {
  return _aot_init_class != nullptr;
}
#endif<|MERGE_RESOLUTION|>--- conflicted
+++ resolved
@@ -25,12 +25,12 @@
 #include "cds/aotClassInitializer.hpp"
 #include "cds/archiveBuilder.hpp"
 #include "cds/cdsConfig.hpp"
-#include "dumpTimeClassInfo.inline.hpp"
 #include "cds/heapShared.hpp"
 #include "cds/regeneratedClasses.hpp"
 #include "classfile/symbolTable.hpp"
 #include "classfile/systemDictionaryShared.hpp"
 #include "classfile/vmSymbols.hpp"
+#include "dumpTimeClassInfo.inline.hpp"
 #include "memory/resourceArea.hpp"
 #include "oops/fieldStreams.inline.hpp"
 #include "oops/instanceKlass.inline.hpp"
@@ -230,22 +230,6 @@
   return false;
 }
 
-<<<<<<< HEAD
-// TODO: currently we have a hard-coded list. We should turn this into
-// an annotation: @jdk.internal.vm.annotation.RuntimeSetupRequired
-// See JDK-8342481.
-bool AOTClassInitializer::is_runtime_setup_required(InstanceKlass* ik) {
-  return ik == vmClasses::Class_klass() ||
-         ik == vmClasses::internal_Unsafe_klass() ||
-         ik == vmClasses::ConcurrentHashMap_klass() ||
-         ik == vmClasses::MethodHandleImpl_klass() ||
-         ik == vmClasses::Reference_klass() ||
-         ik->name()->equals("java/net/URI") ||
-         ik->name()->equals("java/lang/module/ModuleDescriptor");
-}
-
-=======
->>>>>>> 8ad1fcc4
 void AOTClassInitializer::call_runtime_setup(JavaThread* current, InstanceKlass* ik) {
   assert(ik->has_aot_initialized_mirror(), "sanity");
   if (ik->is_runtime_setup_required()) {
