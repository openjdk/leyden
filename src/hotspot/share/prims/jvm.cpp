/*
 * Copyright (c) 1997, 2025, Oracle and/or its affiliates. All rights reserved.
 * DO NOT ALTER OR REMOVE COPYRIGHT NOTICES OR THIS FILE HEADER.
 *
 * This code is free software; you can redistribute it and/or modify it
 * under the terms of the GNU General Public License version 2 only, as
 * published by the Free Software Foundation.
 *
 * This code is distributed in the hope that it will be useful, but WITHOUT
 * ANY WARRANTY; without even the implied warranty of MERCHANTABILITY or
 * FITNESS FOR A PARTICULAR PURPOSE.  See the GNU General Public License
 * version 2 for more details (a copy is included in the LICENSE file that
 * accompanied this code).
 *
 * You should have received a copy of the GNU General Public License version
 * 2 along with this work; if not, write to the Free Software Foundation,
 * Inc., 51 Franklin St, Fifth Floor, Boston, MA 02110-1301 USA.
 *
 * Please contact Oracle, 500 Oracle Parkway, Redwood Shores, CA 94065 USA
 * or visit www.oracle.com if you need additional information or have any
 * questions.
 *
 */

#include "cds/aotClassInitializer.hpp"
#include "cds/aotConstantPoolResolver.hpp"
#include "cds/cdsConfig.hpp"
#include "cds/classListParser.hpp"
#include "cds/classListWriter.hpp"
#include "cds/dynamicArchive.hpp"
#include "cds/heapShared.hpp"
#include "cds/lambdaFormInvokers.hpp"
#include "cds/lambdaProxyClassDictionary.hpp"
#include "classfile/classFileStream.hpp"
#include "classfile/classLoader.inline.hpp"
#include "classfile/classLoaderData.hpp"
#include "classfile/classLoaderData.inline.hpp"
#include "classfile/classLoadInfo.hpp"
#include "classfile/javaAssertions.hpp"
#include "classfile/javaClasses.inline.hpp"
#include "classfile/moduleEntry.hpp"
#include "classfile/modules.hpp"
#include "classfile/packageEntry.hpp"
#include "classfile/stringTable.hpp"
#include "classfile/symbolTable.hpp"
#include "classfile/systemDictionary.hpp"
#include "classfile/vmClasses.hpp"
#include "classfile/vmSymbols.hpp"
#include "gc/shared/collectedHeap.inline.hpp"
#include "interpreter/bytecode.hpp"
#include "interpreter/bytecodeUtils.hpp"
#include "jfr/jfrEvents.hpp"
#include "jvm.h"
#include "logging/log.hpp"
#include "memory/oopFactory.hpp"
#include "memory/referenceType.hpp"
#include "memory/resourceArea.hpp"
#include "memory/universe.hpp"
#include "oops/access.inline.hpp"
#include "oops/constantPool.hpp"
#include "oops/fieldStreams.inline.hpp"
#include "oops/instanceKlass.hpp"
#include "oops/klass.inline.hpp"
#include "oops/method.hpp"
#include "oops/recordComponent.hpp"
#include "oops/objArrayKlass.hpp"
#include "oops/objArrayOop.inline.hpp"
#include "oops/oop.inline.hpp"
#include "prims/foreignGlobals.hpp"
#include "prims/jvm_misc.hpp"
#include "prims/jvmtiExport.hpp"
#include "prims/jvmtiThreadState.inline.hpp"
#include "prims/stackwalk.hpp"
#include "runtime/arguments.hpp"
#include "runtime/atomic.hpp"
#include "runtime/continuation.hpp"
#include "runtime/globals_extension.hpp"
#include "runtime/handles.inline.hpp"
#include "runtime/init.hpp"
#include "runtime/interfaceSupport.inline.hpp"
#include "runtime/deoptimization.hpp"
#include "runtime/handshake.hpp"
#include "runtime/java.hpp"
#include "runtime/javaCalls.hpp"
#include "runtime/javaThread.hpp"
#include "runtime/jfieldIDWorkaround.hpp"
#include "runtime/jniHandles.inline.hpp"
#include "runtime/os.inline.hpp"
#include "runtime/osThread.hpp"
#include "runtime/perfData.inline.hpp"
#include "runtime/reflection.hpp"
#include "runtime/synchronizer.hpp"
#include "runtime/threadIdentifier.hpp"
#include "runtime/threadSMR.hpp"
#include "runtime/vframe.inline.hpp"
#include "runtime/vmOperations.hpp"
#include "runtime/vm_version.hpp"
#include "services/attachListener.hpp"
#include "services/management.hpp"
#include "services/threadService.hpp"
#include "utilities/checkedCast.hpp"
#include "utilities/copy.hpp"
#include "utilities/defaultStream.hpp"
#include "utilities/dtrace.hpp"
#include "utilities/events.hpp"
#include "utilities/macros.hpp"
#include "utilities/utf8.hpp"
#include "utilities/zipLibrary.hpp"
#if INCLUDE_CDS
#include "classfile/systemDictionaryShared.hpp"
#endif
#if INCLUDE_JFR
#include "jfr/jfr.hpp"
#endif
#if INCLUDE_MANAGEMENT
#include "services/finalizerService.hpp"
#endif
#ifdef LINUX
#include "osContainer_linux.hpp"
#endif

#include <errno.h>

/*
  NOTE about use of any ctor or function call that can trigger a safepoint/GC:
  such ctors and calls MUST NOT come between an oop declaration/init and its
  usage because if objects are move this may cause various memory stomps, bus
  errors and segfaults. Here is a cookbook for causing so called "naked oop
  failures":

      JVM_ENTRY(jobjectArray, JVM_GetClassDeclaredFields<etc> {
          // Object address to be held directly in mirror & not visible to GC
          oop mirror = JNIHandles::resolve_non_null(ofClass);

          // If this ctor can hit a safepoint, moving objects around, then
          ComplexConstructor foo;

          // Boom! mirror may point to JUNK instead of the intended object
          (some dereference of mirror)

          // Here's another call that may block for GC, making mirror stale
          MutexLocker ml(some_lock);

          // And here's an initializer that can result in a stale oop
          // all in one step.
          oop o = call_that_can_throw_exception(TRAPS);


  The solution is to keep the oop declaration BELOW the ctor or function
  call that might cause a GC, do another resolve to reassign the oop, or
  consider use of a Handle instead of an oop so there is immunity from object
  motion. But note that the "QUICK" entries below do not have a handlemark
  and thus can only support use of handles passed in.
*/

extern void trace_class_resolution(Klass* to_class) {
  ResourceMark rm;
  int line_number = -1;
  const char * source_file = nullptr;
  const char * trace = "explicit";
  InstanceKlass* caller = nullptr;
  JavaThread* jthread = JavaThread::current();
  if (jthread->has_last_Java_frame()) {
    vframeStream vfst(jthread);

    // Scan up the stack skipping ClassLoader frames.
    Method* last_caller = nullptr;

    while (!vfst.at_end()) {
      Method* m = vfst.method();
      if (!vfst.method()->method_holder()->is_subclass_of(vmClasses::ClassLoader_klass())) {
        break;
      }
      last_caller = m;
      vfst.next();
    }
    // if this is called from Class.forName0 and that is called from Class.forName,
    // then print the caller of Class.forName.  If this is Class.loadClass, then print
    // that caller, otherwise keep quiet since this should be picked up elsewhere.
    bool found_it = false;
    if (!vfst.at_end() &&
        vfst.method()->method_holder()->name() == vmSymbols::java_lang_Class() &&
        vfst.method()->name() == vmSymbols::forName0_name()) {
      vfst.next();
      if (!vfst.at_end() &&
          vfst.method()->method_holder()->name() == vmSymbols::java_lang_Class() &&
          vfst.method()->name() == vmSymbols::forName_name()) {
        vfst.next();
        found_it = true;
      }
    } else if (last_caller != nullptr &&
               last_caller->method_holder()->name() ==
                 vmSymbols::java_lang_ClassLoader() &&
               last_caller->name() == vmSymbols::loadClass_name()) {
      found_it = true;
    } else if (!vfst.at_end()) {
      if (vfst.method()->is_native()) {
        // JNI call
        found_it = true;
      }
    }
    if (found_it && !vfst.at_end()) {
      // found the caller
      caller = vfst.method()->method_holder();
      line_number = vfst.method()->line_number_from_bci(vfst.bci());
      if (line_number == -1) {
        // show method name if it's a native method
        trace = vfst.method()->name_and_sig_as_C_string();
      }
      Symbol* s = caller->source_file_name();
      if (s != nullptr) {
        source_file = s->as_C_string();
      }
    }
  }
  if (caller != nullptr) {
    if (to_class != caller) {
      const char * from = caller->external_name();
      const char * to = to_class->external_name();
      // print in a single call to reduce interleaving between threads
      if (source_file != nullptr) {
        log_debug(class, resolve)("%s %s %s:%d (%s)", from, to, source_file, line_number, trace);
      } else {
        log_debug(class, resolve)("%s %s (%s)", from, to, trace);
      }
    }
  }
}

// java.lang.System //////////////////////////////////////////////////////////////////////


JVM_LEAF_PROF(jboolean, JVM_AOTIsTraining, JVM_AOTIsTraining(JNIEnv *env))
#if INCLUDE_CDS
  return MetaspaceShared::is_recording_preimage_static_archive();
#else
  return JNI_FALSE;
#endif // INCLUDE_CDS
JVM_END

JVM_ENTRY_PROF(jboolean, JVM_AOTEndTraining, JVM_AOTEndTraining(JNIEnv *env))
#if INCLUDE_CDS
  if (MetaspaceShared::is_recording_preimage_static_archive()) {
    MetaspaceShared::preload_and_dump(THREAD);
    return JNI_TRUE;
  }
  return JNI_FALSE;
#else
  return JNI_FALSE;
#endif // INCLUDE_CDS
JVM_END

JVM_ENTRY_PROF(jstring, JVM_AOTGetMode, JVM_AOTGetMode(JNIEnv *env))
  HandleMark hm(THREAD);
#if INCLUDE_CDS
  const char* mode = AOTMode == nullptr ? "auto" : AOTMode;
  Handle h = java_lang_String::create_from_platform_dependent_str(mode, CHECK_NULL);
  return (jstring) JNIHandles::make_local(THREAD, h());
#else
  return nullptr;
#endif // INCLUDE_CDS
JVM_END

JVM_LEAF_PROF(jlong, JVM_AOTGetRecordingDuration, JVM_AOTGetRecordingDuration(JNIEnv *env))
#if INCLUDE_CDS
  return MetaspaceShared::get_preimage_static_archive_recording_duration();
#else
  return 0;
#endif // INCLUDE_CDS
JVM_END

JVM_LEAF_PROF(jlong, JVM_CurrentTimeMillis, JVM_CurrentTimeMillis(JNIEnv *env, jclass ignored))
  return os::javaTimeMillis();
JVM_END

JVM_LEAF_PROF(jlong, JVM_NanoTime, JVM_NanoTime(JNIEnv *env, jclass ignored))
  return os::javaTimeNanos();
JVM_END

// The function below is actually exposed by jdk.internal.misc.VM and not
// java.lang.System, but we choose to keep it here so that it stays next
// to JVM_CurrentTimeMillis and JVM_NanoTime

const jlong MAX_DIFF_SECS = CONST64(0x0100000000); //  2^32
const jlong MIN_DIFF_SECS = -MAX_DIFF_SECS; // -2^32

JVM_LEAF_PROF(jlong, JVM_GetNanoTimeAdjustment, JVM_GetNanoTimeAdjustment(JNIEnv *env, jclass ignored, jlong offset_secs))
  jlong seconds;
  jlong nanos;

  os::javaTimeSystemUTC(seconds, nanos);

  // We're going to verify that the result can fit in a long.
  // For that we need the difference in seconds between 'seconds'
  // and 'offset_secs' to be such that:
  //     |seconds - offset_secs| < (2^63/10^9)
  // We're going to approximate 10^9 ~< 2^30 (1000^3 ~< 1024^3)
  // which makes |seconds - offset_secs| < 2^33
  // and we will prefer +/- 2^32 as the maximum acceptable diff
  // as 2^32 has a more natural feel than 2^33...
  //
  // So if |seconds - offset_secs| >= 2^32 - we return a special
  // sentinel value (-1) which the caller should take as an
  // exception value indicating that the offset given to us is
  // too far from range of the current time - leading to too big
  // a nano adjustment. The caller is expected to recover by
  // computing a more accurate offset and calling this method
  // again. (For the record 2^32 secs is ~136 years, so that
  // should rarely happen)
  //
  jlong diff = seconds - offset_secs;
  if (diff >= MAX_DIFF_SECS || diff <= MIN_DIFF_SECS) {
     return -1; // sentinel value: the offset is too far off the target
  }

  // return the adjustment. If you compute a time by adding
  // this number of nanoseconds along with the number of seconds
  // in the offset you should get the current UTC time.
  return (diff * (jlong)1000000000) + nanos;
JVM_END

JVM_ENTRY_PROF(void, JVM_ArrayCopy, JVM_ArrayCopy(JNIEnv *env, jclass ignored, jobject src, jint src_pos,
                               jobject dst, jint dst_pos, jint length))
  // Check if we have null pointers
  if (src == nullptr || dst == nullptr) {
    THROW(vmSymbols::java_lang_NullPointerException());
  }
  arrayOop s = arrayOop(JNIHandles::resolve_non_null(src));
  arrayOop d = arrayOop(JNIHandles::resolve_non_null(dst));
  assert(oopDesc::is_oop(s), "JVM_ArrayCopy: src not an oop");
  assert(oopDesc::is_oop(d), "JVM_ArrayCopy: dst not an oop");
  // Do copy
  s->klass()->copy_array(s, src_pos, d, dst_pos, length, thread);
JVM_END


static void set_property(Handle props, const char* key, const char* value, TRAPS) {
  JavaValue r(T_OBJECT);
  // public synchronized Object put(Object key, Object value);
  HandleMark hm(THREAD);
  Handle key_str    = java_lang_String::create_from_platform_dependent_str(key, CHECK);
  Handle value_str  = java_lang_String::create_from_platform_dependent_str((value != nullptr ? value : ""), CHECK);
  JavaCalls::call_virtual(&r,
                          props,
                          vmClasses::Properties_klass(),
                          vmSymbols::put_name(),
                          vmSymbols::object_object_object_signature(),
                          key_str,
                          value_str,
                          THREAD);
}


#define PUTPROP(props, name, value) set_property((props), (name), (value), CHECK_(properties));

/*
 * Return all of the system properties in a Java String array with alternating
 * names and values from the jvm SystemProperty.
 * Which includes some internal and all commandline -D defined properties.
 */
JVM_ENTRY_PROF(jobjectArray, JVM_GetProperties, JVM_GetProperties(JNIEnv *env))
  ResourceMark rm(THREAD);
  HandleMark hm(THREAD);
  int ndx = 0;
  int fixedCount = 2;

  SystemProperty* p = Arguments::system_properties();
  int count = Arguments::PropertyList_count(p);

  // Allocate result String array
  InstanceKlass* ik = vmClasses::String_klass();
  objArrayOop r = oopFactory::new_objArray(ik, (count + fixedCount) * 2, CHECK_NULL);
  objArrayHandle result_h(THREAD, r);

  while (p != nullptr) {
    const char * key = p->key();
    if (strcmp(key, "sun.nio.MaxDirectMemorySize") != 0) {
        const char * value = p->value();
        Handle key_str    = java_lang_String::create_from_platform_dependent_str(key, CHECK_NULL);
        Handle value_str  = java_lang_String::create_from_platform_dependent_str((value != nullptr ? value : ""), CHECK_NULL);
        result_h->obj_at_put(ndx * 2,  key_str());
        result_h->obj_at_put(ndx * 2 + 1, value_str());
        ndx++;
    }
    p = p->next();
  }

  // Convert the -XX:MaxDirectMemorySize= command line flag
  // to the sun.nio.MaxDirectMemorySize property.
  // Do this after setting user properties to prevent people
  // from setting the value with a -D option, as requested.
  // Leave empty if not supplied
  if (!FLAG_IS_DEFAULT(MaxDirectMemorySize)) {
    char as_chars[256];
    jio_snprintf(as_chars, sizeof(as_chars), JULONG_FORMAT, MaxDirectMemorySize);
    Handle key_str = java_lang_String::create_from_platform_dependent_str("sun.nio.MaxDirectMemorySize", CHECK_NULL);
    Handle value_str  = java_lang_String::create_from_platform_dependent_str(as_chars, CHECK_NULL);
    result_h->obj_at_put(ndx * 2,  key_str());
    result_h->obj_at_put(ndx * 2 + 1, value_str());
    ndx++;
  }

  // JVM monitoring and management support
  // Add the sun.management.compiler property for the compiler's name
  {
#undef CSIZE
#if defined(_LP64)
  #define CSIZE "64-Bit "
#else
  #define CSIZE
#endif // 64bit

#if COMPILER1_AND_COMPILER2
    const char* compiler_name = "HotSpot " CSIZE "Tiered Compilers";
#else
#if defined(COMPILER1)
    const char* compiler_name = "HotSpot " CSIZE "Client Compiler";
#elif defined(COMPILER2)
    const char* compiler_name = "HotSpot " CSIZE "Server Compiler";
#elif INCLUDE_JVMCI
    #error "INCLUDE_JVMCI should imply COMPILER1_OR_COMPILER2"
#else
    const char* compiler_name = "";
#endif // compilers
#endif // COMPILER1_AND_COMPILER2

    if (*compiler_name != '\0' &&
        (Arguments::mode() != Arguments::_int)) {
      Handle key_str = java_lang_String::create_from_platform_dependent_str("sun.management.compiler", CHECK_NULL);
      Handle value_str  = java_lang_String::create_from_platform_dependent_str(compiler_name, CHECK_NULL);
      result_h->obj_at_put(ndx * 2,  key_str());
      result_h->obj_at_put(ndx * 2 + 1, value_str());
      ndx++;
    }
  }

  return (jobjectArray) JNIHandles::make_local(THREAD, result_h());
JVM_END


/*
 * Return the temporary directory that the VM uses for the attach
 * and perf data files.
 *
 * It is important that this directory is well-known and the
 * same for all VM instances. It cannot be affected by configuration
 * variables such as java.io.tmpdir.
 */
JVM_ENTRY_PROF(jstring, JVM_GetTemporaryDirectory, JVM_GetTemporaryDirectory(JNIEnv *env))
  HandleMark hm(THREAD);
  const char* temp_dir = os::get_temp_directory();
  Handle h = java_lang_String::create_from_platform_dependent_str(temp_dir, CHECK_NULL);
  return (jstring) JNIHandles::make_local(THREAD, h());
JVM_END


// java.lang.Runtime /////////////////////////////////////////////////////////////////////////

extern volatile jint vm_created;

JVM_ENTRY_NO_ENV_PROF(void, JVM_BeforeHalt, JVM_BeforeHalt())
  EventShutdown event;
  if (event.should_commit()) {
    event.set_reason("Shutdown requested from Java");
    event.commit();
  }
JVM_END


JVM_ENTRY_NO_ENV_PROF(void, JVM_Halt, JVM_Halt(jint code))
  before_exit(thread, true);
  vm_exit(code);
JVM_END


JVM_ENTRY_NO_ENV_PROF(void, JVM_GC, JVM_GC(void))
  if (!DisableExplicitGC) {
    EventSystemGC event;
    event.set_invokedConcurrent(ExplicitGCInvokesConcurrent);
    Universe::heap()->collect(GCCause::_java_lang_system_gc);
    event.commit();
  }
JVM_END


JVM_LEAF_PROF(jlong, JVM_MaxObjectInspectionAge, JVM_MaxObjectInspectionAge(void))
  return Universe::heap()->millis_since_last_whole_heap_examined();
JVM_END


static inline jlong convert_size_t_to_jlong(size_t val) {
  // In the 64-bit vm, a size_t can overflow a jlong (which is signed).
  NOT_LP64 (return (jlong)val;)
  LP64_ONLY(return (jlong)MIN2(val, (size_t)max_jlong);)
}

JVM_ENTRY_NO_ENV_PROF(jlong, JVM_TotalMemory, JVM_TotalMemory(void))
  size_t n = Universe::heap()->capacity();
  return convert_size_t_to_jlong(n);
JVM_END


JVM_ENTRY_NO_ENV_PROF(jlong, JVM_FreeMemory, JVM_FreeMemory(void))
  size_t n = Universe::heap()->unused();
  return convert_size_t_to_jlong(n);
JVM_END


JVM_ENTRY_NO_ENV_PROF(jlong, JVM_MaxMemory, JVM_MaxMemory(void))
  size_t n = Universe::heap()->max_capacity();
  return convert_size_t_to_jlong(n);
JVM_END


JVM_ENTRY_NO_ENV_PROF(jint, JVM_ActiveProcessorCount, JVM_ActiveProcessorCount(void))
  return os::active_processor_count();
JVM_END

JVM_LEAF_PROF(jboolean, JVM_IsUseContainerSupport, JVM_IsUseContainerSupport(void))
#ifdef LINUX
  if (UseContainerSupport) {
    return JNI_TRUE;
  }
#endif
  return JNI_FALSE;
JVM_END

JVM_LEAF(jboolean, JVM_IsContainerized(void))
#ifdef LINUX
  if (OSContainer::is_containerized()) {
    return JNI_TRUE;
  }
#endif
  return JNI_FALSE;
JVM_END

// java.lang.Throwable //////////////////////////////////////////////////////

JVM_ENTRY_PROF(void, JVM_FillInStackTrace, JVM_FillInStackTrace(JNIEnv *env, jobject receiver))
  Handle exception(thread, JNIHandles::resolve_non_null(receiver));
  java_lang_Throwable::fill_in_stack_trace(exception);
JVM_END

// java.lang.NullPointerException ///////////////////////////////////////////

JVM_ENTRY_PROF(jstring, JVM_GetExtendedNPEMessage, JVM_GetExtendedNPEMessage(JNIEnv *env, jthrowable throwable))
  if (!ShowCodeDetailsInExceptionMessages) return nullptr;

  oop exc = JNIHandles::resolve_non_null(throwable);

  Method* method;
  int bci;
  if (!java_lang_Throwable::get_top_method_and_bci(exc, &method, &bci)) {
    return nullptr;
  }
  if (method->is_native()) {
    return nullptr;
  }

  stringStream ss;
  bool ok = BytecodeUtils::get_NPE_message_at(&ss, method, bci);
  if (ok) {
    oop result = java_lang_String::create_oop_from_str(ss.base(), CHECK_NULL);
    return (jstring) JNIHandles::make_local(THREAD, result);
  } else {
    return nullptr;
  }
JVM_END

// java.lang.StackTraceElement //////////////////////////////////////////////


JVM_ENTRY_PROF(void, JVM_InitStackTraceElementArray, JVM_InitStackTraceElementArray(JNIEnv *env, jobjectArray elements, jobject backtrace, jint depth))
  Handle backtraceh(THREAD, JNIHandles::resolve(backtrace));
  objArrayOop st = objArrayOop(JNIHandles::resolve(elements));
  objArrayHandle stack_trace(THREAD, st);
  // Fill in the allocated stack trace
  java_lang_Throwable::get_stack_trace_elements(depth, backtraceh, stack_trace, CHECK);
JVM_END


JVM_ENTRY_PROF(void, JVM_InitStackTraceElement, JVM_InitStackTraceElement(JNIEnv* env, jobject element, jobject stackFrameInfo))
  Handle stack_frame_info(THREAD, JNIHandles::resolve_non_null(stackFrameInfo));
  Handle stack_trace_element(THREAD, JNIHandles::resolve_non_null(element));
  java_lang_StackFrameInfo::to_stack_trace_element(stack_frame_info, stack_trace_element, CHECK);
JVM_END


// java.lang.StackWalker //////////////////////////////////////////////////////
JVM_ENTRY_PROF(void, JVM_ExpandStackFrameInfo, JVM_ExpandStackFrameInfo(JNIEnv *env, jobject obj))
  Handle stack_frame_info(THREAD, JNIHandles::resolve_non_null(obj));

  bool have_name = (java_lang_StackFrameInfo::name(stack_frame_info()) != nullptr);
  bool have_type = (java_lang_StackFrameInfo::type(stack_frame_info()) != nullptr);
  Method* method = java_lang_StackFrameInfo::get_method(stack_frame_info());
  if (!have_name) {
    oop name = StringTable::intern(method->name(), CHECK);
    java_lang_StackFrameInfo::set_name(stack_frame_info(), name);
  }
  if (!have_type) {
    Handle type = java_lang_String::create_from_symbol(method->signature(), CHECK);
    java_lang_StackFrameInfo::set_type(stack_frame_info(), type());
  }
JVM_END

JVM_ENTRY_PROF(jobject, JVM_CallStackWalk, JVM_CallStackWalk(JNIEnv *env, jobject stackStream, jint mode,
                                                         jint skip_frames, jobject contScope, jobject cont,
                                                         jint buffer_size, jint start_index, jobjectArray frames))
  if (!thread->has_last_Java_frame()) {
    THROW_MSG_(vmSymbols::java_lang_InternalError(), "doStackWalk: no stack trace", nullptr);
  }

  Handle stackStream_h(THREAD, JNIHandles::resolve_non_null(stackStream));
  Handle contScope_h(THREAD, JNIHandles::resolve(contScope));
  Handle cont_h(THREAD, JNIHandles::resolve(cont));
  // frames array is a ClassFrameInfo[] array when only getting caller reference,
  // and a StackFrameInfo[] array (or derivative) otherwise. It should never
  // be null.
  objArrayOop fa = objArrayOop(JNIHandles::resolve_non_null(frames));
  objArrayHandle frames_array_h(THREAD, fa);

  if (frames_array_h->length() < buffer_size) {
    THROW_MSG_(vmSymbols::java_lang_IllegalArgumentException(), "not enough space in buffers", nullptr);
  }

  oop result = StackWalk::walk(stackStream_h, mode, skip_frames, contScope_h, cont_h,
                               buffer_size, start_index, frames_array_h, CHECK_NULL);
  return JNIHandles::make_local(THREAD, result);
JVM_END


JVM_ENTRY_PROF(jint, JVM_MoreStackWalk, JVM_MoreStackWalk(JNIEnv *env, jobject stackStream, jint mode, jlong anchor,
                                                      jint last_batch_count, jint buffer_size, jint start_index,
                                                      jobjectArray frames))
  // frames array is a ClassFrameInfo[] array when only getting caller reference,
  // and a StackFrameInfo[] array (or derivative) otherwise. It should never
  // be null.
  objArrayOop fa = objArrayOop(JNIHandles::resolve_non_null(frames));
  objArrayHandle frames_array_h(THREAD, fa);

  if (frames_array_h->length() < buffer_size) {
    THROW_MSG_0(vmSymbols::java_lang_IllegalArgumentException(), "not enough space in buffers");
  }

  Handle stackStream_h(THREAD, JNIHandles::resolve_non_null(stackStream));
  return StackWalk::fetchNextBatch(stackStream_h, mode, anchor, last_batch_count, buffer_size,
                                  start_index, frames_array_h, THREAD);
JVM_END

JVM_ENTRY_PROF(void, JVM_SetStackWalkContinuation, JVM_SetStackWalkContinuation(JNIEnv *env, jobject stackStream, jlong anchor, jobjectArray frames, jobject cont))
  objArrayOop fa = objArrayOop(JNIHandles::resolve_non_null(frames));
  objArrayHandle frames_array_h(THREAD, fa);
  Handle stackStream_h(THREAD, JNIHandles::resolve_non_null(stackStream));
  Handle cont_h(THREAD, JNIHandles::resolve_non_null(cont));

  StackWalk::setContinuation(stackStream_h, anchor, frames_array_h, cont_h, THREAD);
JVM_END

// java.lang.Object ///////////////////////////////////////////////


JVM_ENTRY_PROF(jint, JVM_IHashCode, JVM_IHashCode(JNIEnv* env, jobject handle))
  // as implemented in the classic virtual machine; return 0 if object is null
  return handle == nullptr ? 0 :
         checked_cast<jint>(ObjectSynchronizer::FastHashCode (THREAD, JNIHandles::resolve_non_null(handle)));
JVM_END


JVM_ENTRY_PROF(void, JVM_MonitorWait, JVM_MonitorWait(JNIEnv* env, jobject handle, jlong ms))
  Handle obj(THREAD, JNIHandles::resolve_non_null(handle));
  ObjectSynchronizer::wait(obj, ms, CHECK);
JVM_END


JVM_ENTRY_PROF(void, JVM_MonitorNotify, JVM_MonitorNotify(JNIEnv* env, jobject handle))
  Handle obj(THREAD, JNIHandles::resolve_non_null(handle));
  ObjectSynchronizer::notify(obj, CHECK);
JVM_END


JVM_ENTRY_PROF(void, JVM_MonitorNotifyAll, JVM_MonitorNotifyAll(JNIEnv* env, jobject handle))
  Handle obj(THREAD, JNIHandles::resolve_non_null(handle));
  ObjectSynchronizer::notifyall(obj, CHECK);
JVM_END


JVM_ENTRY_PROF(jobject, JVM_Clone, JVM_Clone(JNIEnv* env, jobject handle))
  Handle obj(THREAD, JNIHandles::resolve_non_null(handle));
  Klass* klass = obj->klass();
  JvmtiVMObjectAllocEventCollector oam;

#ifdef ASSERT
  // Just checking that the cloneable flag is set correct
  if (obj->is_array()) {
    guarantee(klass->is_cloneable(), "all arrays are cloneable");
  } else {
    guarantee(obj->is_instance(), "should be instanceOop");
    bool cloneable = klass->is_subtype_of(vmClasses::Cloneable_klass());
    guarantee(cloneable == klass->is_cloneable(), "incorrect cloneable flag");
  }
#endif

  // Check if class of obj supports the Cloneable interface.
  // All arrays are considered to be cloneable (See JLS 20.1.5).
  // All j.l.r.Reference classes are considered non-cloneable.
  if (!klass->is_cloneable() ||
      (klass->is_instance_klass() &&
       InstanceKlass::cast(klass)->reference_type() != REF_NONE)) {
    ResourceMark rm(THREAD);
    THROW_MSG_NULL(vmSymbols::java_lang_CloneNotSupportedException(), klass->external_name());
  }

  // Make shallow object copy
  const size_t size = obj->size();
  oop new_obj_oop = nullptr;
  if (obj->is_array()) {
    const int length = ((arrayOop)obj())->length();
    new_obj_oop = Universe::heap()->array_allocate(klass, size, length,
                                                   /* do_zero */ true, CHECK_NULL);
  } else {
    new_obj_oop = Universe::heap()->obj_allocate(klass, size, CHECK_NULL);
  }

  HeapAccess<>::clone(obj(), new_obj_oop, size);

  Handle new_obj(THREAD, new_obj_oop);
  // Caution: this involves a java upcall, so the clone should be
  // "gc-robust" by this stage.
  if (klass->has_finalizer()) {
    assert(obj->is_instance(), "should be instanceOop");
    new_obj_oop = InstanceKlass::register_finalizer(instanceOop(new_obj()), CHECK_NULL);
    new_obj = Handle(THREAD, new_obj_oop);
  }

  return JNIHandles::make_local(THREAD, new_obj());
JVM_END

// java.lang.ref.Finalizer ////////////////////////////////////////////////////

JVM_ENTRY_PROF(void, JVM_ReportFinalizationComplete, JVM_ReportFinalizationComplete(JNIEnv * env, jobject finalizee))
  MANAGEMENT_ONLY(FinalizerService::on_complete(JNIHandles::resolve_non_null(finalizee), THREAD);)
JVM_END

JVM_LEAF_PROF(jboolean, JVM_IsFinalizationEnabled, JVM_IsFinalizationEnabled(JNIEnv * env))
  return InstanceKlass::is_finalization_enabled();
JVM_END

// jdk.internal.vm.Continuation /////////////////////////////////////////////////////

JVM_ENTRY_PROF(void, JVM_RegisterContinuationMethods, JVM_RegisterContinuationMethods(JNIEnv *env, jclass cls))
  CONT_RegisterNativeMethods(env, cls);
JVM_END

// java.io.File ///////////////////////////////////////////////////////////////

JVM_LEAF_PROF(char*, JVM_NativePath, JVM_NativePath(char* path))
  return os::native_path(path);
JVM_END


// Misc. class handling ///////////////////////////////////////////////////////////


JVM_ENTRY_PROF(jclass, JVM_GetCallerClass, JVM_GetCallerClass(JNIEnv* env))
  // Getting the class of the caller frame.
  //
  // The call stack at this point looks something like this:
  //
  // [0] [ @CallerSensitive public jdk.internal.reflect.Reflection.getCallerClass ]
  // [1] [ @CallerSensitive API.method                                   ]
  // [.] [ (skipped intermediate frames)                                 ]
  // [n] [ caller                                                        ]
  vframeStream vfst(thread);
  // Cf. LibraryCallKit::inline_native_Reflection_getCallerClass
  for (int n = 0; !vfst.at_end(); vfst.security_next(), n++) {
    Method* m = vfst.method();
    assert(m != nullptr, "sanity");
    switch (n) {
    case 0:
      // This must only be called from Reflection.getCallerClass
      if (m->intrinsic_id() != vmIntrinsics::_getCallerClass) {
        THROW_MSG_NULL(vmSymbols::java_lang_InternalError(), "JVM_GetCallerClass must only be called from Reflection.getCallerClass");
      }
      // fall-through
    case 1:
      // Frame 0 and 1 must be caller sensitive.
      if (!m->caller_sensitive()) {
        THROW_MSG_NULL(vmSymbols::java_lang_InternalError(), err_msg("CallerSensitive annotation expected at frame %d", n));
      }
      break;
    default:
      if (!m->is_ignored_by_security_stack_walk()) {
        // We have reached the desired frame; return the holder class.
        return (jclass) JNIHandles::make_local(THREAD, m->method_holder()->java_mirror());
      }
      break;
    }
  }
  return nullptr;
JVM_END


JVM_ENTRY_PROF(jclass, JVM_FindPrimitiveClass, JVM_FindPrimitiveClass(JNIEnv* env, const char* utf))
  oop mirror = nullptr;
  BasicType t = name2type(utf);
  if (t != T_ILLEGAL && !is_reference_type(t)) {
    mirror = Universe::java_mirror(t);
  }
  if (mirror == nullptr) {
    THROW_MSG_NULL(vmSymbols::java_lang_ClassNotFoundException(), (char*) utf);
  } else {
    return (jclass) JNIHandles::make_local(THREAD, mirror);
  }
JVM_END


// Returns a class loaded by the bootstrap class loader; or null
// if not found.  ClassNotFoundException is not thrown.
// FindClassFromBootLoader is exported to the launcher for windows.
JVM_ENTRY_PROF(jclass, JVM_FindClassFromBootLoader, JVM_FindClassFromBootLoader(JNIEnv* env, const char* name))
  // Java libraries should ensure that name is never null or illegal.
  if (name == nullptr || (int)strlen(name) > Symbol::max_length()) {
    // It's impossible to create this class;  the name cannot fit
    // into the constant pool.
    return nullptr;
  }
  assert(UTF8::is_legal_utf8((const unsigned char*)name, strlen(name), false), "illegal UTF name");

  TempNewSymbol h_name = SymbolTable::new_symbol(name);
  Klass* k = SystemDictionary::resolve_or_null(h_name, CHECK_NULL);
  if (k == nullptr) {
    return nullptr;
  }

  if (log_is_enabled(Debug, class, resolve)) {
    trace_class_resolution(k);
  }
  return (jclass) JNIHandles::make_local(THREAD, k->java_mirror());
JVM_END

// Find a class with this name in this loader, using the caller's protection domain.
JVM_ENTRY_PROF(jclass, JVM_FindClassFromCaller, JVM_FindClassFromCaller(JNIEnv* env, const char* name,
                                                                   jboolean init, jobject loader,
                                                                   jclass caller))
  TempNewSymbol h_name =
       SystemDictionary::class_name_symbol(name, vmSymbols::java_lang_ClassNotFoundException(),
                                           CHECK_NULL);

  oop loader_oop = JNIHandles::resolve(loader);
  oop from_class = JNIHandles::resolve(caller);
  Handle h_loader(THREAD, loader_oop);

  jclass result = find_class_from_class_loader(env, h_name, init, h_loader,
                                               false, THREAD);

  if (log_is_enabled(Debug, class, resolve) && result != nullptr) {
    trace_class_resolution(java_lang_Class::as_Klass(JNIHandles::resolve_non_null(result)));
  }
  return result;
JVM_END

// Currently only called from the old verifier.
JVM_ENTRY_PROF(jclass, JVM_FindClassFromClass, JVM_FindClassFromClass(JNIEnv *env, const char *name,
                                                                 jboolean init, jclass from))
  TempNewSymbol h_name =
       SystemDictionary::class_name_symbol(name, vmSymbols::java_lang_ClassNotFoundException(),
                                           CHECK_NULL);
  oop from_class_oop = JNIHandles::resolve(from);
  Klass* from_class = (from_class_oop == nullptr)
                           ? (Klass*)nullptr
                           : java_lang_Class::as_Klass(from_class_oop);
  oop class_loader = nullptr;
  if (from_class != nullptr) {
    class_loader = from_class->class_loader();
  }
  Handle h_loader(THREAD, class_loader);
  jclass result = find_class_from_class_loader(env, h_name, init, h_loader, true, thread);

  if (log_is_enabled(Debug, class, resolve) && result != nullptr) {
    // this function is generally only used for class loading during verification.
    ResourceMark rm;
    oop from_mirror = JNIHandles::resolve_non_null(from);
    Klass* from_class = java_lang_Class::as_Klass(from_mirror);
    const char * from_name = from_class->external_name();

    oop mirror = JNIHandles::resolve_non_null(result);
    Klass* to_class = java_lang_Class::as_Klass(mirror);
    const char * to = to_class->external_name();
    log_debug(class, resolve)("%s %s (verification)", from_name, to);
  }

  return result;
JVM_END

// common code for JVM_DefineClass() and JVM_DefineClassWithSource()
static jclass jvm_define_class_common(const char *name,
                                      jobject loader, const jbyte *buf,
                                      jsize len, jobject pd, const char *source,
                                      TRAPS) {
  if (source == nullptr)  source = "__JVM_DefineClass__";

  JavaThread* jt = THREAD;

  PerfClassTraceTime vmtimer(ClassLoader::perf_define_appclass_time(),
                             ClassLoader::perf_define_appclass_selftime(),
                             ClassLoader::perf_define_appclasses(),
                             jt->get_thread_stat()->perf_recursion_counts_addr(),
                             jt->get_thread_stat()->perf_timers_addr(),
                             PerfClassTraceTime::DEFINE_CLASS);

  if (UsePerfData) {
    ClassLoader::perf_app_classfile_bytes_read()->inc(len);
  }

  // Class resolution will get the class name from the .class stream if the name is null.
  TempNewSymbol class_name = name == nullptr ? nullptr :
       SystemDictionary::class_name_symbol(name, vmSymbols::java_lang_NoClassDefFoundError(),
                                           CHECK_NULL);

  ResourceMark rm(THREAD);
  ClassFileStream st((u1*)buf, len, source);
  Handle class_loader (THREAD, JNIHandles::resolve(loader));
  Handle protection_domain (THREAD, JNIHandles::resolve(pd));
  ClassLoadInfo cl_info(protection_domain);
  Klass* k = SystemDictionary::resolve_from_stream(&st, class_name,
                                                   class_loader,
                                                   cl_info,
                                                   CHECK_NULL);

  if (log_is_enabled(Debug, class, resolve)) {
    trace_class_resolution(k);
  }

  return (jclass) JNIHandles::make_local(THREAD, k->java_mirror());
}

enum {
  NESTMATE              = java_lang_invoke_MemberName::MN_NESTMATE_CLASS,
  HIDDEN_CLASS          = java_lang_invoke_MemberName::MN_HIDDEN_CLASS,
  STRONG_LOADER_LINK    = java_lang_invoke_MemberName::MN_STRONG_LOADER_LINK,
  ACCESS_VM_ANNOTATIONS = java_lang_invoke_MemberName::MN_ACCESS_VM_ANNOTATIONS
};

/*
 * Define a class with the specified flags that indicates if it's a nestmate,
 * hidden, or strongly referenced from class loader.
 */
static jclass jvm_lookup_define_class(jclass lookup, const char *name,
                                      const jbyte *buf, jsize len, jobject pd,
                                      jboolean init, int flags, jobject classData, TRAPS) {
  ResourceMark rm(THREAD);

  Klass* lookup_k = java_lang_Class::as_Klass(JNIHandles::resolve_non_null(lookup));
  // Lookup class must be a non-null instance
  if (lookup_k == nullptr) {
    THROW_MSG_NULL(vmSymbols::java_lang_IllegalArgumentException(), "Lookup class is null");
  }
  assert(lookup_k->is_instance_klass(), "Lookup class must be an instance klass");

  Handle class_loader (THREAD, lookup_k->class_loader());

  bool is_nestmate = (flags & NESTMATE) == NESTMATE;
  bool is_hidden = (flags & HIDDEN_CLASS) == HIDDEN_CLASS;
  bool is_strong = (flags & STRONG_LOADER_LINK) == STRONG_LOADER_LINK;
  bool vm_annotations = (flags & ACCESS_VM_ANNOTATIONS) == ACCESS_VM_ANNOTATIONS;

  InstanceKlass* host_class = nullptr;
  if (is_nestmate) {
    host_class = InstanceKlass::cast(lookup_k)->nest_host(CHECK_NULL);
  }

  log_info(class, nestmates)("LookupDefineClass: %s - %s%s, %s, %s, %s",
                             name,
                             is_nestmate ? "with dynamic nest-host " : "non-nestmate",
                             is_nestmate ? host_class->external_name() : "",
                             is_hidden ? "hidden" : "not hidden",
                             is_strong ? "strong" : "weak",
                             vm_annotations ? "with vm annotations" : "without vm annotation");

  if (!is_hidden) {
    // classData is only applicable for hidden classes
    if (classData != nullptr) {
      THROW_MSG_NULL(vmSymbols::java_lang_IllegalArgumentException(), "classData is only applicable for hidden classes");
    }
    if (is_nestmate) {
      THROW_MSG_NULL(vmSymbols::java_lang_IllegalArgumentException(), "dynamic nestmate is only applicable for hidden classes");
    }
    if (!is_strong) {
      THROW_MSG_NULL(vmSymbols::java_lang_IllegalArgumentException(), "an ordinary class must be strongly referenced by its defining loader");
    }
    if (vm_annotations) {
      THROW_MSG_NULL(vmSymbols::java_lang_IllegalArgumentException(), "vm annotations only allowed for hidden classes");
    }
    if (flags != STRONG_LOADER_LINK) {
      THROW_MSG_NULL(vmSymbols::java_lang_IllegalArgumentException(),
                     err_msg("invalid flag 0x%x", flags));
    }
  }

  // Class resolution will get the class name from the .class stream if the name is null.
  TempNewSymbol class_name = name == nullptr ? nullptr :
       SystemDictionary::class_name_symbol(name, vmSymbols::java_lang_NoClassDefFoundError(),
                                           CHECK_NULL);

  Handle protection_domain (THREAD, JNIHandles::resolve(pd));
  const char* source = is_nestmate ? host_class->external_name() : "__JVM_LookupDefineClass__";
  ClassFileStream st((u1*)buf, len, source);

  InstanceKlass* ik = nullptr;
  if (!is_hidden) {
    ClassLoadInfo cl_info(protection_domain);
    ik = SystemDictionary::resolve_from_stream(&st, class_name,
                                               class_loader,
                                               cl_info,
                                               CHECK_NULL);

    if (log_is_enabled(Debug, class, resolve)) {
      trace_class_resolution(ik);
    }
  } else { // hidden
    Handle classData_h(THREAD, JNIHandles::resolve(classData));
    ClassLoadInfo cl_info(protection_domain,
                          host_class,
                          classData_h,
                          is_hidden,
                          is_strong,
                          vm_annotations);
    ik = SystemDictionary::resolve_from_stream(&st, class_name,
                                               class_loader,
                                               cl_info,
                                               CHECK_NULL);

    // The hidden class loader data has been artificially been kept alive to
    // this point. The mirror and any instances of this class have to keep
    // it alive afterwards.
    ik->class_loader_data()->dec_keep_alive_ref_count();

    if (is_nestmate && log_is_enabled(Debug, class, nestmates)) {
      ModuleEntry* module = ik->module();
      const char * module_name = module->is_named() ? module->name()->as_C_string() : UNNAMED_MODULE;
      log_debug(class, nestmates)("Dynamic nestmate: %s/%s, nest_host %s, %s",
                                  module_name,
                                  ik->external_name(),
                                  host_class->external_name(),
                                  ik->is_hidden() ? "is hidden" : "is not hidden");
    }
  }

  if ((!is_hidden || is_nestmate) && !Reflection::is_same_class_package(lookup_k, ik)) {
    // non-hidden class or nestmate class must be in the same package as the Lookup class
    THROW_MSG_NULL(vmSymbols::java_lang_IllegalArgumentException(), "Lookup class and defined class are in different packages");
  }

  if (init) {
    ik->initialize(CHECK_NULL);
  } else {
    ik->link_class(CHECK_NULL);
  }

  return (jclass) JNIHandles::make_local(THREAD, ik->java_mirror());
}

JVM_ENTRY_PROF(jclass, JVM_DefineClass, JVM_DefineClass(JNIEnv *env, const char *name, jobject loader, const jbyte *buf, jsize len, jobject pd))
  return jvm_define_class_common(name, loader, buf, len, pd, nullptr, THREAD);
JVM_END

/*
 * Define a class with the specified lookup class.
 *  lookup:  Lookup class
 *  name:    the name of the class
 *  buf:     class bytes
 *  len:     length of class bytes
 *  pd:      protection domain
 *  init:    initialize the class
 *  flags:   properties of the class
 *  classData: private static pre-initialized field
 */
JVM_ENTRY_PROF(jclass, JVM_LookupDefineClass, JVM_LookupDefineClass(JNIEnv *env, jclass lookup, const char *name, const jbyte *buf,
          jsize len, jobject pd, jboolean initialize, int flags, jobject classData))

  if (lookup == nullptr) {
    THROW_MSG_NULL(vmSymbols::java_lang_IllegalArgumentException(), "Lookup class is null");
  }

  assert(buf != nullptr, "buf must not be null");

  return jvm_lookup_define_class(lookup, name, buf, len, pd, initialize, flags, classData, THREAD);
JVM_END

JVM_ENTRY_PROF(jclass, JVM_DefineClassWithSource, JVM_DefineClassWithSource(JNIEnv *env, const char *name, jobject loader, const jbyte *buf, jsize len, jobject pd, const char *source))
  return jvm_define_class_common(name, loader, buf, len, pd, source, THREAD);
JVM_END

JVM_ENTRY_PROF(jclass, JVM_FindLoadedClass, JVM_FindLoadedClass(JNIEnv *env, jobject loader, jstring name))
  ResourceMark rm(THREAD);

  Handle h_name (THREAD, JNIHandles::resolve_non_null(name));
  char* str = java_lang_String::as_utf8_string(h_name());

  // Sanity check, don't expect null
  if (str == nullptr) return nullptr;

  // Internalize the string, converting '.' to '/' in string.
  char* p = (char*)str;
  while (*p != '\0') {
    if (*p == '.') {
      *p = '/';
    }
    p++;
  }

  const int str_len = (int)(p - str);
  if (str_len > Symbol::max_length()) {
    // It's impossible to create this class;  the name cannot fit
    // into the constant pool.
    return nullptr;
  }
  TempNewSymbol klass_name = SymbolTable::new_symbol(str, str_len);

  // Security Note:
  //   The Java level wrapper will perform the necessary security check allowing
  //   us to pass the null as the initiating class loader.
  Handle h_loader(THREAD, JNIHandles::resolve(loader));
  Klass* k = SystemDictionary::find_instance_or_array_klass(THREAD, klass_name, h_loader);
#if INCLUDE_CDS
  if (k == nullptr) {
    // If the class is not already loaded, try to see if it's in the shared
    // archive for the current classloader (h_loader).
    k = SystemDictionaryShared::find_or_load_shared_class(klass_name, h_loader, CHECK_NULL);
  }
#endif
  return (k == nullptr) ? nullptr :
            (jclass) JNIHandles::make_local(THREAD, k->java_mirror());
JVM_END

// Module support //////////////////////////////////////////////////////////////////////////////

JVM_ENTRY_PROF(void, JVM_DefineModule, JVM_DefineModule(JNIEnv *env, jobject module, jboolean is_open, jstring version,
                                                   jstring location, jobjectArray packages))
  Handle h_module (THREAD, JNIHandles::resolve(module));
  Modules::define_module(h_module, is_open, version, location, packages, CHECK);
JVM_END

JVM_ENTRY_PROF(void, JVM_SetBootLoaderUnnamedModule, JVM_SetBootLoaderUnnamedModule(JNIEnv *env, jobject module))
  Handle h_module (THREAD, JNIHandles::resolve(module));
  Modules::set_bootloader_unnamed_module(h_module, CHECK);
JVM_END

JVM_ENTRY_PROF(void, JVM_AddModuleExports, JVM_AddModuleExports(JNIEnv *env, jobject from_module, jstring package, jobject to_module))
  Handle h_from_module (THREAD, JNIHandles::resolve(from_module));
  Handle h_to_module (THREAD, JNIHandles::resolve(to_module));
  Modules::add_module_exports_qualified(h_from_module, package, h_to_module, CHECK);
JVM_END

JVM_ENTRY_PROF(void, JVM_AddModuleExportsToAllUnnamed, JVM_AddModuleExportsToAllUnnamed(JNIEnv *env, jobject from_module, jstring package))
  Handle h_from_module (THREAD, JNIHandles::resolve(from_module));
  Modules::add_module_exports_to_all_unnamed(h_from_module, package, CHECK);
JVM_END

JVM_ENTRY_PROF(void, JVM_AddModuleExportsToAll, JVM_AddModuleExportsToAll(JNIEnv *env, jobject from_module, jstring package))
  Handle h_from_module (THREAD, JNIHandles::resolve(from_module));
  Modules::add_module_exports(h_from_module, package, Handle(), CHECK);
JVM_END

JVM_ENTRY_PROF(void, JVM_AddReadsModule, JVM_AddReadsModule(JNIEnv *env, jobject from_module, jobject source_module))
  Handle h_from_module (THREAD, JNIHandles::resolve(from_module));
  Handle h_source_module (THREAD, JNIHandles::resolve(source_module));
  Modules::add_reads_module(h_from_module, h_source_module, CHECK);
JVM_END

JVM_ENTRY_PROF(void, JVM_DefineArchivedModules, JVM_DefineArchivedModules(JNIEnv *env, jobject platform_loader, jobject system_loader))
  Handle h_platform_loader (THREAD, JNIHandles::resolve(platform_loader));
  Handle h_system_loader (THREAD, JNIHandles::resolve(system_loader));
  Modules::define_archived_modules(h_platform_loader, h_system_loader, CHECK);
JVM_END

// Reflection support //////////////////////////////////////////////////////////////////////////////

JVM_ENTRY_PROF(jstring, JVM_InitClassName, JVM_InitClassName(JNIEnv *env, jclass cls))
  assert (cls != nullptr, "illegal class");
  JvmtiVMObjectAllocEventCollector oam;
  ResourceMark rm(THREAD);
  HandleMark hm(THREAD);
  Handle java_class(THREAD, JNIHandles::resolve(cls));
  oop result = java_lang_Class::name(java_class, CHECK_NULL);
  return (jstring) JNIHandles::make_local(THREAD, result);
JVM_END


JVM_ENTRY_PROF(jobjectArray, JVM_GetClassInterfaces, JVM_GetClassInterfaces(JNIEnv *env, jclass cls))
  JvmtiVMObjectAllocEventCollector oam;
  oop mirror = JNIHandles::resolve_non_null(cls);

  // Special handling for primitive objects
  if (java_lang_Class::is_primitive(mirror)) {
    // Primitive objects does not have any interfaces
    objArrayOop r = oopFactory::new_objArray(vmClasses::Class_klass(), 0, CHECK_NULL);
    return (jobjectArray) JNIHandles::make_local(THREAD, r);
  }

  Klass* klass = java_lang_Class::as_Klass(mirror);
  // Figure size of result array
  int size;
  if (klass->is_instance_klass()) {
    size = InstanceKlass::cast(klass)->local_interfaces()->length();
  } else {
    assert(klass->is_objArray_klass() || klass->is_typeArray_klass(), "Illegal mirror klass");
    size = 2;
  }

  // Allocate result array
  objArrayOop r = oopFactory::new_objArray(vmClasses::Class_klass(), size, CHECK_NULL);
  objArrayHandle result (THREAD, r);
  // Fill in result
  if (klass->is_instance_klass()) {
    // Regular instance klass, fill in all local interfaces
    for (int index = 0; index < size; index++) {
      Klass* k = InstanceKlass::cast(klass)->local_interfaces()->at(index);
      result->obj_at_put(index, k->java_mirror());
    }
  } else {
    // All arrays implement java.lang.Cloneable and java.io.Serializable
    result->obj_at_put(0, vmClasses::Cloneable_klass()->java_mirror());
    result->obj_at_put(1, vmClasses::Serializable_klass()->java_mirror());
  }
  return (jobjectArray) JNIHandles::make_local(THREAD, result());
JVM_END


JVM_ENTRY_PROF(jboolean, JVM_IsHiddenClass, JVM_IsHiddenClass(JNIEnv *env, jclass cls))
  oop mirror = JNIHandles::resolve_non_null(cls);
  if (java_lang_Class::is_primitive(mirror)) {
    return JNI_FALSE;
  }
  Klass* k = java_lang_Class::as_Klass(mirror);
  return k->is_hidden();
JVM_END

class ScopedValueBindingsResolver {
public:
  InstanceKlass* Carrier_klass;
  ScopedValueBindingsResolver(JavaThread* THREAD) {
    Klass *k = SystemDictionary::resolve_or_fail(vmSymbols::java_lang_ScopedValue_Carrier(), true, THREAD);
    Carrier_klass = InstanceKlass::cast(k);
  }
};

JVM_ENTRY_PROF(jobject, JVM_FindScopedValueBindings, JVM_FindScopedValueBindings(JNIEnv *env, jclass cls))
  ResourceMark rm(THREAD);
  GrowableArray<Handle>* local_array = new GrowableArray<Handle>(12);
  JvmtiVMObjectAllocEventCollector oam;

  static ScopedValueBindingsResolver resolver(THREAD);

  // Iterate through Java frames
  vframeStream vfst(thread);
  for(; !vfst.at_end(); vfst.next()) {
    int loc = -1;
    // get method of frame
    Method* method = vfst.method();

    Symbol *name = method->name();

    InstanceKlass* holder = method->method_holder();
    if (name == vmSymbols::runWith_method_name()) {
      if (holder == vmClasses::Thread_klass()
          || holder == resolver.Carrier_klass) {
        loc = 1;
      }
    }

    if (loc != -1) {
      javaVFrame *frame = vfst.asJavaVFrame();
      StackValueCollection* locals = frame->locals();
      StackValue* head_sv = locals->at(loc); // java/lang/ScopedValue$Snapshot
      Handle result = head_sv->get_obj();
      assert(!head_sv->obj_is_scalar_replaced(), "found scalar-replaced object");
      if (result() != nullptr) {
        return JNIHandles::make_local(THREAD, result());
      }
    }
  }

  return nullptr;
JVM_END


JVM_ENTRY_PROF(jobjectArray, JVM_GetDeclaredClasses, JVM_GetDeclaredClasses(JNIEnv *env, jclass ofClass))
  JvmtiVMObjectAllocEventCollector oam;
  // ofClass is a reference to a java_lang_Class object. The mirror object
  // of an InstanceKlass
  oop ofMirror = JNIHandles::resolve_non_null(ofClass);
  if (java_lang_Class::is_primitive(ofMirror) ||
      ! java_lang_Class::as_Klass(ofMirror)->is_instance_klass()) {
    oop result = oopFactory::new_objArray(vmClasses::Class_klass(), 0, CHECK_NULL);
    return (jobjectArray)JNIHandles::make_local(THREAD, result);
  }

  InstanceKlass* k = InstanceKlass::cast(java_lang_Class::as_Klass(ofMirror));
  InnerClassesIterator iter(k);

  if (iter.length() == 0) {
    // Neither an inner nor outer class
    oop result = oopFactory::new_objArray(vmClasses::Class_klass(), 0, CHECK_NULL);
    return (jobjectArray)JNIHandles::make_local(THREAD, result);
  }

  // find inner class info
  constantPoolHandle cp(thread, k->constants());
  int length = iter.length();

  // Allocate temp. result array
  objArrayOop r = oopFactory::new_objArray(vmClasses::Class_klass(), length/4, CHECK_NULL);
  objArrayHandle result (THREAD, r);
  int members = 0;

  for (; !iter.done(); iter.next()) {
    int ioff = iter.inner_class_info_index();
    int ooff = iter.outer_class_info_index();

    if (ioff != 0 && ooff != 0) {
      // Check to see if the name matches the class we're looking for
      // before attempting to find the class.
      if (cp->klass_name_at_matches(k, ooff)) {
        Klass* outer_klass = cp->klass_at(ooff, CHECK_NULL);
        if (outer_klass == k) {
           Klass* ik = cp->klass_at(ioff, CHECK_NULL);
           InstanceKlass* inner_klass = InstanceKlass::cast(ik);

           // Throws an exception if outer klass has not declared k as
           // an inner klass
           Reflection::check_for_inner_class(k, inner_klass, true, CHECK_NULL);

           result->obj_at_put(members, inner_klass->java_mirror());
           members++;
        }
      }
    }
  }

  if (members != length) {
    // Return array of right length
    objArrayOop res = oopFactory::new_objArray(vmClasses::Class_klass(), members, CHECK_NULL);
    for(int i = 0; i < members; i++) {
      res->obj_at_put(i, result->obj_at(i));
    }
    return (jobjectArray)JNIHandles::make_local(THREAD, res);
  }

  return (jobjectArray)JNIHandles::make_local(THREAD, result());
JVM_END


JVM_ENTRY_PROF(jclass, JVM_GetDeclaringClass, JVM_GetDeclaringClass(JNIEnv *env, jclass ofClass))
{
  // ofClass is a reference to a java_lang_Class object.
  oop ofMirror = JNIHandles::resolve_non_null(ofClass);
  if (java_lang_Class::is_primitive(ofMirror)) {
    return nullptr;
  }
  Klass* klass = java_lang_Class::as_Klass(ofMirror);
  if (!klass->is_instance_klass()) {
    return nullptr;
  }

  bool inner_is_member = false;
  Klass* outer_klass
    = InstanceKlass::cast(klass)->compute_enclosing_class(&inner_is_member, CHECK_NULL);
  if (outer_klass == nullptr)  return nullptr;  // already a top-level class
  if (!inner_is_member)  return nullptr;     // a hidden class (inside a method)
  return (jclass) JNIHandles::make_local(THREAD, outer_klass->java_mirror());
}
JVM_END

JVM_ENTRY_PROF(jstring, JVM_GetSimpleBinaryName, JVM_GetSimpleBinaryName(JNIEnv *env, jclass cls))
{
  oop mirror = JNIHandles::resolve_non_null(cls);
  if (java_lang_Class::is_primitive(mirror)) {
    return nullptr;
  }
  Klass* klass = java_lang_Class::as_Klass(mirror);
  if (!klass->is_instance_klass()) {
    return nullptr;
  }
  InstanceKlass* k = InstanceKlass::cast(klass);
  int ooff = 0, noff = 0;
  if (k->find_inner_classes_attr(&ooff, &noff, THREAD)) {
    if (noff != 0) {
      constantPoolHandle i_cp(thread, k->constants());
      Symbol* name = i_cp->symbol_at(noff);
      Handle str = java_lang_String::create_from_symbol(name, CHECK_NULL);
      return (jstring) JNIHandles::make_local(THREAD, str());
    }
  }
  return nullptr;
}
JVM_END

JVM_ENTRY_PROF(jstring, JVM_GetClassSignature, JVM_GetClassSignature(JNIEnv *env, jclass cls))
  assert (cls != nullptr, "illegal class");
  JvmtiVMObjectAllocEventCollector oam;
  ResourceMark rm(THREAD);
  oop mirror = JNIHandles::resolve_non_null(cls);
  // Return null for arrays and primitives
  if (!java_lang_Class::is_primitive(mirror)) {
    Klass* k = java_lang_Class::as_Klass(mirror);
    if (k->is_instance_klass()) {
      Symbol* sym = InstanceKlass::cast(k)->generic_signature();
      if (sym == nullptr) return nullptr;
      Handle str = java_lang_String::create_from_symbol(sym, CHECK_NULL);
      return (jstring) JNIHandles::make_local(THREAD, str());
    }
  }
  return nullptr;
JVM_END


JVM_ENTRY_PROF(jbyteArray, JVM_GetClassAnnotations, JVM_GetClassAnnotations(JNIEnv *env, jclass cls))
  assert (cls != nullptr, "illegal class");
  oop mirror = JNIHandles::resolve_non_null(cls);
  // Return null for arrays and primitives
  if (!java_lang_Class::is_primitive(mirror)) {
    Klass* k = java_lang_Class::as_Klass(mirror);
    if (k->is_instance_klass()) {
      typeArrayOop a = Annotations::make_java_array(InstanceKlass::cast(k)->class_annotations(), CHECK_NULL);
      return (jbyteArray) JNIHandles::make_local(THREAD, a);
    }
  }
  return nullptr;
JVM_END


static bool jvm_get_field_common(jobject field, fieldDescriptor& fd) {
  // some of this code was adapted from from jni_FromReflectedField

  oop reflected = JNIHandles::resolve_non_null(field);
  oop mirror    = java_lang_reflect_Field::clazz(reflected);
  Klass* k    = java_lang_Class::as_Klass(mirror);
  int slot      = java_lang_reflect_Field::slot(reflected);
  int modifiers = java_lang_reflect_Field::modifiers(reflected);

  InstanceKlass* ik = InstanceKlass::cast(k);
  int offset = ik->field_offset(slot);

  if (modifiers & JVM_ACC_STATIC) {
    // for static fields we only look in the current class
    if (!ik->find_local_field_from_offset(offset, true, &fd)) {
      assert(false, "cannot find static field");
      return false;
    }
  } else {
    // for instance fields we start with the current class and work
    // our way up through the superclass chain
    if (!ik->find_field_from_offset(offset, false, &fd)) {
      assert(false, "cannot find instance field");
      return false;
    }
  }
  return true;
}

static Method* jvm_get_method_common(jobject method) {
  // some of this code was adapted from from jni_FromReflectedMethod

  oop reflected = JNIHandles::resolve_non_null(method);
  oop mirror    = nullptr;
  int slot      = 0;

  if (reflected->klass() == vmClasses::reflect_Constructor_klass()) {
    mirror = java_lang_reflect_Constructor::clazz(reflected);
    slot   = java_lang_reflect_Constructor::slot(reflected);
  } else {
    assert(reflected->klass() == vmClasses::reflect_Method_klass(),
           "wrong type");
    mirror = java_lang_reflect_Method::clazz(reflected);
    slot   = java_lang_reflect_Method::slot(reflected);
  }
  Klass* k = java_lang_Class::as_Klass(mirror);

  Method* m = InstanceKlass::cast(k)->method_with_idnum(slot);
  assert(m != nullptr, "cannot find method");
  return m;  // caller has to deal with null in product mode
}

/* Type use annotations support (JDK 1.8) */

JVM_ENTRY_PROF(jbyteArray, JVM_GetClassTypeAnnotations, JVM_GetClassTypeAnnotations(JNIEnv *env, jclass cls))
  assert (cls != nullptr, "illegal class");
  ResourceMark rm(THREAD);
  // Return null for arrays and primitives
  if (!java_lang_Class::is_primitive(JNIHandles::resolve(cls))) {
    Klass* k = java_lang_Class::as_Klass(JNIHandles::resolve(cls));
    if (k->is_instance_klass()) {
      AnnotationArray* type_annotations = InstanceKlass::cast(k)->class_type_annotations();
      if (type_annotations != nullptr) {
        typeArrayOop a = Annotations::make_java_array(type_annotations, CHECK_NULL);
        return (jbyteArray) JNIHandles::make_local(THREAD, a);
      }
    }
  }
  return nullptr;
JVM_END

JVM_ENTRY_PROF(jbyteArray, JVM_GetMethodTypeAnnotations, JVM_GetMethodTypeAnnotations(JNIEnv *env, jobject method))
  assert (method != nullptr, "illegal method");
  // method is a handle to a java.lang.reflect.Method object
  Method* m = jvm_get_method_common(method);
  if (m == nullptr) {
    return nullptr;
  }

  AnnotationArray* type_annotations = m->type_annotations();
  if (type_annotations != nullptr) {
    typeArrayOop a = Annotations::make_java_array(type_annotations, CHECK_NULL);
    return (jbyteArray) JNIHandles::make_local(THREAD, a);
  }

  return nullptr;
JVM_END

JVM_ENTRY_PROF(jbyteArray, JVM_GetFieldTypeAnnotations, JVM_GetFieldTypeAnnotations(JNIEnv *env, jobject field))
  assert (field != nullptr, "illegal field");
  fieldDescriptor fd;
  bool gotFd = jvm_get_field_common(field, fd);
  if (!gotFd) {
    return nullptr;
  }

  return (jbyteArray) JNIHandles::make_local(THREAD, Annotations::make_java_array(fd.type_annotations(), THREAD));
JVM_END

static void bounds_check(const constantPoolHandle& cp, jint index, TRAPS) {
  if (!cp->is_within_bounds(index)) {
    THROW_MSG(vmSymbols::java_lang_IllegalArgumentException(), "Constant pool index out of bounds");
  }
}

JVM_ENTRY_PROF(jobjectArray, JVM_GetMethodParameters, JVM_GetMethodParameters(JNIEnv *env, jobject method))
{
  // method is a handle to a java.lang.reflect.Method object
  Method* method_ptr = jvm_get_method_common(method);
  methodHandle mh (THREAD, method_ptr);
  Handle reflected_method (THREAD, JNIHandles::resolve_non_null(method));
  const int num_params = mh->method_parameters_length();

  if (num_params < 0) {
    // A -1 return value from method_parameters_length means there is no
    // parameter data.  Return null to indicate this to the reflection
    // API.
    assert(num_params == -1, "num_params should be -1 if it is less than zero");
    return (jobjectArray)nullptr;
  } else {
    // Otherwise, we return something up to reflection, even if it is
    // a zero-length array.  Why?  Because in some cases this can
    // trigger a MalformedParametersException.

    // make sure all the symbols are properly formatted
    for (int i = 0; i < num_params; i++) {
      MethodParametersElement* params = mh->method_parameters_start();
      int index = params[i].name_cp_index;
      constantPoolHandle cp(THREAD, mh->constants());
      bounds_check(cp, index, CHECK_NULL);

      if (0 != index && !mh->constants()->tag_at(index).is_utf8()) {
        THROW_MSG_NULL(vmSymbols::java_lang_IllegalArgumentException(),
                       "Wrong type at constant pool index");
      }

    }

    objArrayOop result_oop = oopFactory::new_objArray(vmClasses::reflect_Parameter_klass(), num_params, CHECK_NULL);
    objArrayHandle result (THREAD, result_oop);

    for (int i = 0; i < num_params; i++) {
      MethodParametersElement* params = mh->method_parameters_start();
      // For a 0 index, give a null symbol
      Symbol* sym = 0 != params[i].name_cp_index ?
        mh->constants()->symbol_at(params[i].name_cp_index) : nullptr;
      int flags = params[i].flags;
      oop param = Reflection::new_parameter(reflected_method, i, sym,
                                            flags, CHECK_NULL);
      result->obj_at_put(i, param);
    }
    return (jobjectArray)JNIHandles::make_local(THREAD, result());
  }
}
JVM_END

// New (JDK 1.4) reflection implementation /////////////////////////////////////

JVM_ENTRY_PROF(jobjectArray, JVM_GetClassDeclaredFields, JVM_GetClassDeclaredFields(JNIEnv *env, jclass ofClass, jboolean publicOnly))
{
  JvmtiVMObjectAllocEventCollector oam;

  oop ofMirror = JNIHandles::resolve_non_null(ofClass);
  // Exclude primitive types and array types
  if (java_lang_Class::is_primitive(ofMirror) ||
      java_lang_Class::as_Klass(ofMirror)->is_array_klass()) {
    // Return empty array
    oop res = oopFactory::new_objArray(vmClasses::reflect_Field_klass(), 0, CHECK_NULL);
    return (jobjectArray) JNIHandles::make_local(THREAD, res);
  }

  InstanceKlass* k = InstanceKlass::cast(java_lang_Class::as_Klass(ofMirror));
  constantPoolHandle cp(THREAD, k->constants());

  // Ensure class is linked
  k->link_class(CHECK_NULL);

  // Allocate result
  int num_fields;

  if (publicOnly) {
    num_fields = 0;
    for (JavaFieldStream fs(k); !fs.done(); fs.next()) {
      if (fs.access_flags().is_public()) ++num_fields;
    }
  } else {
    num_fields = k->java_fields_count();
  }

  objArrayOop r = oopFactory::new_objArray(vmClasses::reflect_Field_klass(), num_fields, CHECK_NULL);
  objArrayHandle result (THREAD, r);

  int out_idx = 0;
  fieldDescriptor fd;
  for (JavaFieldStream fs(k); !fs.done(); fs.next()) {
    if (!publicOnly || fs.access_flags().is_public()) {
      fd.reinitialize(k, fs.to_FieldInfo());
      oop field = Reflection::new_field(&fd, CHECK_NULL);
      result->obj_at_put(out_idx, field);
      ++out_idx;
    }
  }
  assert(out_idx == num_fields, "just checking");
  return (jobjectArray) JNIHandles::make_local(THREAD, result());
}
JVM_END

// A class is a record if and only if it is final and a direct subclass of
// java.lang.Record and has a Record attribute; otherwise, it is not a record.
JVM_ENTRY_PROF(jboolean, JVM_IsRecord, JVM_IsRecord(JNIEnv *env, jclass cls))
{
  Klass* k = java_lang_Class::as_Klass(JNIHandles::resolve_non_null(cls));
  if (k != nullptr && k->is_instance_klass()) {
    InstanceKlass* ik = InstanceKlass::cast(k);
    return ik->is_record();
  } else {
    return false;
  }
}
JVM_END

// Returns an array containing the components of the Record attribute,
// or null if the attribute is not present.
//
// Note that this function returns the components of the Record attribute
// even if the class is not a record.
JVM_ENTRY_PROF(jobjectArray, JVM_GetRecordComponents, JVM_GetRecordComponents(JNIEnv* env, jclass ofClass))
{
  Klass* c = java_lang_Class::as_Klass(JNIHandles::resolve_non_null(ofClass));
  assert(c->is_instance_klass(), "must be");
  InstanceKlass* ik = InstanceKlass::cast(c);

  Array<RecordComponent*>* components = ik->record_components();
  if (components != nullptr) {
    JvmtiVMObjectAllocEventCollector oam;
    constantPoolHandle cp(THREAD, ik->constants());
    int length = components->length();
    assert(length >= 0, "unexpected record_components length");
    objArrayOop record_components =
      oopFactory::new_objArray(vmClasses::RecordComponent_klass(), length, CHECK_NULL);
    objArrayHandle components_h (THREAD, record_components);

    for (int x = 0; x < length; x++) {
      RecordComponent* component = components->at(x);
      assert(component != nullptr, "unexpected null record component");
      oop component_oop = java_lang_reflect_RecordComponent::create(ik, component, CHECK_NULL);
      components_h->obj_at_put(x, component_oop);
    }
    return (jobjectArray)JNIHandles::make_local(THREAD, components_h());
  }

  return nullptr;
}
JVM_END

static jobjectArray get_class_declared_methods_helper(
                                  JNIEnv *env,
                                  jclass ofClass, jboolean publicOnly,
                                  bool want_constructor,
                                  Klass* klass, TRAPS) {

  JvmtiVMObjectAllocEventCollector oam;

  oop ofMirror = JNIHandles::resolve_non_null(ofClass);
  // Exclude primitive types and array types
  if (java_lang_Class::is_primitive(ofMirror)
      || java_lang_Class::as_Klass(ofMirror)->is_array_klass()) {
    // Return empty array
    oop res = oopFactory::new_objArray(klass, 0, CHECK_NULL);
    return (jobjectArray) JNIHandles::make_local(THREAD, res);
  }

  InstanceKlass* k = InstanceKlass::cast(java_lang_Class::as_Klass(ofMirror));

  // Ensure class is linked
  k->link_class(CHECK_NULL);

  Array<Method*>* methods = k->methods();
  int methods_length = methods->length();

  // Save original method_idnum in case of redefinition, which can change
  // the idnum of obsolete methods.  The new method will have the same idnum
  // but if we refresh the methods array, the counts will be wrong.
  ResourceMark rm(THREAD);
  GrowableArray<int>* idnums = new GrowableArray<int>(methods_length);
  int num_methods = 0;

  // Select methods matching the criteria.
  for (int i = 0; i < methods_length; i++) {
    Method* method = methods->at(i);
    if (want_constructor && !method->is_object_initializer()) {
      continue;
    }
    if (!want_constructor &&
        (method->is_object_initializer() || method->is_static_initializer() ||
         method->is_overpass())) {
      continue;
    }
    if (publicOnly && !method->is_public()) {
      continue;
    }
    idnums->push(method->method_idnum());
    ++num_methods;
  }

  // Allocate result
  objArrayOop r = oopFactory::new_objArray(klass, num_methods, CHECK_NULL);
  objArrayHandle result (THREAD, r);

  // Now just put the methods that we selected above, but go by their idnum
  // in case of redefinition.  The methods can be redefined at any safepoint,
  // so above when allocating the oop array and below when creating reflect
  // objects.
  for (int i = 0; i < num_methods; i++) {
    methodHandle method(THREAD, k->method_with_idnum(idnums->at(i)));
    if (method.is_null()) {
      // Method may have been deleted and seems this API can handle null
      // Otherwise should probably put a method that throws NSME
      result->obj_at_put(i, nullptr);
    } else {
      oop m;
      if (want_constructor) {
        m = Reflection::new_constructor(method, CHECK_NULL);
      } else {
        m = Reflection::new_method(method, false, CHECK_NULL);
      }
      result->obj_at_put(i, m);
    }
  }

  return (jobjectArray) JNIHandles::make_local(THREAD, result());
}

JVM_ENTRY_PROF(jobjectArray, JVM_GetClassDeclaredMethods, JVM_GetClassDeclaredMethods(JNIEnv *env, jclass ofClass, jboolean publicOnly))
{
  return get_class_declared_methods_helper(env, ofClass, publicOnly,
                                           /*want_constructor*/ false,
                                           vmClasses::reflect_Method_klass(), THREAD);
}
JVM_END

JVM_ENTRY_PROF(jobjectArray, JVM_GetClassDeclaredConstructors, JVM_GetClassDeclaredConstructors(JNIEnv *env, jclass ofClass, jboolean publicOnly))
{
  return get_class_declared_methods_helper(env, ofClass, publicOnly,
                                           /*want_constructor*/ true,
                                           vmClasses::reflect_Constructor_klass(), THREAD);
}
JVM_END

JVM_ENTRY_PROF(jint, JVM_GetClassAccessFlags, JVM_GetClassAccessFlags(JNIEnv *env, jclass cls))
{
  oop mirror = JNIHandles::resolve_non_null(cls);
  if (java_lang_Class::is_primitive(mirror)) {
    // Primitive type
    return JVM_ACC_ABSTRACT | JVM_ACC_FINAL | JVM_ACC_PUBLIC;
  }

  Klass* k = java_lang_Class::as_Klass(mirror);
  return k->access_flags().as_class_flags();
}
JVM_END

JVM_ENTRY_PROF(jboolean, JVM_AreNestMates, JVM_AreNestMates(JNIEnv *env, jclass current, jclass member))
{
  Klass* c = java_lang_Class::as_Klass(JNIHandles::resolve_non_null(current));
  assert(c->is_instance_klass(), "must be");
  InstanceKlass* ck = InstanceKlass::cast(c);
  Klass* m = java_lang_Class::as_Klass(JNIHandles::resolve_non_null(member));
  assert(m->is_instance_klass(), "must be");
  InstanceKlass* mk = InstanceKlass::cast(m);
  return ck->has_nestmate_access_to(mk, THREAD);
}
JVM_END

JVM_ENTRY_PROF(jclass, JVM_GetNestHost, JVM_GetNestHost(JNIEnv* env, jclass current))
{
  // current is not a primitive or array class
  Klass* c = java_lang_Class::as_Klass(JNIHandles::resolve_non_null(current));
  assert(c->is_instance_klass(), "must be");
  InstanceKlass* ck = InstanceKlass::cast(c);
  InstanceKlass* host = ck->nest_host(THREAD);
  return (jclass) (host == nullptr ? nullptr :
                   JNIHandles::make_local(THREAD, host->java_mirror()));
}
JVM_END

JVM_ENTRY_PROF(jobjectArray, JVM_GetNestMembers, JVM_GetNestMembers(JNIEnv* env, jclass current))
{
  // current is not a primitive or array class
  ResourceMark rm(THREAD);
  Klass* c = java_lang_Class::as_Klass(JNIHandles::resolve_non_null(current));
  assert(c->is_instance_klass(), "must be");
  InstanceKlass* ck = InstanceKlass::cast(c);
  InstanceKlass* host = ck->nest_host(THREAD);

  log_trace(class, nestmates)("Calling GetNestMembers for type %s with nest-host %s",
                              ck->external_name(), host->external_name());
  {
    JvmtiVMObjectAllocEventCollector oam;
    Array<u2>* members = host->nest_members();
    int length = members == nullptr ? 0 : members->length();

    log_trace(class, nestmates)(" - host has %d listed nest members", length);

    // nest host is first in the array so make it one bigger
    objArrayOop r = oopFactory::new_objArray(vmClasses::Class_klass(),
                                             length + 1, CHECK_NULL);
    objArrayHandle result(THREAD, r);
    result->obj_at_put(0, host->java_mirror());
    if (length != 0) {
      int count = 0;
      for (int i = 0; i < length; i++) {
        int cp_index = members->at(i);
        Klass* k = host->constants()->klass_at(cp_index, THREAD);
        if (HAS_PENDING_EXCEPTION) {
          if (PENDING_EXCEPTION->is_a(vmClasses::VirtualMachineError_klass())) {
            return nullptr; // propagate VMEs
          }
          if (log_is_enabled(Trace, class, nestmates)) {
            stringStream ss;
            char* target_member_class = host->constants()->klass_name_at(cp_index)->as_C_string();
            ss.print(" - resolution of nest member %s failed: ", target_member_class);
            java_lang_Throwable::print(PENDING_EXCEPTION, &ss);
            log_trace(class, nestmates)("%s", ss.as_string());
          }
          CLEAR_PENDING_EXCEPTION;
          continue;
        }
        if (k->is_instance_klass()) {
          InstanceKlass* ik = InstanceKlass::cast(k);
          InstanceKlass* nest_host_k = ik->nest_host(CHECK_NULL);
          if (nest_host_k == host) {
            result->obj_at_put(count+1, k->java_mirror());
            count++;
            log_trace(class, nestmates)(" - [%d] = %s", count, ik->external_name());
          } else {
            log_trace(class, nestmates)(" - skipping member %s with different host %s",
                                        ik->external_name(), nest_host_k->external_name());
          }
        } else {
          log_trace(class, nestmates)(" - skipping member %s that is not an instance class",
                                      k->external_name());
        }
      }
      if (count < length) {
        // we had invalid entries so we need to compact the array
        log_trace(class, nestmates)(" - compacting array from length %d to %d",
                                    length + 1, count + 1);

        objArrayOop r2 = oopFactory::new_objArray(vmClasses::Class_klass(),
                                                  count + 1, CHECK_NULL);
        objArrayHandle result2(THREAD, r2);
        for (int i = 0; i < count + 1; i++) {
          result2->obj_at_put(i, result->obj_at(i));
        }
        return (jobjectArray)JNIHandles::make_local(THREAD, result2());
      }
    }
    else {
      assert(host == ck || ck->is_hidden(), "must be singleton nest or dynamic nestmate");
    }
    return (jobjectArray)JNIHandles::make_local(THREAD, result());
  }
}
JVM_END

JVM_ENTRY_PROF(jobjectArray, JVM_GetPermittedSubclasses, JVM_GetPermittedSubclasses(JNIEnv* env, jclass current))
{
  oop mirror = JNIHandles::resolve_non_null(current);
  assert(!java_lang_Class::is_primitive(mirror), "should not be");
  Klass* c = java_lang_Class::as_Klass(mirror);
  assert(c->is_instance_klass(), "must be");
  InstanceKlass* ik = InstanceKlass::cast(c);
  ResourceMark rm(THREAD);
  log_trace(class, sealed)("Calling GetPermittedSubclasses for %s type %s",
                           ik->is_sealed() ? "sealed" : "non-sealed", ik->external_name());
  if (ik->is_sealed()) {
    JvmtiVMObjectAllocEventCollector oam;
    Array<u2>* subclasses = ik->permitted_subclasses();
    int length = subclasses->length();

    log_trace(class, sealed)(" - sealed class has %d permitted subclasses", length);

    objArrayOop r = oopFactory::new_objArray(vmClasses::Class_klass(),
                                             length, CHECK_NULL);
    objArrayHandle result(THREAD, r);
    int count = 0;
    for (int i = 0; i < length; i++) {
      int cp_index = subclasses->at(i);
      Klass* k = ik->constants()->klass_at(cp_index, THREAD);
      if (HAS_PENDING_EXCEPTION) {
        if (PENDING_EXCEPTION->is_a(vmClasses::VirtualMachineError_klass())) {
          return nullptr; // propagate VMEs
        }
        if (log_is_enabled(Trace, class, sealed)) {
          stringStream ss;
          char* permitted_subclass = ik->constants()->klass_name_at(cp_index)->as_C_string();
          ss.print(" - resolution of permitted subclass %s failed: ", permitted_subclass);
          java_lang_Throwable::print(PENDING_EXCEPTION, &ss);
          log_trace(class, sealed)("%s", ss.as_string());
        }

        CLEAR_PENDING_EXCEPTION;
        continue;
      }
      if (k->is_instance_klass()) {
        result->obj_at_put(count++, k->java_mirror());
        log_trace(class, sealed)(" - [%d] = %s", count, k->external_name());
      }
    }
    if (count < length) {
      // we had invalid entries so we need to compact the array
      objArrayOop r2 = oopFactory::new_objArray(vmClasses::Class_klass(),
                                                count, CHECK_NULL);
      objArrayHandle result2(THREAD, r2);
      for (int i = 0; i < count; i++) {
        result2->obj_at_put(i, result->obj_at(i));
      }
      return (jobjectArray)JNIHandles::make_local(THREAD, result2());
    }
    return (jobjectArray)JNIHandles::make_local(THREAD, result());
  } else {
    return nullptr;
  }
}
JVM_END

// Constant pool access //////////////////////////////////////////////////////////

JVM_ENTRY_PROF(jobject, JVM_GetClassConstantPool, JVM_GetClassConstantPool(JNIEnv *env, jclass cls))
{
  JvmtiVMObjectAllocEventCollector oam;
  oop mirror = JNIHandles::resolve_non_null(cls);
  // Return null for primitives and arrays
  if (!java_lang_Class::is_primitive(mirror)) {
    Klass* k = java_lang_Class::as_Klass(mirror);
    if (k->is_instance_klass()) {
      InstanceKlass* k_h = InstanceKlass::cast(k);
      Handle jcp = reflect_ConstantPool::create(CHECK_NULL);
      reflect_ConstantPool::set_cp(jcp(), k_h->constants());
      return JNIHandles::make_local(THREAD, jcp());
    }
  }
  return nullptr;
}
JVM_END


JVM_ENTRY_PROF(jint, JVM_ConstantPoolGetSize, JVM_ConstantPoolGetSize(JNIEnv *env, jobject obj, jobject unused))
{
  constantPoolHandle cp = constantPoolHandle(THREAD, reflect_ConstantPool::get_cp(JNIHandles::resolve_non_null(obj)));
  return cp->length();
}
JVM_END


JVM_ENTRY_PROF(jclass, JVM_ConstantPoolGetClassAt, JVM_ConstantPoolGetClassAt(JNIEnv *env, jobject obj, jobject unused, jint index))
{
  constantPoolHandle cp = constantPoolHandle(THREAD, reflect_ConstantPool::get_cp(JNIHandles::resolve_non_null(obj)));
  bounds_check(cp, index, CHECK_NULL);
  constantTag tag = cp->tag_at(index);
  if (!tag.is_klass() && !tag.is_unresolved_klass()) {
    THROW_MSG_NULL(vmSymbols::java_lang_IllegalArgumentException(), "Wrong type at constant pool index");
  }
  Klass* k = cp->klass_at(index, CHECK_NULL);
  return (jclass) JNIHandles::make_local(THREAD, k->java_mirror());
}
JVM_END

JVM_ENTRY_PROF(jclass, JVM_ConstantPoolGetClassAtIfLoaded, JVM_ConstantPoolGetClassAtIfLoaded(JNIEnv *env, jobject obj, jobject unused, jint index))
{
  constantPoolHandle cp = constantPoolHandle(THREAD, reflect_ConstantPool::get_cp(JNIHandles::resolve_non_null(obj)));
  bounds_check(cp, index, CHECK_NULL);
  constantTag tag = cp->tag_at(index);
  if (!tag.is_klass() && !tag.is_unresolved_klass()) {
    THROW_MSG_NULL(vmSymbols::java_lang_IllegalArgumentException(), "Wrong type at constant pool index");
  }
  Klass* k = ConstantPool::klass_at_if_loaded(cp, index);
  if (k == nullptr) return nullptr;
  return (jclass) JNIHandles::make_local(THREAD, k->java_mirror());
}
JVM_END

static jobject get_method_at_helper(const constantPoolHandle& cp, jint index, bool force_resolution, TRAPS) {
  constantTag tag = cp->tag_at(index);
  if (!tag.is_method() && !tag.is_interface_method()) {
    THROW_MSG_NULL(vmSymbols::java_lang_IllegalArgumentException(), "Wrong type at constant pool index");
  }
  int klass_ref  = cp->uncached_klass_ref_index_at(index);
  Klass* k_o;
  if (force_resolution) {
    k_o = cp->klass_at(klass_ref, CHECK_NULL);
  } else {
    k_o = ConstantPool::klass_at_if_loaded(cp, klass_ref);
    if (k_o == nullptr) return nullptr;
  }
  InstanceKlass* k = InstanceKlass::cast(k_o);
  Symbol* name = cp->uncached_name_ref_at(index);
  Symbol* sig  = cp->uncached_signature_ref_at(index);
  methodHandle m (THREAD, k->find_method(name, sig));
  if (m.is_null()) {
    THROW_MSG_NULL(vmSymbols::java_lang_RuntimeException(), "Unable to look up method in target class");
  }
  oop method;
  if (m->is_object_initializer()) {
    method = Reflection::new_constructor(m, CHECK_NULL);
  } else {
    // new_method accepts <clinit> as Method here
    method = Reflection::new_method(m, true, CHECK_NULL);
  }
  return JNIHandles::make_local(THREAD, method);
}

JVM_ENTRY_PROF(jobject, JVM_ConstantPoolGetMethodAt, JVM_ConstantPoolGetMethodAt(JNIEnv *env, jobject obj, jobject unused, jint index))
{
  JvmtiVMObjectAllocEventCollector oam;
  constantPoolHandle cp = constantPoolHandle(THREAD, reflect_ConstantPool::get_cp(JNIHandles::resolve_non_null(obj)));
  bounds_check(cp, index, CHECK_NULL);
  jobject res = get_method_at_helper(cp, index, true, CHECK_NULL);
  return res;
}
JVM_END

JVM_ENTRY_PROF(jobject, JVM_ConstantPoolGetMethodAtIfLoaded, JVM_ConstantPoolGetMethodAtIfLoaded(JNIEnv *env, jobject obj, jobject unused, jint index))
{
  JvmtiVMObjectAllocEventCollector oam;
  constantPoolHandle cp = constantPoolHandle(THREAD, reflect_ConstantPool::get_cp(JNIHandles::resolve_non_null(obj)));
  bounds_check(cp, index, CHECK_NULL);
  jobject res = get_method_at_helper(cp, index, false, CHECK_NULL);
  return res;
}
JVM_END

static jobject get_field_at_helper(constantPoolHandle cp, jint index, bool force_resolution, TRAPS) {
  constantTag tag = cp->tag_at(index);
  if (!tag.is_field()) {
    THROW_MSG_NULL(vmSymbols::java_lang_IllegalArgumentException(), "Wrong type at constant pool index");
  }
  int klass_ref  = cp->uncached_klass_ref_index_at(index);
  Klass* k_o;
  if (force_resolution) {
    k_o = cp->klass_at(klass_ref, CHECK_NULL);
  } else {
    k_o = ConstantPool::klass_at_if_loaded(cp, klass_ref);
    if (k_o == nullptr) return nullptr;
  }
  InstanceKlass* k = InstanceKlass::cast(k_o);
  Symbol* name = cp->uncached_name_ref_at(index);
  Symbol* sig  = cp->uncached_signature_ref_at(index);
  fieldDescriptor fd;
  Klass* target_klass = k->find_field(name, sig, &fd);
  if (target_klass == nullptr) {
    THROW_MSG_NULL(vmSymbols::java_lang_RuntimeException(), "Unable to look up field in target class");
  }
  oop field = Reflection::new_field(&fd, CHECK_NULL);
  return JNIHandles::make_local(THREAD, field);
}

JVM_ENTRY_PROF(jobject, JVM_ConstantPoolGetFieldAt, JVM_ConstantPoolGetFieldAt(JNIEnv *env, jobject obj, jobject unusedl, jint index))
{
  JvmtiVMObjectAllocEventCollector oam;
  constantPoolHandle cp = constantPoolHandle(THREAD, reflect_ConstantPool::get_cp(JNIHandles::resolve_non_null(obj)));
  bounds_check(cp, index, CHECK_NULL);
  jobject res = get_field_at_helper(cp, index, true, CHECK_NULL);
  return res;
}
JVM_END

JVM_ENTRY_PROF(jobject, JVM_ConstantPoolGetFieldAtIfLoaded, JVM_ConstantPoolGetFieldAtIfLoaded(JNIEnv *env, jobject obj, jobject unused, jint index))
{
  JvmtiVMObjectAllocEventCollector oam;
  constantPoolHandle cp = constantPoolHandle(THREAD, reflect_ConstantPool::get_cp(JNIHandles::resolve_non_null(obj)));
  bounds_check(cp, index, CHECK_NULL);
  jobject res = get_field_at_helper(cp, index, false, CHECK_NULL);
  return res;
}
JVM_END

JVM_ENTRY_PROF(jobjectArray, JVM_ConstantPoolGetMemberRefInfoAt, JVM_ConstantPoolGetMemberRefInfoAt(JNIEnv *env, jobject obj, jobject unused, jint index))
{
  JvmtiVMObjectAllocEventCollector oam;
  constantPoolHandle cp = constantPoolHandle(THREAD, reflect_ConstantPool::get_cp(JNIHandles::resolve_non_null(obj)));
  bounds_check(cp, index, CHECK_NULL);
  constantTag tag = cp->tag_at(index);
  if (!tag.is_field_or_method()) {
    THROW_MSG_NULL(vmSymbols::java_lang_IllegalArgumentException(), "Wrong type at constant pool index");
  }
  int klass_ref = cp->uncached_klass_ref_index_at(index);
  Symbol*  klass_name  = cp->klass_name_at(klass_ref);
  Symbol*  member_name = cp->uncached_name_ref_at(index);
  Symbol*  member_sig  = cp->uncached_signature_ref_at(index);
  objArrayOop  dest_o = oopFactory::new_objArray(vmClasses::String_klass(), 3, CHECK_NULL);
  objArrayHandle dest(THREAD, dest_o);
  Handle str = java_lang_String::create_from_symbol(klass_name, CHECK_NULL);
  dest->obj_at_put(0, str());
  str = java_lang_String::create_from_symbol(member_name, CHECK_NULL);
  dest->obj_at_put(1, str());
  str = java_lang_String::create_from_symbol(member_sig, CHECK_NULL);
  dest->obj_at_put(2, str());
  return (jobjectArray) JNIHandles::make_local(THREAD, dest());
}
JVM_END

JVM_ENTRY_PROF(jint, JVM_ConstantPoolGetClassRefIndexAt, JVM_ConstantPoolGetClassRefIndexAt(JNIEnv *env, jobject obj, jobject unused, jint index))
{
  JvmtiVMObjectAllocEventCollector oam;
  constantPoolHandle cp(THREAD, reflect_ConstantPool::get_cp(JNIHandles::resolve_non_null(obj)));
  bounds_check(cp, index, CHECK_0);
  constantTag tag = cp->tag_at(index);
  if (!tag.is_field_or_method()) {
    THROW_MSG_0(vmSymbols::java_lang_IllegalArgumentException(), "Wrong type at constant pool index");
  }
  return (jint) cp->uncached_klass_ref_index_at(index);
}
JVM_END

JVM_ENTRY_PROF(jint, JVM_ConstantPoolGetNameAndTypeRefIndexAt, JVM_ConstantPoolGetNameAndTypeRefIndexAt(JNIEnv *env, jobject obj, jobject unused, jint index))
{
  JvmtiVMObjectAllocEventCollector oam;
  constantPoolHandle cp(THREAD, reflect_ConstantPool::get_cp(JNIHandles::resolve_non_null(obj)));
  bounds_check(cp, index, CHECK_0);
  constantTag tag = cp->tag_at(index);
  if (!tag.is_invoke_dynamic() && !tag.is_field_or_method()) {
    THROW_MSG_0(vmSymbols::java_lang_IllegalArgumentException(), "Wrong type at constant pool index");
  }
  return (jint) cp->uncached_name_and_type_ref_index_at(index);
}
JVM_END

JVM_ENTRY_PROF(jobjectArray, JVM_ConstantPoolGetNameAndTypeRefInfoAt, JVM_ConstantPoolGetNameAndTypeRefInfoAt(JNIEnv *env, jobject obj, jobject unused, jint index))
{
  JvmtiVMObjectAllocEventCollector oam;
  constantPoolHandle cp(THREAD, reflect_ConstantPool::get_cp(JNIHandles::resolve_non_null(obj)));
  bounds_check(cp, index, CHECK_NULL);
  constantTag tag = cp->tag_at(index);
  if (!tag.is_name_and_type()) {
    THROW_MSG_NULL(vmSymbols::java_lang_IllegalArgumentException(), "Wrong type at constant pool index");
  }
  Symbol* member_name = cp->symbol_at(cp->name_ref_index_at(index));
  Symbol* member_sig = cp->symbol_at(cp->signature_ref_index_at(index));
  objArrayOop dest_o = oopFactory::new_objArray(vmClasses::String_klass(), 2, CHECK_NULL);
  objArrayHandle dest(THREAD, dest_o);
  Handle str = java_lang_String::create_from_symbol(member_name, CHECK_NULL);
  dest->obj_at_put(0, str());
  str = java_lang_String::create_from_symbol(member_sig, CHECK_NULL);
  dest->obj_at_put(1, str());
  return (jobjectArray) JNIHandles::make_local(THREAD, dest());
}
JVM_END

JVM_ENTRY_PROF(jint, JVM_ConstantPoolGetIntAt, JVM_ConstantPoolGetIntAt(JNIEnv *env, jobject obj, jobject unused, jint index))
{
  constantPoolHandle cp = constantPoolHandle(THREAD, reflect_ConstantPool::get_cp(JNIHandles::resolve_non_null(obj)));
  bounds_check(cp, index, CHECK_0);
  constantTag tag = cp->tag_at(index);
  if (!tag.is_int()) {
    THROW_MSG_0(vmSymbols::java_lang_IllegalArgumentException(), "Wrong type at constant pool index");
  }
  return cp->int_at(index);
}
JVM_END

JVM_ENTRY_PROF(jlong, JVM_ConstantPoolGetLongAt, JVM_ConstantPoolGetLongAt(JNIEnv *env, jobject obj, jobject unused, jint index))
{
  constantPoolHandle cp = constantPoolHandle(THREAD, reflect_ConstantPool::get_cp(JNIHandles::resolve_non_null(obj)));
  bounds_check(cp, index, CHECK_(0L));
  constantTag tag = cp->tag_at(index);
  if (!tag.is_long()) {
    THROW_MSG_0(vmSymbols::java_lang_IllegalArgumentException(), "Wrong type at constant pool index");
  }
  return cp->long_at(index);
}
JVM_END

JVM_ENTRY_PROF(jfloat, JVM_ConstantPoolGetFloatAt, JVM_ConstantPoolGetFloatAt(JNIEnv *env, jobject obj, jobject unused, jint index))
{
  constantPoolHandle cp = constantPoolHandle(THREAD, reflect_ConstantPool::get_cp(JNIHandles::resolve_non_null(obj)));
  bounds_check(cp, index, CHECK_(0.0f));
  constantTag tag = cp->tag_at(index);
  if (!tag.is_float()) {
    THROW_MSG_0(vmSymbols::java_lang_IllegalArgumentException(), "Wrong type at constant pool index");
  }
  return cp->float_at(index);
}
JVM_END

JVM_ENTRY_PROF(jdouble, JVM_ConstantPoolGetDoubleAt, JVM_ConstantPoolGetDoubleAt(JNIEnv *env, jobject obj, jobject unused, jint index))
{
  constantPoolHandle cp = constantPoolHandle(THREAD, reflect_ConstantPool::get_cp(JNIHandles::resolve_non_null(obj)));
  bounds_check(cp, index, CHECK_(0.0));
  constantTag tag = cp->tag_at(index);
  if (!tag.is_double()) {
    THROW_MSG_0(vmSymbols::java_lang_IllegalArgumentException(), "Wrong type at constant pool index");
  }
  return cp->double_at(index);
}
JVM_END

JVM_ENTRY_PROF(jstring, JVM_ConstantPoolGetStringAt, JVM_ConstantPoolGetStringAt(JNIEnv *env, jobject obj, jobject unused, jint index))
{
  constantPoolHandle cp = constantPoolHandle(THREAD, reflect_ConstantPool::get_cp(JNIHandles::resolve_non_null(obj)));
  bounds_check(cp, index, CHECK_NULL);
  constantTag tag = cp->tag_at(index);
  if (!tag.is_string()) {
    THROW_MSG_NULL(vmSymbols::java_lang_IllegalArgumentException(), "Wrong type at constant pool index");
  }
  oop str = cp->string_at(index, CHECK_NULL);
  return (jstring) JNIHandles::make_local(THREAD, str);
}
JVM_END

JVM_ENTRY_PROF(jstring, JVM_ConstantPoolGetUTF8At, JVM_ConstantPoolGetUTF8At(JNIEnv *env, jobject obj, jobject unused, jint index))
{
  JvmtiVMObjectAllocEventCollector oam;
  constantPoolHandle cp = constantPoolHandle(THREAD, reflect_ConstantPool::get_cp(JNIHandles::resolve_non_null(obj)));
  bounds_check(cp, index, CHECK_NULL);
  constantTag tag = cp->tag_at(index);
  if (!tag.is_symbol()) {
    THROW_MSG_NULL(vmSymbols::java_lang_IllegalArgumentException(), "Wrong type at constant pool index");
  }
  Symbol* sym = cp->symbol_at(index);
  Handle str = java_lang_String::create_from_symbol(sym, CHECK_NULL);
  return (jstring) JNIHandles::make_local(THREAD, str());
}
JVM_END

JVM_ENTRY_PROF(jbyte, JVM_ConstantPoolGetTagAt, JVM_ConstantPoolGetTagAt(JNIEnv *env, jobject obj, jobject unused, jint index))
{
  constantPoolHandle cp = constantPoolHandle(THREAD, reflect_ConstantPool::get_cp(JNIHandles::resolve_non_null(obj)));
  bounds_check(cp, index, CHECK_0);
  constantTag tag = cp->tag_at(index);
  jbyte result = tag.value();
  // If returned tag values are not from the JVM spec, e.g. tags from 100 to 105,
  // they are changed to the corresponding tags from the JVM spec, so that java code in
  // sun.reflect.ConstantPool will return only tags from the JVM spec, not internal ones.
  if (tag.is_klass_or_reference()) {
      result = JVM_CONSTANT_Class;
  } else if (tag.is_string_index()) {
      result = JVM_CONSTANT_String;
  } else if (tag.is_method_type_in_error()) {
      result = JVM_CONSTANT_MethodType;
  } else if (tag.is_method_handle_in_error()) {
      result = JVM_CONSTANT_MethodHandle;
  } else if (tag.is_dynamic_constant_in_error()) {
      result = JVM_CONSTANT_Dynamic;
  }
  return result;
}
JVM_END

// Assertion support. //////////////////////////////////////////////////////////

JVM_ENTRY_PROF(jboolean, JVM_DesiredAssertionStatus, JVM_DesiredAssertionStatus(JNIEnv *env, jclass unused, jclass cls))
  assert(cls != nullptr, "bad class");

  oop r = JNIHandles::resolve(cls);
  assert(! java_lang_Class::is_primitive(r), "primitive classes not allowed");
  if (java_lang_Class::is_primitive(r)) return false;

  Klass* k = java_lang_Class::as_Klass(r);
  assert(k->is_instance_klass(), "must be an instance klass");
  if (!k->is_instance_klass()) return false;

  ResourceMark rm(THREAD);
  const char* name = k->name()->as_C_string();
  bool system_class = k->class_loader() == nullptr;
  return JavaAssertions::enabled(name, system_class);

JVM_END


// Return a new AssertionStatusDirectives object with the fields filled in with
// command-line assertion arguments (i.e., -ea, -da).
JVM_ENTRY_PROF(jobject, JVM_AssertionStatusDirectives, JVM_AssertionStatusDirectives(JNIEnv *env, jclass unused))
  JvmtiVMObjectAllocEventCollector oam;
  oop asd = JavaAssertions::createAssertionStatusDirectives(CHECK_NULL);
  return JNIHandles::make_local(THREAD, asd);
JVM_END

// Verification ////////////////////////////////////////////////////////////////////////////////

// Reflection for the verifier /////////////////////////////////////////////////////////////////

// RedefineClasses support: bug 6214132 caused verification to fail.
// All functions from this section should call the jvmtiThreadSate function:
//   Klass* class_to_verify_considering_redefinition(Klass* klass).
// The function returns a Klass* of the _scratch_class if the verifier
// was invoked in the middle of the class redefinition.
// Otherwise it returns its argument value which is the _the_class Klass*.
// Please, refer to the description in the jvmtiThreadState.hpp.

JVM_ENTRY_PROF(jboolean, JVM_IsInterface, JVM_IsInterface(JNIEnv *env, jclass cls))
  oop mirror = JNIHandles::resolve_non_null(cls);
  if (java_lang_Class::is_primitive(mirror)) {
    return JNI_FALSE;
  }
  Klass* k = java_lang_Class::as_Klass(mirror);
  // This isn't necessary since answer is the same since redefinition
  // has already checked this matches for the scratch class.
  // k = JvmtiThreadState::class_to_verify_considering_redefinition(k, thread);
  jboolean result = k->is_interface();
  assert(!result || k->is_instance_klass(),
         "all interfaces are instance types");
  return result;
JVM_END


JVM_ENTRY_PROF(const char*, JVM_GetClassNameUTF, JVM_GetClassNameUTF(JNIEnv *env, jclass cls))
  Klass* k = java_lang_Class::as_Klass(JNIHandles::resolve_non_null(cls));
  k = JvmtiThreadState::class_to_verify_considering_redefinition(k, thread);
  return k->name()->as_utf8();
JVM_END


JVM_ENTRY_PROF(void, JVM_GetClassCPTypes, JVM_GetClassCPTypes(JNIEnv *env, jclass cls, unsigned char *types))
  Klass* k = java_lang_Class::as_Klass(JNIHandles::resolve_non_null(cls));
  k = JvmtiThreadState::class_to_verify_considering_redefinition(k, thread);
  // types will have length zero if this is not an InstanceKlass
  // (length is determined by call to JVM_GetClassCPEntriesCount)
  if (k->is_instance_klass()) {
    ConstantPool* cp = InstanceKlass::cast(k)->constants();
    for (int index = cp->length() - 1; index >= 0; index--) {
      constantTag tag = cp->tag_at(index);
      types[index] = (tag.is_unresolved_klass()) ? (unsigned char) JVM_CONSTANT_Class : tag.value();
    }
  }
JVM_END


JVM_ENTRY_PROF(jint, JVM_GetClassCPEntriesCount, JVM_GetClassCPEntriesCount(JNIEnv *env, jclass cls))
  Klass* k = java_lang_Class::as_Klass(JNIHandles::resolve_non_null(cls));
  k = JvmtiThreadState::class_to_verify_considering_redefinition(k, thread);
  return (!k->is_instance_klass()) ? 0 : InstanceKlass::cast(k)->constants()->length();
JVM_END


JVM_ENTRY_PROF(jint, JVM_GetClassFieldsCount, JVM_GetClassFieldsCount(JNIEnv *env, jclass cls))
  Klass* k = java_lang_Class::as_Klass(JNIHandles::resolve_non_null(cls));
  k = JvmtiThreadState::class_to_verify_considering_redefinition(k, thread);
  return (!k->is_instance_klass()) ? 0 : InstanceKlass::cast(k)->java_fields_count();
JVM_END


JVM_ENTRY_PROF(jint, JVM_GetClassMethodsCount, JVM_GetClassMethodsCount(JNIEnv *env, jclass cls))
  Klass* k = java_lang_Class::as_Klass(JNIHandles::resolve_non_null(cls));
  k = JvmtiThreadState::class_to_verify_considering_redefinition(k, thread);
  return (!k->is_instance_klass()) ? 0 : InstanceKlass::cast(k)->methods()->length();
JVM_END


// The following methods, used for the verifier, are never called with
// array klasses, so a direct cast to InstanceKlass is safe.
// Typically, these methods are called in a loop with bounds determined
// by the results of JVM_GetClass{Fields,Methods}Count, which return
// zero for arrays.
JVM_ENTRY_PROF(void, JVM_GetMethodIxExceptionIndexes, JVM_GetMethodIxExceptionIndexes(JNIEnv *env, jclass cls, jint method_index, unsigned short *exceptions))
  Klass* k = java_lang_Class::as_Klass(JNIHandles::resolve_non_null(cls));
  k = JvmtiThreadState::class_to_verify_considering_redefinition(k, thread);
  Method* method = InstanceKlass::cast(k)->methods()->at(method_index);
  int length = method->checked_exceptions_length();
  if (length > 0) {
    CheckedExceptionElement* table= method->checked_exceptions_start();
    for (int i = 0; i < length; i++) {
      exceptions[i] = table[i].class_cp_index;
    }
  }
JVM_END


JVM_ENTRY_PROF(jint, JVM_GetMethodIxExceptionsCount, JVM_GetMethodIxExceptionsCount(JNIEnv *env, jclass cls, jint method_index))
  Klass* k = java_lang_Class::as_Klass(JNIHandles::resolve_non_null(cls));
  k = JvmtiThreadState::class_to_verify_considering_redefinition(k, thread);
  Method* method = InstanceKlass::cast(k)->methods()->at(method_index);
  return method->checked_exceptions_length();
JVM_END


JVM_ENTRY_PROF(void, JVM_GetMethodIxByteCode, JVM_GetMethodIxByteCode(JNIEnv *env, jclass cls, jint method_index, unsigned char *code))
  Klass* k = java_lang_Class::as_Klass(JNIHandles::resolve_non_null(cls));
  k = JvmtiThreadState::class_to_verify_considering_redefinition(k, thread);
  Method* method = InstanceKlass::cast(k)->methods()->at(method_index);
  memcpy(code, method->code_base(), method->code_size());
JVM_END


JVM_ENTRY_PROF(jint, JVM_GetMethodIxByteCodeLength, JVM_GetMethodIxByteCodeLength(JNIEnv *env, jclass cls, jint method_index))
  Klass* k = java_lang_Class::as_Klass(JNIHandles::resolve_non_null(cls));
  k = JvmtiThreadState::class_to_verify_considering_redefinition(k, thread);
  Method* method = InstanceKlass::cast(k)->methods()->at(method_index);
  return method->code_size();
JVM_END


JVM_ENTRY_PROF(void, JVM_GetMethodIxExceptionTableEntry, JVM_GetMethodIxExceptionTableEntry(JNIEnv *env, jclass cls, jint method_index, jint entry_index, JVM_ExceptionTableEntryType *entry))
  Klass* k = java_lang_Class::as_Klass(JNIHandles::resolve_non_null(cls));
  k = JvmtiThreadState::class_to_verify_considering_redefinition(k, thread);
  Method* method = InstanceKlass::cast(k)->methods()->at(method_index);
  ExceptionTable extable(method);
  entry->start_pc   = extable.start_pc(entry_index);
  entry->end_pc     = extable.end_pc(entry_index);
  entry->handler_pc = extable.handler_pc(entry_index);
  entry->catchType  = extable.catch_type_index(entry_index);
JVM_END


JVM_ENTRY_PROF(jint, JVM_GetMethodIxExceptionTableLength, JVM_GetMethodIxExceptionTableLength(JNIEnv *env, jclass cls, int method_index))
  Klass* k = java_lang_Class::as_Klass(JNIHandles::resolve_non_null(cls));
  k = JvmtiThreadState::class_to_verify_considering_redefinition(k, thread);
  Method* method = InstanceKlass::cast(k)->methods()->at(method_index);
  return method->exception_table_length();
JVM_END


JVM_ENTRY_PROF(jint, JVM_GetMethodIxModifiers, JVM_GetMethodIxModifiers(JNIEnv *env, jclass cls, int method_index))
  Klass* k = java_lang_Class::as_Klass(JNIHandles::resolve_non_null(cls));
  k = JvmtiThreadState::class_to_verify_considering_redefinition(k, thread);
  Method* method = InstanceKlass::cast(k)->methods()->at(method_index);
  return method->access_flags().as_method_flags();
JVM_END


JVM_ENTRY_PROF(jint, JVM_GetFieldIxModifiers, JVM_GetFieldIxModifiers(JNIEnv *env, jclass cls, int field_index))
  Klass* k = java_lang_Class::as_Klass(JNIHandles::resolve_non_null(cls));
  k = JvmtiThreadState::class_to_verify_considering_redefinition(k, thread);
  return InstanceKlass::cast(k)->field_access_flags(field_index);
JVM_END


JVM_ENTRY_PROF(jint, JVM_GetMethodIxLocalsCount, JVM_GetMethodIxLocalsCount(JNIEnv *env, jclass cls, int method_index))
  Klass* k = java_lang_Class::as_Klass(JNIHandles::resolve_non_null(cls));
  k = JvmtiThreadState::class_to_verify_considering_redefinition(k, thread);
  Method* method = InstanceKlass::cast(k)->methods()->at(method_index);
  return method->max_locals();
JVM_END


JVM_ENTRY_PROF(jint, JVM_GetMethodIxArgsSize, JVM_GetMethodIxArgsSize(JNIEnv *env, jclass cls, int method_index))
  Klass* k = java_lang_Class::as_Klass(JNIHandles::resolve_non_null(cls));
  k = JvmtiThreadState::class_to_verify_considering_redefinition(k, thread);
  Method* method = InstanceKlass::cast(k)->methods()->at(method_index);
  return method->size_of_parameters();
JVM_END


JVM_ENTRY_PROF(jint, JVM_GetMethodIxMaxStack, JVM_GetMethodIxMaxStack(JNIEnv *env, jclass cls, int method_index))
  Klass* k = java_lang_Class::as_Klass(JNIHandles::resolve_non_null(cls));
  k = JvmtiThreadState::class_to_verify_considering_redefinition(k, thread);
  Method* method = InstanceKlass::cast(k)->methods()->at(method_index);
  return method->verifier_max_stack();
JVM_END


JVM_ENTRY_PROF(jboolean, JVM_IsConstructorIx, JVM_IsConstructorIx(JNIEnv *env, jclass cls, int method_index))
  ResourceMark rm(THREAD);
  Klass* k = java_lang_Class::as_Klass(JNIHandles::resolve_non_null(cls));
  k = JvmtiThreadState::class_to_verify_considering_redefinition(k, thread);
  Method* method = InstanceKlass::cast(k)->methods()->at(method_index);
  return method->name() == vmSymbols::object_initializer_name();
JVM_END


JVM_ENTRY_PROF(jboolean, JVM_IsVMGeneratedMethodIx, JVM_IsVMGeneratedMethodIx(JNIEnv *env, jclass cls, int method_index))
  ResourceMark rm(THREAD);
  Klass* k = java_lang_Class::as_Klass(JNIHandles::resolve_non_null(cls));
  k = JvmtiThreadState::class_to_verify_considering_redefinition(k, thread);
  Method* method = InstanceKlass::cast(k)->methods()->at(method_index);
  return method->is_overpass();
JVM_END

JVM_ENTRY_PROF(const char*, JVM_GetMethodIxNameUTF, JVM_GetMethodIxNameUTF(JNIEnv *env, jclass cls, jint method_index))
  Klass* k = java_lang_Class::as_Klass(JNIHandles::resolve_non_null(cls));
  k = JvmtiThreadState::class_to_verify_considering_redefinition(k, thread);
  Method* method = InstanceKlass::cast(k)->methods()->at(method_index);
  return method->name()->as_utf8();
JVM_END


JVM_ENTRY_PROF(const char*, JVM_GetMethodIxSignatureUTF, JVM_GetMethodIxSignatureUTF(JNIEnv *env, jclass cls, jint method_index))
  Klass* k = java_lang_Class::as_Klass(JNIHandles::resolve_non_null(cls));
  k = JvmtiThreadState::class_to_verify_considering_redefinition(k, thread);
  Method* method = InstanceKlass::cast(k)->methods()->at(method_index);
  return method->signature()->as_utf8();
JVM_END

/**
 * All of these JVM_GetCP-xxx methods are used by the old verifier to
 * read entries in the constant pool.  Since the old verifier always
 * works on a copy of the code, it will not see any rewriting that
 * may possibly occur in the middle of verification.  So it is important
 * that nothing it calls tries to use the cpCache instead of the raw
 * constant pool, so we must use cp->uncached_x methods when appropriate.
 */
JVM_ENTRY_PROF(const char*, JVM_GetCPFieldNameUTF, JVM_GetCPFieldNameUTF(JNIEnv *env, jclass cls, jint cp_index))
  Klass* k = java_lang_Class::as_Klass(JNIHandles::resolve_non_null(cls));
  k = JvmtiThreadState::class_to_verify_considering_redefinition(k, thread);
  ConstantPool* cp = InstanceKlass::cast(k)->constants();
  switch (cp->tag_at(cp_index).value()) {
    case JVM_CONSTANT_Fieldref:
      return cp->uncached_name_ref_at(cp_index)->as_utf8();
    default:
      fatal("JVM_GetCPFieldNameUTF: illegal constant");
  }
  ShouldNotReachHere();
  return nullptr;
JVM_END


JVM_ENTRY_PROF(const char*, JVM_GetCPMethodNameUTF, JVM_GetCPMethodNameUTF(JNIEnv *env, jclass cls, jint cp_index))
  Klass* k = java_lang_Class::as_Klass(JNIHandles::resolve_non_null(cls));
  k = JvmtiThreadState::class_to_verify_considering_redefinition(k, thread);
  ConstantPool* cp = InstanceKlass::cast(k)->constants();
  switch (cp->tag_at(cp_index).value()) {
    case JVM_CONSTANT_InterfaceMethodref:
    case JVM_CONSTANT_Methodref:
      return cp->uncached_name_ref_at(cp_index)->as_utf8();
    default:
      fatal("JVM_GetCPMethodNameUTF: illegal constant");
  }
  ShouldNotReachHere();
  return nullptr;
JVM_END


JVM_ENTRY_PROF(const char*, JVM_GetCPMethodSignatureUTF, JVM_GetCPMethodSignatureUTF(JNIEnv *env, jclass cls, jint cp_index))
  Klass* k = java_lang_Class::as_Klass(JNIHandles::resolve_non_null(cls));
  k = JvmtiThreadState::class_to_verify_considering_redefinition(k, thread);
  ConstantPool* cp = InstanceKlass::cast(k)->constants();
  switch (cp->tag_at(cp_index).value()) {
    case JVM_CONSTANT_InterfaceMethodref:
    case JVM_CONSTANT_Methodref:
      return cp->uncached_signature_ref_at(cp_index)->as_utf8();
    default:
      fatal("JVM_GetCPMethodSignatureUTF: illegal constant");
  }
  ShouldNotReachHere();
  return nullptr;
JVM_END


JVM_ENTRY_PROF(const char*, JVM_GetCPFieldSignatureUTF, JVM_GetCPFieldSignatureUTF(JNIEnv *env, jclass cls, jint cp_index))
  Klass* k = java_lang_Class::as_Klass(JNIHandles::resolve_non_null(cls));
  k = JvmtiThreadState::class_to_verify_considering_redefinition(k, thread);
  ConstantPool* cp = InstanceKlass::cast(k)->constants();
  switch (cp->tag_at(cp_index).value()) {
    case JVM_CONSTANT_Fieldref:
      return cp->uncached_signature_ref_at(cp_index)->as_utf8();
    default:
      fatal("JVM_GetCPFieldSignatureUTF: illegal constant");
  }
  ShouldNotReachHere();
  return nullptr;
JVM_END


JVM_ENTRY_PROF(const char*, JVM_GetCPClassNameUTF, JVM_GetCPClassNameUTF(JNIEnv *env, jclass cls, jint cp_index))
  Klass* k = java_lang_Class::as_Klass(JNIHandles::resolve_non_null(cls));
  k = JvmtiThreadState::class_to_verify_considering_redefinition(k, thread);
  ConstantPool* cp = InstanceKlass::cast(k)->constants();
  Symbol* classname = cp->klass_name_at(cp_index);
  return classname->as_utf8();
JVM_END


JVM_ENTRY_PROF(const char*, JVM_GetCPFieldClassNameUTF, JVM_GetCPFieldClassNameUTF(JNIEnv *env, jclass cls, jint cp_index))
  Klass* k = java_lang_Class::as_Klass(JNIHandles::resolve_non_null(cls));
  k = JvmtiThreadState::class_to_verify_considering_redefinition(k, thread);
  ConstantPool* cp = InstanceKlass::cast(k)->constants();
  switch (cp->tag_at(cp_index).value()) {
    case JVM_CONSTANT_Fieldref: {
      int class_index = cp->uncached_klass_ref_index_at(cp_index);
      Symbol* classname = cp->klass_name_at(class_index);
      return classname->as_utf8();
    }
    default:
      fatal("JVM_GetCPFieldClassNameUTF: illegal constant");
  }
  ShouldNotReachHere();
  return nullptr;
JVM_END


JVM_ENTRY_PROF(const char*, JVM_GetCPMethodClassNameUTF, JVM_GetCPMethodClassNameUTF(JNIEnv *env, jclass cls, jint cp_index))
  Klass* k = java_lang_Class::as_Klass(JNIHandles::resolve_non_null(cls));
  k = JvmtiThreadState::class_to_verify_considering_redefinition(k, thread);
  ConstantPool* cp = InstanceKlass::cast(k)->constants();
  switch (cp->tag_at(cp_index).value()) {
    case JVM_CONSTANT_Methodref:
    case JVM_CONSTANT_InterfaceMethodref: {
      int class_index = cp->uncached_klass_ref_index_at(cp_index);
      Symbol* classname = cp->klass_name_at(class_index);
      return classname->as_utf8();
    }
    default:
      fatal("JVM_GetCPMethodClassNameUTF: illegal constant");
  }
  ShouldNotReachHere();
  return nullptr;
JVM_END


JVM_ENTRY_PROF(jint, JVM_GetCPFieldModifiers, JVM_GetCPFieldModifiers(JNIEnv *env, jclass cls, int cp_index, jclass called_cls))
  Klass* k = java_lang_Class::as_Klass(JNIHandles::resolve_non_null(cls));
  Klass* k_called = java_lang_Class::as_Klass(JNIHandles::resolve_non_null(called_cls));
  k        = JvmtiThreadState::class_to_verify_considering_redefinition(k, thread);
  k_called = JvmtiThreadState::class_to_verify_considering_redefinition(k_called, thread);
  ConstantPool* cp = InstanceKlass::cast(k)->constants();
  ConstantPool* cp_called = InstanceKlass::cast(k_called)->constants();
  switch (cp->tag_at(cp_index).value()) {
    case JVM_CONSTANT_Fieldref: {
      Symbol* name      = cp->uncached_name_ref_at(cp_index);
      Symbol* signature = cp->uncached_signature_ref_at(cp_index);
      InstanceKlass* ik = InstanceKlass::cast(k_called);
      for (JavaFieldStream fs(ik); !fs.done(); fs.next()) {
        if (fs.name() == name && fs.signature() == signature) {
          return fs.access_flags().as_field_flags();
        }
      }
      return -1;
    }
    default:
      fatal("JVM_GetCPFieldModifiers: illegal constant");
  }
  ShouldNotReachHere();
  return 0;
JVM_END


JVM_ENTRY_PROF(jint, JVM_GetCPMethodModifiers, JVM_GetCPMethodModifiers(JNIEnv *env, jclass cls, int cp_index, jclass called_cls))
  Klass* k = java_lang_Class::as_Klass(JNIHandles::resolve_non_null(cls));
  Klass* k_called = java_lang_Class::as_Klass(JNIHandles::resolve_non_null(called_cls));
  k        = JvmtiThreadState::class_to_verify_considering_redefinition(k, thread);
  k_called = JvmtiThreadState::class_to_verify_considering_redefinition(k_called, thread);
  ConstantPool* cp = InstanceKlass::cast(k)->constants();
  switch (cp->tag_at(cp_index).value()) {
    case JVM_CONSTANT_Methodref:
    case JVM_CONSTANT_InterfaceMethodref: {
      Symbol* name      = cp->uncached_name_ref_at(cp_index);
      Symbol* signature = cp->uncached_signature_ref_at(cp_index);
      Array<Method*>* methods = InstanceKlass::cast(k_called)->methods();
      int methods_count = methods->length();
      for (int i = 0; i < methods_count; i++) {
        Method* method = methods->at(i);
        if (method->name() == name && method->signature() == signature) {
            return method->access_flags().as_method_flags();
        }
      }
      return -1;
    }
    default:
      fatal("JVM_GetCPMethodModifiers: illegal constant");
  }
  ShouldNotReachHere();
  return 0;
JVM_END


// Misc //////////////////////////////////////////////////////////////////////////////////////////////

JVM_LEAF_PROF(void, JVM_ReleaseUTF, JVM_ReleaseUTF(const char *utf))
  // So long as UTF8::convert_to_utf8 returns resource strings, we don't have to do anything
JVM_END


JVM_ENTRY_PROF(jboolean, JVM_IsSameClassPackage, JVM_IsSameClassPackage(JNIEnv *env, jclass class1, jclass class2))
  oop class1_mirror = JNIHandles::resolve_non_null(class1);
  oop class2_mirror = JNIHandles::resolve_non_null(class2);
  Klass* klass1 = java_lang_Class::as_Klass(class1_mirror);
  Klass* klass2 = java_lang_Class::as_Klass(class2_mirror);
  return (jboolean) Reflection::is_same_class_package(klass1, klass2);
JVM_END

// Printing support //////////////////////////////////////////////////
extern "C" {

ATTRIBUTE_PRINTF(3, 0)
int jio_vsnprintf(char *str, size_t count, const char *fmt, va_list args) {
  // Reject count values that are negative signed values converted to
  // unsigned; see bug 4399518, 4417214
  if ((intptr_t)count <= 0) return -1;

  int result = os::vsnprintf(str, count, fmt, args);
  if (result > 0 && (size_t)result >= count) {
    result = -1;
  }

  return result;
}

ATTRIBUTE_PRINTF(3, 4)
int jio_snprintf(char *str, size_t count, const char *fmt, ...) {
  va_list args;
  int len;
  va_start(args, fmt);
  len = jio_vsnprintf(str, count, fmt, args);
  va_end(args);
  return len;
}

ATTRIBUTE_PRINTF(2, 3)
int jio_fprintf(FILE* f, const char *fmt, ...) {
  int len;
  va_list args;
  va_start(args, fmt);
  len = jio_vfprintf(f, fmt, args);
  va_end(args);
  return len;
}

ATTRIBUTE_PRINTF(2, 0)
int jio_vfprintf(FILE* f, const char *fmt, va_list args) {
  if (Arguments::vfprintf_hook() != nullptr) {
     return Arguments::vfprintf_hook()(f, fmt, args);
  } else {
    return vfprintf(f, fmt, args);
  }
}

ATTRIBUTE_PRINTF(1, 2)
JNIEXPORT int jio_printf(const char *fmt, ...) {
  int len;
  va_list args;
  va_start(args, fmt);
  len = jio_vfprintf(defaultStream::output_stream(), fmt, args);
  va_end(args);
  return len;
}

// HotSpot specific jio method
void jio_print(const char* s, size_t len) {
  // Try to make this function as atomic as possible.
  if (Arguments::vfprintf_hook() != nullptr) {
    jio_fprintf(defaultStream::output_stream(), "%.*s", (int)len, s);
  } else {
    // Make an unused local variable to avoid warning from gcc compiler.
    bool dummy = os::write(defaultStream::output_fd(), s, len);
  }
}

} // Extern C

// java.lang.Thread //////////////////////////////////////////////////////////////////////////////

// In most of the JVM thread support functions we need to access the
// thread through a ThreadsListHandle to prevent it from exiting and
// being reclaimed while we try to operate on it. The exceptions to this
// rule are when operating on the current thread, or if the monitor of
// the target java.lang.Thread is locked at the Java level - in both
// cases the target cannot exit.

static void thread_entry(JavaThread* thread, TRAPS) {
  HandleMark hm(THREAD);
  Handle obj(THREAD, thread->threadObj());
  JavaValue result(T_VOID);
  JavaCalls::call_virtual(&result,
                          obj,
                          vmClasses::Thread_klass(),
                          vmSymbols::run_method_name(),
                          vmSymbols::void_method_signature(),
                          THREAD);
}


JVM_ENTRY_PROF(void, JVM_StartThread, JVM_StartThread(JNIEnv* env, jobject jthread))
#if INCLUDE_CDS
  if (CDSConfig::allow_only_single_java_thread()) {
    // During java -Xshare:dump, if we allow multiple Java threads to
    // execute in parallel, symbols and classes may be loaded in
    // random orders which will make the resulting CDS archive
    // non-deterministic.
    //
    // Lucikly, during java -Xshare:dump, it's important to run only
    // the code in the main Java thread (which is NOT started here) that
    // creates the module graph, etc. It's safe to not start the other
    // threads which are launched by class static initializers
    // (ReferenceHandler, FinalizerThread and CleanerImpl).
    if (log_is_enabled(Info, aot)) {
      ResourceMark rm;
      oop t = JNIHandles::resolve_non_null(jthread);
      log_info(aot)("JVM_StartThread() ignored: %s", t->klass()->external_name());
    }
    return;
  }
#endif
  JavaThread *native_thread = nullptr;

  // We cannot hold the Threads_lock when we throw an exception,
  // due to rank ordering issues. Example:  we might need to grab the
  // Heap_lock while we construct the exception.
  bool throw_illegal_thread_state = false;

  // We must release the Threads_lock before we can post a jvmti event
  // in Thread::start.
  {
    ConditionalMutexLocker throttle_ml(ThreadsLockThrottle_lock, UseThreadsLockThrottleLock);
    // Ensure that the C++ Thread and OSThread structures aren't freed before
    // we operate.
    MutexLocker ml(Threads_lock);

    // Since JDK 5 the java.lang.Thread threadStatus is used to prevent
    // re-starting an already started thread, so we should usually find
    // that the JavaThread is null. However for a JNI attached thread
    // there is a small window between the Thread object being created
    // (with its JavaThread set) and the update to its threadStatus, so we
    // have to check for this
    if (java_lang_Thread::thread(JNIHandles::resolve_non_null(jthread)) != nullptr) {
      throw_illegal_thread_state = true;
    } else {
      jlong size =
             java_lang_Thread::stackSize(JNIHandles::resolve_non_null(jthread));
      // Allocate the C++ Thread structure and create the native thread.  The
      // stack size retrieved from java is 64-bit signed, but the constructor takes
      // size_t (an unsigned type), which may be 32 or 64-bit depending on the platform.
      //  - Avoid truncating on 32-bit platforms if size is greater than UINT_MAX.
      //  - Avoid passing negative values which would result in really large stacks.
      NOT_LP64(if (size > SIZE_MAX) size = SIZE_MAX;)
      size_t sz = size > 0 ? (size_t) size : 0;
      native_thread = new JavaThread(&thread_entry, sz);

      // At this point it may be possible that no osthread was created for the
      // JavaThread due to lack of memory. Check for this situation and throw
      // an exception if necessary. Eventually we may want to change this so
      // that we only grab the lock if the thread was created successfully -
      // then we can also do this check and throw the exception in the
      // JavaThread constructor.
      if (native_thread->osthread() != nullptr) {
        // Note: the current thread is not being used within "prepare".
        native_thread->prepare(jthread);
      }
    }
  }

  if (throw_illegal_thread_state) {
    THROW(vmSymbols::java_lang_IllegalThreadStateException());
  }

  assert(native_thread != nullptr, "Starting null thread?");

  if (native_thread->osthread() == nullptr) {
    ResourceMark rm(thread);
    log_warning(os, thread)("Failed to start the native thread for java.lang.Thread \"%s\"",
                            JavaThread::name_for(JNIHandles::resolve_non_null(jthread)));
    // No one should hold a reference to the 'native_thread'.
    native_thread->smr_delete();
    if (JvmtiExport::should_post_resource_exhausted()) {
      JvmtiExport::post_resource_exhausted(
        JVMTI_RESOURCE_EXHAUSTED_OOM_ERROR | JVMTI_RESOURCE_EXHAUSTED_THREADS,
        os::native_thread_creation_failed_msg());
    }
    THROW_MSG(vmSymbols::java_lang_OutOfMemoryError(),
              os::native_thread_creation_failed_msg());
  }

  JFR_ONLY(Jfr::on_java_thread_start(thread, native_thread);)

  Thread::start(native_thread);

JVM_END


JVM_ENTRY_PROF(void, JVM_SetThreadPriority, JVM_SetThreadPriority(JNIEnv* env, jobject jthread, jint prio))
  ThreadsListHandle tlh(thread);
  oop java_thread = nullptr;
  JavaThread* receiver = nullptr;
  bool is_alive = tlh.cv_internal_thread_to_JavaThread(jthread, &receiver, &java_thread);
  java_lang_Thread::set_priority(java_thread, (ThreadPriority)prio);

  if (is_alive) {
    // jthread refers to a live JavaThread.
    Thread::set_priority(receiver, (ThreadPriority)prio);
  }
  // Implied else: If the JavaThread hasn't started yet, then the
  // priority set in the java.lang.Thread object above will be pushed
  // down when it does start.
JVM_END


JVM_LEAF_PROF(void, JVM_Yield, JVM_Yield(JNIEnv *env, jclass threadClass))
  HOTSPOT_THREAD_YIELD();
  os::naked_yield();
JVM_END

JVM_ENTRY_PROF(void, JVM_SleepNanos, JVM_SleepNanos(JNIEnv* env, jclass threadClass, jlong nanos))
  if (nanos < 0) {
    THROW_MSG(vmSymbols::java_lang_IllegalArgumentException(), "nanosecond timeout value out of range");
  }

  if (thread->is_interrupted(true) && !HAS_PENDING_EXCEPTION) {
    THROW_MSG(vmSymbols::java_lang_InterruptedException(), "sleep interrupted");
  }

  // Save current thread state and restore it at the end of this block.
  // And set new thread state to SLEEPING.
  JavaThreadSleepState jtss(thread);

  HOTSPOT_THREAD_SLEEP_BEGIN(nanos / NANOSECS_PER_MILLISEC);

  if (nanos == 0) {
    os::naked_yield();
  } else {
    ThreadState old_state = thread->osthread()->get_state();
    thread->osthread()->set_state(SLEEPING);
    if (!thread->sleep_nanos(nanos)) { // interrupted
      // An asynchronous exception could have been thrown on
      // us while we were sleeping. We do not overwrite those.
      if (!HAS_PENDING_EXCEPTION) {
        HOTSPOT_THREAD_SLEEP_END(1);

        // TODO-FIXME: THROW_MSG returns which means we will not call set_state()
        // to properly restore the thread state.  That's likely wrong.
        THROW_MSG(vmSymbols::java_lang_InterruptedException(), "sleep interrupted");
      }
    }
    thread->osthread()->set_state(old_state);
  }
  HOTSPOT_THREAD_SLEEP_END(0);
JVM_END

JVM_ENTRY_PROF(jobject, JVM_CurrentCarrierThread, JVM_CurrentCarrierThread(JNIEnv* env, jclass threadClass))
  oop jthread = thread->threadObj();
  assert(jthread != nullptr, "no current carrier thread!");
  return JNIHandles::make_local(THREAD, jthread);
JVM_END

JVM_ENTRY_PROF(jobject, JVM_CurrentThread, JVM_CurrentThread(JNIEnv* env, jclass threadClass))
  oop theThread = thread->vthread();
  assert(theThread != (oop)nullptr, "no current thread!");
  return JNIHandles::make_local(THREAD, theThread);
JVM_END

JVM_ENTRY_PROF(void, JVM_SetCurrentThread, JVM_SetCurrentThread(JNIEnv* env, jobject thisThread,
                                     jobject theThread))
  oop threadObj = JNIHandles::resolve(theThread);
  thread->set_vthread(threadObj);

  // Set _monitor_owner_id of new current Thread
  thread->set_monitor_owner_id(java_lang_Thread::thread_id(threadObj));

  JFR_ONLY(Jfr::on_set_current_thread(thread, threadObj);)
JVM_END

JVM_ENTRY_PROF(jlong, JVM_GetNextThreadIdOffset, JVM_GetNextThreadIdOffset(JNIEnv* env, jclass threadClass))
  return ThreadIdentifier::unsafe_offset();
JVM_END

JVM_ENTRY_PROF(void, JVM_Interrupt, JVM_Interrupt(JNIEnv* env, jobject jthread))
  ThreadsListHandle tlh(thread);
  JavaThread* receiver = nullptr;
  bool is_alive = tlh.cv_internal_thread_to_JavaThread(jthread, &receiver, nullptr);
  if (is_alive) {
    // jthread refers to a live JavaThread.
    receiver->interrupt();
  }
JVM_END

// Return true iff the current thread has locked the object passed in

JVM_ENTRY_PROF(jboolean, JVM_HoldsLock, JVM_HoldsLock(JNIEnv* env, jclass threadClass, jobject obj))
  if (obj == nullptr) {
    THROW_(vmSymbols::java_lang_NullPointerException(), JNI_FALSE);
  }
  Handle h_obj(THREAD, JNIHandles::resolve(obj));
  return ObjectSynchronizer::current_thread_holds_lock(thread, h_obj);
JVM_END

JVM_ENTRY_PROF(jobject, JVM_GetStackTrace, JVM_GetStackTrace(JNIEnv *env, jobject jthread))
  oop trace = java_lang_Thread::async_get_stack_trace(JNIHandles::resolve(jthread), THREAD);
  return JNIHandles::make_local(THREAD, trace);
JVM_END

<<<<<<< HEAD

JVM_ENTRY_PROF(void, JVM_SetNativeThreadName, JVM_SetNativeThreadName(JNIEnv* env, jobject jthread, jstring name))
=======
JVM_ENTRY(jobject, JVM_CreateThreadSnapshot(JNIEnv* env, jobject jthread))
#if INCLUDE_JVMTI
  oop snapshot = ThreadSnapshotFactory::get_thread_snapshot(jthread, THREAD);
  return JNIHandles::make_local(THREAD, snapshot);
#else
  return nullptr;
#endif
JVM_END

JVM_ENTRY(void, JVM_SetNativeThreadName(JNIEnv* env, jobject jthread, jstring name))
>>>>>>> fe3be498
  // We don't use a ThreadsListHandle here because the current thread
  // must be alive.
  oop java_thread = JNIHandles::resolve_non_null(jthread);
  JavaThread* thr = java_lang_Thread::thread(java_thread);
  if (thread == thr && !thr->has_attached_via_jni()) {
    // Thread naming is only supported for the current thread and
    // we don't set the name of an attached thread to avoid stepping
    // on other programs.
    ResourceMark rm(thread);
    const char *thread_name = java_lang_String::as_utf8_string(JNIHandles::resolve_non_null(name));
    os::set_native_thread_name(thread_name);
  }
JVM_END

JVM_ENTRY_PROF(jobject, JVM_ScopedValueCache, JVM_ScopedValueCache(JNIEnv* env, jclass threadClass))
  oop theCache = thread->scopedValueCache();
  return JNIHandles::make_local(THREAD, theCache);
JVM_END

JVM_ENTRY_PROF(void, JVM_SetScopedValueCache, JVM_SetScopedValueCache(JNIEnv* env, jclass threadClass,
                                       jobject theCache))
  arrayOop objs = arrayOop(JNIHandles::resolve(theCache));
  thread->set_scopedValueCache(objs);
JVM_END

// java.lang.Package ////////////////////////////////////////////////////////////////


JVM_ENTRY_PROF(jstring, JVM_GetSystemPackage, JVM_GetSystemPackage(JNIEnv *env, jstring name))
  ResourceMark rm(THREAD);
  JvmtiVMObjectAllocEventCollector oam;
  char* str = java_lang_String::as_utf8_string(JNIHandles::resolve_non_null(name));
  oop result = ClassLoader::get_system_package(str, CHECK_NULL);
return (jstring) JNIHandles::make_local(THREAD, result);
JVM_END


JVM_ENTRY_PROF(jobjectArray, JVM_GetSystemPackages, JVM_GetSystemPackages(JNIEnv *env))
  JvmtiVMObjectAllocEventCollector oam;
  objArrayOop result = ClassLoader::get_system_packages(CHECK_NULL);
  return (jobjectArray) JNIHandles::make_local(THREAD, result);
JVM_END


// java.lang.ref.Reference ///////////////////////////////////////////////////////////////


JVM_ENTRY_PROF(jobject, JVM_GetAndClearReferencePendingList, JVM_GetAndClearReferencePendingList(JNIEnv* env))
  MonitorLocker ml(Heap_lock);
  oop ref = Universe::reference_pending_list();
  if (ref != nullptr) {
    Universe::clear_reference_pending_list();
  }
  return JNIHandles::make_local(THREAD, ref);
JVM_END

JVM_ENTRY_PROF(jboolean, JVM_HasReferencePendingList, JVM_HasReferencePendingList(JNIEnv* env))
  MonitorLocker ml(Heap_lock);
  return Universe::has_reference_pending_list();
JVM_END

JVM_ENTRY_PROF(void, JVM_WaitForReferencePendingList, JVM_WaitForReferencePendingList(JNIEnv* env))
  MonitorLocker ml(Heap_lock);
  while (!Universe::has_reference_pending_list()) {
    ml.wait();
  }
JVM_END

JVM_ENTRY_PROF(jboolean, JVM_ReferenceRefersTo, JVM_ReferenceRefersTo(JNIEnv* env, jobject ref, jobject o))
  oop ref_oop = JNIHandles::resolve_non_null(ref);
  // PhantomReference has it's own implementation of refersTo().
  // See: JVM_PhantomReferenceRefersTo
  assert(!java_lang_ref_Reference::is_phantom(ref_oop), "precondition");
  oop referent = java_lang_ref_Reference::weak_referent_no_keepalive(ref_oop);
  return referent == JNIHandles::resolve(o);
JVM_END

JVM_ENTRY_PROF(void, JVM_ReferenceClear, JVM_ReferenceClear(JNIEnv* env, jobject ref))
  oop ref_oop = JNIHandles::resolve_non_null(ref);
  // FinalReference has it's own implementation of clear().
  assert(!java_lang_ref_Reference::is_final(ref_oop), "precondition");
  if (java_lang_ref_Reference::unknown_referent_no_keepalive(ref_oop) == nullptr) {
    // If the referent has already been cleared then done.
    // However, if the referent is dead but has not yet been cleared by
    // concurrent reference processing, it should NOT be cleared here.
    // Instead, clearing should be left to the GC.  Clearing it here could
    // detectably lose an expected notification, which is impossible with
    // STW reference processing.  The clearing in enqueue() doesn't have
    // this problem, since the enqueue covers the notification, but it's not
    // worth the effort to handle that case specially.
    return;
  }
  java_lang_ref_Reference::clear_referent(ref_oop);
JVM_END


// java.lang.ref.PhantomReference //////////////////////////////////////////////////


JVM_ENTRY_PROF(jboolean, JVM_PhantomReferenceRefersTo, JVM_PhantomReferenceRefersTo(JNIEnv* env, jobject ref, jobject o))
  oop ref_oop = JNIHandles::resolve_non_null(ref);
  oop referent = java_lang_ref_Reference::phantom_referent_no_keepalive(ref_oop);
  return referent == JNIHandles::resolve(o);
JVM_END


// ObjectInputStream ///////////////////////////////////////////////////////////////

// Return the first user-defined class loader up the execution stack, or null
// if only code from the bootstrap or platform class loader is on the stack.

JVM_ENTRY_PROF(jobject, JVM_LatestUserDefinedLoader, JVM_LatestUserDefinedLoader(JNIEnv *env))
  for (vframeStream vfst(thread); !vfst.at_end(); vfst.next()) {
    InstanceKlass* ik = vfst.method()->method_holder();
    oop loader = ik->class_loader();
    if (loader != nullptr && !SystemDictionary::is_platform_class_loader(loader)) {
      return JNIHandles::make_local(THREAD, loader);
    }
  }
  return nullptr;
JVM_END


// Array ///////////////////////////////////////////////////////////////////////////////////////////


// resolve array handle and check arguments
static inline arrayOop check_array(JNIEnv *env, jobject arr, bool type_array_only, TRAPS) {
  if (arr == nullptr) {
    THROW_NULL(vmSymbols::java_lang_NullPointerException());
  }
  oop a = JNIHandles::resolve_non_null(arr);
  if (!a->is_array()) {
    THROW_MSG_NULL(vmSymbols::java_lang_IllegalArgumentException(), "Argument is not an array");
  } else if (type_array_only && !a->is_typeArray()) {
    THROW_MSG_NULL(vmSymbols::java_lang_IllegalArgumentException(), "Argument is not an array of primitive type");
  }
  return arrayOop(a);
}


JVM_ENTRY_PROF(jint, JVM_GetArrayLength, JVM_GetArrayLength(JNIEnv *env, jobject arr))
  arrayOop a = check_array(env, arr, false, CHECK_0);
  return a->length();
JVM_END


JVM_ENTRY_PROF(jobject, JVM_GetArrayElement, JVM_GetArrayElement(JNIEnv *env, jobject arr, jint index))
  JvmtiVMObjectAllocEventCollector oam;
  arrayOop a = check_array(env, arr, false, CHECK_NULL);
  jvalue value;
  BasicType type = Reflection::array_get(&value, a, index, CHECK_NULL);
  oop box = Reflection::box(&value, type, CHECK_NULL);
  return JNIHandles::make_local(THREAD, box);
JVM_END


JVM_ENTRY_PROF(jvalue, JVM_GetPrimitiveArrayElement, JVM_GetPrimitiveArrayElement(JNIEnv *env, jobject arr, jint index, jint wCode))
  jvalue value;
  value.i = 0; // to initialize value before getting used in CHECK
  arrayOop a = check_array(env, arr, true, CHECK_(value));
  assert(a->is_typeArray(), "just checking");
  BasicType type = Reflection::array_get(&value, a, index, CHECK_(value));
  BasicType wide_type = (BasicType) wCode;
  if (type != wide_type) {
    Reflection::widen(&value, type, wide_type, CHECK_(value));
  }
  return value;
JVM_END


JVM_ENTRY_PROF(void, JVM_SetArrayElement, JVM_SetArrayElement(JNIEnv *env, jobject arr, jint index, jobject val))
  arrayOop a = check_array(env, arr, false, CHECK);
  oop box = JNIHandles::resolve(val);
  jvalue value;
  value.i = 0; // to initialize value before getting used in CHECK
  BasicType value_type;
  if (a->is_objArray()) {
    // Make sure we do no unbox e.g. java/lang/Integer instances when storing into an object array
    value_type = Reflection::unbox_for_regular_object(box, &value);
  } else {
    value_type = Reflection::unbox_for_primitive(box, &value, CHECK);
  }
  Reflection::array_set(&value, a, index, value_type, CHECK);
JVM_END


JVM_ENTRY_PROF(void, JVM_SetPrimitiveArrayElement, JVM_SetPrimitiveArrayElement(JNIEnv *env, jobject arr, jint index, jvalue v, unsigned char vCode))
  arrayOop a = check_array(env, arr, true, CHECK);
  assert(a->is_typeArray(), "just checking");
  BasicType value_type = (BasicType) vCode;
  Reflection::array_set(&v, a, index, value_type, CHECK);
JVM_END


JVM_ENTRY_PROF(jobject, JVM_NewArray, JVM_NewArray(JNIEnv *env, jclass eltClass, jint length))
  JvmtiVMObjectAllocEventCollector oam;
  oop element_mirror = JNIHandles::resolve(eltClass);
  oop result = Reflection::reflect_new_array(element_mirror, length, CHECK_NULL);
  return JNIHandles::make_local(THREAD, result);
JVM_END


JVM_ENTRY_PROF(jobject, JVM_NewMultiArray, JVM_NewMultiArray(JNIEnv *env, jclass eltClass, jintArray dim))
  JvmtiVMObjectAllocEventCollector oam;
  arrayOop dim_array = check_array(env, dim, true, CHECK_NULL);
  oop element_mirror = JNIHandles::resolve(eltClass);
  assert(dim_array->is_typeArray(), "just checking");
  oop result = Reflection::reflect_new_multi_array(element_mirror, typeArrayOop(dim_array), CHECK_NULL);
  return JNIHandles::make_local(THREAD, result);
JVM_END


// Library support ///////////////////////////////////////////////////////////////////////////

JVM_LEAF_PROF(void*, JVM_LoadZipLibrary, JVM_LoadZipLibrary())
  return ZipLibrary::handle();
JVM_END

JVM_ENTRY_NO_ENV_PROF(void*, JVM_LoadLibrary, JVM_LoadLibrary(const char* name, jboolean throwException))
  //%note jvm_ct
  char ebuf[1024];
  void *load_result;
  {
    ThreadToNativeFromVM ttnfvm(thread);
    load_result = os::dll_load(name, ebuf, sizeof ebuf);
  }
  if (load_result == nullptr) {
    if (throwException) {
      char msg[1024];
      jio_snprintf(msg, sizeof msg, "%s: %s", name, ebuf);
      // Since 'ebuf' may contain a string encoded using
      // platform encoding scheme, we need to pass
      // Exceptions::unsafe_to_utf8 to the new_exception method
      // as the last argument. See bug 6367357.
      Handle h_exception =
        Exceptions::new_exception(thread,
                                  vmSymbols::java_lang_UnsatisfiedLinkError(),
                                  msg, Exceptions::unsafe_to_utf8);

      THROW_HANDLE_NULL(h_exception);
    } else {
      log_info(library)("Failed to load library %s", name);
      return load_result;
    }
  }
  log_info(library)("Loaded library %s, handle " INTPTR_FORMAT, name, p2i(load_result));
  return load_result;
JVM_END


JVM_LEAF_PROF(void, JVM_UnloadLibrary, JVM_UnloadLibrary(void* handle))
  os::dll_unload(handle);
  log_info(library)("Unloaded library with handle " INTPTR_FORMAT, p2i(handle));
JVM_END


JVM_LEAF_PROF(void*, JVM_FindLibraryEntry, JVM_FindLibraryEntry(void* handle, const char* name))
  void* find_result = os::dll_lookup(handle, name);
  log_info(library)("%s %s in library with handle " INTPTR_FORMAT,
                    find_result != nullptr ? "Found" : "Failed to find",
                    name, p2i(handle));
  return find_result;
JVM_END


// JNI version ///////////////////////////////////////////////////////////////////////////////

JVM_LEAF_PROF(jboolean, JVM_IsSupportedJNIVersion, JVM_IsSupportedJNIVersion(jint version))
  return Threads::is_supported_jni_version_including_1_1(version);
JVM_END


JVM_LEAF_PROF(jboolean, JVM_IsPreviewEnabled, JVM_IsPreviewEnabled(void))
  return Arguments::enable_preview() ? JNI_TRUE : JNI_FALSE;
JVM_END

JVM_LEAF_PROF(jboolean, JVM_IsContinuationsSupported, JVM_IsContinuationsSupported(void))
  return VMContinuations ? JNI_TRUE : JNI_FALSE;
JVM_END

JVM_LEAF_PROF(jboolean, JVM_IsForeignLinkerSupported, JVM_IsForeignLinkerSupported(void))
  return ForeignGlobals::is_foreign_linker_supported() ? JNI_TRUE : JNI_FALSE;
JVM_END

JVM_LEAF(jboolean, JVM_IsStaticallyLinked(void))
  return is_vm_statically_linked() ? JNI_TRUE : JNI_FALSE;
JVM_END

// String support ///////////////////////////////////////////////////////////////////////////

JVM_ENTRY_PROF(jstring, JVM_InternString, JVM_InternString(JNIEnv *env, jstring str))
  JvmtiVMObjectAllocEventCollector oam;
  if (str == nullptr) return nullptr;
  oop string = JNIHandles::resolve_non_null(str);
  oop result = StringTable::intern(string, CHECK_NULL);
  return (jstring) JNIHandles::make_local(THREAD, result);
JVM_END


// VM Raw monitor support //////////////////////////////////////////////////////////////////////

// VM Raw monitors (not to be confused with JvmtiRawMonitors) are a simple mutual exclusion
// lock (not actually monitors: no wait/notify) that is exported by the VM for use by JDK
// library code. They may be used by JavaThreads and non-JavaThreads and do not participate
// in the safepoint protocol, thread suspension, thread interruption, or most things of that
// nature, except JavaThreads will be blocked by VM_Exit::block_if_vm_exited if the VM has
// shutdown. JavaThreads will be "in native" when using this API from JDK code.


JNIEXPORT void* JNICALL JVM_RawMonitorCreate(void) {
  VM_Exit::block_if_vm_exited();
  return new PlatformMutex();
}


JNIEXPORT void JNICALL  JVM_RawMonitorDestroy(void *mon) {
  VM_Exit::block_if_vm_exited();
  delete ((PlatformMutex*) mon);
}


JNIEXPORT jint JNICALL JVM_RawMonitorEnter(void *mon) {
  VM_Exit::block_if_vm_exited();
  ((PlatformMutex*) mon)->lock();
  return 0;
}


JNIEXPORT void JNICALL JVM_RawMonitorExit(void *mon) {
  VM_Exit::block_if_vm_exited();
  ((PlatformMutex*) mon)->unlock();
}


// Shared JNI/JVM entry points //////////////////////////////////////////////////////////////

jclass find_class_from_class_loader(JNIEnv* env, Symbol* name, jboolean init,
                                    Handle loader, jboolean throwError, TRAPS) {
  Klass* klass = SystemDictionary::resolve_or_fail(name, loader, throwError != 0, CHECK_NULL);

  // Check if we should initialize the class
  if (init && klass->is_instance_klass()) {
    klass->initialize(CHECK_NULL);
  }
  return (jclass) JNIHandles::make_local(THREAD, klass->java_mirror());
}


// Method ///////////////////////////////////////////////////////////////////////////////////////////

JVM_ENTRY_PROF(jobject, JVM_InvokeMethod, JVM_InvokeMethod(JNIEnv *env, jobject method, jobject obj, jobjectArray args0))
  Handle method_handle;
  if (thread->stack_overflow_state()->stack_available((address) &method_handle) >= JVMInvokeMethodSlack) {
    method_handle = Handle(THREAD, JNIHandles::resolve(method));
    Handle receiver(THREAD, JNIHandles::resolve(obj));
    objArrayHandle args(THREAD, objArrayOop(JNIHandles::resolve(args0)));
    oop result = Reflection::invoke_method(method_handle(), receiver, args, CHECK_NULL);
    jobject res = JNIHandles::make_local(THREAD, result);
    if (JvmtiExport::should_post_vm_object_alloc()) {
      oop ret_type = java_lang_reflect_Method::return_type(method_handle());
      assert(ret_type != nullptr, "sanity check: ret_type oop must not be null!");
      if (java_lang_Class::is_primitive(ret_type)) {
        // Only for primitive type vm allocates memory for java object.
        // See box() method.
        JvmtiExport::post_vm_object_alloc(thread, result);
      }
    }
    return res;
  } else {
    THROW_NULL(vmSymbols::java_lang_StackOverflowError());
  }
JVM_END


JVM_ENTRY_PROF(jobject, JVM_NewInstanceFromConstructor, JVM_NewInstanceFromConstructor(JNIEnv *env, jobject c, jobjectArray args0))
  oop constructor_mirror = JNIHandles::resolve(c);
  objArrayHandle args(THREAD, objArrayOop(JNIHandles::resolve(args0)));
  oop result = Reflection::invoke_constructor(constructor_mirror, args, CHECK_NULL);
  jobject res = JNIHandles::make_local(THREAD, result);
  if (JvmtiExport::should_post_vm_object_alloc()) {
    JvmtiExport::post_vm_object_alloc(thread, result);
  }
  return res;
JVM_END

JVM_ENTRY_PROF(void, JVM_InitializeFromArchive, JVM_InitializeFromArchive(JNIEnv* env, jclass cls))
  Klass* k = java_lang_Class::as_Klass(JNIHandles::resolve(cls));
  HeapShared::initialize_from_archived_subgraph(THREAD, k);
JVM_END

JVM_ENTRY_PROF(void, JVM_RegisterLambdaProxyClassForArchiving, JVM_RegisterLambdaProxyClassForArchiving(JNIEnv* env,
                                              jclass caller,
                                              jstring interfaceMethodName,
                                              jobject factoryType,
                                              jobject interfaceMethodType,
                                              jobject implementationMember,
                                              jobject dynamicMethodType,
                                              jclass lambdaProxyClass))
#if INCLUDE_CDS
  if (!CDSConfig::is_dumping_archive() || !CDSConfig::is_dumping_lambdas_in_legacy_mode()) {
    return;
  }

  Klass* caller_k = java_lang_Class::as_Klass(JNIHandles::resolve(caller));
  InstanceKlass* caller_ik = InstanceKlass::cast(caller_k);
  if (caller_ik->is_hidden()) {
    // Hidden classes not of type lambda proxy classes are currently not being archived.
    // If the caller_ik is of one of the above types, the corresponding lambda proxy class won't be
    // registered for archiving.
    return;
  }
  Klass* lambda_k = java_lang_Class::as_Klass(JNIHandles::resolve(lambdaProxyClass));
  InstanceKlass* lambda_ik = InstanceKlass::cast(lambda_k);
  assert(lambda_ik->is_hidden(), "must be a hidden class");
  assert(!lambda_ik->is_non_strong_hidden(), "expected a strong hidden class");

  Symbol* interface_method_name = nullptr;
  if (interfaceMethodName != nullptr) {
    interface_method_name = java_lang_String::as_symbol(JNIHandles::resolve_non_null(interfaceMethodName));
  }
  Handle factory_type_oop(THREAD, JNIHandles::resolve_non_null(factoryType));
  Symbol* factory_type = java_lang_invoke_MethodType::as_signature(factory_type_oop(), true);

  Handle interface_method_type_oop(THREAD, JNIHandles::resolve_non_null(interfaceMethodType));
  Symbol* interface_method_type = java_lang_invoke_MethodType::as_signature(interface_method_type_oop(), true);

  Handle implementation_member_oop(THREAD, JNIHandles::resolve_non_null(implementationMember));
  assert(java_lang_invoke_MemberName::is_method(implementation_member_oop()), "must be");
  Method* m = java_lang_invoke_MemberName::vmtarget(implementation_member_oop());

  Handle dynamic_method_type_oop(THREAD, JNIHandles::resolve_non_null(dynamicMethodType));
  Symbol* dynamic_method_type = java_lang_invoke_MethodType::as_signature(dynamic_method_type_oop(), true);

  LambdaProxyClassDictionary::add_lambda_proxy_class(caller_ik, lambda_ik, interface_method_name, factory_type,
                                                     interface_method_type, m, dynamic_method_type, THREAD);
#endif // INCLUDE_CDS
JVM_END

JVM_ENTRY_PROF(jclass, JVM_LookupLambdaProxyClassFromArchive, JVM_LookupLambdaProxyClassFromArchive(JNIEnv* env,
                                                        jclass caller,
                                                        jstring interfaceMethodName,
                                                        jobject factoryType,
                                                        jobject interfaceMethodType,
                                                        jobject implementationMember,
                                                        jobject dynamicMethodType))
#if INCLUDE_CDS

  if (interfaceMethodName == nullptr || factoryType == nullptr || interfaceMethodType == nullptr ||
      implementationMember == nullptr || dynamicMethodType == nullptr) {
    THROW_(vmSymbols::java_lang_NullPointerException(), nullptr);
  }

  Klass* caller_k = java_lang_Class::as_Klass(JNIHandles::resolve(caller));
  InstanceKlass* caller_ik = InstanceKlass::cast(caller_k);
  if (!caller_ik->is_shared()) {
    // there won't be a shared lambda class if the caller_ik is not in the shared archive.
    return nullptr;
  }

  Symbol* interface_method_name = java_lang_String::as_symbol(JNIHandles::resolve_non_null(interfaceMethodName));
  Handle factory_type_oop(THREAD, JNIHandles::resolve_non_null(factoryType));
  Symbol* factory_type = java_lang_invoke_MethodType::as_signature(factory_type_oop(), true);

  Handle interface_method_type_oop(THREAD, JNIHandles::resolve_non_null(interfaceMethodType));
  Symbol* interface_method_type = java_lang_invoke_MethodType::as_signature(interface_method_type_oop(), true);

  Handle implementation_member_oop(THREAD, JNIHandles::resolve_non_null(implementationMember));
  assert(java_lang_invoke_MemberName::is_method(implementation_member_oop()), "must be");
  Method* m = java_lang_invoke_MemberName::vmtarget(implementation_member_oop());

  Handle dynamic_method_type_oop(THREAD, JNIHandles::resolve_non_null(dynamicMethodType));
  Symbol* dynamic_method_type = java_lang_invoke_MethodType::as_signature(dynamic_method_type_oop(), true);

  InstanceKlass* loaded_lambda =
    LambdaProxyClassDictionary::load_shared_lambda_proxy_class(caller_ik, interface_method_name, factory_type,
                                                               interface_method_type, m, dynamic_method_type,
                                                               CHECK_(nullptr));
  return loaded_lambda == nullptr ? nullptr : (jclass) JNIHandles::make_local(THREAD, loaded_lambda->java_mirror());
#else
  return nullptr;
#endif // INCLUDE_CDS
JVM_END

JVM_ENTRY_NO_ENV_PROF(jlong, JVM_GetRandomSeedForDumping, JVM_GetRandomSeedForDumping())
  if (CDSConfig::is_dumping_static_archive()) {
    // We do this so that the default CDS archive can be deterministic.
    const char* release = VM_Version::vm_release();
    const char* dbg_level = VM_Version::jdk_debug_level();
    const char* version = VM_Version::internal_vm_info_string();
    jlong seed = (jlong)(java_lang_String::hash_code((const jbyte*)release, (int)strlen(release)) ^
                         java_lang_String::hash_code((const jbyte*)dbg_level, (int)strlen(dbg_level)) ^
                         java_lang_String::hash_code((const jbyte*)version, (int)strlen(version)));
    seed += (jlong)VM_Version::vm_major_version();
    seed += (jlong)VM_Version::vm_minor_version();
    seed += (jlong)VM_Version::vm_security_version();
    seed += (jlong)VM_Version::vm_patch_version();
    if (seed == 0) { // don't let this ever be zero.
      seed = 0x87654321;
    }
    log_debug(aot)("JVM_GetRandomSeedForDumping() = " JLONG_FORMAT, seed);
    return seed;
  } else {
    return 0;
  }
JVM_END

JVM_ENTRY_NO_ENV_PROF(jint, JVM_GetCDSConfigStatus, JVM_GetCDSConfigStatus())
  return CDSConfig::get_status();
JVM_END

JVM_ENTRY_PROF(void, JVM_LogLambdaFormInvoker, JVM_LogLambdaFormInvoker(JNIEnv *env, jstring line))
#if INCLUDE_CDS
  assert(CDSConfig::is_logging_lambda_form_invokers(), "sanity");
  if (line != nullptr) {
    ResourceMark rm(THREAD);
    Handle h_line (THREAD, JNIHandles::resolve_non_null(line));
    char* c_line = java_lang_String::as_utf8_string(h_line());
    if (CDSConfig::is_dumping_dynamic_archive() || CDSConfig::is_dumping_preimage_static_archive()) {
      // Note: LambdaFormInvokers::append take same format which is not
      // same as below the print format. The line does not include LAMBDA_FORM_TAG.
      LambdaFormInvokers::append(os::strdup((const char*)c_line, mtInternal));
    }
    if (ClassListWriter::is_enabled()) {
      ClassListWriter w;
      w.stream()->print_cr("%s %s", ClassListParser::lambda_form_tag(), c_line);
    }
  }
#endif // INCLUDE_CDS
JVM_END

JVM_ENTRY_PROF(void, JVM_LogDynamicProxy, JVM_LogDynamicProxy(JNIEnv *env, jobject loader, jstring proxy_name, jobjectArray interfaces, jint access_flags))
#if INCLUDE_CDS
  assert(CDSConfig::is_logging_dynamic_proxies(),  "sanity");

  ResourceMark rm(THREAD);
  oop proxy_name_oop = JNIHandles::resolve_non_null(proxy_name);
  char* proxy_name_str = java_lang_String::as_utf8_string(proxy_name_oop);
  oop loader_oop = JNIHandles::resolve(loader);
  objArrayOop interfaces_oop = objArrayOop(JNIHandles::resolve_non_null(interfaces));

  AOTConstantPoolResolver::trace_dynamic_proxy_class(loader_oop, proxy_name_str, interfaces_oop, access_flags);
#endif // INCLUDE_CDS
JVM_END

JVM_ENTRY_PROF(void, JVM_DumpClassListToFile, JVM_DumpClassListToFile(JNIEnv *env, jstring listFileName))
#if INCLUDE_CDS
  ResourceMark rm(THREAD);
  Handle file_handle(THREAD, JNIHandles::resolve_non_null(listFileName));
  char* file_name  = java_lang_String::as_utf8_string(file_handle());
  MetaspaceShared::dump_loaded_classes(file_name, THREAD);
#endif // INCLUDE_CDS
JVM_END

JVM_ENTRY_PROF(void, JVM_DumpDynamicArchive, JVM_DumpDynamicArchive(JNIEnv *env, jstring archiveName))
#if INCLUDE_CDS
  ResourceMark rm(THREAD);
  Handle file_handle(THREAD, JNIHandles::resolve_non_null(archiveName));
  char* archive_name  = java_lang_String::as_utf8_string(file_handle());
  DynamicArchive::dump_for_jcmd(archive_name, CHECK);
#endif // INCLUDE_CDS
JVM_END

JVM_ENTRY(jboolean, JVM_NeedsClassInitBarrierForCDS(JNIEnv* env, jclass cls))
#if INCLUDE_CDS
  Klass* k = java_lang_Class::as_Klass(JNIHandles::resolve(cls));
  if (!k->is_instance_klass()) {
    return false;
  } else {
    if (InstanceKlass::cast(k)->is_enum_subclass() ||
        AOTClassInitializer::can_archive_initialized_mirror(InstanceKlass::cast(k))) {
      // This class will be cached in AOT-initialized state. No need for init barriers.
      return false;
    } else {
      // If we cannot cache the class in AOT-initialized state, java.lang.invoke handles
      // must emit barriers to ensure class initialization during production run.
      ResourceMark rm(THREAD);
      log_debug(aot)("NeedsClassInitBarrierForCDS: %s", k->external_name());
      return true;
    }
  }
#else
  return false;
#endif // INCLUDE_CDS
JVM_END

// Returns an array of all live Thread objects (VM internal JavaThreads,
// jvmti agent threads, and JNI attaching threads  are skipped)
// See CR 6404306 regarding JNI attaching threads
JVM_ENTRY_PROF(jobjectArray, JVM_GetAllThreads, JVM_GetAllThreads(JNIEnv *env, jclass dummy))
  ResourceMark rm(THREAD);
  ThreadsListEnumerator tle(THREAD, false, false);
  JvmtiVMObjectAllocEventCollector oam;

  int num_threads = tle.num_threads();
  objArrayOop r = oopFactory::new_objArray(vmClasses::Thread_klass(), num_threads, CHECK_NULL);
  objArrayHandle threads_ah(THREAD, r);

  for (int i = 0; i < num_threads; i++) {
    Handle h = tle.get_threadObj(i);
    threads_ah->obj_at_put(i, h());
  }

  return (jobjectArray) JNIHandles::make_local(THREAD, threads_ah());
JVM_END


// Support for java.lang.Thread.getStackTrace() and getAllStackTraces() methods
// Return StackTraceElement[][], each element is the stack trace of a thread in
// the corresponding entry in the given threads array
JVM_ENTRY_PROF(jobjectArray, JVM_DumpThreads, JVM_DumpThreads(JNIEnv *env, jclass threadClass, jobjectArray threads))
  JvmtiVMObjectAllocEventCollector oam;

  // Check if threads is null
  if (threads == nullptr) {
    THROW_NULL(vmSymbols::java_lang_NullPointerException());
  }

  objArrayOop a = objArrayOop(JNIHandles::resolve_non_null(threads));
  objArrayHandle ah(THREAD, a);
  int num_threads = ah->length();
  // check if threads is non-empty array
  if (num_threads == 0) {
    THROW_NULL(vmSymbols::java_lang_IllegalArgumentException());
  }

  // check if threads is not an array of objects of Thread class
  Klass* k = ObjArrayKlass::cast(ah->klass())->element_klass();
  if (k != vmClasses::Thread_klass()) {
    THROW_NULL(vmSymbols::java_lang_IllegalArgumentException());
  }

  ResourceMark rm(THREAD);

  GrowableArray<instanceHandle>* thread_handle_array = new GrowableArray<instanceHandle>(num_threads);
  for (int i = 0; i < num_threads; i++) {
    oop thread_obj = ah->obj_at(i);
    instanceHandle h(THREAD, (instanceOop) thread_obj);
    thread_handle_array->append(h);
  }

  // The JavaThread references in thread_handle_array are validated
  // in VM_ThreadDump::doit().
  Handle stacktraces = ThreadService::dump_stack_traces(thread_handle_array, num_threads, CHECK_NULL);
  return (jobjectArray)JNIHandles::make_local(THREAD, stacktraces());

JVM_END

// JVM monitoring and management support
JVM_LEAF_PROF(void*, JVM_GetManagement, JVM_GetManagement(jint version))
  return Management::get_jmm_interface(version);
JVM_END

// com.sun.tools.attach.VirtualMachine agent properties support
//
// Initialize the agent properties with the properties maintained in the VM
JVM_ENTRY_PROF(jobject, JVM_InitAgentProperties, JVM_InitAgentProperties(JNIEnv *env, jobject properties))
  ResourceMark rm;

  Handle props(THREAD, JNIHandles::resolve_non_null(properties));

  PUTPROP(props, "sun.java.command", Arguments::java_command());
  PUTPROP(props, "sun.jvm.flags", Arguments::jvm_flags());
  PUTPROP(props, "sun.jvm.args", Arguments::jvm_args());
  return properties;
JVM_END

JVM_ENTRY_PROF(jobjectArray, JVM_GetEnclosingMethodInfo, JVM_GetEnclosingMethodInfo(JNIEnv *env, jclass ofClass))
{
  JvmtiVMObjectAllocEventCollector oam;

  if (ofClass == nullptr) {
    return nullptr;
  }
  Handle mirror(THREAD, JNIHandles::resolve_non_null(ofClass));
  // Special handling for primitive objects
  if (java_lang_Class::is_primitive(mirror())) {
    return nullptr;
  }
  Klass* k = java_lang_Class::as_Klass(mirror());
  if (!k->is_instance_klass()) {
    return nullptr;
  }
  InstanceKlass* ik = InstanceKlass::cast(k);
  int encl_method_class_idx = ik->enclosing_method_class_index();
  if (encl_method_class_idx == 0) {
    return nullptr;
  }
  objArrayOop dest_o = oopFactory::new_objArray(vmClasses::Object_klass(), 3, CHECK_NULL);
  objArrayHandle dest(THREAD, dest_o);
  Klass* enc_k = ik->constants()->klass_at(encl_method_class_idx, CHECK_NULL);
  dest->obj_at_put(0, enc_k->java_mirror());
  int encl_method_method_idx = ik->enclosing_method_method_index();
  if (encl_method_method_idx != 0) {
    Symbol* sym = ik->constants()->symbol_at(
                        extract_low_short_from_int(
                          ik->constants()->name_and_type_at(encl_method_method_idx)));
    Handle str = java_lang_String::create_from_symbol(sym, CHECK_NULL);
    dest->obj_at_put(1, str());
    sym = ik->constants()->symbol_at(
              extract_high_short_from_int(
                ik->constants()->name_and_type_at(encl_method_method_idx)));
    str = java_lang_String::create_from_symbol(sym, CHECK_NULL);
    dest->obj_at_put(2, str());
  }
  return (jobjectArray) JNIHandles::make_local(THREAD, dest());
}
JVM_END

// Returns an array of java.lang.String objects containing the input arguments to the VM.
JVM_ENTRY_PROF(jobjectArray, JVM_GetVmArguments, JVM_GetVmArguments(JNIEnv *env))
  ResourceMark rm(THREAD);

  if (Arguments::num_jvm_args() == 0 && Arguments::num_jvm_flags() == 0) {
    return nullptr;
  }

  char** vm_flags = Arguments::jvm_flags_array();
  char** vm_args = Arguments::jvm_args_array();
  int num_flags = Arguments::num_jvm_flags();
  int num_args = Arguments::num_jvm_args();

  InstanceKlass* ik = vmClasses::String_klass();
  objArrayOop r = oopFactory::new_objArray(ik, num_args + num_flags, CHECK_NULL);
  objArrayHandle result_h(THREAD, r);

  int index = 0;
  for (int j = 0; j < num_flags; j++, index++) {
    Handle h = java_lang_String::create_from_platform_dependent_str(vm_flags[j], CHECK_NULL);
    result_h->obj_at_put(index, h());
  }
  for (int i = 0; i < num_args; i++, index++) {
    Handle h = java_lang_String::create_from_platform_dependent_str(vm_args[i], CHECK_NULL);
    result_h->obj_at_put(index, h());
  }
  return (jobjectArray) JNIHandles::make_local(THREAD, result_h());
JVM_END

JVM_LEAF_PROF(jint, JVM_FindSignal, JVM_FindSignal(const char *name))
  return os::get_signal_number(name);
JVM_END

JVM_ENTRY_PROF(void, JVM_VirtualThreadStart, JVM_VirtualThreadStart(JNIEnv* env, jobject vthread))
#if INCLUDE_JVMTI
  if (!DoJVMTIVirtualThreadTransitions) {
    assert(!JvmtiExport::can_support_virtual_threads(), "sanity check");
    return;
  }
  if (JvmtiVTMSTransitionDisabler::VTMS_notify_jvmti_events()) {
    JvmtiVTMSTransitionDisabler::VTMS_vthread_start(vthread);
  } else {
    // set VTMS transition bit value in JavaThread and java.lang.VirtualThread object
    JvmtiVTMSTransitionDisabler::set_is_in_VTMS_transition(thread, vthread, false);
  }
#endif
JVM_END

JVM_ENTRY_PROF(void, JVM_VirtualThreadEnd, JVM_VirtualThreadEnd(JNIEnv* env, jobject vthread))
#if INCLUDE_JVMTI
  if (!DoJVMTIVirtualThreadTransitions) {
    assert(!JvmtiExport::can_support_virtual_threads(), "sanity check");
    return;
  }
  if (JvmtiVTMSTransitionDisabler::VTMS_notify_jvmti_events()) {
    JvmtiVTMSTransitionDisabler::VTMS_vthread_end(vthread);
  } else {
    // set VTMS transition bit value in JavaThread and java.lang.VirtualThread object
    JvmtiVTMSTransitionDisabler::set_is_in_VTMS_transition(thread, vthread, true);
  }
#endif
JVM_END

// If notifications are disabled then just update the VTMS transition bit and return.
// Otherwise, the bit is updated in the given jvmtiVTMSTransitionDisabler function call.
JVM_ENTRY_PROF(void, JVM_VirtualThreadMount, JVM_VirtualThreadMount(JNIEnv* env, jobject vthread, jboolean hide))
#if INCLUDE_JVMTI
  if (!DoJVMTIVirtualThreadTransitions) {
    assert(!JvmtiExport::can_support_virtual_threads(), "sanity check");
    return;
  }
  if (JvmtiVTMSTransitionDisabler::VTMS_notify_jvmti_events()) {
    JvmtiVTMSTransitionDisabler::VTMS_vthread_mount(vthread, hide);
  } else {
    // set VTMS transition bit value in JavaThread and java.lang.VirtualThread object
    JvmtiVTMSTransitionDisabler::set_is_in_VTMS_transition(thread, vthread, hide);
  }
#endif
JVM_END

// If notifications are disabled then just update the VTMS transition bit and return.
// Otherwise, the bit is updated in the given jvmtiVTMSTransitionDisabler function call below.
JVM_ENTRY_PROF(void, JVM_VirtualThreadUnmount, JVM_VirtualThreadUnmount(JNIEnv* env, jobject vthread, jboolean hide))
#if INCLUDE_JVMTI
  if (!DoJVMTIVirtualThreadTransitions) {
    assert(!JvmtiExport::can_support_virtual_threads(), "sanity check");
    return;
  }
  if (JvmtiVTMSTransitionDisabler::VTMS_notify_jvmti_events()) {
    JvmtiVTMSTransitionDisabler::VTMS_vthread_unmount(vthread, hide);
  } else {
    // set VTMS transition bit value in JavaThread and java.lang.VirtualThread object
    JvmtiVTMSTransitionDisabler::set_is_in_VTMS_transition(thread, vthread, hide);
  }
#endif
JVM_END

// Notification from VirtualThread about disabling JVMTI Suspend in a sync critical section.
// Needed to avoid deadlocks with JVMTI suspend mechanism.
JVM_ENTRY(void, JVM_VirtualThreadDisableSuspend(JNIEnv* env, jclass clazz, jboolean enter))
#if INCLUDE_JVMTI
  if (!DoJVMTIVirtualThreadTransitions) {
    assert(!JvmtiExport::can_support_virtual_threads(), "sanity check");
    return;
  }
  assert(thread->is_disable_suspend() != (bool)enter,
         "nested or unbalanced monitor enter/exit is not allowed");
  thread->toggle_is_disable_suspend();
#endif
JVM_END

JVM_ENTRY(void, JVM_VirtualThreadPinnedEvent(JNIEnv* env, jclass ignored, jstring op))
#if INCLUDE_JFR
  freeze_result result = THREAD->last_freeze_fail_result();
  assert(result != freeze_ok, "sanity check");
  EventVirtualThreadPinned event(UNTIMED);
  event.set_starttime(THREAD->last_freeze_fail_time());
  if (event.should_commit()) {
    ResourceMark rm(THREAD);
    const char *str = java_lang_String::as_utf8_string(JNIHandles::resolve_non_null(op));
    THREAD->post_vthread_pinned_event(&event, str, result);
  }
#endif
JVM_END

JVM_ENTRY(jobject, JVM_TakeVirtualThreadListToUnblock(JNIEnv* env, jclass ignored))
  ParkEvent* parkEvent = ObjectMonitor::vthread_unparker_ParkEvent();
  assert(parkEvent != nullptr, "not initialized");

  OopHandle& list_head = ObjectMonitor::vthread_list_head();
  oop vthread_head = nullptr;
  while (true) {
    if (list_head.peek() != nullptr) {
      for (;;) {
        oop head = list_head.resolve();
        if (list_head.cmpxchg(head, nullptr) == head) {
          return JNIHandles::make_local(THREAD, head);
        }
      }
    }
    ThreadBlockInVM tbivm(THREAD);
    parkEvent->park();
  }
JVM_END
/*
 * Return the current class's class file version.  The low order 16 bits of the
 * returned jint contain the class's major version.  The high order 16 bits
 * contain the class's minor version.
 */
JVM_ENTRY_PROF(jint, JVM_GetClassFileVersion, JVM_GetClassFileVersion(JNIEnv* env, jclass current))
  oop mirror = JNIHandles::resolve_non_null(current);
  if (java_lang_Class::is_primitive(mirror)) {
    // return latest major version and minor version of 0.
    return JVM_CLASSFILE_MAJOR_VERSION;
  }
  assert(!java_lang_Class::as_Klass(mirror)->is_array_klass(), "unexpected array class");

  Klass* c = java_lang_Class::as_Klass(mirror);
  assert(c->is_instance_klass(), "must be");
  InstanceKlass* ik = InstanceKlass::cast(c);
  return (ik->minor_version() << 16) | ik->major_version();
JVM_END

/*
 * Ensure that code doing a stackwalk and using javaVFrame::locals() to
 * get the value will see a materialized value and not a scalar-replaced
 * null value.
 */
JVM_ENTRY_PROF(void, JVM_EnsureMaterializedForStackWalk_func, JVM_EnsureMaterializedForStackWalk_func(JNIEnv* env, jobject vthread, jobject value))
  JVM_EnsureMaterializedForStackWalk(env, value);
JVM_END

/*
 * Return JNI_TRUE if warnings are printed when agents are dynamically loaded.
 */
JVM_LEAF_PROF(jboolean, JVM_PrintWarningAtDynamicAgentLoad, JVM_PrintWarningAtDynamicAgentLoad(void))
  return (EnableDynamicAgentLoading && !FLAG_IS_CMDLINE(EnableDynamicAgentLoading)) ? JNI_TRUE : JNI_FALSE;
JVM_END

#define DO_COUNTERS(macro) \
  macro(JVM_CurrentTimeMillis) \
  macro(JVM_NanoTime) \
  macro(JVM_GetNanoTimeAdjustment) \
  macro(JVM_ArrayCopy) \
  macro(JVM_GetProperties) \
  macro(JVM_GetTemporaryDirectory) \
  macro(JVM_BeforeHalt) \
  macro(JVM_Halt) \
  macro(JVM_GC) \
  macro(JVM_MaxObjectInspectionAge) \
  macro(JVM_TotalMemory) \
  macro(JVM_FreeMemory) \
  macro(JVM_MaxMemory) \
  macro(JVM_ActiveProcessorCount) \
  macro(JVM_IsUseContainerSupport) \
  macro(JVM_FillInStackTrace) \
  macro(JVM_GetExtendedNPEMessage) \
  macro(JVM_InitStackTraceElementArray) \
  macro(JVM_InitStackTraceElement) \
  macro(JVM_ExpandStackFrameInfo) \
  macro(JVM_CallStackWalk) \
  macro(JVM_MoreStackWalk) \
  macro(JVM_SetStackWalkContinuation) \
  macro(JVM_IHashCode) \
  macro(JVM_MonitorWait) \
  macro(JVM_MonitorNotify) \
  macro(JVM_MonitorNotifyAll) \
  macro(JVM_Clone) \
  macro(JVM_ReportFinalizationComplete) \
  macro(JVM_IsFinalizationEnabled) \
  macro(JVM_RegisterContinuationMethods) \
  macro(JVM_NativePath) \
  macro(JVM_GetCallerClass) \
  macro(JVM_FindPrimitiveClass) \
  macro(JVM_FindClassFromBootLoader) \
  macro(JVM_FindClassFromCaller) \
  macro(JVM_FindClassFromClass) \
  macro(JVM_DefineClass) \
  macro(JVM_LookupDefineClass) \
  macro(JVM_DefineClassWithSource) \
  macro(JVM_FindLoadedClass) \
  macro(JVM_DefineModule) \
  macro(JVM_SetBootLoaderUnnamedModule) \
  macro(JVM_AddModuleExports) \
  macro(JVM_AddModuleExportsToAllUnnamed) \
  macro(JVM_AddModuleExportsToAll) \
  macro(JVM_AddReadsModule) \
  macro(JVM_DefineArchivedModules) \
  macro(JVM_InitClassName) \
  macro(JVM_GetClassInterfaces) \
  macro(JVM_IsInterface) \
  macro(JVM_IsHiddenClass) \
  macro(JVM_FindScopedValueBindings) \
  macro(JVM_GetDeclaredClasses) \
  macro(JVM_GetDeclaringClass) \
  macro(JVM_GetSimpleBinaryName) \
  macro(JVM_GetClassSignature) \
  macro(JVM_GetClassAnnotations) \
  macro(JVM_GetClassTypeAnnotations) \
  macro(JVM_GetMethodTypeAnnotations) \
  macro(JVM_GetFieldTypeAnnotations) \
  macro(JVM_GetMethodParameters) \
  macro(JVM_GetClassDeclaredFields) \
  macro(JVM_IsRecord) \
  macro(JVM_GetRecordComponents) \
  macro(JVM_GetClassDeclaredMethods) \
  macro(JVM_GetClassDeclaredConstructors) \
  macro(JVM_GetClassAccessFlags) \
  macro(JVM_AreNestMates) \
  macro(JVM_GetNestHost) \
  macro(JVM_GetNestMembers) \
  macro(JVM_GetPermittedSubclasses) \
  macro(JVM_GetClassConstantPool) \
  macro(JVM_ConstantPoolGetSize) \
  macro(JVM_ConstantPoolGetClassAt) \
  macro(JVM_ConstantPoolGetClassAtIfLoaded) \
  macro(JVM_ConstantPoolGetMethodAt) \
  macro(JVM_ConstantPoolGetMethodAtIfLoaded) \
  macro(JVM_ConstantPoolGetFieldAt) \
  macro(JVM_ConstantPoolGetFieldAtIfLoaded) \
  macro(JVM_ConstantPoolGetMemberRefInfoAt) \
  macro(JVM_ConstantPoolGetClassRefIndexAt) \
  macro(JVM_ConstantPoolGetNameAndTypeRefIndexAt) \
  macro(JVM_ConstantPoolGetNameAndTypeRefInfoAt) \
  macro(JVM_ConstantPoolGetIntAt) \
  macro(JVM_ConstantPoolGetLongAt) \
  macro(JVM_ConstantPoolGetFloatAt) \
  macro(JVM_ConstantPoolGetDoubleAt) \
  macro(JVM_ConstantPoolGetStringAt) \
  macro(JVM_ConstantPoolGetUTF8At) \
  macro(JVM_ConstantPoolGetTagAt) \
  macro(JVM_DesiredAssertionStatus) \
  macro(JVM_AssertionStatusDirectives) \
  macro(JVM_GetClassNameUTF) \
  macro(JVM_GetClassCPTypes) \
  macro(JVM_GetClassCPEntriesCount) \
  macro(JVM_GetClassFieldsCount) \
  macro(JVM_GetClassMethodsCount) \
  macro(JVM_GetMethodIxExceptionIndexes) \
  macro(JVM_GetMethodIxExceptionsCount) \
  macro(JVM_GetMethodIxByteCode) \
  macro(JVM_GetMethodIxByteCodeLength) \
  macro(JVM_GetMethodIxExceptionTableEntry) \
  macro(JVM_GetMethodIxExceptionTableLength) \
  macro(JVM_GetMethodIxModifiers) \
  macro(JVM_GetFieldIxModifiers) \
  macro(JVM_GetMethodIxLocalsCount) \
  macro(JVM_GetMethodIxArgsSize) \
  macro(JVM_GetMethodIxMaxStack) \
  macro(JVM_IsConstructorIx) \
  macro(JVM_IsVMGeneratedMethodIx) \
  macro(JVM_GetMethodIxNameUTF) \
  macro(JVM_GetMethodIxSignatureUTF) \
  macro(JVM_GetCPFieldNameUTF) \
  macro(JVM_GetCPMethodNameUTF) \
  macro(JVM_GetCPMethodSignatureUTF) \
  macro(JVM_GetCPFieldSignatureUTF) \
  macro(JVM_GetCPClassNameUTF) \
  macro(JVM_GetCPFieldClassNameUTF) \
  macro(JVM_GetCPMethodClassNameUTF) \
  macro(JVM_GetCPFieldModifiers) \
  macro(JVM_GetCPMethodModifiers) \
  macro(JVM_ReleaseUTF) \
  macro(JVM_IsSameClassPackage) \
  macro(JVM_StartThread) \
  macro(JVM_SetThreadPriority) \
  macro(JVM_Yield) \
  macro(JVM_SleepNanos) \
  macro(JVM_CurrentCarrierThread) \
  macro(JVM_CurrentThread) \
  macro(JVM_SetCurrentThread) \
  macro(JVM_GetNextThreadIdOffset) \
  macro(JVM_Interrupt) \
  macro(JVM_HoldsLock) \
  macro(JVM_GetStackTrace) \
  macro(JVM_SetNativeThreadName) \
  macro(JVM_ScopedValueCache) \
  macro(JVM_SetScopedValueCache) \
  macro(JVM_GetSystemPackage) \
  macro(JVM_GetSystemPackages) \
  macro(JVM_GetAndClearReferencePendingList) \
  macro(JVM_HasReferencePendingList) \
  macro(JVM_WaitForReferencePendingList) \
  macro(JVM_ReferenceRefersTo) \
  macro(JVM_ReferenceClear) \
  macro(JVM_PhantomReferenceRefersTo) \
  macro(JVM_LatestUserDefinedLoader) \
  macro(JVM_GetArrayLength) \
  macro(JVM_GetArrayElement) \
  macro(JVM_GetPrimitiveArrayElement) \
  macro(JVM_SetArrayElement) \
  macro(JVM_SetPrimitiveArrayElement) \
  macro(JVM_NewArray) \
  macro(JVM_NewMultiArray) \
  macro(JVM_LoadZipLibrary) \
  macro(JVM_LoadLibrary) \
  macro(JVM_UnloadLibrary) \
  macro(JVM_FindLibraryEntry) \
  macro(JVM_IsSupportedJNIVersion) \
  macro(JVM_IsPreviewEnabled) \
  macro(JVM_IsContinuationsSupported) \
  macro(JVM_IsForeignLinkerSupported) \
  macro(JVM_InternString) \
  macro(JVM_InvokeMethod) \
  macro(JVM_NewInstanceFromConstructor) \
  macro(JVM_InitializeFromArchive) \
  macro(JVM_RegisterLambdaProxyClassForArchiving) \
  macro(JVM_LookupLambdaProxyClassFromArchive) \
  macro(JVM_GetRandomSeedForDumping) \
  macro(JVM_LogLambdaFormInvoker) \
  macro(JVM_LogDynamicProxy) \
  macro(JVM_DumpClassListToFile) \
  macro(JVM_DumpDynamicArchive) \
  macro(JVM_GetAllThreads) \
  macro(JVM_DumpThreads) \
  macro(JVM_GetManagement) \
  macro(JVM_InitAgentProperties) \
  macro(JVM_GetEnclosingMethodInfo) \
  macro(JVM_GetVmArguments) \
  macro(JVM_FindSignal) \
  macro(JVM_VirtualThreadStart) \
  macro(JVM_VirtualThreadEnd) \
  macro(JVM_VirtualThreadMount) \
  macro(JVM_VirtualThreadUnmount) \
  macro(JVM_GetClassFileVersion) \
  macro(JVM_EnsureMaterializedForStackWalk_func) \
  macro(JVM_PrintWarningAtDynamicAgentLoad)

#define INIT_COUNTER(name) \
    NEWPERFTICKCOUNTERS(_perf_##name##_timer, SUN_RT, #name); \
    NEWPERFEVENTCOUNTER(_perf_##name##_count, SUN_RT, #name "_count"); \

void perf_jvm_init() {
  if (ProfileVMCalls && UsePerfData) {
    EXCEPTION_MARK;

    DO_COUNTERS(INIT_COUNTER)

    if (HAS_PENDING_EXCEPTION) {
      vm_exit_during_initialization("jvm_perf_init failed unexpectedly");
    }
  }
}

#undef INIT_COUNTER

#define PRINT_COUNTER(name) {\
  jlong count = _perf_##name##_count->get_value(); \
  if (count > 0) { \
    st->print_cr("  %-40s = " JLONG_FORMAT_W(6) "us (elapsed) " JLONG_FORMAT_W(6) "us (thread) (" JLONG_FORMAT_W(5) " events)", \
                 #name,                                                   \
                 _perf_##name##_timer->elapsed_counter_value_us(),        \
                 _perf_##name##_timer->thread_counter_value_us(), count); \
  }}

void perf_jvm_print_on(outputStream* st) {
  if (ProfileVMCalls && UsePerfData) {
    DO_COUNTERS(PRINT_COUNTER)
  } else {
    st->print_cr("  JVM:  no info (%s is disabled)", (UsePerfData ? "ProfileVMCalls" : "UsePerfData"));
  }
}

#undef PRINT_COUNTER<|MERGE_RESOLUTION|>--- conflicted
+++ resolved
@@ -2999,11 +2999,7 @@
   return JNIHandles::make_local(THREAD, trace);
 JVM_END
 
-<<<<<<< HEAD
-
-JVM_ENTRY_PROF(void, JVM_SetNativeThreadName, JVM_SetNativeThreadName(JNIEnv* env, jobject jthread, jstring name))
-=======
-JVM_ENTRY(jobject, JVM_CreateThreadSnapshot(JNIEnv* env, jobject jthread))
+JVM_ENTRY_PROF(jobject, JVM_CreateThreadSnapshot, JVM_CreateThreadSnapshot(JNIEnv* env, jobject jthread))
 #if INCLUDE_JVMTI
   oop snapshot = ThreadSnapshotFactory::get_thread_snapshot(jthread, THREAD);
   return JNIHandles::make_local(THREAD, snapshot);
@@ -3012,8 +3008,7 @@
 #endif
 JVM_END
 
-JVM_ENTRY(void, JVM_SetNativeThreadName(JNIEnv* env, jobject jthread, jstring name))
->>>>>>> fe3be498
+JVM_ENTRY_PROF(void, JVM_SetNativeThreadName, JVM_SetNativeThreadName(JNIEnv* env, jobject jthread, jstring name))
   // We don't use a ThreadsListHandle here because the current thread
   // must be alive.
   oop java_thread = JNIHandles::resolve_non_null(jthread);
@@ -4038,6 +4033,7 @@
   macro(JVM_Interrupt) \
   macro(JVM_HoldsLock) \
   macro(JVM_GetStackTrace) \
+  macro(JVM_CreateThreadSnapshot) \
   macro(JVM_SetNativeThreadName) \
   macro(JVM_ScopedValueCache) \
   macro(JVM_SetScopedValueCache) \
