--- conflicted
+++ resolved
@@ -1779,24 +1779,7 @@
 }
 JVM_END
 
-<<<<<<< HEAD
-JVM_ENTRY_PROF(jint, JVM_GetClassAccessFlags, JVM_GetClassAccessFlags(JNIEnv *env, jclass cls))
-{
-  oop mirror = JNIHandles::resolve_non_null(cls);
-  if (java_lang_Class::is_primitive(mirror)) {
-    // Primitive type
-    return JVM_ACC_ABSTRACT | JVM_ACC_FINAL | JVM_ACC_PUBLIC;
-  }
-
-  Klass* k = java_lang_Class::as_Klass(mirror);
-  return k->access_flags().as_class_flags();
-}
-JVM_END
-
 JVM_ENTRY_PROF(jboolean, JVM_AreNestMates, JVM_AreNestMates(JNIEnv *env, jclass current, jclass member))
-=======
-JVM_ENTRY(jboolean, JVM_AreNestMates(JNIEnv *env, jclass current, jclass member))
->>>>>>> 8ad1fcc4
 {
   Klass* c = java_lang_Class::as_Klass(JNIHandles::resolve_non_null(current));
   assert(c->is_instance_klass(), "must be");
@@ -3978,7 +3961,6 @@
   macro(JVM_GetRecordComponents) \
   macro(JVM_GetClassDeclaredMethods) \
   macro(JVM_GetClassDeclaredConstructors) \
-  macro(JVM_GetClassAccessFlags) \
   macro(JVM_AreNestMates) \
   macro(JVM_GetNestHost) \
   macro(JVM_GetNestMembers) \
