/*
 * Copyright (c) 2023, 2025, Oracle and/or its affiliates. All rights reserved.
 * DO NOT ALTER OR REMOVE COPYRIGHT NOTICES OR THIS FILE HEADER.
 *
 * This code is free software; you can redistribute it and/or modify it
 * under the terms of the GNU General Public License version 2 only, as
 * published by the Free Software Foundation.
 *
 * This code is distributed in the hope that it will be useful, but WITHOUT
 * ANY WARRANTY; without even the implied warranty of MERCHANTABILITY or
 * FITNESS FOR A PARTICULAR PURPOSE.  See the GNU General Public License
 * version 2 for more details (a copy is included in the LICENSE file that
 * accompanied this code).
 *
 * You should have received a copy of the GNU General Public License version
 * 2 along with this work; if not, write to the Free Software Foundation,
 * Inc., 51 Franklin St, Fifth Floor, Boston, MA 02110-1301 USA.
 *
 * Please contact Oracle, 500 Oracle Parkway, Redwood Shores, CA 94065 USA
 * or visit www.oracle.com if you need additional information or have any
 * questions.
 */

#include "cds/cds_globals.hpp"
#include "cds/cdsConfig.hpp"
#include "jni.h"
#include "jvm_io.h"
#include "jvmtifiles/jvmtiEnv.hpp"
#include "prims/jvmtiAgent.hpp"
#include "prims/jvmtiAgentList.hpp"
#include "prims/jvmtiEnvBase.hpp"
#include "prims/jvmtiExport.hpp"
#include "runtime/arguments.hpp"
#include "runtime/handles.inline.hpp"
#include "runtime/interfaceSupport.inline.hpp"
#include "runtime/java.hpp"
#include "runtime/jniHandles.hpp"
#include "runtime/globals_extension.hpp"
#include "runtime/os.inline.hpp"
#include "runtime/thread.inline.hpp"
#include "utilities/defaultStream.hpp"

static inline const char* copy_string(const char* str) {
  return str != nullptr ? os::strdup(str, mtServiceability) : nullptr;
}

// Returns the lhs before '=', parsed_options output param gets the rhs.
static const char* split_options_and_allocate_copy(const char* options, const char** parsed_options) {
  assert(options != nullptr, "invariant");
  assert(parsed_options != nullptr, "invariant");
  const char* const equal_sign = strchr(options, '=');
  const size_t length = strlen(options);
  size_t name_length = length;
  if (equal_sign != nullptr) {
    name_length = equal_sign - options;
    const size_t options_length = length - name_length - 1;
    *parsed_options = copy_string(equal_sign + 1);
  } else {
    *parsed_options = nullptr;
    name_length = length;
  }
  char* const name = AllocateHeap(name_length + 1, mtServiceability);
  jio_snprintf(name, name_length + 1, "%s", options);
  assert(strncmp(name, options, name_length) == 0, "invariant");
  return name;
}

JvmtiAgent::JvmtiAgent(const char* name, const char* options, bool is_absolute_path, bool dynamic /* false */) :
  _initialization_time(),
  _initialization_duration(),
  _next(nullptr),
  _name(copy_string(name)),
  _options(copy_string(options)),
  _os_lib(nullptr),
  _os_lib_path(nullptr),
  _jplis(nullptr),
  _loaded(false),
  _absolute_path(is_absolute_path),
  _static_lib(false),
  _instrument_lib(strcmp(name, "instrument") == 0),
  _dynamic(dynamic),
  _xrun(false) {}

JvmtiAgent* JvmtiAgent::next() const {
  return _next;
}

void JvmtiAgent::set_next(JvmtiAgent* agent) {
  _next = agent;
}

const char* JvmtiAgent::name() const {
  return _name;
}

const char* JvmtiAgent::options() const {
  return _options;
}

void* JvmtiAgent::os_lib() const {
  return _os_lib;
}

void JvmtiAgent::set_os_lib(void* os_lib) {
  _os_lib = os_lib;
}

void JvmtiAgent::set_os_lib_path(const char* path) {
  assert(path != nullptr, "invariant");
  if (_os_lib_path == nullptr) {
    _os_lib_path = copy_string(path);
  }
  assert(strcmp(_os_lib_path, path) == 0, "invariant");
}

const char* JvmtiAgent::os_lib_path() const {
  return _os_lib_path;
}

bool JvmtiAgent::is_loaded() const {
  return _loaded;
}

void JvmtiAgent::set_loaded() {
  _loaded = true;
}

bool JvmtiAgent::is_absolute_path() const {
  return _absolute_path;
}

bool JvmtiAgent::is_static_lib() const {
  return _static_lib;
}

void JvmtiAgent::set_static_lib() {
  _static_lib = true;
}

bool JvmtiAgent::is_dynamic() const {
  return _dynamic;
}

bool JvmtiAgent:: is_instrument_lib() const {
  return _instrument_lib;
}

bool JvmtiAgent::is_xrun() const {
  return _xrun;
}

void JvmtiAgent::set_xrun() {
  _xrun = true;
}

bool JvmtiAgent::is_jplis() const {
  return _jplis != nullptr;
}

const Ticks& JvmtiAgent::initialization_time() const {
  return _initialization_time;
}

const Tickspan& JvmtiAgent::initialization_duration() const {
  return _initialization_duration;
}

bool JvmtiAgent::is_initialized() const {
  return _initialization_time.value() != 0;
}

void JvmtiAgent::initialization_begin() {
  assert(!is_initialized(), "invariant");
  _initialization_time = Ticks::now();
}

void JvmtiAgent::initialization_end() {
  assert(is_initialized(), "invariant");
  assert(_initialization_duration.value() == 0, "invariant");
  _initialization_duration = Ticks::now() - initialization_time();
}

/*
 * The implementation builds a mapping bewteen JvmtiEnvs and JPLIS agents,
 * using internal JDK implementation knowledge about the way JPLIS agents
 * store data in their JvmtiEnv local storage.
 *
 * Please see JPLISAgent.h and JPLISAgent.c in module java.instrument.
 *
 * jvmtierror = (*jvmtienv)->SetEnvironmentLocalStorage( jvmtienv, &(agent->mNormalEnvironment));
 *
 * It is the pointer to the field agent->mNormalEnvironment that is stored in the jvmtiEnv local storage.
 * It has the following type:
 *
 * struct _JPLISEnvironment {
 *   jvmtiEnv*   mJVMTIEnv;         // the JVMTI environment
 *   JPLISAgent* mAgent;            // corresponding agent
 *   jboolean    mIsRetransformer;  // indicates if special environment
 * };
 *
 * We mirror this struct to get the mAgent field as an identifier.
 */

struct JPLISEnvironmentMirror {
  jvmtiEnv* mJVMTIEnv; // the JVMTI environment
  const void* mAgent;  // corresponding agent
  jboolean mIsRetransformer; // indicates if special environment
};

static inline const JPLISEnvironmentMirror* get_env_local_storage(JvmtiEnv* env) {
  assert(env != nullptr, "invariant");
  return reinterpret_cast<const JPLISEnvironmentMirror*>(env->get_env_local_storage());
}

bool JvmtiAgent::is_jplis(JvmtiEnv* env) const {
  assert(env != nullptr, "invariant");
  assert(is_instrument_lib(), "invariant");
  const JPLISEnvironmentMirror* const jplis_env = get_env_local_storage(env);
  return jplis_env != nullptr && _jplis == jplis_env->mAgent;
}

void JvmtiAgent::set_jplis(const void* jplis) {
  assert(jplis != nullptr, "invaiant");
  assert(is_instrument_lib(), "invariant");
  assert(_jplis == nullptr, "invariant");
  if (_options != nullptr) {
    // For JPLIS agents, update with the java name and options.
    os::free(const_cast<char*>(_name));
    const char* options = _options;
    _name = split_options_and_allocate_copy(options, &_options);
    os::free(const_cast<char*>(options));
  }
  _jplis = jplis;
}

static const char* not_found_error_msg = "Could not find agent library ";
static const char* missing_module_error_msg = "\nModule java.instrument may be missing from runtime image.";
static char ebuf[1024];
static char buffer[JVM_MAXPATHLEN];

static void vm_exit(const JvmtiAgent* agent, const char* sub_msg1, const char* sub_msg2) {
  assert(agent != nullptr, "invariant");
  assert(sub_msg1 != nullptr, "invariant");
  assert(!agent->is_instrument_lib() || sub_msg2 != nullptr, "invariant");
  const size_t len = strlen(not_found_error_msg) + strlen(agent->name()) + strlen(sub_msg1) + strlen(&ebuf[0]) + 1 + (agent->is_instrument_lib() ? strlen(sub_msg2) : 0);
  char* buf = NEW_C_HEAP_ARRAY(char, len, mtServiceability);
  if (agent->is_instrument_lib()) {
    jio_snprintf(buf, len, "%s%s%s%s%s", not_found_error_msg, agent->name(), sub_msg1, &ebuf[0], sub_msg2);
  } else {
    jio_snprintf(buf, len, "%s%s%s%s", not_found_error_msg, agent->name(), sub_msg1, &ebuf[0]);
  }
  vm_exit_during_initialization(buf, nullptr);
  FREE_C_HEAP_ARRAY(char, buf);
}

#ifdef ASSERT
static void assert_preload(const JvmtiAgent* agent) {
  assert(agent != nullptr, "invariant");
  assert(!agent->is_loaded(), "invariant");
}
#endif

// Check for a statically linked-in agent, i.e. in the executable.
// This should be the first function called when loading an agent. It is a bit special:
// For statically linked agents we can't rely on os_lib == nullptr because
// statically linked agents could have a handle of RTLD_DEFAULT which == 0 on some platforms.
// If this function returns true, then agent->is_static_lib() && agent->is_loaded().
static bool load_agent_from_executable(JvmtiAgent* agent, const char* on_load_symbol) {
  DEBUG_ONLY(assert_preload(agent);)
  assert(on_load_symbol != nullptr, "invariant");
  return os::find_builtin_agent(agent, on_load_symbol);
}

// Load the library from the absolute path of the agent, if available.
static void* load_agent_from_absolute_path(JvmtiAgent* agent, bool vm_exit_on_error) {
  DEBUG_ONLY(assert_preload(agent);)
  assert(agent->is_absolute_path(), "invariant");
  assert(!agent->is_instrument_lib(), "invariant");
  void* const library = os::dll_load(agent->name(), &ebuf[0], sizeof ebuf);
  if (library == nullptr && vm_exit_on_error) {
    vm_exit(agent, " in absolute path, with error: ", nullptr);
  }
  return library;
}

// Agents with relative paths are loaded from the standard dll directory.
static void* load_agent_from_relative_path(JvmtiAgent* agent, bool vm_exit_on_error) {
  DEBUG_ONLY(assert_preload(agent);)
  assert(!agent->is_absolute_path(), "invariant");
  const char* const name = agent->name();
  void* library = nullptr;
  // Try to load the agent from the standard dll directory
  if (os::dll_locate_lib(&buffer[0], sizeof buffer, Arguments::get_dll_dir(), name)) {
    library = os::dll_load(&buffer[0], &ebuf[0], sizeof ebuf);
  }
  if (library == nullptr && os::dll_build_name(&buffer[0], sizeof buffer, name)) {
    // Try the library path directory.
    library = os::dll_load(&buffer[0], &ebuf[0], sizeof ebuf);
    if (library != nullptr) {
      return library;
    }
    if (vm_exit_on_error) {
      vm_exit(agent, " on the library path, with error: ", missing_module_error_msg);
    }
  }
  return library;
}

// For absolute and relative paths.
static void* load_library(JvmtiAgent* agent, bool vm_exit_on_error) {
  return agent->is_absolute_path() ? load_agent_from_absolute_path(agent, vm_exit_on_error) :
                                     load_agent_from_relative_path(agent, vm_exit_on_error);
}

// Type for the Agent_OnLoad and JVM_OnLoad entry points.
extern "C" {
  typedef jint(JNICALL* OnLoadEntry_t)(JavaVM*, char*, void*);
}

// Find the OnLoad entry point for -agentlib:  -agentpath:   -Xrun agents.
<<<<<<< HEAD
static OnLoadEntry_t lookup_On_Load_entry_point(JvmtiAgent* agent, const char* on_load_symbol, bool ignore_errors) {
  assert(agent != nullptr, "invariant");
  if (!agent->is_loaded()) {
    if (!load_agent_from_executable(agent, on_load_symbol)) {
      void* const library = load_library(agent, /* vm exit on error */ true);
      /* If ignore_errors is true, the shared library may be null. The error
         is handled by the caller(s) in that case. See
         lookup_JVM_OnLoad_entry_point and JvmtiAgent::convert_xrun_agent.*/
      assert(library != nullptr || ignore_errors, "invariant");
      if (library != nullptr) {
        agent->set_os_lib(library);
        agent->set_loaded();
=======
static OnLoadEntry_t lookup_On_Load_entry_point(JvmtiAgent* agent, const char* on_load_symbol,
                                                bool vm_exit_on_error) {
  assert(agent != nullptr, "invariant");
  if (!agent->is_loaded()) {
    if (!load_agent_from_executable(agent, on_load_symbol)) {
      void* const library = load_library(agent, vm_exit_on_error);
      assert(library != nullptr || !vm_exit_on_error, "invariant");
      if (library != nullptr) {
        agent->set_os_lib(library);
        agent->set_loaded();
      } else {
        // Did not load agent from the executable or library.
        assert(!vm_exit_on_error, "invariant");
        return nullptr;
>>>>>>> c2e14b1b
      }
    }
  }
  assert(agent->is_loaded() || ignore_errors, "invariant");
  // Find the OnLoad function.
  return CAST_TO_FN_PTR(OnLoadEntry_t, os::find_agent_function(agent, false, on_load_symbol));
}

<<<<<<< HEAD
static OnLoadEntry_t lookup_JVM_OnLoad_entry_point(JvmtiAgent* lib,
                                                   bool ignore_errors = false) {
  return lookup_On_Load_entry_point(lib, "JVM_OnLoad", ignore_errors);
}

static OnLoadEntry_t lookup_Agent_OnLoad_entry_point(JvmtiAgent* agent,
                                                     bool ignore_errors = false) {
  return lookup_On_Load_entry_point(agent, "Agent_OnLoad", ignore_errors);
=======
static OnLoadEntry_t lookup_JVM_OnLoad_entry_point(JvmtiAgent* lib, bool vm_exit_on_error) {
  return lookup_On_Load_entry_point(lib, "JVM_OnLoad", vm_exit_on_error);
}

static OnLoadEntry_t lookup_Agent_OnLoad_entry_point(JvmtiAgent* agent, bool vm_exit_on_error) {
  return lookup_On_Load_entry_point(agent, "Agent_OnLoad", vm_exit_on_error);
>>>>>>> c2e14b1b
}

void JvmtiAgent::convert_xrun_agent() {
  assert(is_xrun(), "invariant");
  assert(!is_loaded(), "invariant");
  assert(JvmtiEnvBase::get_phase() == JVMTI_PHASE_PRIMORDIAL, "invalid init sequence");

  // Don't report any error and bail out too early in
  // lookup_JVM_OnLoad_entry_point if it does not succeed, since we want
  // to try lookup_Agent_OnLoad_entry_point for Agent_OnLoad as well.
<<<<<<< HEAD
  // With static linking support for built-in library, if we cannot
  // find the JVM_OnLoad_<libName> symbol and determine that the library is
  // built-in, we also try loading the shared library. However, we don't want
  // to report error if the requested shared library cannot be loaded.
  // Instead we let lookup_Agent_OnLoad_entry_point  to report any error if
  // there is any failure.
  OnLoadEntry_t on_load_entry = lookup_JVM_OnLoad_entry_point(this, true);
=======
  OnLoadEntry_t on_load_entry = lookup_JVM_OnLoad_entry_point(this, /* vm exit on error */ false);
>>>>>>> c2e14b1b
  // If there is an JVM_OnLoad function it will get called later,
  // otherwise see if there is an Agent_OnLoad.
  if (on_load_entry == nullptr) {
    on_load_entry = lookup_Agent_OnLoad_entry_point(this, /* vm exit on error */ true);
    assert(on_load_entry != nullptr, "invariant");
    _xrun = false; // converted
  }
}

// Called after the VM is initialized for -Xrun agents which have not been converted to JVMTI agents.
static bool invoke_JVM_OnLoad(JvmtiAgent* agent) {
  assert(agent != nullptr, "invariant");
  assert(agent->is_xrun(), "invariant");
  assert(JvmtiEnvBase::get_phase() == JVMTI_PHASE_PRIMORDIAL, "invalid init sequence");
  OnLoadEntry_t on_load_entry = lookup_JVM_OnLoad_entry_point(agent, /* vm exit on error */ true);
  assert(on_load_entry != nullptr, "invariant");
  // Invoke the JVM_OnLoad function
  JavaThread* thread = JavaThread::current();
  ThreadToNativeFromVM ttn(thread);
  HandleMark hm(thread);
  extern struct JavaVM_ main_vm;
  const jint err = (*on_load_entry)(&main_vm, const_cast<char*>(agent->options()), nullptr);
  if (err != JNI_OK) {
    vm_exit_during_initialization("-Xrun library failed to init", agent->name());
  }
  return true;
}

// The newest jvmtiEnv is appended to the list,
// hence the JvmtiEnvIterator order is from oldest to newest.
static JvmtiEnv* get_last_jplis_jvmtienv() {
  JvmtiEnvIterator it;
  JvmtiEnv* env = it.first();
  assert(env != nullptr, "invariant");
  JvmtiEnv* next = it.next(env);
  while (next != nullptr) {
    assert(env != nullptr, "invariant");
    // get_env_local_storage() lets us find which JVMTI env map to which JPLIS agent.
    if (next->get_env_local_storage() == nullptr) {
      JvmtiEnv* temp = it.next(next);
      if (temp != nullptr) {
        next = temp;
        continue;
      }
      break;
    }
    env = next;
    next = it.next(env);
  }
  assert(env != nullptr, "invariant");
  assert(env->get_env_local_storage() != nullptr, "invariant");
  return env;
}

// Associate the last, i.e. most recent, JvmtiEnv that is a JPLIS agent with the current agent.
static void convert_to_jplis(JvmtiAgent* agent) {
  assert(agent != nullptr, "invariant");
  assert(agent->is_instrument_lib(), "invariant");
  JvmtiEnv* const env = get_last_jplis_jvmtienv();
  assert(env != nullptr, "invariant");
  const JPLISEnvironmentMirror* const jplis_env = get_env_local_storage(env);
  assert(jplis_env != nullptr, "invaiant");
  assert(reinterpret_cast<JvmtiEnv*>(jplis_env->mJVMTIEnv) == env, "invariant");
  agent->set_jplis(jplis_env->mAgent);
}

// Use this for JavaThreads and state is _thread_in_vm.
class AgentJavaThreadEventTransition : StackObj {
 private:
  ResourceMark _rm;
  ThreadToNativeFromVM _transition;
  HandleMark _hm;
 public:
  AgentJavaThreadEventTransition(JavaThread* thread) : _rm(), _transition(thread), _hm(thread) {};
};

class AgentEventMark : StackObj {
 private:
  JavaThread* _thread;
  JNIEnv* _jni_env;
  JvmtiThreadState::ExceptionState _saved_exception_state;

 public:
  AgentEventMark(JavaThread* thread) : _thread(thread),
                                       _jni_env(thread->jni_environment()),
                                       _saved_exception_state(JvmtiThreadState::ES_CLEARED) {
    JvmtiThreadState* state = thread->jvmti_thread_state();
    // we are before an event.
    // Save current jvmti thread exception state.
    if (state != nullptr) {
      _saved_exception_state = state->get_exception_state();
    }
    thread->push_jni_handle_block();
    assert(thread == JavaThread::current(), "thread must be current!");
    thread->frame_anchor()->make_walkable();
  }

  ~AgentEventMark() {
    _thread->pop_jni_handle_block();
    JvmtiThreadState* state = _thread->jvmti_thread_state();
    // we are continuing after an event.
    if (state != nullptr) {
      // Restore the jvmti thread exception state.
      state->restore_exception_state(_saved_exception_state);
    }
  }
};

class AgentThreadEventMark : public AgentEventMark {
 private:
  jobject _jthread;
 public:
  AgentThreadEventMark(JavaThread* thread) : AgentEventMark(thread),
                                             _jthread(JNIHandles::make_local(thread, thread->threadObj())) {}
  jthread jni_thread() { return (jthread)_jthread; }
};

static void unload_library(JvmtiAgent* agent, void* library) {
  assert(agent != nullptr, "invariant");
  assert(agent->is_loaded(), "invariant");
  if (!agent->is_static_lib()) {
    assert(library != nullptr, "invariant");
    os::dll_unload(library);
  }
}

// type for the Agent_OnAttach entry point
extern "C" {
  typedef jint(JNICALL* OnAttachEntry_t)(JavaVM*, char*, void*);
}

// Loading the agent by invoking Agent_OnAttach.
// This function is called before the agent is added to JvmtiAgentList.
static bool invoke_Agent_OnAttach(JvmtiAgent* agent, outputStream* st) {
  if (!EnableDynamicAgentLoading) {
    st->print_cr("Dynamic agent loading is not enabled. "
                 "Use -XX:+EnableDynamicAgentLoading to launch target VM.");
    return false;
  }
  DEBUG_ONLY(assert_preload(agent);)
  assert(agent->is_dynamic(), "invariant");
  assert(st != nullptr, "invariant");
  assert(JvmtiEnvBase::get_phase() == JVMTI_PHASE_LIVE, "not in live phase!");
  const char* on_attach_symbol = "Agent_OnAttach";
  void* library = nullptr;
  bool previously_loaded;
  if (load_agent_from_executable(agent, on_attach_symbol)) {
    previously_loaded = JvmtiAgentList::is_static_lib_loaded(agent->name());
  } else {
    library = load_library(agent, /* vm_exit_on_error */ false);
    if (library == nullptr) {
      st->print_cr("%s was not loaded.", agent->name());
      if (*ebuf != '\0') {
        st->print_cr("%s", &ebuf[0]);
      }
      return false;
    }
    agent->set_os_lib_path(&buffer[0]);
    agent->set_os_lib(library);
    agent->set_loaded();
    previously_loaded = JvmtiAgentList::is_dynamic_lib_loaded(library);
  }

  // Print warning if agent was not previously loaded and EnableDynamicAgentLoading not enabled on the command line.
  if (!previously_loaded && !FLAG_IS_CMDLINE(EnableDynamicAgentLoading) && !agent->is_instrument_lib()) {
    jio_fprintf(defaultStream::error_stream(),
      "WARNING: A JVM TI agent has been loaded dynamically (%s)\n"
      "WARNING: If a serviceability tool is in use, please run with -XX:+EnableDynamicAgentLoading to hide this warning\n"
      "WARNING: Dynamic loading of agents will be disallowed by default in a future release\n", agent->name());
  }

  assert(agent->is_loaded(), "invariant");
  // The library was loaded so we attempt to lookup and invoke the Agent_OnAttach function.
  OnAttachEntry_t on_attach_entry = CAST_TO_FN_PTR(OnAttachEntry_t,
                                                   os::find_agent_function(agent, false, on_attach_symbol));

  if (on_attach_entry == nullptr) {
    st->print_cr("%s is not available in %s", on_attach_symbol, agent->name());
    unload_library(agent, library);
    return false;
  }

  // Invoke the Agent_OnAttach function
  JavaThread* thread = JavaThread::current();
  jint result = JNI_ERR;
  {
    extern struct JavaVM_ main_vm;
    AgentThreadEventMark jem(thread);
    AgentJavaThreadEventTransition jet(thread);

    agent->initialization_begin();

    result = (*on_attach_entry)(&main_vm, (char*)agent->options(), nullptr);

    agent->initialization_end();

    // Agent_OnAttach may have used JNI
    if (thread->is_pending_jni_exception_check()) {
      thread->clear_pending_jni_exception_check();
    }
  }

  // Agent_OnAttach may have used JNI
  if (thread->has_pending_exception()) {
    thread->clear_pending_exception();
  }

  st->print_cr("return code: %d", result);

  if (result != JNI_OK) {
    unload_library(agent, library);
    return false;
  }

  if (agent->is_instrument_lib()) {
    // Convert the instrument lib to the actual JPLIS / javaagent it represents.
    convert_to_jplis(agent);
  }
  return true;
}

// CDS dumping does not support native JVMTI agent.
// CDS dumping supports Java agent if the AllowArchivingWithJavaAgent diagnostic option is specified.
static void check_cds_dump(JvmtiAgent* agent) {
  assert(agent != nullptr, "invariant");
  assert(CDSConfig::is_dumping_archive(), "invariant");
  if (!agent->is_instrument_lib()) {
    vm_exit_during_cds_dumping("CDS dumping does not support native JVMTI agent, name", agent->name());
  }
  if (!AllowArchivingWithJavaAgent) {
    vm_exit_during_cds_dumping(
      "Must enable AllowArchivingWithJavaAgent in order to run Java agent during CDS dumping");
  }
}

// Loading the agent by invoking Agent_OnLoad.
static bool invoke_Agent_OnLoad(JvmtiAgent* agent) {
  assert(agent != nullptr, "invariant");
  assert(!agent->is_xrun(), "invariant");
  assert(!agent->is_dynamic(), "invariant");
  assert(JvmtiEnvBase::get_phase() == JVMTI_PHASE_ONLOAD, "invariant");
  if (CDSConfig::is_dumping_archive()) {
    check_cds_dump(agent);
  }
  OnLoadEntry_t on_load_entry = lookup_Agent_OnLoad_entry_point(agent, /* vm exit on error */ true);
  assert(on_load_entry != nullptr, "invariant");
  // Invoke the Agent_OnLoad function
  extern struct JavaVM_ main_vm;
  if ((*on_load_entry)(&main_vm, const_cast<char*>(agent->options()), nullptr) != JNI_OK) {
    vm_exit_during_initialization("agent library failed Agent_OnLoad", agent->name());
  }
  // Convert the instrument lib to the actual JPLIS / javaagent it represents.
  if (agent->is_instrument_lib()) {
    convert_to_jplis(agent);
  }
  return true;
}

bool JvmtiAgent::load(outputStream* st /* nullptr */) {
  if (is_xrun()) {
    return invoke_JVM_OnLoad(this);
  }
  return is_dynamic() ? invoke_Agent_OnAttach(this, st) : invoke_Agent_OnLoad(this);
}

extern "C" {
  typedef void (JNICALL* Agent_OnUnload_t)(JavaVM*);
}

void JvmtiAgent::unload() {
  const char* on_unload_symbol = "Agent_OnUnload";
  // Find the Agent_OnUnload function.
  Agent_OnUnload_t unload_entry = CAST_TO_FN_PTR(Agent_OnUnload_t,
                                                 os::find_agent_function(this, false, on_unload_symbol));
  if (unload_entry != nullptr) {
    // Invoke the Agent_OnUnload function
    JavaThread* thread = JavaThread::current();
    ThreadToNativeFromVM ttn(thread);
    HandleMark hm(thread);
    extern struct JavaVM_ main_vm;
    (*unload_entry)(&main_vm);
  }
}<|MERGE_RESOLUTION|>--- conflicted
+++ resolved
@@ -318,20 +318,6 @@
 }
 
 // Find the OnLoad entry point for -agentlib:  -agentpath:   -Xrun agents.
-<<<<<<< HEAD
-static OnLoadEntry_t lookup_On_Load_entry_point(JvmtiAgent* agent, const char* on_load_symbol, bool ignore_errors) {
-  assert(agent != nullptr, "invariant");
-  if (!agent->is_loaded()) {
-    if (!load_agent_from_executable(agent, on_load_symbol)) {
-      void* const library = load_library(agent, /* vm exit on error */ true);
-      /* If ignore_errors is true, the shared library may be null. The error
-         is handled by the caller(s) in that case. See
-         lookup_JVM_OnLoad_entry_point and JvmtiAgent::convert_xrun_agent.*/
-      assert(library != nullptr || ignore_errors, "invariant");
-      if (library != nullptr) {
-        agent->set_os_lib(library);
-        agent->set_loaded();
-=======
 static OnLoadEntry_t lookup_On_Load_entry_point(JvmtiAgent* agent, const char* on_load_symbol,
                                                 bool vm_exit_on_error) {
   assert(agent != nullptr, "invariant");
@@ -346,7 +332,6 @@
         // Did not load agent from the executable or library.
         assert(!vm_exit_on_error, "invariant");
         return nullptr;
->>>>>>> c2e14b1b
       }
     }
   }
@@ -355,23 +340,12 @@
   return CAST_TO_FN_PTR(OnLoadEntry_t, os::find_agent_function(agent, false, on_load_symbol));
 }
 
-<<<<<<< HEAD
-static OnLoadEntry_t lookup_JVM_OnLoad_entry_point(JvmtiAgent* lib,
-                                                   bool ignore_errors = false) {
-  return lookup_On_Load_entry_point(lib, "JVM_OnLoad", ignore_errors);
-}
-
-static OnLoadEntry_t lookup_Agent_OnLoad_entry_point(JvmtiAgent* agent,
-                                                     bool ignore_errors = false) {
-  return lookup_On_Load_entry_point(agent, "Agent_OnLoad", ignore_errors);
-=======
 static OnLoadEntry_t lookup_JVM_OnLoad_entry_point(JvmtiAgent* lib, bool vm_exit_on_error) {
   return lookup_On_Load_entry_point(lib, "JVM_OnLoad", vm_exit_on_error);
 }
 
 static OnLoadEntry_t lookup_Agent_OnLoad_entry_point(JvmtiAgent* agent, bool vm_exit_on_error) {
   return lookup_On_Load_entry_point(agent, "Agent_OnLoad", vm_exit_on_error);
->>>>>>> c2e14b1b
 }
 
 void JvmtiAgent::convert_xrun_agent() {
@@ -382,17 +356,7 @@
   // Don't report any error and bail out too early in
   // lookup_JVM_OnLoad_entry_point if it does not succeed, since we want
   // to try lookup_Agent_OnLoad_entry_point for Agent_OnLoad as well.
-<<<<<<< HEAD
-  // With static linking support for built-in library, if we cannot
-  // find the JVM_OnLoad_<libName> symbol and determine that the library is
-  // built-in, we also try loading the shared library. However, we don't want
-  // to report error if the requested shared library cannot be loaded.
-  // Instead we let lookup_Agent_OnLoad_entry_point  to report any error if
-  // there is any failure.
-  OnLoadEntry_t on_load_entry = lookup_JVM_OnLoad_entry_point(this, true);
-=======
   OnLoadEntry_t on_load_entry = lookup_JVM_OnLoad_entry_point(this, /* vm exit on error */ false);
->>>>>>> c2e14b1b
   // If there is an JVM_OnLoad function it will get called later,
   // otherwise see if there is an Agent_OnLoad.
   if (on_load_entry == nullptr) {
