/*
 * Copyright (c) 2011, 2024, Oracle and/or its affiliates. All rights reserved.
 * Copyright (c) 2017, 2021 SAP SE. All rights reserved.
 * Copyright (c) 2023, 2024, Red Hat, Inc. All rights reserved.
 * DO NOT ALTER OR REMOVE COPYRIGHT NOTICES OR THIS FILE HEADER.
 *
 * This code is free software; you can redistribute it and/or modify it
 * under the terms of the GNU General Public License version 2 only, as
 * published by the Free Software Foundation.
 *
 * This code is distributed in the hope that it will be useful, but WITHOUT
 * ANY WARRANTY; without even the implied warranty of MERCHANTABILITY or
 * FITNESS FOR A PARTICULAR PURPOSE.  See the GNU General Public License
 * version 2 for more details (a copy is included in the LICENSE file that
 * accompanied this code).
 *
 * You should have received a copy of the GNU General Public License version
 * 2 along with this work; if not, write to the Free Software Foundation,
 * Inc., 51 Franklin St, Fifth Floor, Boston, MA 02110-1301 USA.
 *
 * Please contact Oracle, 500 Oracle Parkway, Redwood Shores, CA 94065 USA
 * or visit www.oracle.com if you need additional information or have any
 * questions.
 *
 */

#include "precompiled.hpp"
#include "cds/cdsConfig.hpp"
#include "cds/metaspaceShared.hpp"
#include "classfile/classLoaderData.hpp"
#include "gc/shared/collectedHeap.hpp"
#include "logging/log.hpp"
#include "logging/logStream.hpp"
#include "memory/classLoaderMetaspace.hpp"
#include "memory/metaspace.hpp"
#include "memory/metaspace/chunkHeaderPool.hpp"
#include "memory/metaspace/chunkManager.hpp"
#include "memory/metaspace/commitLimiter.hpp"
#include "memory/metaspace/internalStats.hpp"
#include "memory/metaspace/metaspaceCommon.hpp"
#include "memory/metaspace/metaspaceContext.hpp"
#include "memory/metaspace/metaspaceReporter.hpp"
#include "memory/metaspace/metaspaceSettings.hpp"
#include "memory/metaspace/runningCounters.hpp"
#include "memory/metaspace/virtualSpaceList.hpp"
#include "memory/metaspaceCriticalAllocation.hpp"
#include "memory/metaspaceStats.hpp"
#include "memory/metaspaceTracer.hpp"
#include "memory/metaspaceUtils.hpp"
#include "memory/resourceArea.hpp"
#include "memory/universe.hpp"
#include "nmt/memTracker.hpp"
#include "oops/compressedKlass.inline.hpp"
#include "oops/compressedOops.hpp"
#include "prims/jvmtiExport.hpp"
#include "runtime/atomic.hpp"
#include "runtime/globals_extension.hpp"
#include "runtime/init.hpp"
#include "runtime/java.hpp"
#include "utilities/copy.hpp"
#include "utilities/debug.hpp"
#include "utilities/formatBuffer.hpp"
#include "utilities/globalDefinitions.hpp"
#include "virtualspace.hpp"

using metaspace::ChunkManager;
using metaspace::CommitLimiter;
using metaspace::MetaspaceContext;
using metaspace::MetaspaceReporter;
using metaspace::RunningCounters;
using metaspace::VirtualSpaceList;

size_t MetaspaceUtils::used_words() {
  return RunningCounters::used_words();
}

size_t MetaspaceUtils::used_words(Metaspace::MetadataType mdtype) {
  return mdtype == Metaspace::ClassType ? RunningCounters::used_words_class() : RunningCounters::used_words_nonclass();
}

size_t MetaspaceUtils::reserved_words() {
  return RunningCounters::reserved_words();
}

size_t MetaspaceUtils::reserved_words(Metaspace::MetadataType mdtype) {
  return mdtype == Metaspace::ClassType ? RunningCounters::reserved_words_class() : RunningCounters::reserved_words_nonclass();
}

size_t MetaspaceUtils::committed_words() {
  return RunningCounters::committed_words();
}

size_t MetaspaceUtils::committed_words(Metaspace::MetadataType mdtype) {
  return mdtype == Metaspace::ClassType ? RunningCounters::committed_words_class() : RunningCounters::committed_words_nonclass();
}

// Helper for get_statistics()
static void get_values_for(Metaspace::MetadataType mdtype, size_t* reserved, size_t* committed, size_t* used) {
#define w2b(x) (x * sizeof(MetaWord))
  if (mdtype == Metaspace::ClassType) {
    *reserved = w2b(RunningCounters::reserved_words_class());
    *committed = w2b(RunningCounters::committed_words_class());
    *used = w2b(RunningCounters::used_words_class());
  } else {
    *reserved = w2b(RunningCounters::reserved_words_nonclass());
    *committed = w2b(RunningCounters::committed_words_nonclass());
    *used = w2b(RunningCounters::used_words_nonclass());
  }
#undef w2b
}

// Retrieve all statistics in one go; make sure the values are consistent.
MetaspaceStats MetaspaceUtils::get_statistics(Metaspace::MetadataType mdtype) {

  // Consistency:
  // This function reads three values (reserved, committed, used) from different counters. These counters
  // may (very rarely) be out of sync. This has been a source for intermittent test errors in the past
  //  (see e.g. JDK-8237872, JDK-8151460).
  // - reserved and committed counter are updated under protection of Metaspace_lock; an inconsistency
  //   between them can be the result of a dirty read.
  // - used is an atomic counter updated outside any lock range; there is no way to guarantee
  //   a clean read wrt the other two values.
  // Reading these values under lock protection would would only help for the first case. Therefore
  //   we don't bother and just re-read several times, then give up and correct the values.

  size_t r = 0, c = 0, u = 0; // Note: byte values.
  get_values_for(mdtype, &r, &c, &u);
  int retries = 10;
  // If the first retrieval resulted in inconsistent values, retry a bit...
  while ((r < c || c < u) && --retries >= 0) {
    get_values_for(mdtype, &r, &c, &u);
  }
  if (c < u || r < c) { // still inconsistent.
    // ... but not endlessly. If we don't get consistent values, correct them on the fly.
    // The logic here is that we trust the used counter - its an atomic counter and whatever we see
    // must have been the truth once - and from that we reconstruct a likely set of committed/reserved
    // values.
    metaspace::InternalStats::inc_num_inconsistent_stats();
    if (c < u) {
      c = align_up(u, Metaspace::commit_alignment());
    }
    if (r < c) {
      r = align_up(c, Metaspace::reserve_alignment());
    }
  }
  return MetaspaceStats(r, c, u);
}

MetaspaceCombinedStats MetaspaceUtils::get_combined_statistics() {
  return MetaspaceCombinedStats(get_statistics(Metaspace::ClassType), get_statistics(Metaspace::NonClassType));
}

void MetaspaceUtils::print_metaspace_change(const MetaspaceCombinedStats& pre_meta_values) {
  // Get values now:
  const MetaspaceCombinedStats meta_values = get_combined_statistics();

  // We print used and committed since these are the most useful at-a-glance vitals for Metaspace:
  // - used tells you how much memory is actually used for metadata
  // - committed tells you how much memory is committed for the purpose of metadata
  // The difference between those two would be waste, which can have various forms (freelists,
  //   unused parts of committed chunks etc)
  //
  // Left out is reserved, since this is not as exciting as the first two values: for class space,
  // it is a constant (to uninformed users, often confusingly large). For non-class space, it would
  // be interesting since free chunks can be uncommitted, but for now it is left out.

  if (Metaspace::using_class_space()) {
    log_info(gc, metaspace)(HEAP_CHANGE_FORMAT" "
                            HEAP_CHANGE_FORMAT" "
                            HEAP_CHANGE_FORMAT,
                            HEAP_CHANGE_FORMAT_ARGS("Metaspace",
                                                    pre_meta_values.used(),
                                                    pre_meta_values.committed(),
                                                    meta_values.used(),
                                                    meta_values.committed()),
                            HEAP_CHANGE_FORMAT_ARGS("NonClass",
                                                    pre_meta_values.non_class_used(),
                                                    pre_meta_values.non_class_committed(),
                                                    meta_values.non_class_used(),
                                                    meta_values.non_class_committed()),
                            HEAP_CHANGE_FORMAT_ARGS("Class",
                                                    pre_meta_values.class_used(),
                                                    pre_meta_values.class_committed(),
                                                    meta_values.class_used(),
                                                    meta_values.class_committed()));
  } else {
    log_info(gc, metaspace)(HEAP_CHANGE_FORMAT,
                            HEAP_CHANGE_FORMAT_ARGS("Metaspace",
                                                    pre_meta_values.used(),
                                                    pre_meta_values.committed(),
                                                    meta_values.used(),
                                                    meta_values.committed()));
  }
}

// This will print out a basic metaspace usage report but
// unlike print_report() is guaranteed not to lock or to walk the CLDG.
void MetaspaceUtils::print_basic_report(outputStream* out, size_t scale) {
  MetaspaceReporter::print_basic_report(out, scale);
}

// Prints a report about the current metaspace state.
// Optional parts can be enabled via flags.
// Function will walk the CLDG and will lock the expand lock; if that is not
// convenient, use print_basic_report() instead.
void MetaspaceUtils::print_report(outputStream* out, size_t scale) {
  const int flags =
      (int)MetaspaceReporter::Option::ShowLoaders |
      (int)MetaspaceReporter::Option::BreakDownByChunkType |
      (int)MetaspaceReporter::Option::ShowClasses;
  MetaspaceReporter::print_report(out, scale, flags);
}

void MetaspaceUtils::print_on(outputStream* out) {

  // Used from all GCs. It first prints out totals, then, separately, the class space portion.
  MetaspaceCombinedStats stats = get_combined_statistics();
  out->print_cr(" Metaspace       "
                "used "      SIZE_FORMAT "K, "
                "committed " SIZE_FORMAT "K, "
                "reserved "  SIZE_FORMAT "K",
                stats.used()/K,
                stats.committed()/K,
                stats.reserved()/K);

  if (Metaspace::using_class_space()) {
    out->print_cr("  class space    "
                  "used "      SIZE_FORMAT "K, "
                  "committed " SIZE_FORMAT "K, "
                  "reserved "  SIZE_FORMAT "K",
                  stats.class_space_stats().used()/K,
                  stats.class_space_stats().committed()/K,
                  stats.class_space_stats().reserved()/K);
  }
}

#ifdef ASSERT
void MetaspaceUtils::verify() {
  if (Metaspace::initialized()) {

    // Verify non-class chunkmanager...
    ChunkManager* cm = ChunkManager::chunkmanager_nonclass();
    cm->verify();

    // ... and space list.
    VirtualSpaceList* vsl = VirtualSpaceList::vslist_nonclass();
    vsl->verify();

    if (Metaspace::using_class_space()) {
      // If we use compressed class pointers, verify class chunkmanager...
      cm = ChunkManager::chunkmanager_class();
      cm->verify();

      // ... and class spacelist.
      vsl = VirtualSpaceList::vslist_class();
      vsl->verify();
    }

  }
}
#endif

////////////////////////////////7
// MetaspaceGC methods

volatile size_t MetaspaceGC::_capacity_until_GC = 0;
uint MetaspaceGC::_shrink_factor = 0;

// VM_CollectForMetadataAllocation is the vm operation used to GC.
// Within the VM operation after the GC the attempt to allocate the metadata
// should succeed.  If the GC did not free enough space for the metaspace
// allocation, the HWM is increased so that another virtualspace will be
// allocated for the metadata.  With perm gen the increase in the perm
// gen had bounds, MinMetaspaceExpansion and MaxMetaspaceExpansion.  The
// metaspace policy uses those as the small and large steps for the HWM.
//
// After the GC the compute_new_size() for MetaspaceGC is called to
// resize the capacity of the metaspaces.  The current implementation
// is based on the flags MinMetaspaceFreeRatio and MaxMetaspaceFreeRatio used
// to resize the Java heap by some GC's.  New flags can be implemented
// if really needed.  MinMetaspaceFreeRatio is used to calculate how much
// free space is desirable in the metaspace capacity to decide how much
// to increase the HWM.  MaxMetaspaceFreeRatio is used to decide how much
// free space is desirable in the metaspace capacity before decreasing
// the HWM.

// Calculate the amount to increase the high water mark (HWM).
// Increase by a minimum amount (MinMetaspaceExpansion) so that
// another expansion is not requested too soon.  If that is not
// enough to satisfy the allocation, increase by MaxMetaspaceExpansion.
// If that is still not enough, expand by the size of the allocation
// plus some.
size_t MetaspaceGC::delta_capacity_until_GC(size_t bytes) {
  size_t min_delta = MinMetaspaceExpansion;
  size_t max_delta = MaxMetaspaceExpansion;
  size_t delta = align_up(bytes, Metaspace::commit_alignment());

  if (delta <= min_delta) {
    delta = min_delta;
  } else if (delta <= max_delta) {
    // Don't want to hit the high water mark on the next
    // allocation so make the delta greater than just enough
    // for this allocation.
    delta = max_delta;
  } else {
    // This allocation is large but the next ones are probably not
    // so increase by the minimum.
    delta = delta + min_delta;
  }

  assert_is_aligned(delta, Metaspace::commit_alignment());

  return delta;
}

size_t MetaspaceGC::capacity_until_GC() {
  size_t value = Atomic::load_acquire(&_capacity_until_GC);
  assert(value >= MetaspaceSize, "Not initialized properly?");
  return value;
}

// Try to increase the _capacity_until_GC limit counter by v bytes.
// Returns true if it succeeded. It may fail if either another thread
// concurrently increased the limit or the new limit would be larger
// than MaxMetaspaceSize.
// On success, optionally returns new and old metaspace capacity in
// new_cap_until_GC and old_cap_until_GC respectively.
// On error, optionally sets can_retry to indicate whether if there is
// actually enough space remaining to satisfy the request.
bool MetaspaceGC::inc_capacity_until_GC(size_t v, size_t* new_cap_until_GC, size_t* old_cap_until_GC, bool* can_retry) {
  assert_is_aligned(v, Metaspace::commit_alignment());

  size_t old_capacity_until_GC = _capacity_until_GC;
  size_t new_value = old_capacity_until_GC + v;

  if (new_value < old_capacity_until_GC) {
    // The addition wrapped around, set new_value to aligned max value.
    new_value = align_down(max_uintx, Metaspace::reserve_alignment());
  }

  if (new_value > MaxMetaspaceSize) {
    if (can_retry != nullptr) {
      *can_retry = false;
    }
    return false;
  }

  if (can_retry != nullptr) {
    *can_retry = true;
  }
  size_t prev_value = Atomic::cmpxchg(&_capacity_until_GC, old_capacity_until_GC, new_value);

  if (old_capacity_until_GC != prev_value) {
    return false;
  }

  if (new_cap_until_GC != nullptr) {
    *new_cap_until_GC = new_value;
  }
  if (old_cap_until_GC != nullptr) {
    *old_cap_until_GC = old_capacity_until_GC;
  }
  return true;
}

size_t MetaspaceGC::dec_capacity_until_GC(size_t v) {
  assert_is_aligned(v, Metaspace::commit_alignment());

  return Atomic::sub(&_capacity_until_GC, v);
}

void MetaspaceGC::initialize() {
  // Set the high-water mark to MaxMetapaceSize during VM initializaton since
  // we can't do a GC during initialization.
  _capacity_until_GC = MaxMetaspaceSize;
}

void MetaspaceGC::post_initialize() {
  // Reset the high-water mark once the VM initialization is done.
  _capacity_until_GC = MAX2(MetaspaceUtils::committed_bytes(), MetaspaceSize);
}

bool MetaspaceGC::can_expand(size_t word_size, bool is_class) {
  // Check if the compressed class space is full.
  if (is_class && Metaspace::using_class_space()) {
    size_t class_committed = MetaspaceUtils::committed_bytes(Metaspace::ClassType);
    if (class_committed + word_size * BytesPerWord > CompressedClassSpaceSize) {
      log_trace(gc, metaspace, freelist)("Cannot expand %s metaspace by " SIZE_FORMAT " words (CompressedClassSpaceSize = " SIZE_FORMAT " words)",
                (is_class ? "class" : "non-class"), word_size, CompressedClassSpaceSize / sizeof(MetaWord));
      return false;
    }
  }

  // Check if the user has imposed a limit on the metaspace memory.
  size_t committed_bytes = MetaspaceUtils::committed_bytes();
  if (committed_bytes + word_size * BytesPerWord > MaxMetaspaceSize) {
    log_trace(gc, metaspace, freelist)("Cannot expand %s metaspace by " SIZE_FORMAT " words (MaxMetaspaceSize = " SIZE_FORMAT " words)",
              (is_class ? "class" : "non-class"), word_size, MaxMetaspaceSize / sizeof(MetaWord));
    return false;
  }

  return true;
}

size_t MetaspaceGC::allowed_expansion() {
  size_t committed_bytes = MetaspaceUtils::committed_bytes();
  size_t capacity_until_gc = capacity_until_GC();

  size_t left_until_max  = MaxMetaspaceSize - committed_bytes;
  // capacity_until_GC may have been decreased concurrently and may
  // temporarily be lower than what metaspace has committed. Allow for that.
  size_t left_until_GC = capacity_until_gc > committed_bytes ?
      capacity_until_gc - committed_bytes : 0;
  size_t left_to_commit = MIN2(left_until_GC, left_until_max);
  log_trace(gc, metaspace, freelist)("allowed expansion words: " SIZE_FORMAT
            " (left_until_max: " SIZE_FORMAT ", left_until_GC: " SIZE_FORMAT ".",
            left_to_commit / BytesPerWord, left_until_max / BytesPerWord, left_until_GC / BytesPerWord);

  return left_to_commit / BytesPerWord;
}

void MetaspaceGC::compute_new_size() {
  assert(_shrink_factor <= 100, "invalid shrink factor");
  uint current_shrink_factor = _shrink_factor;
  _shrink_factor = 0;

  // Using committed_bytes() for used_after_gc is an overestimation, since the
  // chunk free lists are included in committed_bytes() and the memory in an
  // un-fragmented chunk free list is available for future allocations.
  // However, if the chunk free lists becomes fragmented, then the memory may
  // not be available for future allocations and the memory is therefore "in use".
  // Including the chunk free lists in the definition of "in use" is therefore
  // necessary. Not including the chunk free lists can cause capacity_until_GC to
  // shrink below committed_bytes() and this has caused serious bugs in the past.
  const double used_after_gc = (double)MetaspaceUtils::committed_bytes();
  const size_t capacity_until_GC = MetaspaceGC::capacity_until_GC();

  const double minimum_free_percentage = MinMetaspaceFreeRatio / 100.0;
  const double maximum_used_percentage = 1.0 - minimum_free_percentage;

  const double min_tmp = used_after_gc / maximum_used_percentage;
  size_t minimum_desired_capacity =
    (size_t)MIN2(min_tmp, double(MaxMetaspaceSize));
  // Don't shrink less than the initial generation size
  minimum_desired_capacity = MAX2(minimum_desired_capacity,
                                  MetaspaceSize);

  log_trace(gc, metaspace)("MetaspaceGC::compute_new_size: ");
  log_trace(gc, metaspace)("    minimum_free_percentage: %6.2f  maximum_used_percentage: %6.2f",
                           minimum_free_percentage, maximum_used_percentage);
  log_trace(gc, metaspace)("     used_after_gc       : %6.1fKB", used_after_gc / (double) K);

  size_t shrink_bytes = 0;
  if (capacity_until_GC < minimum_desired_capacity) {
    // If we have less capacity below the metaspace HWM, then
    // increment the HWM.
    size_t expand_bytes = minimum_desired_capacity - capacity_until_GC;
    expand_bytes = align_up(expand_bytes, Metaspace::commit_alignment());
    // Don't expand unless it's significant
    if (expand_bytes >= MinMetaspaceExpansion) {
      size_t new_capacity_until_GC = 0;
      bool succeeded = MetaspaceGC::inc_capacity_until_GC(expand_bytes, &new_capacity_until_GC);
      assert(succeeded, "Should always successfully increment HWM when at safepoint");

      Metaspace::tracer()->report_gc_threshold(capacity_until_GC,
                                               new_capacity_until_GC,
                                               MetaspaceGCThresholdUpdater::ComputeNewSize);
      log_trace(gc, metaspace)("    expanding:  minimum_desired_capacity: %6.1fKB  expand_bytes: %6.1fKB  MinMetaspaceExpansion: %6.1fKB  new metaspace HWM:  %6.1fKB",
                               (double) minimum_desired_capacity / (double) K,
                               (double) expand_bytes / (double) K,
                               (double) MinMetaspaceExpansion / (double) K,
                               (double) new_capacity_until_GC / (double) K);
    }
    return;
  }

  // No expansion, now see if we want to shrink
  // We would never want to shrink more than this
  assert(capacity_until_GC >= minimum_desired_capacity,
         SIZE_FORMAT " >= " SIZE_FORMAT,
         capacity_until_GC, minimum_desired_capacity);
  size_t max_shrink_bytes = capacity_until_GC - minimum_desired_capacity;

  // Should shrinking be considered?
  if (MaxMetaspaceFreeRatio < 100) {
    const double maximum_free_percentage = MaxMetaspaceFreeRatio / 100.0;
    const double minimum_used_percentage = 1.0 - maximum_free_percentage;
    const double max_tmp = used_after_gc / minimum_used_percentage;
    size_t maximum_desired_capacity = (size_t)MIN2(max_tmp, double(MaxMetaspaceSize));
    maximum_desired_capacity = MAX2(maximum_desired_capacity,
                                    MetaspaceSize);
    log_trace(gc, metaspace)("    maximum_free_percentage: %6.2f  minimum_used_percentage: %6.2f",
                             maximum_free_percentage, minimum_used_percentage);
    log_trace(gc, metaspace)("    minimum_desired_capacity: %6.1fKB  maximum_desired_capacity: %6.1fKB",
                             (double) minimum_desired_capacity / (double) K, (double) maximum_desired_capacity / (double) K);

    assert(minimum_desired_capacity <= maximum_desired_capacity,
           "sanity check");

    if (capacity_until_GC > maximum_desired_capacity) {
      // Capacity too large, compute shrinking size
      shrink_bytes = capacity_until_GC - maximum_desired_capacity;
      // We don't want shrink all the way back to initSize if people call
      // System.gc(), because some programs do that between "phases" and then
      // we'd just have to grow the heap up again for the next phase.  So we
      // damp the shrinking: 0% on the first call, 10% on the second call, 40%
      // on the third call, and 100% by the fourth call.  But if we recompute
      // size without shrinking, it goes back to 0%.
      shrink_bytes = shrink_bytes / 100 * current_shrink_factor;

      shrink_bytes = align_down(shrink_bytes, Metaspace::commit_alignment());

      assert(shrink_bytes <= max_shrink_bytes,
             "invalid shrink size " SIZE_FORMAT " not <= " SIZE_FORMAT,
             shrink_bytes, max_shrink_bytes);
      if (current_shrink_factor == 0) {
        _shrink_factor = 10;
      } else {
        _shrink_factor = MIN2(current_shrink_factor * 4, (uint) 100);
      }
      log_trace(gc, metaspace)("    shrinking:  initThreshold: %.1fK  maximum_desired_capacity: %.1fK",
                               (double) MetaspaceSize / (double) K, (double) maximum_desired_capacity / (double) K);
      log_trace(gc, metaspace)("    shrink_bytes: %.1fK  current_shrink_factor: %d  new shrink factor: %d  MinMetaspaceExpansion: %.1fK",
                               (double) shrink_bytes / (double) K, current_shrink_factor, _shrink_factor, (double) MinMetaspaceExpansion / (double) K);
    }
  }

  // Don't shrink unless it's significant
  if (shrink_bytes >= MinMetaspaceExpansion &&
      ((capacity_until_GC - shrink_bytes) >= MetaspaceSize)) {
    size_t new_capacity_until_GC = MetaspaceGC::dec_capacity_until_GC(shrink_bytes);
    Metaspace::tracer()->report_gc_threshold(capacity_until_GC,
                                             new_capacity_until_GC,
                                             MetaspaceGCThresholdUpdater::ComputeNewSize);
  }
}

//////  Metaspace methods /////

const MetaspaceTracer* Metaspace::_tracer = nullptr;

bool Metaspace::initialized() {
  return metaspace::MetaspaceContext::context_nonclass() != nullptr
      LP64_ONLY(&& (using_class_space() ? Metaspace::class_space_is_initialized() : true));
}

#ifdef _LP64

void Metaspace::print_compressed_class_space(outputStream* st) {
  if (VirtualSpaceList::vslist_class() != nullptr) {
    MetaWord* base = VirtualSpaceList::vslist_class()->base_of_first_node();
    size_t size = VirtualSpaceList::vslist_class()->word_size_of_first_node();
    MetaWord* top = base + size;
    st->print("Compressed class space mapped at: " PTR_FORMAT "-" PTR_FORMAT ", reserved size: " SIZE_FORMAT,
               p2i(base), p2i(top), (top - base) * BytesPerWord);
    st->cr();
  }
}

// Given a prereserved space, use that to set up the compressed class space list.
void Metaspace::initialize_class_space(ReservedSpace rs) {
  assert(rs.size() >= CompressedClassSpaceSize,
         SIZE_FORMAT " != " SIZE_FORMAT, rs.size(), CompressedClassSpaceSize);
  assert(using_class_space(), "Must be using class space");

  assert(rs.size() == CompressedClassSpaceSize, SIZE_FORMAT " != " SIZE_FORMAT,
         rs.size(), CompressedClassSpaceSize);
  assert(is_aligned(rs.base(), Metaspace::reserve_alignment()) &&
         is_aligned(rs.size(), Metaspace::reserve_alignment()),
         "wrong alignment");

  MetaspaceContext::initialize_class_space_context(rs);
}

// Returns true if class space has been setup (initialize_class_space).
bool Metaspace::class_space_is_initialized() {
  return MetaspaceContext::context_class() != nullptr;
}

// Reserve a range of memory that is to contain narrow Klass IDs. If "try_in_low_address_ranges"
// is true, we will attempt to reserve memory suitable for zero-based encoding.
ReservedSpace Metaspace::reserve_address_space_for_compressed_classes(size_t size, bool optimize_for_zero_base) {
  char* result = nullptr;

  NOT_ZERO(result =
      (char*) CompressedKlassPointers::reserve_address_space_for_compressed_classes(size, RandomizeClassSpaceLocation,
                                                                                    optimize_for_zero_base));

  if (result == nullptr) {
    // Fallback: reserve anywhere
    log_debug(metaspace, map)("Trying anywhere...");
    result = os::reserve_memory_aligned(size, Metaspace::reserve_alignment(), false);
  }

  // Wrap resulting range in ReservedSpace
  ReservedSpace rs;
  if (result != nullptr) {
    log_debug(metaspace, map)("Mapped at " PTR_FORMAT, p2i(result));
    assert(is_aligned(result, Metaspace::reserve_alignment()), "Alignment too small for metaspace");
    rs = ReservedSpace::space_for_range(result, size, Metaspace::reserve_alignment(),
                                                      os::vm_page_size(), false, false);
  } else {
    log_debug(metaspace, map)("Failed to map.");
    rs = ReservedSpace();
  }
  return rs;
}
#endif // _LP64

size_t Metaspace::reserve_alignment_words() {
  return metaspace::Settings::virtual_space_node_reserve_alignment_words();
}

size_t Metaspace::commit_alignment_words() {
  return metaspace::Settings::commit_granule_words();
}

void Metaspace::ergo_initialize() {

  // Must happen before using any setting from Settings::---
  metaspace::Settings::ergo_initialize();

  // MaxMetaspaceSize and CompressedClassSpaceSize:
  //
  // MaxMetaspaceSize is the maximum size, in bytes, of memory we are allowed
  //  to commit for the Metaspace.
  //  It is just a number; a limit we compare against before committing. It
  //  does not have to be aligned to anything.
  //  It gets used as compare value before attempting to increase the metaspace
  //  commit charge. It defaults to max_uintx (unlimited).
  //
  // CompressedClassSpaceSize is the size, in bytes, of the address range we
  //  pre-reserve for the compressed class space (if we use class space).
  //  This size has to be aligned to the metaspace reserve alignment (to the
  //  size of a root chunk). It gets aligned up from whatever value the caller
  //  gave us to the next multiple of root chunk size.
  //
  // Note: Strictly speaking MaxMetaspaceSize and CompressedClassSpaceSize have
  //  very little to do with each other. The notion often encountered:
  //  MaxMetaspaceSize = CompressedClassSpaceSize + <non-class metadata size>
  //  is subtly wrong: MaxMetaspaceSize can besmaller than CompressedClassSpaceSize,
  //  in which case we just would not be able to fully commit the class space range.
  //
  // We still adjust CompressedClassSpaceSize to reasonable limits, mainly to
  //  save on reserved space, and to make ergnonomics less confusing.

  MaxMetaspaceSize = MAX2(MaxMetaspaceSize, commit_alignment());

  if (UseCompressedClassPointers) {
    // Let CCS size not be larger than 80% of MaxMetaspaceSize. Note that is
    // grossly over-dimensioned for most usage scenarios; typical ratio of
    // class space : non class space usage is about 1:6. With many small classes,
    // it can get as low as 1:2. It is not a big deal though since ccs is only
    // reserved and will be committed on demand only.
    size_t max_ccs_size = 8 * (MaxMetaspaceSize / 10);
    size_t adjusted_ccs_size = MIN2(CompressedClassSpaceSize, max_ccs_size);

    // CCS must be aligned to root chunk size, and be at least the size of one
    //  root chunk.
    adjusted_ccs_size = align_up(adjusted_ccs_size, reserve_alignment());
    adjusted_ccs_size = MAX2(adjusted_ccs_size, reserve_alignment());

    // Note: re-adjusting may have us left with a CompressedClassSpaceSize
    //  larger than MaxMetaspaceSize for very small values of MaxMetaspaceSize.
    //  Lets just live with that, its not a big deal.

    if (adjusted_ccs_size != CompressedClassSpaceSize) {
      FLAG_SET_ERGO(CompressedClassSpaceSize, adjusted_ccs_size);
      log_info(metaspace)("Setting CompressedClassSpaceSize to " SIZE_FORMAT ".",
                          CompressedClassSpaceSize);
    }
  }

  // Set MetaspaceSize, MinMetaspaceExpansion and MaxMetaspaceExpansion
  if (MetaspaceSize > MaxMetaspaceSize) {
    MetaspaceSize = MaxMetaspaceSize;
  }

  MetaspaceSize = align_down_bounded(MetaspaceSize, commit_alignment());

  assert(MetaspaceSize <= MaxMetaspaceSize, "MetaspaceSize should be limited by MaxMetaspaceSize");

  MinMetaspaceExpansion = align_down_bounded(MinMetaspaceExpansion, commit_alignment());
  MaxMetaspaceExpansion = align_down_bounded(MaxMetaspaceExpansion, commit_alignment());

}

void Metaspace::global_initialize() {
  MetaspaceGC::initialize(); // <- since we do not prealloc init chunks anymore is this still needed?

  metaspace::ChunkHeaderPool::initialize();

  if (CDSConfig::is_dumping_static_archive()) {
<<<<<<< HEAD
    if (!CDSConfig::is_dumping_final_static_archive()) {
      assert(!UseSharedSpaces, "sanity");
    }
=======
    assert(!CDSConfig::is_using_archive(), "sanity");
>>>>>>> 301bd708
    MetaspaceShared::initialize_for_static_dump();
  }

  // If UseCompressedClassPointers=1, we have two cases:
  // a) if CDS is active (runtime, Xshare=on), it will create the class space
  //    for us, initialize it and set up CompressedKlassPointers encoding.
  //    Class space will be reserved above the mapped archives.
  // b) if CDS either deactivated (Xshare=off) or a static dump is to be done (Xshare:dump),
  //    we will create the class space on our own. It will be placed above the java heap,
  //    since we assume it has been placed in low
  //    address regions. We may rethink this (see JDK-8244943). Failing that,
  //    it will be placed anywhere.

#if INCLUDE_CDS
  // case (a)
  if (CDSConfig::is_using_archive()) {
    if (!FLAG_IS_DEFAULT(CompressedClassSpaceBaseAddress)) {
      log_warning(metaspace)("CDS active - ignoring CompressedClassSpaceBaseAddress.");
    }
    MetaspaceShared::initialize_runtime_shared_and_meta_spaces();
    // If any of the archived space fails to map, UseSharedSpaces
    // is reset to false.
  }
#endif // INCLUDE_CDS

#ifdef _LP64

  if (using_class_space() && !class_space_is_initialized()) {
    assert(!CDSConfig::is_using_archive(), "CDS archive is not mapped at this point");

    // case (b) (No CDS)
    ReservedSpace rs;
    const size_t size = align_up(CompressedClassSpaceSize, Metaspace::reserve_alignment());

    // If CompressedClassSpaceBaseAddress is set, we attempt to force-map class space to
    // the given address. This is a debug-only feature aiding tests. Due to the ASLR lottery
    // this may fail, in which case the VM will exit after printing an appropriate message.
    // Tests using this switch should cope with that.
    if (CompressedClassSpaceBaseAddress != 0) {
      const address base = (address)CompressedClassSpaceBaseAddress;
      if (!is_aligned(base, Metaspace::reserve_alignment())) {
        vm_exit_during_initialization(
            err_msg("CompressedClassSpaceBaseAddress=" PTR_FORMAT " invalid "
                    "(must be aligned to " SIZE_FORMAT_X ").",
                    CompressedClassSpaceBaseAddress, Metaspace::reserve_alignment()));
      }
      rs = ReservedSpace(size, Metaspace::reserve_alignment(),
                         os::vm_page_size() /* large */, (char*)base);
      if (rs.is_reserved()) {
        log_info(metaspace)("Successfully forced class space address to " PTR_FORMAT, p2i(base));
      } else {
        LogTarget(Debug, metaspace) lt;
        if (lt.is_enabled()) {
          LogStream ls(lt);
          os::print_memory_mappings((char*)base, size, &ls);
        }
        vm_exit_during_initialization(
            err_msg("CompressedClassSpaceBaseAddress=" PTR_FORMAT " given, but reserving class space failed.",
                CompressedClassSpaceBaseAddress));
      }
    }

    // ...failing that, reserve anywhere, but let platform do optimized placement:
    if (!rs.is_reserved()) {
      log_info(metaspace)("Reserving compressed class space anywhere");
      rs = Metaspace::reserve_address_space_for_compressed_classes(size, true);
    }

    // ...failing that, give up.
    if (!rs.is_reserved()) {
      vm_exit_during_initialization(
          err_msg("Could not allocate compressed class space: " SIZE_FORMAT " bytes",
                   CompressedClassSpaceSize));
    }

    // Mark class space as such
    MemTracker::record_virtual_memory_type((address)rs.base(), mtClass);

    // Initialize space
    Metaspace::initialize_class_space(rs);

    // Set up compressed class pointer encoding.
    CompressedKlassPointers::initialize((address)rs.base(), rs.size());
  }

#endif

  // Initialize non-class virtual space list, and its chunk manager:
  MetaspaceContext::initialize_nonclass_space_context();

  _tracer = new MetaspaceTracer();

  // We must prevent the very first address of the ccs from being used to store
  // metadata, since that address would translate to a narrow pointer of 0, and the
  // VM does not distinguish between "narrow 0 as in null" and "narrow 0 as in start
  //  of ccs".
  // Before Elastic Metaspace that did not happen due to the fact that every Metachunk
  // had a header and therefore could not allocate anything at offset 0.
#ifdef _LP64
  if (using_class_space()) {
    // The simplest way to fix this is to allocate a tiny dummy chunk right at the
    // start of ccs and do not use it for anything.
    MetaspaceContext::context_class()->cm()->get_chunk(metaspace::chunklevel::HIGHEST_CHUNK_LEVEL);
  }
#endif

#ifdef _LP64
  if (UseCompressedClassPointers) {
    // Note: "cds" would be a better fit but keep this for backward compatibility.
    LogTarget(Info, gc, metaspace) lt;
    if (lt.is_enabled()) {
      ResourceMark rm;
      LogStream ls(lt);
      CDS_ONLY(MetaspaceShared::print_on(&ls);)
      Metaspace::print_compressed_class_space(&ls);
      CompressedKlassPointers::print_mode(&ls);
    }
  }
#endif

}

void Metaspace::post_initialize() {
  MetaspaceGC::post_initialize();
}

size_t Metaspace::max_allocation_word_size() {
  return metaspace::chunklevel::MAX_CHUNK_WORD_SIZE;
}

// This version of Metaspace::allocate does not throw OOM but simply returns null, and
// is suitable for calling from non-Java threads.
// Callers are responsible for checking null.
MetaWord* Metaspace::allocate(ClassLoaderData* loader_data, size_t word_size,
                              MetaspaceObj::Type type) {
  assert(word_size <= Metaspace::max_allocation_word_size(),
         "allocation size too large (" SIZE_FORMAT ")", word_size);

  assert(loader_data != nullptr, "Should never pass around a null loader_data. "
        "ClassLoaderData::the_null_class_loader_data() should have been used.");

  // Deal with concurrent unloading failed allocation starvation
  MetaspaceCriticalAllocation::block_if_concurrent_purge();

  MetadataType mdtype = (type == MetaspaceObj::ClassType) ? ClassType : NonClassType;

  // Try to allocate metadata.
  MetaWord* result = loader_data->metaspace_non_null()->allocate(word_size, mdtype);

  if (result != nullptr) {
    // Zero initialize.
    Copy::fill_to_words((HeapWord*)result, word_size, 0);

    log_trace(metaspace)("Metaspace::allocate: type %d return " PTR_FORMAT ".", (int)type, p2i(result));
  }

  return result;
}

MetaWord* Metaspace::allocate(ClassLoaderData* loader_data, size_t word_size,
                              MetaspaceObj::Type type, TRAPS) {

  if (HAS_PENDING_EXCEPTION) {
    assert(false, "Should not allocate with exception pending");
    return nullptr;  // caller does a CHECK_NULL too
  }
  //leyden/premain: temporarily disabled due to JDK-8327737
  assert(!THREAD->owns_locks(), "allocating metaspace while holding mutex");

  MetaWord* result = allocate(loader_data, word_size, type);

  if (result == nullptr) {
    MetadataType mdtype = (type == MetaspaceObj::ClassType) ? ClassType : NonClassType;
    tracer()->report_metaspace_allocation_failure(loader_data, word_size, type, mdtype);

    // Allocation failed.
    if (is_init_completed()) {
      // Only start a GC if the bootstrapping has completed.
      // Try to clean out some heap memory and retry. This can prevent premature
      // expansion of the metaspace.
      result = Universe::heap()->satisfy_failed_metadata_allocation(loader_data, word_size, mdtype);
    }

    if (result == nullptr) {
      report_metadata_oome(loader_data, word_size, type, mdtype, THREAD);
      assert(HAS_PENDING_EXCEPTION, "sanity");
      return nullptr;
    }

    // Zero initialize.
    Copy::fill_to_words((HeapWord*)result, word_size, 0);

    log_trace(metaspace)("Metaspace::allocate: type %d return " PTR_FORMAT ".", (int)type, p2i(result));
  }

  return result;
}

void Metaspace::report_metadata_oome(ClassLoaderData* loader_data, size_t word_size, MetaspaceObj::Type type, MetadataType mdtype, TRAPS) {
  tracer()->report_metadata_oom(loader_data, word_size, type, mdtype);

  // If result is still null, we are out of memory.
  Log(gc, metaspace, freelist, oom) log;
  if (log.is_info()) {
    log.info("Metaspace (%s) allocation failed for size " SIZE_FORMAT,
             is_class_space_allocation(mdtype) ? "class" : "data", word_size);
    ResourceMark rm;
    if (log.is_debug()) {
      if (loader_data->metaspace_or_null() != nullptr) {
        LogStream ls(log.debug());
        loader_data->print_value_on(&ls);
      }
    }
    LogStream ls(log.info());
    // In case of an OOM, log out a short but still useful report.
    MetaspaceUtils::print_basic_report(&ls, 0);
  }

  bool out_of_compressed_class_space = false;
  if (is_class_space_allocation(mdtype)) {
    ClassLoaderMetaspace* metaspace = loader_data->metaspace_non_null();
    out_of_compressed_class_space =
      MetaspaceUtils::committed_bytes(Metaspace::ClassType) +
      align_up(word_size * BytesPerWord, 4 * M) >
      CompressedClassSpaceSize;
  }

  // -XX:+HeapDumpOnOutOfMemoryError and -XX:OnOutOfMemoryError support
  const char* space_string = out_of_compressed_class_space ?
    "Compressed class space" : "Metaspace";

  report_java_out_of_memory(space_string);

  if (JvmtiExport::should_post_resource_exhausted()) {
    JvmtiExport::post_resource_exhausted(
        JVMTI_RESOURCE_EXHAUSTED_OOM_ERROR,
        space_string);
  }

  if (!is_init_completed()) {
    vm_exit_during_initialization("OutOfMemoryError", space_string);
  }

  if (out_of_compressed_class_space) {
    THROW_OOP(Universe::out_of_memory_error_class_metaspace());
  } else {
    THROW_OOP(Universe::out_of_memory_error_metaspace());
  }
}

const char* Metaspace::metadata_type_name(Metaspace::MetadataType mdtype) {
  switch (mdtype) {
    case Metaspace::ClassType: return "Class";
    case Metaspace::NonClassType: return "Metadata";
    default:
      assert(false, "Got bad mdtype: %d", (int) mdtype);
      return nullptr;
  }
}

void Metaspace::purge(bool classes_unloaded) {
  // The MetaspaceCritical_lock is used by a concurrent GC to block out concurrent metaspace
  // allocations, that would starve critical metaspace allocations, that are about to throw
  // OOM if they fail; they need precedence for correctness.
  MutexLocker ml(MetaspaceCritical_lock, Mutex::_no_safepoint_check_flag);
  if (classes_unloaded) {
    ChunkManager* cm = ChunkManager::chunkmanager_nonclass();
    if (cm != nullptr) {
      cm->purge();
    }
    if (using_class_space()) {
      cm = ChunkManager::chunkmanager_class();
      if (cm != nullptr) {
        cm->purge();
      }
    }
  }

  // Try to satisfy queued metaspace allocation requests.
  //
  // It might seem unnecessary to try to process allocation requests if no
  // classes have been unloaded. However, this call is required for the code
  // in MetaspaceCriticalAllocation::try_allocate_critical to work.
  MetaspaceCriticalAllocation::process();
}

bool Metaspace::contains(const void* ptr) {
  if (MetaspaceShared::is_in_shared_metaspace(ptr)) {
    return true;
  }
  return contains_non_shared(ptr);
}

bool Metaspace::contains_non_shared(const void* ptr) {
  if (using_class_space() && VirtualSpaceList::vslist_class()->contains((MetaWord*)ptr)) {
     return true;
  }

  return VirtualSpaceList::vslist_nonclass()->contains((MetaWord*)ptr);
}<|MERGE_RESOLUTION|>--- conflicted
+++ resolved
@@ -691,13 +691,9 @@
   metaspace::ChunkHeaderPool::initialize();
 
   if (CDSConfig::is_dumping_static_archive()) {
-<<<<<<< HEAD
     if (!CDSConfig::is_dumping_final_static_archive()) {
-      assert(!UseSharedSpaces, "sanity");
-    }
-=======
-    assert(!CDSConfig::is_using_archive(), "sanity");
->>>>>>> 301bd708
+      assert(!CDSConfig::is_using_archive(), "sanity");
+    }
     MetaspaceShared::initialize_for_static_dump();
   }
 
