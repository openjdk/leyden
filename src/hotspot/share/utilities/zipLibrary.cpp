/*
 * Copyright (c) 2023, 2024, Oracle and/or its affiliates. All rights reserved.
 * DO NOT ALTER OR REMOVE COPYRIGHT NOTICES OR THIS FILE HEADER.
 *
 * This code is free software; you can redistribute it and/or modify it
 * under the terms of the GNU General Public License version 2 only, as
 * published by the Free Software Foundation.
 *
 * This code is distributed in the hope that it will be useful, but WITHOUT
 * ANY WARRANTY; without even the implied warranty of MERCHANTABILITY or
 * FITNESS FOR A PARTICULAR PURPOSE.  See the GNU General Public License
 * version 2 for more details (a copy is included in the LICENSE file that
 * accompanied this code).
 *
 * You should have received a copy of the GNU General Public License version
 * 2 along with this work; if not, write to the Free Software Foundation,
 * Inc., 51 Franklin St, Fifth Floor, Boston, MA 02110-1301 USA.
 *
 * Please contact Oracle, 500 Oracle Parkway, Redwood Shores, CA 94065 USA
 * or visit www.oracle.com if you need additional information or have any
 * questions.
 *
 */

#include "precompiled.hpp"
#include "jvm_io.h"
#include "runtime/arguments.hpp"
#include "runtime/interfaceSupport.inline.hpp"
#include "runtime/os.inline.hpp"
#include "runtime/semaphore.inline.hpp"
#include "runtime/thread.inline.hpp"
#include "utilities/zipLibrary.hpp"

 // Entry points in zip.dll for loading zip/jar file entries
typedef void**(*ZIP_Open_t)(const char* name, char** pmsg);
typedef void(*ZIP_Close_t)(jzfile* zip);
typedef jzentry* (*ZIP_FindEntry_t)(jzfile* zip, const char* name, jint* sizeP, jint* nameLen);
typedef jboolean(*ZIP_ReadEntry_t)(jzfile* zip, jzentry* entry, unsigned char* buf, char* namebuf);
typedef jint(*ZIP_CRC32_t)(jint crc, const jbyte* buf, jint len);
typedef const char* (*ZIP_GZip_InitParams_t)(size_t, size_t*, size_t*, int);
typedef size_t(*ZIP_GZip_Fully_t)(char*, size_t, char*, size_t, char*, size_t, int, char*, char const**);

static ZIP_Open_t ZIP_Open = nullptr;
static ZIP_Close_t ZIP_Close = nullptr;
static ZIP_FindEntry_t ZIP_FindEntry = nullptr;
static ZIP_ReadEntry_t ZIP_ReadEntry = nullptr;
static ZIP_CRC32_t ZIP_CRC32 = nullptr;
static ZIP_GZip_InitParams_t ZIP_GZip_InitParams = nullptr;
static ZIP_GZip_Fully_t ZIP_GZip_Fully = nullptr;

static void* _zip_handle = nullptr;
static bool _loaded = false;

static inline bool is_loaded() {
  return Atomic::load_acquire(&_loaded);
}

static inline bool not_loaded() {
  return !is_loaded();
}

static void* dll_lookup(const char* name, const char* path, bool vm_exit_on_failure) {
  if (is_vm_statically_linked()) {
    return os::lookup_function(name);
  }

  assert(_zip_handle != nullptr, "invariant");
  void* func = os::dll_lookup(_zip_handle, name);
  if (func == nullptr && vm_exit_on_failure) {
    char msg[256] = "";
    jio_snprintf(&msg[0], sizeof msg, "Could not resolve \"%s\"", name);
    vm_exit_during_initialization(&msg[0], path);
  }
  return func;
}

static void store_function_pointers(bool is_static, const char* path, bool vm_exit_on_failure) {
  assert(_zip_handle != nullptr, "invariant");
  if (!is_static) {
    ZIP_Open = CAST_TO_FN_PTR(ZIP_Open_t, dll_lookup("ZIP_Open", path, vm_exit_on_failure));
    ZIP_Close = CAST_TO_FN_PTR(ZIP_Close_t, dll_lookup("ZIP_Close", path, vm_exit_on_failure));
    ZIP_FindEntry = CAST_TO_FN_PTR(ZIP_FindEntry_t, dll_lookup("ZIP_FindEntry", path, vm_exit_on_failure));
    ZIP_ReadEntry = CAST_TO_FN_PTR(ZIP_ReadEntry_t, dll_lookup("ZIP_ReadEntry", path, vm_exit_on_failure));
    ZIP_CRC32 = CAST_TO_FN_PTR(ZIP_CRC32_t, dll_lookup("ZIP_CRC32", path, vm_exit_on_failure));
    // The following entry points are most likely optional from a zip library implementation perspective.
    // Hence no vm_exit on a resolution failure. Further refactorings should investigate this,
    // and if possible, streamline setting all entry points consistently.
    ZIP_GZip_InitParams = CAST_TO_FN_PTR(ZIP_GZip_InitParams_t, dll_lookup("ZIP_GZip_InitParams", path, false));
    ZIP_GZip_Fully = CAST_TO_FN_PTR(ZIP_GZip_Fully_t, dll_lookup("ZIP_GZip_Fully", path, false));
  } else {
    ZIP_Open = CAST_TO_FN_PTR(ZIP_Open_t, os::lookup_function("ZIP_Open"));
    ZIP_Close = CAST_TO_FN_PTR(ZIP_Close_t, os::lookup_function("ZIP_Close"));
    ZIP_FindEntry = CAST_TO_FN_PTR(ZIP_FindEntry_t, os::lookup_function("ZIP_FindEntry"));
    ZIP_ReadEntry = CAST_TO_FN_PTR(ZIP_ReadEntry_t, os::lookup_function("ZIP_ReadEntry"));
    ZIP_CRC32 = CAST_TO_FN_PTR(ZIP_CRC32_t, os::lookup_function("ZIP_CRC32"));
    ZIP_GZip_InitParams = CAST_TO_FN_PTR(ZIP_GZip_InitParams_t, os::lookup_function("ZIP_GZip_InitParams"));    ZIP_GZip_Fully = CAST_TO_FN_PTR(ZIP_GZip_Fully_t, os::lookup_function("ZIP_GZip_Fully"));
  }
}

static void load_zip_library(bool vm_exit_on_failure) {
  assert(!is_loaded(), "should not load zip library twice");

  bool is_static = false;
  char path[JVM_MAXPATHLEN];
<<<<<<< HEAD
  // Check if we are running on a static build.
  if (JVM_IsStaticJDK()) {
    is_static = true;
    _zip_handle = os::get_default_process_handle();
  } else {
    // Load the libzip shared library and lookup the needed functions. 
=======

  if (is_vm_statically_linked()) {
    _zip_handle = os::get_default_process_handle();
  } else {
    // Load the libzip shared library and lookup the needed functions.
>>>>>>> 1ca76445
    if (os::dll_locate_lib(&path[0], sizeof path, Arguments::get_dll_dir(), "zip")) {
      char ebuf[1024];
      _zip_handle = os::dll_load(&path[0], &ebuf[0], sizeof ebuf);
    }
    if (_zip_handle == nullptr) {
      if (vm_exit_on_failure) {
        vm_exit_during_initialization("Unable to load zip library", &path[0]);
      }
      return;
    }
  }

<<<<<<< HEAD
  store_function_pointers(is_static, &path[0], vm_exit_on_failure);
=======
  store_function_pointers(&path[0], vm_exit_on_failure);
>>>>>>> 1ca76445
  Atomic::release_store(&_loaded, true);
  assert(is_loaded(), "invariant");
}

//
// Helper mutex class that also ensures that java threads
// are in _thread_in_native when loading the zip library.
//
class ZipLibraryLoaderLock : public StackObj {
 private:
  static Semaphore _lock;
  JavaThread* _jt;
 public:
   ZipLibraryLoaderLock() : _jt(nullptr) {
    Thread* thread = Thread::current_or_null();
    if (thread != nullptr && thread->is_Java_thread()) {
      JavaThread* const jt = JavaThread::cast(thread);
      if (jt->thread_state() != _thread_in_native) {
        _jt = jt;
        ThreadStateTransition::transition_from_vm(jt, _thread_in_native, false);
      }
    }
    _lock.wait();
  }
  ~ZipLibraryLoaderLock() {
    _lock.signal();
    if (_jt != nullptr) {
      ThreadStateTransition::transition_from_native(_jt, _thread_in_vm, false);
    }
  }
};

Semaphore ZipLibraryLoaderLock::_lock(1);

static void initialize(bool vm_exit_on_failure = true) {
  if (is_loaded()) {
    return;
  }
  ZipLibraryLoaderLock lock;
  if (not_loaded()) {
    load_zip_library(vm_exit_on_failure);
  }
}

void** ZipLibrary::open(const char* name, char** pmsg) {
  initialize();
  assert(ZIP_Open != nullptr, "invariant");
  return ZIP_Open(name, pmsg);
}

void ZipLibrary::close(jzfile* zip) {
  assert(is_loaded(), "invariant");
  assert(ZIP_Close != nullptr, "invariant");
  ZIP_Close(zip);
}

jzentry* ZipLibrary::find_entry(jzfile* zip, const char* name, jint* sizeP, jint* nameLen) {
  initialize();
  assert(ZIP_FindEntry != nullptr, "invariant");
  return ZIP_FindEntry(zip, name, sizeP, nameLen);
}

jboolean ZipLibrary::read_entry(jzfile* zip, jzentry* entry, unsigned char* buf, char* namebuf) {
  initialize();
  assert(ZIP_ReadEntry != nullptr, "invariant");
  return ZIP_ReadEntry(zip, entry, buf, namebuf);
}

jint ZipLibrary::crc32(jint crc, const jbyte* buf, jint len) {
  initialize();
  assert(ZIP_CRC32 != nullptr, "invariant");
  return ZIP_CRC32(crc, buf, len);
}

const char* ZipLibrary::init_params(size_t block_size, size_t* needed_out_size, size_t* needed_tmp_size, int level) {
  initialize(false);
  if (ZIP_GZip_InitParams == nullptr) {
    return "Cannot get ZIP_GZip_InitParams function";
  }
  return ZIP_GZip_InitParams(block_size, needed_out_size, needed_tmp_size, level);
}

size_t ZipLibrary::compress(char* in, size_t in_size, char* out, size_t out_size, char* tmp, size_t tmp_size, int level, char* buf, const char** pmsg) {
  initialize(false);
  if (ZIP_GZip_Fully == nullptr) {
    *pmsg = "Cannot get ZIP_GZip_Fully function";
    return 0;
  }
  return ZIP_GZip_Fully(in, in_size, out, out_size, tmp, tmp_size, level, buf, pmsg);
}

void* ZipLibrary::handle() {
  initialize();
  assert(is_loaded(), "invariant");
  assert(_zip_handle != nullptr, "invariant");
  return _zip_handle;
}<|MERGE_RESOLUTION|>--- conflicted
+++ resolved
@@ -100,22 +100,12 @@
 static void load_zip_library(bool vm_exit_on_failure) {
   assert(!is_loaded(), "should not load zip library twice");
 
-  bool is_static = false;
   char path[JVM_MAXPATHLEN];
-<<<<<<< HEAD
-  // Check if we are running on a static build.
-  if (JVM_IsStaticJDK()) {
-    is_static = true;
-    _zip_handle = os::get_default_process_handle();
-  } else {
-    // Load the libzip shared library and lookup the needed functions. 
-=======
 
   if (is_vm_statically_linked()) {
     _zip_handle = os::get_default_process_handle();
   } else {
     // Load the libzip shared library and lookup the needed functions.
->>>>>>> 1ca76445
     if (os::dll_locate_lib(&path[0], sizeof path, Arguments::get_dll_dir(), "zip")) {
       char ebuf[1024];
       _zip_handle = os::dll_load(&path[0], &ebuf[0], sizeof ebuf);
@@ -128,11 +118,7 @@
     }
   }
 
-<<<<<<< HEAD
-  store_function_pointers(is_static, &path[0], vm_exit_on_failure);
-=======
   store_function_pointers(&path[0], vm_exit_on_failure);
->>>>>>> 1ca76445
   Atomic::release_store(&_loaded, true);
   assert(is_loaded(), "invariant");
 }
