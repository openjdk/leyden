--- conflicted
+++ resolved
@@ -1004,24 +1004,10 @@
   _thread_max_state         = 12  // maximum thread state+1 - used for statistics allocation
 };
 
-<<<<<<< HEAD
 // Redefine Thread as BaseThread to avoid duplicate symbol issues for
 // JDK static builds. See runtime/thread.hpp for Thread class.
 #define Thread HotspotBaseThread
 
-enum LockingMode {
-  // Use only heavy monitors for locking
-  LM_MONITOR     = 0,
-  // Legacy stack-locking, with monitors as 2nd tier
-  LM_LEGACY      = 1,
-  // New lightweight locking, with monitors as 2nd tier
-  LM_LIGHTWEIGHT = 2
-};
-
-extern const int LockingMode;
-
-=======
->>>>>>> 5cd7721a
 //----------------------------------------------------------------------------------------------------
 // Special constants for debugging
 
