/*
 * Copyright (c) 1999, 2023, Oracle and/or its affiliates. All rights reserved.
 * DO NOT ALTER OR REMOVE COPYRIGHT NOTICES OR THIS FILE HEADER.
 *
 * This code is free software; you can redistribute it and/or modify it
 * under the terms of the GNU General Public License version 2 only, as
 * published by the Free Software Foundation.
 *
 * This code is distributed in the hope that it will be useful, but WITHOUT
 * ANY WARRANTY; without even the implied warranty of MERCHANTABILITY or
 * FITNESS FOR A PARTICULAR PURPOSE.  See the GNU General Public License
 * version 2 for more details (a copy is included in the LICENSE file that
 * accompanied this code).
 *
 * You should have received a copy of the GNU General Public License version
 * 2 along with this work; if not, write to the Free Software Foundation,
 * Inc., 51 Franklin St, Fifth Floor, Boston, MA 02110-1301 USA.
 *
 * Please contact Oracle, 500 Oracle Parkway, Redwood Shores, CA 94065 USA
 * or visit www.oracle.com if you need additional information or have any
 * questions.
 *
 */

#include "precompiled.hpp"
#include "cds/classPrelinker.hpp"
#include "classfile/javaClasses.inline.hpp"
#include "classfile/symbolTable.hpp"
#include "classfile/vmClasses.hpp"
#include "classfile/vmSymbols.hpp"
#include "code/codeCache.hpp"
#include "code/codeHeapState.hpp"
#include "code/dependencyContext.hpp"
#include "code/SCCache.hpp"
#include "compiler/compilationLog.hpp"
#include "compiler/compilationPolicy.hpp"
#include "compiler/compileBroker.hpp"
#include "compiler/compileLog.hpp"
#include "compiler/compilerEvent.hpp"
#include "compiler/compilerOracle.hpp"
#include "compiler/directivesParser.hpp"
#include "interpreter/linkResolver.hpp"
#include "jvm.h"
#include "jfr/jfrEvents.hpp"
#include "logging/log.hpp"
#include "logging/logStream.hpp"
#include "memory/allocation.inline.hpp"
#include "memory/resourceArea.hpp"
#include "memory/universe.hpp"
#include "oops/methodData.hpp"
#include "oops/method.inline.hpp"
#include "oops/oop.inline.hpp"
#include "prims/jvmtiExport.hpp"
#include "prims/nativeLookup.hpp"
#include "prims/whitebox.hpp"
#include "runtime/atomic.hpp"
#include "runtime/escapeBarrier.hpp"
#include "runtime/globals_extension.hpp"
#include "runtime/handles.inline.hpp"
#include "runtime/init.hpp"
#include "runtime/interfaceSupport.inline.hpp"
#include "runtime/java.hpp"
#include "runtime/javaCalls.hpp"
#include "runtime/jniHandles.inline.hpp"
#include "runtime/os.hpp"
#include "runtime/perfData.hpp"
#include "runtime/safepointVerifiers.hpp"
#include "runtime/sharedRuntime.hpp"
#include "runtime/threads.hpp"
#include "runtime/threadSMR.hpp"
#include "runtime/timerTrace.hpp"
#include "runtime/vframe.inline.hpp"
#include "utilities/debug.hpp"
#include "utilities/dtrace.hpp"
#include "utilities/events.hpp"
#include "utilities/formatBuffer.hpp"
#include "utilities/macros.hpp"
#ifdef COMPILER1
#include "c1/c1_Compiler.hpp"
#endif
#ifdef COMPILER2
#include "opto/c2compiler.hpp"
#endif
#if INCLUDE_JVMCI
#include "jvmci/jvmciEnv.hpp"
#include "jvmci/jvmciRuntime.hpp"
#endif

#ifdef DTRACE_ENABLED

// Only bother with this argument setup if dtrace is available

#define DTRACE_METHOD_COMPILE_BEGIN_PROBE(method, comp_name)             \
  {                                                                      \
    Symbol* klass_name = (method)->klass_name();                         \
    Symbol* name = (method)->name();                                     \
    Symbol* signature = (method)->signature();                           \
    HOTSPOT_METHOD_COMPILE_BEGIN(                                        \
      (char *) comp_name, strlen(comp_name),                             \
      (char *) klass_name->bytes(), klass_name->utf8_length(),           \
      (char *) name->bytes(), name->utf8_length(),                       \
      (char *) signature->bytes(), signature->utf8_length());            \
  }

#define DTRACE_METHOD_COMPILE_END_PROBE(method, comp_name, success)      \
  {                                                                      \
    Symbol* klass_name = (method)->klass_name();                         \
    Symbol* name = (method)->name();                                     \
    Symbol* signature = (method)->signature();                           \
    HOTSPOT_METHOD_COMPILE_END(                                          \
      (char *) comp_name, strlen(comp_name),                             \
      (char *) klass_name->bytes(), klass_name->utf8_length(),           \
      (char *) name->bytes(), name->utf8_length(),                       \
      (char *) signature->bytes(), signature->utf8_length(), (success)); \
  }

#else //  ndef DTRACE_ENABLED

#define DTRACE_METHOD_COMPILE_BEGIN_PROBE(method, comp_name)
#define DTRACE_METHOD_COMPILE_END_PROBE(method, comp_name, success)

#endif // ndef DTRACE_ENABLED

bool CompileBroker::_initialized = false;
volatile bool CompileBroker::_should_block = false;
volatile int  CompileBroker::_print_compilation_warning = 0;
volatile jint CompileBroker::_should_compile_new_jobs = run_compilation;

// The installed compiler(s)
AbstractCompiler* CompileBroker::_compilers[3];

// The maximum numbers of compiler threads to be determined during startup.
int CompileBroker::_c1_count = 0;
int CompileBroker::_c2_count = 0;
int CompileBroker::_c3_count = 0;
int CompileBroker::_sc_count = 0;

// An array of compiler names as Java String objects
jobject* CompileBroker::_compiler1_objects = nullptr;
jobject* CompileBroker::_compiler2_objects = nullptr;
jobject* CompileBroker::_compiler3_objects = nullptr;
jobject* CompileBroker::_sc_objects = nullptr;

CompileLog** CompileBroker::_compiler1_logs = nullptr;
CompileLog** CompileBroker::_compiler2_logs = nullptr;
CompileLog** CompileBroker::_compiler3_logs = nullptr;
CompileLog** CompileBroker::_sc_logs = nullptr;

// These counters are used to assign an unique ID to each compilation.
volatile jint CompileBroker::_compilation_id     = 0;
volatile jint CompileBroker::_osr_compilation_id = 0;
volatile jint CompileBroker::_native_compilation_id = 0;

// Performance counters
PerfCounter* CompileBroker::_perf_total_compilation = nullptr;
PerfCounter* CompileBroker::_perf_osr_compilation = nullptr;
PerfCounter* CompileBroker::_perf_standard_compilation = nullptr;

PerfCounter* CompileBroker::_perf_total_bailout_count = nullptr;
PerfCounter* CompileBroker::_perf_total_invalidated_count = nullptr;
PerfCounter* CompileBroker::_perf_total_compile_count = nullptr;
PerfCounter* CompileBroker::_perf_total_osr_compile_count = nullptr;
PerfCounter* CompileBroker::_perf_total_standard_compile_count = nullptr;

PerfCounter* CompileBroker::_perf_sum_osr_bytes_compiled = nullptr;
PerfCounter* CompileBroker::_perf_sum_standard_bytes_compiled = nullptr;
PerfCounter* CompileBroker::_perf_sum_nmethod_size = nullptr;
PerfCounter* CompileBroker::_perf_sum_nmethod_code_size = nullptr;

PerfStringVariable* CompileBroker::_perf_last_method = nullptr;
PerfStringVariable* CompileBroker::_perf_last_failed_method = nullptr;
PerfStringVariable* CompileBroker::_perf_last_invalidated_method = nullptr;
PerfVariable*       CompileBroker::_perf_last_compile_type = nullptr;
PerfVariable*       CompileBroker::_perf_last_compile_size = nullptr;
PerfVariable*       CompileBroker::_perf_last_failed_type = nullptr;
PerfVariable*       CompileBroker::_perf_last_invalidated_type = nullptr;

// Timers and counters for generating statistics
elapsedTimer CompileBroker::_t_total_compilation;
elapsedTimer CompileBroker::_t_osr_compilation;
elapsedTimer CompileBroker::_t_standard_compilation;
elapsedTimer CompileBroker::_t_invalidated_compilation;
elapsedTimer CompileBroker::_t_bailedout_compilation;

uint CompileBroker::_total_bailout_count            = 0;
uint CompileBroker::_total_invalidated_count        = 0;
uint CompileBroker::_total_compile_count            = 0;
uint CompileBroker::_total_osr_compile_count        = 0;
uint CompileBroker::_total_standard_compile_count   = 0;
uint CompileBroker::_total_compiler_stopped_count   = 0;
uint CompileBroker::_total_compiler_restarted_count = 0;

uint CompileBroker::_sum_osr_bytes_compiled         = 0;
uint CompileBroker::_sum_standard_bytes_compiled    = 0;
uint CompileBroker::_sum_nmethod_size               = 0;
uint CompileBroker::_sum_nmethod_code_size          = 0;

jlong CompileBroker::_peak_compilation_time        = 0;

CompilerStatistics CompileBroker::_stats_per_level[CompLevel_full_optimization];
CompilerStatistics CompileBroker::_scc_stats;
CompilerStatistics CompileBroker::_scc_stats_per_level[CompLevel_full_optimization + 1];

CompileQueue* CompileBroker::_c3_compile_queue     = nullptr;
CompileQueue* CompileBroker::_c2_compile_queue     = nullptr;
CompileQueue* CompileBroker::_c1_compile_queue     = nullptr;
CompileQueue* CompileBroker::_sc1_compile_queue    = nullptr;
CompileQueue* CompileBroker::_sc2_compile_queue    = nullptr;

bool compileBroker_init() {
  if (LogEvents) {
    CompilationLog::init();
  }

  // init directives stack, adding default directive
  DirectivesStack::init();

  if (DirectivesParser::has_file()) {
    return DirectivesParser::parse_from_flag();
  } else if (CompilerDirectivesPrint) {
    // Print default directive even when no other was added
    DirectivesStack::print(tty);
  }

  return true;
}

CompileTaskWrapper::CompileTaskWrapper(CompileTask* task) {
  CompilerThread* thread = CompilerThread::current();
  thread->set_task(task);
  CompileLog*     log  = thread->log();
  if (log != nullptr && !task->is_unloaded())  task->log_task_start(log);
}

CompileTaskWrapper::~CompileTaskWrapper() {
  CompilerThread* thread = CompilerThread::current();
  CompileTask* task = thread->task();
  CompileLog*  log  = thread->log();
  AbstractCompiler* comp = thread->compiler();
  if (log != nullptr && !task->is_unloaded())  task->log_task_done(log);
  thread->set_task(nullptr);
  thread->set_env(nullptr);
  if (task->is_blocking()) {
    bool free_task = false;
    {
      MutexLocker notifier(thread, task->lock());
      task->mark_complete();
#if INCLUDE_JVMCI
      if (comp->is_jvmci()) {
        if (!task->has_waiter()) {
          // The waiting thread timed out and thus did not free the task.
          free_task = true;
        }
        task->set_blocking_jvmci_compile_state(nullptr);
      }
#endif
      if (!free_task) {
        // Notify the waiting thread that the compilation has completed
        // so that it can free the task.
        task->lock()->notify_all();
      }
    }
    if (free_task) {
      // The task can only be freed once the task lock is released.
      CompileTask::free(task);
    }
  } else {
    task->mark_complete();

    // By convention, the compiling thread is responsible for
    // recycling a non-blocking CompileTask.
    CompileTask::free(task);
  }
}

/**
 * Check if a CompilerThread can be removed and update count if requested.
 */
bool CompileBroker::can_remove(CompilerThread *ct, bool do_it) {
  assert(UseDynamicNumberOfCompilerThreads, "or shouldn't be here");
  if (!ReduceNumberOfCompilerThreads) return false;

  if (CompilationPolicy::have_recompilation_work()) return false;

  AbstractCompiler *compiler = ct->compiler();
  int compiler_count = compiler->num_compiler_threads();
  bool c1 = compiler->is_c1();

  // Keep at least 1 compiler thread of each type.
  if (compiler_count < 2) return false;

  // Keep thread alive for at least some time.
  if (ct->idle_time_millis() < (c1 ? 500 : 100)) return false;

#if INCLUDE_JVMCI
  if (compiler->is_jvmci()) {
    // Handles for JVMCI thread objects may get released concurrently.
    if (do_it) {
      assert(CompileThread_lock->owner() == ct, "must be holding lock");
    } else {
      // Skip check if it's the last thread and let caller check again.
      return true;
    }
  }
#endif

  // We only allow the last compiler thread of each type to get removed.
  jobject last_compiler = c1 ? compiler1_object(compiler_count - 1)
                             : compiler2_object(compiler_count - 1);
  if (ct->threadObj() == JNIHandles::resolve_non_null(last_compiler)) {
    if (do_it) {
      assert_locked_or_safepoint(CompileThread_lock); // Update must be consistent.
      compiler->set_num_compiler_threads(compiler_count - 1);
#if INCLUDE_JVMCI
      if (compiler->is_jvmci()) {
        // Old j.l.Thread object can die when no longer referenced elsewhere.
        JNIHandles::destroy_global(compiler2_object(compiler_count - 1));
        _compiler2_objects[compiler_count - 1] = nullptr;
      }
#endif
    }
    return true;
  }
  return false;
}

/**
 * Add a CompileTask to a CompileQueue.
 */
void CompileQueue::add(CompileTask* task) {
  assert(MethodCompileQueue_lock->owned_by_self(), "must own lock");

  task->set_next(nullptr);
  task->set_prev(nullptr);

  if (_last == nullptr) {
    // The compile queue is empty.
    assert(_first == nullptr, "queue is empty");
    _first = task;
    _last = task;
  } else {
    // Append the task to the queue.
    assert(_last->next() == nullptr, "not last");
    _last->set_next(task);
    task->set_prev(_last);
    _last = task;
  }
  ++_size;

  // Mark the method as being in the compile queue.
  task->method()->set_queued_for_compilation();

  if (CIPrintCompileQueue) {
    print_tty();
  }

  if (LogCompilation && xtty != nullptr) {
    task->log_task_queued();
  }

  if (TrainingData::need_data()) {
    CompileTrainingData* tdata = CompileTrainingData::make(task);
    if (tdata != nullptr) {
      tdata->record_compilation_queued(task);
      task->set_training_data(tdata);
    }
  }

  // Notify CompilerThreads that a task is available.
  MethodCompileQueue_lock->notify_all();
}

/**
 * Empties compilation queue by putting all compilation tasks onto
 * a freelist. Furthermore, the method wakes up all threads that are
 * waiting on a compilation task to finish. This can happen if background
 * compilation is disabled.
 */
void CompileQueue::free_all() {
  MutexLocker mu(MethodCompileQueue_lock);
  CompileTask* next = _first;

  // Iterate over all tasks in the compile queue
  while (next != nullptr) {
    CompileTask* current = next;
    next = current->next();
    {
      // Wake up thread that blocks on the compile task.
      MutexLocker ct_lock(current->lock());
      current->lock()->notify();
    }
    // Put the task back on the freelist.
    CompileTask::free(current);
  }
  _first = nullptr;
  _last = nullptr;

  // Wake up all threads that block on the queue.
  MethodCompileQueue_lock->notify_all();
}

/**
 * Get the next CompileTask from a CompileQueue
 */
CompileTask* CompileQueue::get(CompilerThread* thread) {
  // save methods from RedefineClasses across safepoint
  // across MethodCompileQueue_lock below.
  methodHandle save_method;
  methodHandle save_hot_method;

  MonitorLocker locker(MethodCompileQueue_lock);

  CompilationPolicy::sample_load_average();

  // If _first is null we have no more compile jobs. There are two reasons for
  // having no compile jobs: First, we compiled everything we wanted. Second,
  // we ran out of code cache so compilation has been disabled. In the latter
  // case we perform code cache sweeps to free memory such that we can re-enable
  // compilation.
  while (_first == nullptr) {
    // Exit loop if compilation is disabled forever
    if (CompileBroker::is_compilation_disabled_forever()) {
      return nullptr;
    }

    AbstractCompiler* compiler = thread->compiler();
    guarantee(compiler != nullptr, "Compiler object must exist");
    compiler->on_empty_queue(this, thread);
    if (_first != nullptr) {
      // The call to on_empty_queue may have temporarily unlocked the MCQ lock
      // so check again whether any tasks were added to the queue.
      break;
    }

    // If there are no compilation tasks and we can compile new jobs
    // (i.e., there is enough free space in the code cache) there is
    // no need to invoke the GC.
    // We need a timed wait here, since compiler threads can exit if compilation
    // is disabled forever. We use 5 seconds wait time; the exiting of compiler threads
    // is not critical and we do not want idle compiler threads to wake up too often.
    locker.wait(5*1000);

    if (CompilationPolicy::have_recompilation_work()) return nullptr;

    if (UseDynamicNumberOfCompilerThreads && _first == nullptr) {
      // Still nothing to compile. Give caller a chance to stop this thread.
      if (CompileBroker::can_remove(CompilerThread::current(), false)) return nullptr;
    }
  }

  if (CompileBroker::is_compilation_disabled_forever()) {
    return nullptr;
  }

  CompileTask* task;
  {
    NoSafepointVerifier nsv;
    task = CompilationPolicy::select_task(this, thread);
    if (task != nullptr) {
      task = task->select_for_compilation();
    }
  }

  if (task != nullptr) {
    // Save method pointers across unlock safepoint.  The task is removed from
    // the compilation queue, which is walked during RedefineClasses.
    Thread* thread = Thread::current();
    save_method = methodHandle(thread, task->method());
    save_hot_method = methodHandle(thread, task->hot_method());

    remove(task);
  }
  purge_stale_tasks(); // may temporarily release MCQ lock
  return task;
}

// Clean & deallocate stale compile tasks.
// Temporarily releases MethodCompileQueue lock.
void CompileQueue::purge_stale_tasks() {
  assert(MethodCompileQueue_lock->owned_by_self(), "must own lock");
  if (_first_stale != nullptr) {
    // Stale tasks are purged when MCQ lock is released,
    // but _first_stale updates are protected by MCQ lock.
    // Once task processing starts and MCQ lock is released,
    // other compiler threads can reuse _first_stale.
    CompileTask* head = _first_stale;
    _first_stale = nullptr;
    {
      MutexUnlocker ul(MethodCompileQueue_lock);
      for (CompileTask* task = head; task != nullptr; ) {
        CompileTask* next_task = task->next();
        CompileTaskWrapper ctw(task); // Frees the task
        task->set_failure_reason("stale task");
        task = next_task;
      }
    }
  }
}

void CompileQueue::remove(CompileTask* task) {
  assert(MethodCompileQueue_lock->owned_by_self(), "must own lock");
  if (task->prev() != nullptr) {
    task->prev()->set_next(task->next());
  } else {
    // max is the first element
    assert(task == _first, "Sanity");
    _first = task->next();
  }

  if (task->next() != nullptr) {
    task->next()->set_prev(task->prev());
  } else {
    // max is the last element
    assert(task == _last, "Sanity");
    _last = task->prev();
  }
  --_size;
}

void CompileQueue::remove_and_mark_stale(CompileTask* task) {
  assert(MethodCompileQueue_lock->owned_by_self(), "must own lock");
  remove(task);

  // Enqueue the task for reclamation (should be done outside MCQ lock)
  task->set_next(_first_stale);
  task->set_prev(nullptr);
  _first_stale = task;
}

// methods in the compile queue need to be marked as used on the stack
// so that they don't get reclaimed by Redefine Classes
void CompileQueue::mark_on_stack() {
  CompileTask* task = _first;
  while (task != nullptr) {
    task->mark_on_stack();
    task = task->next();
  }
}


CompileQueue* CompileBroker::compile_queue(int comp_level) {
  if (is_c2_compile(comp_level)) return _c2_compile_queue;
  if (is_c1_compile(comp_level)) return _c1_compile_queue;
  return nullptr;
}

void CompileBroker::print_compile_queues(outputStream* st) {
  st->print_cr("Current compiles: ");

  char buf[2000];
  int buflen = sizeof(buf);
  Threads::print_threads_compiling(st, buf, buflen, /* short_form = */ true);

  st->cr();
  if (_c1_compile_queue != nullptr) {
    _c1_compile_queue->print(st);
  }
  if (_c2_compile_queue != nullptr) {
    _c2_compile_queue->print(st);
  }
  if (_c3_compile_queue != nullptr) {
    _c3_compile_queue->print(st);
  }
  if (_sc1_compile_queue != nullptr) {
    _sc1_compile_queue->print(st);
  }
  if (_sc2_compile_queue != nullptr) {
    _sc2_compile_queue->print(st);
  }
}

void CompileQueue::print(outputStream* st) {
  assert_locked_or_safepoint(MethodCompileQueue_lock);
  st->print_cr("%s:", name());
  CompileTask* task = _first;
  if (task == nullptr) {
    st->print_cr("Empty");
  } else {
    while (task != nullptr) {
      task->print(st, nullptr, true, true);
      task = task->next();
    }
  }
  st->cr();
}

void CompileQueue::print_tty() {
  stringStream ss;
  // Dump the compile queue into a buffer before locking the tty
  print(&ss);
  {
    ttyLocker ttyl;
    tty->print("%s", ss.freeze());
  }
}

CompilerCounters::CompilerCounters() {
  _current_method[0] = '\0';
  _compile_type = CompileBroker::no_compile;
}

#if INCLUDE_JFR && COMPILER2_OR_JVMCI
// It appends new compiler phase names to growable array phase_names(a new CompilerPhaseType mapping
// in compiler/compilerEvent.cpp) and registers it with its serializer.
//
// c2 uses explicit CompilerPhaseType idToPhase mapping in opto/phasetype.hpp,
// so if c2 is used, it should be always registered first.
// This function is called during vm initialization.
void register_jfr_phasetype_serializer(CompilerType compiler_type) {
  ResourceMark rm;
  static bool first_registration = true;
  if (compiler_type == compiler_jvmci) {
    CompilerEvent::PhaseEvent::get_phase_id("NOT_A_PHASE_NAME", false, false, false);
    first_registration = false;
#ifdef COMPILER2
  } else if (compiler_type == compiler_c2) {
    assert(first_registration, "invariant"); // c2 must be registered first.
    for (int i = 0; i < PHASE_NUM_TYPES; i++) {
      const char* phase_name = CompilerPhaseTypeHelper::to_description((CompilerPhaseType) i);
      CompilerEvent::PhaseEvent::get_phase_id(phase_name, false, false, false);
    }
    first_registration = false;
#endif // COMPILER2
  }
}
#endif // INCLUDE_JFR && COMPILER2_OR_JVMCI

// ------------------------------------------------------------------
// CompileBroker::compilation_init
//
// Initialize the Compilation object
void CompileBroker::compilation_init_phase1(JavaThread* THREAD) {
  // No need to initialize compilation system if we do not use it.
  if (!UseCompiler) {
    return;
  }
  // Set the interface to the current compiler(s).
  _c1_count = CompilationPolicy::c1_count();
  _c2_count = CompilationPolicy::c2_count();
  _c3_count = CompilationPolicy::c3_count();
  _sc_count = CompilationPolicy::sc_count();

#if INCLUDE_JVMCI
  if (EnableJVMCI) {
    // This is creating a JVMCICompiler singleton.
    JVMCICompiler* jvmci = new JVMCICompiler();

    if (UseJVMCICompiler) {
      _compilers[1] = jvmci;
      if (FLAG_IS_DEFAULT(JVMCIThreads)) {
        if (BootstrapJVMCI) {
          // JVMCI will bootstrap so give it more threads
          _c2_count = MIN2(32, os::active_processor_count());
        }
      } else {
        _c2_count = JVMCIThreads;
      }
      if (FLAG_IS_DEFAULT(JVMCIHostThreads)) {
      } else {
#ifdef COMPILER1
        _c1_count = JVMCIHostThreads;
#endif // COMPILER1
      }
#ifdef COMPILER2
      if (SCCache::is_on() && (_c3_count > 0)) {
        _compilers[2] = new C2Compiler();
      }
#endif
    }
  }
#endif // INCLUDE_JVMCI

#ifdef COMPILER1
  if (_c1_count > 0) {
    _compilers[0] = new Compiler();
  }
#endif // COMPILER1

#ifdef COMPILER2
  if (true JVMCI_ONLY( && !UseJVMCICompiler)) {
    if (_c2_count > 0) {
      _compilers[1] = new C2Compiler();
      // Register c2 first as c2 CompilerPhaseType idToPhase mapping is explicit.
      // idToPhase mapping for c2 is in opto/phasetype.hpp
      JFR_ONLY(register_jfr_phasetype_serializer(compiler_c2);)
    }
  }
#endif // COMPILER2

#if INCLUDE_JVMCI
   // Register after c2 registration.
   // JVMCI CompilerPhaseType idToPhase mapping is dynamic.
   if (EnableJVMCI) {
     JFR_ONLY(register_jfr_phasetype_serializer(compiler_jvmci);)
   }
#endif // INCLUDE_JVMCI

  // Start the compiler thread(s)
  init_compiler_threads();
  // totalTime performance counter is always created as it is required
  // by the implementation of java.lang.management.CompilationMXBean.
  {
    // Ensure OOM leads to vm_exit_during_initialization.
    EXCEPTION_MARK;
    _perf_total_compilation =
                 PerfDataManager::create_counter(JAVA_CI, "totalTime",
                                                 PerfData::U_Ticks, CHECK);
  }

  if (UsePerfData) {

    EXCEPTION_MARK;

    // create the jvmstat performance counters
    _perf_osr_compilation =
                 PerfDataManager::create_counter(SUN_CI, "osrTime",
                                                 PerfData::U_Ticks, CHECK);

    _perf_standard_compilation =
                 PerfDataManager::create_counter(SUN_CI, "standardTime",
                                                 PerfData::U_Ticks, CHECK);

    _perf_total_bailout_count =
                 PerfDataManager::create_counter(SUN_CI, "totalBailouts",
                                                 PerfData::U_Events, CHECK);

    _perf_total_invalidated_count =
                 PerfDataManager::create_counter(SUN_CI, "totalInvalidates",
                                                 PerfData::U_Events, CHECK);

    _perf_total_compile_count =
                 PerfDataManager::create_counter(SUN_CI, "totalCompiles",
                                                 PerfData::U_Events, CHECK);
    _perf_total_osr_compile_count =
                 PerfDataManager::create_counter(SUN_CI, "osrCompiles",
                                                 PerfData::U_Events, CHECK);

    _perf_total_standard_compile_count =
                 PerfDataManager::create_counter(SUN_CI, "standardCompiles",
                                                 PerfData::U_Events, CHECK);

    _perf_sum_osr_bytes_compiled =
                 PerfDataManager::create_counter(SUN_CI, "osrBytes",
                                                 PerfData::U_Bytes, CHECK);

    _perf_sum_standard_bytes_compiled =
                 PerfDataManager::create_counter(SUN_CI, "standardBytes",
                                                 PerfData::U_Bytes, CHECK);

    _perf_sum_nmethod_size =
                 PerfDataManager::create_counter(SUN_CI, "nmethodSize",
                                                 PerfData::U_Bytes, CHECK);

    _perf_sum_nmethod_code_size =
                 PerfDataManager::create_counter(SUN_CI, "nmethodCodeSize",
                                                 PerfData::U_Bytes, CHECK);

    _perf_last_method =
                 PerfDataManager::create_string_variable(SUN_CI, "lastMethod",
                                       CompilerCounters::cmname_buffer_length,
                                       "", CHECK);

    _perf_last_failed_method =
            PerfDataManager::create_string_variable(SUN_CI, "lastFailedMethod",
                                       CompilerCounters::cmname_buffer_length,
                                       "", CHECK);

    _perf_last_invalidated_method =
        PerfDataManager::create_string_variable(SUN_CI, "lastInvalidatedMethod",
                                     CompilerCounters::cmname_buffer_length,
                                     "", CHECK);

    _perf_last_compile_type =
             PerfDataManager::create_variable(SUN_CI, "lastType",
                                              PerfData::U_None,
                                              (jlong)CompileBroker::no_compile,
                                              CHECK);

    _perf_last_compile_size =
             PerfDataManager::create_variable(SUN_CI, "lastSize",
                                              PerfData::U_Bytes,
                                              (jlong)CompileBroker::no_compile,
                                              CHECK);


    _perf_last_failed_type =
             PerfDataManager::create_variable(SUN_CI, "lastFailedType",
                                              PerfData::U_None,
                                              (jlong)CompileBroker::no_compile,
                                              CHECK);

    _perf_last_invalidated_type =
         PerfDataManager::create_variable(SUN_CI, "lastInvalidatedType",
                                          PerfData::U_None,
                                          (jlong)CompileBroker::no_compile,
                                          CHECK);
  }
}

// Completes compiler initialization. Compilation requests submitted
// prior to this will be silently ignored.
void CompileBroker::compilation_init_phase2() {
  log_info(scc, init)("CompileBroker is initialized");
  _initialized = true;
}

Handle CompileBroker::create_thread_oop(const char* name, TRAPS) {
  Handle thread_oop = JavaThread::create_system_thread_object(name, CHECK_NH);
  return thread_oop;
}

#if defined(ASSERT) && COMPILER2_OR_JVMCI
// Stress testing. Dedicated threads revert optimizations based on escape analysis concurrently to
// the running java application.  Configured with vm options DeoptimizeObjectsALot*.
class DeoptimizeObjectsALotThread : public JavaThread {

  static void deopt_objs_alot_thread_entry(JavaThread* thread, TRAPS);
  void deoptimize_objects_alot_loop_single();
  void deoptimize_objects_alot_loop_all();

public:
  DeoptimizeObjectsALotThread() : JavaThread(&deopt_objs_alot_thread_entry) { }

  bool is_hidden_from_external_view() const      { return true; }
};

// Entry for DeoptimizeObjectsALotThread. The threads are started in
// CompileBroker::init_compiler_threads() iff DeoptimizeObjectsALot is enabled
void DeoptimizeObjectsALotThread::deopt_objs_alot_thread_entry(JavaThread* thread, TRAPS) {
    DeoptimizeObjectsALotThread* dt = ((DeoptimizeObjectsALotThread*) thread);
    bool enter_single_loop;
    {
      MonitorLocker ml(dt, EscapeBarrier_lock, Mutex::_no_safepoint_check_flag);
      static int single_thread_count = 0;
      enter_single_loop = single_thread_count++ < DeoptimizeObjectsALotThreadCountSingle;
    }
    if (enter_single_loop) {
      dt->deoptimize_objects_alot_loop_single();
    } else {
      dt->deoptimize_objects_alot_loop_all();
    }
  }

// Execute EscapeBarriers in an endless loop to revert optimizations based on escape analysis. Each
// barrier targets a single thread which is selected round robin.
void DeoptimizeObjectsALotThread::deoptimize_objects_alot_loop_single() {
  HandleMark hm(this);
  while (true) {
    for (JavaThreadIteratorWithHandle jtiwh; JavaThread *deoptee_thread = jtiwh.next(); ) {
      { // Begin new scope for escape barrier
        HandleMarkCleaner hmc(this);
        ResourceMark rm(this);
        EscapeBarrier eb(true, this, deoptee_thread);
        eb.deoptimize_objects(100);
      }
      // Now sleep after the escape barriers destructor resumed deoptee_thread.
      sleep(DeoptimizeObjectsALotInterval);
    }
  }
}

// Execute EscapeBarriers in an endless loop to revert optimizations based on escape analysis. Each
// barrier targets all java threads in the vm at once.
void DeoptimizeObjectsALotThread::deoptimize_objects_alot_loop_all() {
  HandleMark hm(this);
  while (true) {
    { // Begin new scope for escape barrier
      HandleMarkCleaner hmc(this);
      ResourceMark rm(this);
      EscapeBarrier eb(true, this);
      eb.deoptimize_objects_all_threads();
    }
    // Now sleep after the escape barriers destructor resumed the java threads.
    sleep(DeoptimizeObjectsALotInterval);
  }
}
#endif // defined(ASSERT) && COMPILER2_OR_JVMCI


JavaThread* CompileBroker::make_thread(ThreadType type, jobject thread_handle, CompileQueue* queue, AbstractCompiler* comp, JavaThread* THREAD) {
  JavaThread* new_thread = nullptr;

  switch (type) {
    case compiler_t:
      assert(comp != nullptr, "Compiler instance missing.");
      if (!InjectCompilerCreationFailure || comp->num_compiler_threads() == 0) {
        CompilerCounters* counters = new CompilerCounters();
        new_thread = new CompilerThread(queue, counters);
      }
      break;
#if defined(ASSERT) && COMPILER2_OR_JVMCI
    case deoptimizer_t:
      new_thread = new DeoptimizeObjectsALotThread();
      break;
#endif // ASSERT
    default:
      ShouldNotReachHere();
  }

  // At this point the new CompilerThread data-races with this startup
  // thread (which is the main thread and NOT the VM thread).
  // This means Java bytecodes being executed at startup can
  // queue compile jobs which will run at whatever default priority the
  // newly created CompilerThread runs at.


  // At this point it may be possible that no osthread was created for the
  // JavaThread due to lack of resources. We will handle that failure below.
  // Also check new_thread so that static analysis is happy.
  if (new_thread != nullptr && new_thread->osthread() != nullptr) {
    Handle thread_oop(THREAD, JNIHandles::resolve_non_null(thread_handle));

    if (type == compiler_t) {
      CompilerThread::cast(new_thread)->set_compiler(comp);
    }

    // Note that we cannot call os::set_priority because it expects Java
    // priorities and we are *explicitly* using OS priorities so that it's
    // possible to set the compiler thread priority higher than any Java
    // thread.

    int native_prio = CompilerThreadPriority;
    if (native_prio == -1) {
      if (UseCriticalCompilerThreadPriority) {
        native_prio = os::java_to_os_priority[CriticalPriority];
      } else {
        native_prio = os::java_to_os_priority[NearMaxPriority];
      }
    }
    os::set_native_priority(new_thread, native_prio);

    // Note that this only sets the JavaThread _priority field, which by
    // definition is limited to Java priorities and not OS priorities.
    JavaThread::start_internal_daemon(THREAD, new_thread, thread_oop, NearMaxPriority);

  } else { // osthread initialization failure
    if (UseDynamicNumberOfCompilerThreads && type == compiler_t
        && comp->num_compiler_threads() > 0) {
      // The new thread is not known to Thread-SMR yet so we can just delete.
      delete new_thread;
      return nullptr;
    } else {
      vm_exit_during_initialization("java.lang.OutOfMemoryError",
                                    os::native_thread_creation_failed_msg());
    }
  }

  os::naked_yield(); // make sure that the compiler thread is started early (especially helpful on SOLARIS)

  return new_thread;
}

static bool trace_compiler_threads() {
  LogTarget(Debug, jit, thread) lt;
  return TraceCompilerThreads || lt.is_enabled();
}

static void print_compiler_threads(stringStream& msg) {
  if (TraceCompilerThreads) {
    tty->print_cr("%7d %s", (int)tty->time_stamp().milliseconds(), msg.as_string());
  }
  LogTarget(Debug, jit, thread) lt;
  if (lt.is_enabled()) {
    LogStream ls(lt);
    ls.print_cr("%s", msg.as_string());
  }
}

static void print_compiler_thread(JavaThread *ct) {
  if (trace_compiler_threads()) {
    ResourceMark rm;
    ThreadsListHandle tlh;  // name() depends on the TLH.
    assert(tlh.includes(ct), "ct=" INTPTR_FORMAT " exited unexpectedly.", p2i(ct));
    stringStream msg;
    msg.print("Added initial compiler thread %s", ct->name());
    print_compiler_threads(msg);
  }
}

void CompileBroker::init_compiler_threads() {
  // Ensure any exceptions lead to vm_exit_during_initialization.
  EXCEPTION_MARK;
#if !defined(ZERO)
  assert(_c2_count > 0 || _c1_count > 0, "No compilers?");
#endif // !ZERO
  // Initialize the compilation queue
  if (_c2_count > 0) {
    const char* name = JVMCI_ONLY(UseJVMCICompiler ? "JVMCI compile queue" :) "C2 compile queue";
    _c2_compile_queue  = new CompileQueue(name);
    _compiler2_objects = NEW_C_HEAP_ARRAY(jobject, _c2_count, mtCompiler);
    _compiler2_logs = NEW_C_HEAP_ARRAY(CompileLog*, _c2_count, mtCompiler);
  }
  if (_c1_count > 0) {
    _c1_compile_queue  = new CompileQueue("C1 compile queue");
    _compiler1_objects = NEW_C_HEAP_ARRAY(jobject, _c1_count, mtCompiler);
    _compiler1_logs = NEW_C_HEAP_ARRAY(CompileLog*, _c1_count, mtCompiler);
  }
  if (_c3_count > 0) {
    const char* name = "C2 compile queue";
    _c3_compile_queue  = new CompileQueue(name);
    _compiler3_objects = NEW_C_HEAP_ARRAY(jobject, _c3_count, mtCompiler);
    _compiler3_logs = NEW_C_HEAP_ARRAY(CompileLog*, _c3_count, mtCompiler);
  }
  if (_sc_count > 0) {
    if (_c1_count > 0) { // C1 is present
      _sc1_compile_queue  = new CompileQueue("C1 SC compile queue");
    }
    if (_c2_count > 0) { // C2 is present
      _sc2_compile_queue  = new CompileQueue("C2 SC compile queue");
    }
    _sc_objects = NEW_C_HEAP_ARRAY(jobject, _sc_count, mtCompiler);
    _sc_logs = NEW_C_HEAP_ARRAY(CompileLog*, _sc_count, mtCompiler);
  }
  char name_buffer[256];

  for (int i = 0; i < _c2_count; i++) {
    jobject thread_handle = nullptr;
    // Create all j.l.Thread objects for C1 and C2 threads here, but only one
    // for JVMCI compiler which can create further ones on demand.
    JVMCI_ONLY(if (!UseJVMCICompiler || !UseDynamicNumberOfCompilerThreads || i == 0) {)
    // Create a name for our thread.
    os::snprintf_checked(name_buffer, sizeof(name_buffer), "%s CompilerThread%d", _compilers[1]->name(), i);
    Handle thread_oop = create_thread_oop(name_buffer, CHECK);
    thread_handle = JNIHandles::make_global(thread_oop);
    JVMCI_ONLY(})
    _compiler2_objects[i] = thread_handle;
    _compiler2_logs[i] = nullptr;

    if (!UseDynamicNumberOfCompilerThreads || i == 0) {
      JavaThread *ct = make_thread(compiler_t, thread_handle, _c2_compile_queue, _compilers[1], THREAD);
      assert(ct != nullptr, "should have been handled for initial thread");
      _compilers[1]->set_num_compiler_threads(i + 1);
      print_compiler_thread(ct);
    }
  }

  for (int i = 0; i < _c1_count; i++) {
    // Create a name for our thread.
    os::snprintf_checked(name_buffer, sizeof(name_buffer), "C1 CompilerThread%d", i);
    Handle thread_oop = create_thread_oop(name_buffer, CHECK);
    jobject thread_handle = JNIHandles::make_global(thread_oop);
    _compiler1_objects[i] = thread_handle;
    _compiler1_logs[i] = nullptr;

    if (!UseDynamicNumberOfCompilerThreads || i == 0) {
      JavaThread *ct = make_thread(compiler_t, thread_handle, _c1_compile_queue, _compilers[0], THREAD);
      assert(ct != nullptr, "should have been handled for initial thread");
      _compilers[0]->set_num_compiler_threads(i + 1);
      print_compiler_thread(ct);
    }
  }

  for (int i = 0; i < _c3_count; i++) {
    // Create a name for our thread.
    os::snprintf_checked(name_buffer, sizeof(name_buffer), "C2 CompilerThread%d", i);
    Handle thread_oop = create_thread_oop(name_buffer, CHECK);
    jobject thread_handle = JNIHandles::make_global(thread_oop);
    _compiler3_objects[i] = thread_handle;
    _compiler3_logs[i] = nullptr;

    JavaThread *ct = make_thread(compiler_t, thread_handle, _c3_compile_queue, _compilers[2], THREAD);
    assert(ct != nullptr, "should have been handled for initial thread");
    _compilers[2]->set_num_compiler_threads(i + 1);
    print_compiler_thread(ct);
  }

  if (_sc_count > 0) {
    int i = 0;
    if (_c1_count > 0) { // C1 is present
      os::snprintf_checked(name_buffer, sizeof(name_buffer), "C%d SC CompilerThread", 1);
      Handle thread_oop = create_thread_oop(name_buffer, CHECK);
      jobject thread_handle = JNIHandles::make_global(thread_oop);
      _sc_objects[i] = thread_handle;
      _sc_logs[i] = nullptr;
      i++;

      JavaThread *ct = make_thread(compiler_t, thread_handle, _sc1_compile_queue, _compilers[0], THREAD);
      assert(ct != nullptr, "should have been handled for initial thread");
      print_compiler_thread(ct);
    }
    if (_c2_count > 0) { // C2 is present
      os::snprintf_checked(name_buffer, sizeof(name_buffer), "C%d SC CompilerThread", 2);
      Handle thread_oop = create_thread_oop(name_buffer, CHECK);
      jobject thread_handle = JNIHandles::make_global(thread_oop);
      _sc_objects[i] = thread_handle;
      _sc_logs[i] = nullptr;

      JavaThread *ct = make_thread(compiler_t, thread_handle, _sc2_compile_queue, _compilers[1], THREAD);
      assert(ct != nullptr, "should have been handled for initial thread");
      print_compiler_thread(ct);
    }
  }

  if (UsePerfData) {
    PerfDataManager::create_constant(SUN_CI, "threads", PerfData::U_Bytes, _c1_count + _c2_count + _c3_count, CHECK);
  }

#if defined(ASSERT) && COMPILER2_OR_JVMCI
  if (DeoptimizeObjectsALot) {
    // Initialize and start the object deoptimizer threads
    const int total_count = DeoptimizeObjectsALotThreadCountSingle + DeoptimizeObjectsALotThreadCountAll;
    for (int count = 0; count < total_count; count++) {
      Handle thread_oop = create_thread_oop("Deoptimize objects a lot single mode", CHECK);
      jobject thread_handle = JNIHandles::make_local(THREAD, thread_oop());
      make_thread(deoptimizer_t, thread_handle, nullptr, nullptr, THREAD);
    }
  }
#endif // defined(ASSERT) && COMPILER2_OR_JVMCI
}

void CompileBroker::possibly_add_compiler_threads(JavaThread* THREAD) {

  julong free_memory = os::free_memory();
  // If SegmentedCodeCache is off, both values refer to the single heap (with type CodeBlobType::All).
  size_t available_cc_np  = CodeCache::unallocated_capacity(CodeBlobType::MethodNonProfiled),
         available_cc_p   = CodeCache::unallocated_capacity(CodeBlobType::MethodProfiled);

  // Only do attempt to start additional threads if the lock is free.
  if (!CompileThread_lock->try_lock()) return;

  if (_c2_compile_queue != nullptr) {
    int old_c2_count = _compilers[1]->num_compiler_threads();
    int new_c2_count = MIN4(_c2_count,
        _c2_compile_queue->size() / 2,
        (int)(free_memory / (200*M)),
        (int)(available_cc_np / (128*K)));

    for (int i = old_c2_count; i < new_c2_count; i++) {
#if INCLUDE_JVMCI
      if (UseJVMCICompiler) {
        // Native compiler threads as used in C1/C2 can reuse the j.l.Thread
        // objects as their existence is completely hidden from the rest of
        // the VM (and those compiler threads can't call Java code to do the
        // creation anyway). For JVMCI we have to create new j.l.Thread objects
        // as they are visible and we can see unexpected thread lifecycle
        // transitions if we bind them to new JavaThreads.
        if (!THREAD->can_call_java()) break;
        char name_buffer[256];
        os::snprintf_checked(name_buffer, sizeof(name_buffer), "%s CompilerThread%d", _compilers[1]->name(), i);
        Handle thread_oop;
        {
          // We have to give up the lock temporarily for the Java calls.
          MutexUnlocker mu(CompileThread_lock);
          thread_oop = create_thread_oop(name_buffer, THREAD);
        }
        if (HAS_PENDING_EXCEPTION) {
          if (trace_compiler_threads()) {
            ResourceMark rm;
            stringStream msg;
            msg.print_cr("JVMCI compiler thread creation failed:");
            PENDING_EXCEPTION->print_on(&msg);
            print_compiler_threads(msg);
          }
          CLEAR_PENDING_EXCEPTION;
          break;
        }
        // Check if another thread has beaten us during the Java calls.
        if (_compilers[1]->num_compiler_threads() != i) break;
        jobject thread_handle = JNIHandles::make_global(thread_oop);
        assert(compiler2_object(i) == nullptr, "Old one must be released!");
        _compiler2_objects[i] = thread_handle;
      }
#endif
      JavaThread *ct = make_thread(compiler_t, compiler2_object(i), _c2_compile_queue, _compilers[1], THREAD);
      if (ct == nullptr) break;
      _compilers[1]->set_num_compiler_threads(i + 1);
      if (trace_compiler_threads()) {
        ResourceMark rm;
        ThreadsListHandle tlh;  // name() depends on the TLH.
        assert(tlh.includes(ct), "ct=" INTPTR_FORMAT " exited unexpectedly.", p2i(ct));
        stringStream msg;
        msg.print("Added compiler thread %s (free memory: %dMB, available non-profiled code cache: %dMB)",
                  ct->name(), (int)(free_memory/M), (int)(available_cc_np/M));
        print_compiler_threads(msg);
      }
    }
  }

  if (_c1_compile_queue != nullptr) {
    int old_c1_count = _compilers[0]->num_compiler_threads();
    int new_c1_count = MIN4(_c1_count,
        _c1_compile_queue->size() / 4,
        (int)(free_memory / (100*M)),
        (int)(available_cc_p / (128*K)));

    for (int i = old_c1_count; i < new_c1_count; i++) {
      JavaThread *ct = make_thread(compiler_t, compiler1_object(i), _c1_compile_queue, _compilers[0], THREAD);
      if (ct == nullptr) break;
      _compilers[0]->set_num_compiler_threads(i + 1);
      if (trace_compiler_threads()) {
        ResourceMark rm;
        ThreadsListHandle tlh;  // name() depends on the TLH.
        assert(tlh.includes(ct), "ct=" INTPTR_FORMAT " exited unexpectedly.", p2i(ct));
        stringStream msg;
        msg.print("Added compiler thread %s (free memory: %dMB, available profiled code cache: %dMB)",
                  ct->name(), (int)(free_memory/M), (int)(available_cc_p/M));
        print_compiler_threads(msg);
      }
    }
  }

  CompileThread_lock->unlock();
}


/**
 * Set the methods on the stack as on_stack so that redefine classes doesn't
 * reclaim them. This method is executed at a safepoint.
 */
void CompileBroker::mark_on_stack() {
  assert(SafepointSynchronize::is_at_safepoint(), "sanity check");
  // Since we are at a safepoint, we do not need a lock to access
  // the compile queues.
  if (_c3_compile_queue != nullptr) {
    _c3_compile_queue->mark_on_stack();
  }
  if (_c2_compile_queue != nullptr) {
    _c2_compile_queue->mark_on_stack();
  }
  if (_c1_compile_queue != nullptr) {
    _c1_compile_queue->mark_on_stack();
  }
  if (_sc1_compile_queue != nullptr) {
    _sc1_compile_queue->mark_on_stack();
  }
  if (_sc2_compile_queue != nullptr) {
    _sc2_compile_queue->mark_on_stack();
  }
}

// ------------------------------------------------------------------
// CompileBroker::compile_method
//
// Request compilation of a method.
void CompileBroker::compile_method_base(const methodHandle& method,
                                        int osr_bci,
                                        int comp_level,
                                        const methodHandle& hot_method,
                                        int hot_count,
                                        CompileTask::CompileReason compile_reason,
                                        bool requires_online_compilation,
                                        bool blocking,
                                        Thread* thread) {
  guarantee(!method->is_abstract(), "cannot compile abstract methods");
  assert(method->method_holder()->is_instance_klass(),
         "sanity check");
  assert(!method->method_holder()->is_not_initialized()   || 
         compile_reason == CompileTask::Reason_Preload    ||
         compile_reason == CompileTask::Reason_Precompile ||
         compile_reason == CompileTask::Reason_Recorded, "method holder must be initialized");
  assert(!method->is_method_handle_intrinsic(), "do not enqueue these guys");

  if (CIPrintRequests) {
    tty->print("request: ");
    method->print_short_name(tty);
    if (osr_bci != InvocationEntryBci) {
      tty->print(" osr_bci: %d", osr_bci);
    }
    tty->print(" level: %d comment: %s count: %d", comp_level, CompileTask::reason_name(compile_reason), hot_count);
    if (!hot_method.is_null()) {
      tty->print(" hot: ");
      if (hot_method() != method()) {
          hot_method->print_short_name(tty);
      } else {
        tty->print("yes");
      }
    }
    tty->cr();
  }

  // A request has been made for compilation.  Before we do any
  // real work, check to see if the method has been compiled
  // in the meantime with a definitive result.
  if (compilation_is_complete(method, osr_bci, comp_level, requires_online_compilation) &&
      (compile_reason != CompileTask::CompileReason::Reason_Recorded)) {
    return;
  }

#ifndef PRODUCT
  if (osr_bci != -1 && !FLAG_IS_DEFAULT(OSROnlyBCI)) {
    if ((OSROnlyBCI > 0) ? (OSROnlyBCI != osr_bci) : (-OSROnlyBCI == osr_bci)) {
      // Positive OSROnlyBCI means only compile that bci.  Negative means don't compile that BCI.
      return;
    }
  }
#endif

  // If this method is already in the compile queue, then
  // we do not block the current thread.
  if (compilation_is_in_queue(method)) {
    // We may want to decay our counter a bit here to prevent
    // multiple denied requests for compilation.  This is an
    // open compilation policy issue. Note: The other possibility,
    // in the case that this is a blocking compile request, is to have
    // all subsequent blocking requesters wait for completion of
    // ongoing compiles. Note that in this case we'll need a protocol
    // for freeing the associated compile tasks. [Or we could have
    // a single static monitor on which all these waiters sleep.]
    return;
  }

  // Tiered policy requires MethodCounters to exist before adding a method to
  // the queue. Create if we don't have them yet.
  if (compile_reason != CompileTask::Reason_Preload) {
    method->get_method_counters(thread);
  }
  // Outputs from the following MutexLocker block:
  CompileTask* task = nullptr;
  CompileQueue* queue;
#if INCLUDE_JVMCI
  if (is_c2_compile(comp_level) && compiler2()->is_jvmci() && compiler3() != nullptr &&
      ((JVMCICompiler*)compiler2())->force_comp_at_level_simple(method)) {
    assert(_c3_compile_queue != nullptr, "sanity");
    queue = _c3_compile_queue; // JVMCI compiler's methods compilation
  } else
#endif
  queue = compile_queue(comp_level);

  // Acquire our lock.
  {
    MutexLocker locker(thread, MethodCompileQueue_lock);

    // Make sure the method has not slipped into the queues since
    // last we checked; note that those checks were "fast bail-outs".
    // Here we need to be more careful, see 14012000 below.
    if (compilation_is_in_queue(method)) {
      return;
    }

    // We need to check again to see if the compilation has
    // completed.  A previous compilation may have registered
    // some result.
    if (compilation_is_complete(method, osr_bci, comp_level, requires_online_compilation) &&
        (compile_reason != CompileTask::CompileReason::Reason_Recorded)) {
      return;
    }

    // We now know that this compilation is not pending, complete,
    // or prohibited.  Assign a compile_id to this compilation
    // and check to see if it is in our [Start..Stop) range.
    int compile_id = assign_compile_id(method, osr_bci);
    if (compile_id == 0) {
      // The compilation falls outside the allowed range.
      return;
    }

#if INCLUDE_JVMCI
    if (UseJVMCICompiler && blocking) {
      // Don't allow blocking compiles for requests triggered by JVMCI.
      if (thread->is_Compiler_thread()) {
        blocking = false;
      }

      if (!UseJVMCINativeLibrary) {
        // Don't allow blocking compiles if inside a class initializer or while performing class loading
        vframeStream vfst(JavaThread::cast(thread));
        for (; !vfst.at_end(); vfst.next()) {
          if (vfst.method()->is_static_initializer() ||
              (vfst.method()->method_holder()->is_subclass_of(vmClasses::ClassLoader_klass()) &&
                  vfst.method()->name() == vmSymbols::loadClass_name())) {
            blocking = false;
            break;
          }
        }
      }

      // Don't allow blocking compilation requests to JVMCI
      // if JVMCI itself is not yet initialized
      if (!JVMCI::is_compiler_initialized() && compiler(comp_level)->is_jvmci()) {
        blocking = false;
      }

      // Don't allow blocking compilation requests if we are in JVMCIRuntime::shutdown
      // to avoid deadlock between compiler thread(s) and threads run at shutdown
      // such as the DestroyJavaVM thread.
      if (JVMCI::in_shutdown()) {
        blocking = false;
      }
    }
#endif // INCLUDE_JVMCI

    // We will enter the compilation in the queue.
    // 14012000: Note that this sets the queued_for_compile bits in
    // the target method. We can now reason that a method cannot be
    // queued for compilation more than once, as follows:
    // Before a thread queues a task for compilation, it first acquires
    // the compile queue lock, then checks if the method's queued bits
    // are set or it has already been compiled. Thus there can not be two
    // instances of a compilation task for the same method on the
    // compilation queue. Consider now the case where the compilation
    // thread has already removed a task for that method from the queue
    // and is in the midst of compiling it. In this case, the
    // queued_for_compile bits must be set in the method (and these
    // will be visible to the current thread, since the bits were set
    // under protection of the compile queue lock, which we hold now.
    // When the compilation completes, the compiler thread first sets
    // the compilation result and then clears the queued_for_compile
    // bits. Neither of these actions are protected by a barrier (or done
    // under the protection of a lock), so the only guarantee we have
    // (on machines with TSO (Total Store Order)) is that these values
    // will update in that order. As a result, the only combinations of
    // these bits that the current thread will see are, in temporal order:
    // <RESULT, QUEUE> :
    //     <0, 1> : in compile queue, but not yet compiled
    //     <1, 1> : compiled but queue bit not cleared
    //     <1, 0> : compiled and queue bit cleared
    // Because we first check the queue bits then check the result bits,
    // we are assured that we cannot introduce a duplicate task.
    // Note that if we did the tests in the reverse order (i.e. check
    // result then check queued bit), we could get the result bit before
    // the compilation completed, and the queue bit after the compilation
    // completed, and end up introducing a "duplicate" (redundant) task.
    // In that case, the compiler thread should first check if a method
    // has already been compiled before trying to compile it.
    // NOTE: in the event that there are multiple compiler threads and
    // there is de-optimization/recompilation, things will get hairy,
    // and in that case it's best to protect both the testing (here) of
    // these bits, and their updating (here and elsewhere) under a
    // common lock.
    task = create_compile_task(queue,
                               compile_id, method,
                               osr_bci, comp_level,
                               hot_method, hot_count, compile_reason,
                               requires_online_compilation, blocking);
  }

  LogStreamHandle(Debug, compilation, training) log;
  if (log.is_enabled()) {
    MethodTrainingData*  mtd = TrainingData::lookup_mtd_for(method());
    CompileTrainingData* ctd = (mtd != nullptr ? mtd->last_toplevel_compile(comp_level) : nullptr);

    log.print("COMPILE %d %d", task->compile_id(), requires_online_compilation);
    if (ctd != nullptr) {
      log.print_raw(" CTD ");
      ctd->print_on(&log, true);
    } else {
      log.print(" %s=null", (mtd == nullptr ? "mtd" : "ctd"));
    }
  }

  if (blocking) {
    wait_for_completion(task);
  }
}

nmethod* CompileBroker::compile_method(const methodHandle& method, int osr_bci,
                                       int comp_level,
                                       const methodHandle& hot_method, int hot_count,
                                       bool requires_online_compilation,
                                       CompileTask::CompileReason compile_reason,
                                       TRAPS) {
  // Do nothing if compilebroker is not initialized or compiles are submitted on level none
  if (!_initialized || comp_level == CompLevel_none) {
    return nullptr;
  }

#if INCLUDE_JVMCI
  if (EnableJVMCI && UseJVMCICompiler &&
      comp_level == CompLevel_full_optimization && !ClassPrelinker::class_preloading_finished()) {
    return nullptr;
  }
#endif

  AbstractCompiler *comp = CompileBroker::compiler(comp_level);
  assert(comp != nullptr, "Ensure we have a compiler");

  DirectiveSet* directive = DirectivesStack::getMatchingDirective(method, comp);
  // CompileBroker::compile_method can trap and can have pending async exception.
  nmethod* nm = CompileBroker::compile_method(method, osr_bci, comp_level, hot_method, hot_count, requires_online_compilation, compile_reason, directive, THREAD);
  DirectivesStack::release(directive);
  return nm;
}

nmethod* CompileBroker::compile_method(const methodHandle& method, int osr_bci,
                                         int comp_level,
                                         const methodHandle& hot_method, int hot_count,
                                         bool requires_online_compilation,
                                         CompileTask::CompileReason compile_reason,
                                         DirectiveSet* directive,
                                         TRAPS) {

  // make sure arguments make sense
  assert(method->method_holder()->is_instance_klass(), "not an instance method");
  assert(osr_bci == InvocationEntryBci || (0 <= osr_bci && osr_bci < method->code_size()), "bci out of range");
  assert(!method->is_abstract() && (osr_bci == InvocationEntryBci || !method->is_native()), "cannot compile abstract/native methods");
  assert(!method->method_holder()->is_not_initialized()   ||
         compile_reason == CompileTask::Reason_Preload    ||
         compile_reason == CompileTask::Reason_Precompile ||
         compile_reason == CompileTask::Reason_Recorded, "method holder must be initialized");
  guarantee(comp_level <= TieredStopAtLevel ||
            compile_reason == CompileTask::Reason_Preload ||
            compile_reason == CompileTask::Reason_Precompile ||
            compile_reason == CompileTask::Reason_Recorded , "%d", comp_level);
  // return quickly if possible

  // lock, make sure that the compilation
  // isn't prohibited in a straightforward way.
  AbstractCompiler* comp = CompileBroker::compiler(comp_level);
  if (comp == nullptr || compilation_is_prohibited(method, osr_bci, comp_level, directive->ExcludeOption)) {
    return nullptr;
  }

#if INCLUDE_JVMCI
  if (comp->is_jvmci() && !JVMCI::can_initialize_JVMCI()) {
    return nullptr;
  }
#endif

  if (osr_bci == InvocationEntryBci) {
    // standard compilation
    CompiledMethod* method_code = method->code();
    if (method_code != nullptr && method_code->is_nmethod()) {
      if (compilation_is_complete(method, osr_bci, comp_level, requires_online_compilation) &&
          (compile_reason != CompileTask::CompileReason::Reason_Recorded)) {
        return (nmethod*) method_code;
      }
    }
    if (method->is_not_compilable(comp_level)) {
      return nullptr;
    }
  } else {
    // osr compilation
    // We accept a higher level osr method
    nmethod* nm = method->lookup_osr_nmethod_for(osr_bci, comp_level, false);
    if (nm != nullptr) return nm;
    if (method->is_not_osr_compilable(comp_level)) return nullptr;
  }

  assert(!HAS_PENDING_EXCEPTION, "No exception should be present");
  // some prerequisites that are compiler specific
  if (compile_reason != CompileTask::Reason_Preload && (comp->is_c2() || comp->is_jvmci())) {
    method->constants()->resolve_string_constants(CHECK_AND_CLEAR_NONASYNC_NULL);
    // Resolve all classes seen in the signature of the method
    // we are compiling.
    Method::load_signature_classes(method, CHECK_AND_CLEAR_NONASYNC_NULL);
  }

  // If the method is native, do the lookup in the thread requesting
  // the compilation. Native lookups can load code, which is not
  // permitted during compilation.
  //
  // Note: A native method implies non-osr compilation which is
  //       checked with an assertion at the entry of this method.
  if (method->is_native() && !method->is_method_handle_intrinsic()) {
    address adr = NativeLookup::lookup(method, THREAD);
    if (HAS_PENDING_EXCEPTION) {
      // In case of an exception looking up the method, we just forget
      // about it. The interpreter will kick-in and throw the exception.
      method->set_not_compilable("NativeLookup::lookup failed"); // implies is_not_osr_compilable()
      CLEAR_PENDING_EXCEPTION;
      return nullptr;
    }
    assert(method->has_native_function(), "must have native code by now");
  }

  // RedefineClasses() has replaced this method; just return
  if (method->is_old()) {
    return nullptr;
  }

  // JVMTI -- post_compile_event requires jmethod_id() that may require
  // a lock the compiling thread can not acquire. Prefetch it here.
  if (JvmtiExport::should_post_compiled_method_load()) {
    method->jmethod_id();
  }

  // do the compilation
  if (method->is_native()) {
    if (!PreferInterpreterNativeStubs || method->is_method_handle_intrinsic()) {
#if defined(X86) && !defined(ZERO)
      // The following native methods:
      //
      // java.lang.Float.intBitsToFloat
      // java.lang.Float.floatToRawIntBits
      // java.lang.Double.longBitsToDouble
      // java.lang.Double.doubleToRawLongBits
      //
      // are called through the interpreter even if interpreter native stubs
      // are not preferred (i.e., calling through adapter handlers is preferred).
      // The reason is that on x86_32 signaling NaNs (sNaNs) are not preserved
      // if the version of the methods from the native libraries is called.
      // As the interpreter and the C2-intrinsified version of the methods preserves
      // sNaNs, that would result in an inconsistent way of handling of sNaNs.
      if ((UseSSE >= 1 &&
          (method->intrinsic_id() == vmIntrinsics::_intBitsToFloat ||
           method->intrinsic_id() == vmIntrinsics::_floatToRawIntBits)) ||
          (UseSSE >= 2 &&
           (method->intrinsic_id() == vmIntrinsics::_longBitsToDouble ||
            method->intrinsic_id() == vmIntrinsics::_doubleToRawLongBits))) {
        return nullptr;
      }
#endif // X86 && !ZERO

      // To properly handle the appendix argument for out-of-line calls we are using a small trampoline that
      // pops off the appendix argument and jumps to the target (see gen_special_dispatch in SharedRuntime).
      //
      // Since normal compiled-to-compiled calls are not able to handle such a thing we MUST generate an adapter
      // in this case.  If we can't generate one and use it we can not execute the out-of-line method handle calls.
      AdapterHandlerLibrary::create_native_wrapper(method);
    } else {
      return nullptr;
    }
  } else {
    // If the compiler is shut off due to code cache getting full
    // fail out now so blocking compiles dont hang the java thread
    if (!should_compile_new_jobs()) {
      return nullptr;
    }
    bool is_blocking = !directive->BackgroundCompilationOption || ReplayCompiles ||
                       (!requires_online_compilation && (compile_reason == CompileTask::Reason_Precompile ||
                                                         compile_reason == CompileTask::Reason_Recorded));
	  compile_method_base(method, osr_bci, comp_level, hot_method, hot_count, compile_reason, requires_online_compilation, is_blocking, THREAD);
  }

  // return requested nmethod
  // We accept a higher level osr method
  if (osr_bci == InvocationEntryBci) {
    CompiledMethod* code = method->code();
    if (code == nullptr) {
      return (nmethod*) code;
    } else {
      return code->as_nmethod_or_null();
    }
  }
  return method->lookup_osr_nmethod_for(osr_bci, comp_level, false);
}


// ------------------------------------------------------------------
// CompileBroker::compilation_is_complete
//
// See if compilation of this method is already complete.
bool CompileBroker::compilation_is_complete(const methodHandle& method,
                                            int                 osr_bci,
                                            int                 comp_level,
                                            bool                online_only) {
  bool is_osr = (osr_bci != standard_entry_bci);
  if (is_osr) {
    if (method->is_not_osr_compilable(comp_level)) {
      return true;
    } else {
      nmethod* result = method->lookup_osr_nmethod_for(osr_bci, comp_level, true);
      return (result != nullptr);
    }
  } else {
    if (method->is_not_compilable(comp_level)) {
      return true;
    } else {
      CompiledMethod* result = method->code();
      if (result == nullptr) {
        return false;
      }
<<<<<<< HEAD
      if (online_only && (result->is_sca() || result->as_nmethod()->from_recorded_data())) {
=======
      if (online_only && result->is_scc()) {
>>>>>>> 265c226c
        return false;
      }
      bool same_level = (comp_level == result->comp_level());
      if (result->has_clinit_barriers()) {
        return !same_level; // Allow replace preloaded code with new code of the same level
      }
      return same_level;
    }
  }
}


/**
 * See if this compilation is already requested.
 *
 * Implementation note: there is only a single "is in queue" bit
 * for each method.  This means that the check below is overly
 * conservative in the sense that an osr compilation in the queue
 * will block a normal compilation from entering the queue (and vice
 * versa).  This can be remedied by a full queue search to disambiguate
 * cases.  If it is deemed profitable, this may be done.
 */
bool CompileBroker::compilation_is_in_queue(const methodHandle& method) {
  return method->queued_for_compilation();
}

// ------------------------------------------------------------------
// CompileBroker::compilation_is_prohibited
//
// See if this compilation is not allowed.
bool CompileBroker::compilation_is_prohibited(const methodHandle& method, int osr_bci, int comp_level, bool excluded) {
  bool is_native = method->is_native();
  // Some compilers may not support the compilation of natives.
  AbstractCompiler *comp = compiler(comp_level);
  if (is_native && (!CICompileNatives || comp == nullptr)) {
    method->set_not_compilable_quietly("native methods not supported", comp_level);
    return true;
  }

  bool is_osr = (osr_bci != standard_entry_bci);
  // Some compilers may not support on stack replacement.
  if (is_osr && (!CICompileOSR || comp == nullptr)) {
    method->set_not_osr_compilable("OSR not supported", comp_level);
    return true;
  }

  // The method may be explicitly excluded by the user.
  double scale;
  if (excluded || (CompilerOracle::has_option_value(method, CompileCommand::CompileThresholdScaling, scale) && scale == 0)) {
    bool quietly = CompilerOracle::be_quiet();
    if (PrintCompilation && !quietly) {
      // This does not happen quietly...
      ResourceMark rm;
      tty->print("### Excluding %s:%s",
                 method->is_native() ? "generation of native wrapper" : "compile",
                 (method->is_static() ? " static" : ""));
      method->print_short_name(tty);
      tty->cr();
    }
    method->set_not_compilable("excluded by CompileCommand", comp_level, !quietly);
  }

  return false;
}

/**
 * Generate serialized IDs for compilation requests. If certain debugging flags are used
 * and the ID is not within the specified range, the method is not compiled and 0 is returned.
 * The function also allows to generate separate compilation IDs for OSR compilations.
 */
int CompileBroker::assign_compile_id(const methodHandle& method, int osr_bci) {
#ifdef ASSERT
  bool is_osr = (osr_bci != standard_entry_bci);
  int id;
  if (method->is_native()) {
    assert(!is_osr, "can't be osr");
    // Adapters, native wrappers and method handle intrinsics
    // should be generated always.
    return Atomic::add(CICountNative ? &_native_compilation_id : &_compilation_id, 1);
  } else if (CICountOSR && is_osr) {
    id = Atomic::add(&_osr_compilation_id, 1);
    if (CIStartOSR <= id && id < CIStopOSR) {
      return id;
    }
  } else {
    id = Atomic::add(&_compilation_id, 1);
    if (CIStart <= id && id < CIStop) {
      return id;
    }
  }

  // Method was not in the appropriate compilation range.
  method->set_not_compilable_quietly("Not in requested compile id range");
  return 0;
#else
  // CICountOSR is a develop flag and set to 'false' by default. In a product built,
  // only _compilation_id is incremented.
  return Atomic::add(&_compilation_id, 1);
#endif
}

// ------------------------------------------------------------------
// CompileBroker::assign_compile_id_unlocked
//
// Public wrapper for assign_compile_id that acquires the needed locks
int CompileBroker::assign_compile_id_unlocked(Thread* thread, const methodHandle& method, int osr_bci) {
  MutexLocker locker(thread, MethodCompileQueue_lock);
  return assign_compile_id(method, osr_bci);
}

// ------------------------------------------------------------------
// CompileBroker::create_compile_task
//
// Create a CompileTask object representing the current request for
// compilation.  Add this task to the queue.
CompileTask* CompileBroker::create_compile_task(CompileQueue*       queue,
                                                int                 compile_id,
                                                const methodHandle& method,
                                                int                 osr_bci,
                                                int                 comp_level,
                                                const methodHandle& hot_method,
                                                int                 hot_count,
                                                CompileTask::CompileReason compile_reason,
                                                bool                requires_online_compilation,
                                                bool                blocking) {
  CompileTask* new_task = CompileTask::allocate();
  new_task->initialize(compile_id, method, osr_bci, comp_level,
                       hot_method, hot_count, compile_reason,
                       requires_online_compilation, blocking);
  if (new_task->is_scc() && (_sc_count > 0)) {
    // Put it on SC queue
    queue = is_c1_compile(comp_level) ? _sc1_compile_queue : _sc2_compile_queue;
  }
  queue->add(new_task);
  return new_task;
}

#if INCLUDE_JVMCI
// The number of milliseconds to wait before checking if
// JVMCI compilation has made progress.
static const long JVMCI_COMPILATION_PROGRESS_WAIT_TIMESLICE = 1000;

// The number of JVMCI compilation progress checks that must fail
// before unblocking a thread waiting for a blocking compilation.
static const int JVMCI_COMPILATION_PROGRESS_WAIT_ATTEMPTS = 10;

/**
 * Waits for a JVMCI compiler to complete a given task. This thread
 * waits until either the task completes or it sees no JVMCI compilation
 * progress for N consecutive milliseconds where N is
 * JVMCI_COMPILATION_PROGRESS_WAIT_TIMESLICE *
 * JVMCI_COMPILATION_PROGRESS_WAIT_ATTEMPTS.
 *
 * @return true if this thread needs to free/recycle the task
 */
bool CompileBroker::wait_for_jvmci_completion(JVMCICompiler* jvmci, CompileTask* task, JavaThread* thread) {
  assert(UseJVMCICompiler, "sanity");
  MonitorLocker ml(thread, task->lock());
  int progress_wait_attempts = 0;
  jint thread_jvmci_compilation_ticks = 0;
  jint global_jvmci_compilation_ticks = jvmci->global_compilation_ticks();
  while (!task->is_complete() && !is_compilation_disabled_forever() &&
         ml.wait(JVMCI_COMPILATION_PROGRESS_WAIT_TIMESLICE)) {
    JVMCICompileState* jvmci_compile_state = task->blocking_jvmci_compile_state();

    bool progress;
    if (jvmci_compile_state != nullptr) {
      jint ticks = jvmci_compile_state->compilation_ticks();
      progress = (ticks - thread_jvmci_compilation_ticks) != 0;
      JVMCI_event_1("waiting on compilation %d [ticks=%d]", task->compile_id(), ticks);
      thread_jvmci_compilation_ticks = ticks;
    } else {
      // Still waiting on JVMCI compiler queue. This thread may be holding a lock
      // that all JVMCI compiler threads are blocked on. We use the global JVMCI
      // compilation ticks to determine whether JVMCI compilation
      // is still making progress through the JVMCI compiler queue.
      jint ticks = jvmci->global_compilation_ticks();
      progress = (ticks - global_jvmci_compilation_ticks) != 0;
      JVMCI_event_1("waiting on compilation %d to be queued [ticks=%d]", task->compile_id(), ticks);
      global_jvmci_compilation_ticks = ticks;
    }

    if (!progress) {
      if (++progress_wait_attempts == JVMCI_COMPILATION_PROGRESS_WAIT_ATTEMPTS) {
        if (PrintCompilation) {
          task->print(tty, "wait for blocking compilation timed out");
        }
        JVMCI_event_1("waiting on compilation %d timed out", task->compile_id());
        break;
      }
    } else {
      progress_wait_attempts = 0;
    }
  }
  task->clear_waiter();
  return task->is_complete();
}
#endif

/**
 *  Wait for the compilation task to complete.
 */
void CompileBroker::wait_for_completion(CompileTask* task) {
  if (CIPrintCompileQueue) {
    ttyLocker ttyl;
    tty->print_cr("BLOCKING FOR COMPILE");
  }

  assert(task->is_blocking(), "can only wait on blocking task");

  JavaThread* thread = JavaThread::current();

  methodHandle method(thread, task->method());
  bool free_task;
#if INCLUDE_JVMCI
  AbstractCompiler* comp = compiler(task->comp_level());
  if (comp->is_jvmci() && !task->should_wait_for_compilation()) {
    // It may return before compilation is completed.
    free_task = wait_for_jvmci_completion((JVMCICompiler*) comp, task, thread);
  } else
#endif
  {
    MonitorLocker ml(thread, task->lock());
    free_task = true;
    while (!task->is_complete() && !is_compilation_disabled_forever()) {
      ml.wait();
    }
  }

  if (free_task) {
    if (is_compilation_disabled_forever()) {
      CompileTask::free(task);
      return;
    }

    // It is harmless to check this status without the lock, because
    // completion is a stable property (until the task object is recycled).
    assert(task->is_complete(), "Compilation should have completed");

    // By convention, the waiter is responsible for recycling a
    // blocking CompileTask. Since there is only one waiter ever
    // waiting on a CompileTask, we know that no one else will
    // be using this CompileTask; we can free it.
    CompileTask::free(task);
  }
}

/**
 * Initialize compiler thread(s) + compiler object(s). The postcondition
 * of this function is that the compiler runtimes are initialized and that
 * compiler threads can start compiling.
 */
bool CompileBroker::init_compiler_runtime() {
  CompilerThread* thread = CompilerThread::current();
  AbstractCompiler* comp = thread->compiler();
  // Final sanity check - the compiler object must exist
  guarantee(comp != nullptr, "Compiler object must exist");

  {
    // Must switch to native to allocate ci_env
    ThreadToNativeFromVM ttn(thread);
    ciEnv ci_env((CompileTask*)nullptr);
    // Cache Jvmti state
    ci_env.cache_jvmti_state();
    // Cache DTrace flags
    ci_env.cache_dtrace_flags();

    // Switch back to VM state to do compiler initialization
    ThreadInVMfromNative tv(thread);

    // Perform per-thread and global initializations
    {
      MutexLocker only_one (thread, CompileThread_lock);
      SCCache::init_table();
    }
    comp->initialize();
  }

  if (comp->is_failed()) {
    disable_compilation_forever();
    // If compiler initialization failed, no compiler thread that is specific to a
    // particular compiler runtime will ever start to compile methods.
    shutdown_compiler_runtime(comp, thread);
    return false;
  }

  // C1 specific check
  if (comp->is_c1() && (thread->get_buffer_blob() == nullptr)) {
    warning("Initialization of %s thread failed (no space to run compilers)", thread->name());
    return false;
  }

  return true;
}

/**
 * If C1 and/or C2 initialization failed, we shut down all compilation.
 * We do this to keep things simple. This can be changed if it ever turns
 * out to be a problem.
 */
void CompileBroker::shutdown_compiler_runtime(AbstractCompiler* comp, CompilerThread* thread) {
  // Free buffer blob, if allocated
  if (thread->get_buffer_blob() != nullptr) {
    MutexLocker mu(CodeCache_lock, Mutex::_no_safepoint_check_flag);
    CodeCache::free(thread->get_buffer_blob());
  }

  if (comp->should_perform_shutdown()) {
    // There are two reasons for shutting down the compiler
    // 1) compiler runtime initialization failed
    // 2) The code cache is full and the following flag is set: -XX:-UseCodeCacheFlushing
    warning("%s initialization failed. Shutting down all compilers", comp->name());

    // Only one thread per compiler runtime object enters here
    // Set state to shut down
    comp->set_shut_down();

    // Delete all queued compilation tasks to make compiler threads exit faster.
    if (_c1_compile_queue != nullptr) {
      _c1_compile_queue->free_all();
    }

    if (_c2_compile_queue != nullptr) {
      _c2_compile_queue->free_all();
    }

    if (_c3_compile_queue != nullptr) {
      _c3_compile_queue->free_all();
    }

    // Set flags so that we continue execution with using interpreter only.
    UseCompiler    = false;
    UseInterpreter = true;

    // We could delete compiler runtimes also. However, there are references to
    // the compiler runtime(s) (e.g.,  nmethod::is_compiled_by_c1()) which then
    // fail. This can be done later if necessary.
  }
}

/**
 * Helper function to create new or reuse old CompileLog.
 */
CompileLog* CompileBroker::get_log(CompilerThread* ct) {
  if (!LogCompilation) return nullptr;

  AbstractCompiler *compiler = ct->compiler();
  bool jvmci = JVMCI_ONLY( compiler->is_jvmci() ||) false;
  bool c1 = compiler->is_c1();
  jobject* compiler_objects = c1 ? _compiler1_objects : (_c3_count == 0 ? _compiler2_objects : (jvmci ? _compiler2_objects : _compiler3_objects));
  assert(compiler_objects != nullptr, "must be initialized at this point");
  CompileLog** logs = c1 ? _compiler1_logs : (_c3_count == 0 ? _compiler2_logs : (jvmci ? _compiler2_logs : _compiler3_logs));
  assert(logs != nullptr, "must be initialized at this point");
  int count = c1 ? _c1_count : (_c3_count == 0 ? _c2_count : (jvmci ? _c2_count : _c3_count));

  if (ct->queue() == _sc1_compile_queue || ct->queue() == _sc2_compile_queue) {
    compiler_objects = _sc_objects;
    logs  = _sc_logs;
    count = _sc_count;
  }
  // Find Compiler number by its threadObj.
  oop compiler_obj = ct->threadObj();
  int compiler_number = 0;
  bool found = false;
  for (; compiler_number < count; compiler_number++) {
    if (JNIHandles::resolve_non_null(compiler_objects[compiler_number]) == compiler_obj) {
      found = true;
      break;
    }
  }
  assert(found, "Compiler must exist at this point");

  // Determine pointer for this thread's log.
  CompileLog** log_ptr = &logs[compiler_number];

  // Return old one if it exists.
  CompileLog* log = *log_ptr;
  if (log != nullptr) {
    ct->init_log(log);
    return log;
  }

  // Create a new one and remember it.
  init_compiler_thread_log();
  log = ct->log();
  *log_ptr = log;
  return log;
}

// ------------------------------------------------------------------
// CompileBroker::compiler_thread_loop
//
// The main loop run by a CompilerThread.
void CompileBroker::compiler_thread_loop() {
  CompilerThread* thread = CompilerThread::current();
  CompileQueue* queue = thread->queue();
  // For the thread that initializes the ciObjectFactory
  // this resource mark holds all the shared objects
  ResourceMark rm;

  // First thread to get here will initialize the compiler interface

  {
    ASSERT_IN_VM;
    MutexLocker only_one (thread, CompileThread_lock);
    if (!ciObjectFactory::is_initialized()) {
      ciObjectFactory::initialize();
    }
  }

  // Open a log.
  CompileLog* log = get_log(thread);
  if (log != nullptr) {
    log->begin_elem("start_compile_thread name='%s' thread='" UINTX_FORMAT "' process='%d'",
                    thread->name(),
                    os::current_thread_id(),
                    os::current_process_id());
    log->stamp();
    log->end_elem();
  }

  // If compiler thread/runtime initialization fails, exit the compiler thread
  if (!init_compiler_runtime()) {
    return;
  }

  thread->start_idle_timer();

  // Poll for new compilation tasks as long as the JVM runs. Compilation
  // should only be disabled if something went wrong while initializing the
  // compiler runtimes. This, in turn, should not happen. The only known case
  // when compiler runtime initialization fails is if there is not enough free
  // space in the code cache to generate the necessary stubs, etc.
  while (!is_compilation_disabled_forever()) {
    // We need this HandleMark to avoid leaking VM handles.
    HandleMark hm(thread);

    CompilationPolicy::recompilation_step(RecompilationWorkUnitSize, thread);

    if (ForceRecompilation && Universe::is_fully_initialized() && os::elapsedTime() >= DelayRecompilation) {
      log_debug(recompile)("init_count = %d, elapsed_time=%.3f delay=%.3f",
                           SystemDictionaryShared::compute_init_count(nullptr), os::elapsedTime(), DelayRecompilation);

      ForceRecompilation = false; // FIXME: coordinate recompilation
      log_info(recompile)("Recompilation started");

      LogTarget(Trace, recompile) lt;
      if (lt.is_enabled()) {
        ResourceMark rm(thread);
        LogStream ls(lt);
        SystemDictionaryShared::print_init_count(&ls);
      }

      IntFlagSetting fs(PrecompileBarriers, 0); // produce barrier-free code for recompilation purposes
      assert(!thread->has_pending_exception(), "");
      int count = SystemDictionaryShared::force_compilation(true, thread);
      assert(!thread->has_pending_exception(), "");
      if (log_is_enabled(Info, cds, nmethod)) {
        MutexLocker ml(Threads_lock);
        CodeCache::arm_all_nmethods();
      }

      log_info(recompile)("Recompilation finished: %d methods recompiled", count);
    }

    CompileTask* task = queue->get(thread);

    if (task == nullptr) {
      if (UseDynamicNumberOfCompilerThreads) {
        // Access compiler_count under lock to enforce consistency.
        MutexLocker only_one(CompileThread_lock);
        if (can_remove(thread, true)) {
          if (trace_compiler_threads()) {
            ResourceMark rm;
            stringStream msg;
            msg.print("Removing compiler thread %s after " JLONG_FORMAT " ms idle time",
                      thread->name(), thread->idle_time_millis());
            print_compiler_threads(msg);
          }

          // Notify compiler that the compiler thread is about to stop
          thread->compiler()->stopping_compiler_thread(thread);

          // Free buffer blob, if allocated
          if (thread->get_buffer_blob() != nullptr) {
            MutexLocker mu(CodeCache_lock, Mutex::_no_safepoint_check_flag);
            CodeCache::free(thread->get_buffer_blob());
          }
          return; // Stop this thread.
        }
      }
    } else {
      // Assign the task to the current thread.  Mark this compilation
      // thread as active for the profiler.
      // CompileTaskWrapper also keeps the Method* from being deallocated if redefinition
      // occurs after fetching the compile task off the queue.
      CompileTaskWrapper ctw(task);
      methodHandle method(thread, task->method());

      // Never compile a method if breakpoints are present in it
      if (method()->number_of_breakpoints() == 0) {
        // Compile the method.
        if ((UseCompiler || AlwaysCompileLoopMethods) && CompileBroker::should_compile_new_jobs()) {
          invoke_compiler_on_method(task);
          thread->start_idle_timer();
        } else {
          // After compilation is disabled, remove remaining methods from queue
          method->clear_queued_for_compilation();
          task->set_failure_reason("compilation is disabled");
        }
      } else {
        task->set_failure_reason("breakpoints are present");
      }

      if (UseDynamicNumberOfCompilerThreads) {
        possibly_add_compiler_threads(thread);
        assert(!thread->has_pending_exception(), "should have been handled");
      }
    }
  }

  // Shut down compiler runtime
  shutdown_compiler_runtime(thread->compiler(), thread);
}

// ------------------------------------------------------------------
// CompileBroker::init_compiler_thread_log
//
// Set up state required by +LogCompilation.
void CompileBroker::init_compiler_thread_log() {
    CompilerThread* thread = CompilerThread::current();
    char  file_name[4*K];
    FILE* fp = nullptr;
    intx thread_id = os::current_thread_id();
    for (int try_temp_dir = 1; try_temp_dir >= 0; try_temp_dir--) {
      const char* dir = (try_temp_dir ? os::get_temp_directory() : nullptr);
      if (dir == nullptr) {
        jio_snprintf(file_name, sizeof(file_name), "hs_c" UINTX_FORMAT "_pid%u.log",
                     thread_id, os::current_process_id());
      } else {
        jio_snprintf(file_name, sizeof(file_name),
                     "%s%shs_c" UINTX_FORMAT "_pid%u.log", dir,
                     os::file_separator(), thread_id, os::current_process_id());
      }

      fp = os::fopen(file_name, "wt");
      if (fp != nullptr) {
        if (LogCompilation && Verbose) {
          tty->print_cr("Opening compilation log %s", file_name);
        }
        CompileLog* log = new(mtCompiler) CompileLog(file_name, fp, thread_id);
        if (log == nullptr) {
          fclose(fp);
          return;
        }
        thread->init_log(log);

        if (xtty != nullptr) {
          ttyLocker ttyl;
          // Record any per thread log files
          xtty->elem("thread_logfile thread='" INTX_FORMAT "' filename='%s'", thread_id, file_name);
        }
        return;
      }
    }
    warning("Cannot open log file: %s", file_name);
}

void CompileBroker::log_metaspace_failure() {
  const char* message = "some methods may not be compiled because metaspace "
                        "is out of memory";
  if (CompilationLog::log() != nullptr) {
    CompilationLog::log()->log_metaspace_failure(message);
  }
  if (PrintCompilation) {
    tty->print_cr("COMPILE PROFILING SKIPPED: %s", message);
  }
}


// ------------------------------------------------------------------
// CompileBroker::set_should_block
//
// Set _should_block.
// Call this from the VM, with Threads_lock held and a safepoint requested.
void CompileBroker::set_should_block() {
  assert(Threads_lock->owner() == Thread::current(), "must have threads lock");
  assert(SafepointSynchronize::is_at_safepoint(), "must be at a safepoint already");
#ifndef PRODUCT
  if (PrintCompilation && (Verbose || WizardMode))
    tty->print_cr("notifying compiler thread pool to block");
#endif
  _should_block = true;
}

// ------------------------------------------------------------------
// CompileBroker::maybe_block
//
// Call this from the compiler at convenient points, to poll for _should_block.
void CompileBroker::maybe_block() {
  if (_should_block) {
#ifndef PRODUCT
    if (PrintCompilation && (Verbose || WizardMode))
      tty->print_cr("compiler thread " INTPTR_FORMAT " poll detects block request", p2i(Thread::current()));
#endif
    ThreadInVMfromNative tivfn(JavaThread::current());
  }
}

// wrapper for CodeCache::print_summary()
static void codecache_print(bool detailed)
{
  stringStream s;
  // Dump code cache  into a buffer before locking the tty,
  {
    MutexLocker mu(CodeCache_lock, Mutex::_no_safepoint_check_flag);
    CodeCache::print_summary(&s, detailed);
  }
  ttyLocker ttyl;
  tty->print("%s", s.freeze());
}

// wrapper for CodeCache::print_summary() using outputStream
static void codecache_print(outputStream* out, bool detailed) {
  stringStream s;

  // Dump code cache into a buffer
  {
    MutexLocker mu(CodeCache_lock, Mutex::_no_safepoint_check_flag);
    CodeCache::print_summary(&s, detailed);
  }

  char* remaining_log = s.as_string();
  while (*remaining_log != '\0') {
    char* eol = strchr(remaining_log, '\n');
    if (eol == nullptr) {
      out->print_cr("%s", remaining_log);
      remaining_log = remaining_log + strlen(remaining_log);
    } else {
      *eol = '\0';
      out->print_cr("%s", remaining_log);
      remaining_log = eol + 1;
    }
  }
}

void CompileBroker::handle_compile_error(CompilerThread* thread, CompileTask* task, ciEnv* ci_env,
                                         int compilable, const char* failure_reason) {
  if (!AbortVMOnCompilationFailure) {
    return;
  }
  if (compilable == ciEnv::MethodCompilable_not_at_tier) {
    fatal("Not compilable at tier %d: %s", task->comp_level(), failure_reason);
  }
  if (compilable == ciEnv::MethodCompilable_never) {
    fatal("Never compilable: %s", failure_reason);
  }
}

static void post_compilation_event(EventCompilation& event, CompileTask* task) {
  assert(task != nullptr, "invariant");
  CompilerEvent::CompilationEvent::post(event,
                                        task->compile_id(),
                                        task->compiler()->type(),
                                        task->method(),
                                        task->comp_level(),
                                        task->is_success(),
                                        task->osr_bci() != CompileBroker::standard_entry_bci,
                                        task->nm_total_size(),
                                        task->num_inlined_bytecodes());
}

int DirectivesStack::_depth = 0;
CompilerDirectives* DirectivesStack::_top = nullptr;
CompilerDirectives* DirectivesStack::_bottom = nullptr;

// Acquires Compilation_lock and waits for it to be notified
// as long as WhiteBox::compilation_locked is true.
static void whitebox_lock_compilation() {
  MonitorLocker locker(Compilation_lock, Mutex::_no_safepoint_check_flag);
  while (WhiteBox::compilation_locked) {
    locker.wait();
  }
}

// ------------------------------------------------------------------
// CompileBroker::invoke_compiler_on_method
//
// Compile a method.
//
void CompileBroker::invoke_compiler_on_method(CompileTask* task) {
  task->print_ul();
  elapsedTimer time;

  DirectiveSet* directive = task->directive();

  CompilerThread* thread = CompilerThread::current();
  ResourceMark rm(thread);

  if (CompilationLog::log() != nullptr) {
    CompilationLog::log()->log_compile(thread, task);
  }

  // Common flags.
  int compile_id = task->compile_id();
  int osr_bci = task->osr_bci();
  bool is_osr = (osr_bci != standard_entry_bci);
  bool should_log = (thread->log() != nullptr);
  bool should_break = false;
  const int task_level = task->comp_level();
  AbstractCompiler* comp = task->compiler();
  CompileTrainingData* tdata = task->training_data();
  assert(tdata == nullptr || TrainingData::need_data(), "");
  {
    // create the handle inside it's own block so it can't
    // accidentally be referenced once the thread transitions to
    // native.  The NoHandleMark before the transition should catch
    // any cases where this occurs in the future.
    methodHandle method(thread, task->method());

    assert(!method->is_native(), "no longer compile natives");

    // Update compile information when using perfdata.
    if (UsePerfData) {
      update_compile_perf_data(thread, method, is_osr);
    }

    DTRACE_METHOD_COMPILE_BEGIN_PROBE(method, compiler_name(task_level));
  }

  if (tdata != nullptr) {
    tdata->record_compilation_start(task);
  }

  should_break = directive->BreakAtCompileOption || task->check_break_at_flags();
  if (should_log && !directive->LogOption) {
    should_log = false;
  }

  // Allocate a new set of JNI handles.
  JNIHandleMark jhm(thread);
  Method* target_handle = task->method();
  int compilable = ciEnv::MethodCompilable;
  const char* failure_reason = nullptr;
  bool failure_reason_on_C_heap = false;
  const char* retry_message = nullptr;

#if INCLUDE_JVMCI
  if (UseJVMCICompiler && comp != nullptr && comp->is_jvmci()) {
    JVMCICompiler* jvmci = (JVMCICompiler*) comp;

    TraceTime t1("compilation", &time);
    EventCompilation event;
    JVMCICompileState compile_state(task, jvmci);
    JVMCIRuntime *runtime = nullptr;

    if (JVMCI::in_shutdown()) {
      failure_reason = "in JVMCI shutdown";
      retry_message = "not retryable";
      compilable = ciEnv::MethodCompilable_never;
    } else if (compile_state.target_method_is_old()) {
      // Skip redefined methods
      failure_reason = "redefined method";
      retry_message = "not retryable";
      compilable = ciEnv::MethodCompilable_never;
    } else {
      JVMCIEnv env(thread, &compile_state, __FILE__, __LINE__);
      failure_reason = compile_state.failure_reason();
      if (failure_reason == nullptr) {
        if (WhiteBoxAPI && WhiteBox::compilation_locked) {
          // Must switch to native to block
          ThreadToNativeFromVM ttn(thread);
          whitebox_lock_compilation();
        }
        methodHandle method(thread, target_handle);
        runtime = env.runtime();
        runtime->compile_method(&env, jvmci, method, osr_bci);

        failure_reason = compile_state.failure_reason();
        failure_reason_on_C_heap = compile_state.failure_reason_on_C_heap();
        if (!compile_state.retryable()) {
          retry_message = "not retryable";
          compilable = ciEnv::MethodCompilable_not_at_tier;
        }
        if (!task->is_success()) {
          assert(failure_reason != nullptr, "must specify failure_reason");
        }
      }
    }
    if (!task->is_success()) {
      handle_compile_error(thread, task, nullptr, compilable, failure_reason);
    }
    if (event.should_commit()) {
      post_compilation_event(event, task);
    }

    if (runtime != nullptr) {
      runtime->post_compile(thread);
    }
  } else
#endif // INCLUDE_JVMCI
  {
    NoHandleMark  nhm;
    ThreadToNativeFromVM ttn(thread);

    ciEnv ci_env(task);
    if (should_break) {
      ci_env.set_break_at_compile(true);
    }
    if (should_log) {
      ci_env.set_log(thread->log());
    }
    assert(thread->env() == &ci_env, "set by ci_env");
    // The thread-env() field is cleared in ~CompileTaskWrapper.

    // Cache Jvmti state
    bool method_is_old = ci_env.cache_jvmti_state();

    // Skip redefined methods
    if (method_is_old) {
      ci_env.record_method_not_compilable("redefined method", true);
    }

    // Cache DTrace flags
    ci_env.cache_dtrace_flags();

    ciMethod* target = ci_env.get_method_from_handle(target_handle);

    TraceTime t1("compilation", &time);
    EventCompilation event;

    bool install_code = true;
    if (comp == nullptr) {
      ci_env.record_method_not_compilable("no compiler");
    } else if (!ci_env.failing()) {
      if (WhiteBoxAPI && WhiteBox::compilation_locked) {
        whitebox_lock_compilation();
      }
      if (StoreSharedCode && PreloadArchivedClasses < 2 && task->is_precompiled()) {
        install_code = false; // not suitable in the current context
      }
      comp->compile_method(&ci_env, target, osr_bci, install_code, directive);

      /* Repeat compilation without installing code for profiling purposes */
      int repeat_compilation_count = directive->RepeatCompilationOption;
      while (repeat_compilation_count > 0) {
        ResourceMark rm(thread);
        task->print_ul("NO CODE INSTALLED");
        comp->compile_method(&ci_env, target, osr_bci, false, directive);
        repeat_compilation_count--;
      }
    }

    DirectivesStack::release(directive);

    if (!ci_env.failing() && !task->is_success() && install_code) {
      assert(ci_env.failure_reason() != nullptr, "expect failure reason");
      assert(false, "compiler should always document failure: %s", ci_env.failure_reason());
      // The compiler elected, without comment, not to register a result.
      // Do not attempt further compilations of this method.
      ci_env.record_method_not_compilable("compile failed");
    }

    // Copy this bit to the enclosing block:
    compilable = ci_env.compilable();

    if (ci_env.failing()) {
      failure_reason = ci_env.failure_reason();
      retry_message = ci_env.retry_message();
      ci_env.report_failure(failure_reason);
    }

    if (ci_env.failing()) {
      handle_compile_error(thread, task, &ci_env, compilable, failure_reason);
    }
    if (event.should_commit()) {
      post_compilation_event(event, task);
    }
  }

  if (failure_reason != nullptr) {
    task->set_failure_reason(failure_reason, failure_reason_on_C_heap);
    if (CompilationLog::log() != nullptr) {
      CompilationLog::log()->log_failure(thread, task, failure_reason, retry_message);
    }
    if (PrintCompilation) {
      FormatBufferResource msg = retry_message != nullptr ?
        FormatBufferResource("COMPILE SKIPPED: %s (%s)", failure_reason, retry_message) :
        FormatBufferResource("COMPILE SKIPPED: %s",      failure_reason);
      task->print(tty, msg);
    }
  }

  if (tdata != nullptr) {
    tdata->record_compilation_end(task);
  }

  if (directive->PrintCompilationOption) {
    ResourceMark rm;
    task->print_tty();
  }

  methodHandle method(thread, task->method());

  DTRACE_METHOD_COMPILE_END_PROBE(method, compiler_name(task_level), task->is_success());

  collect_statistics(thread, time, task);

  if (PrintCompilation && PrintCompilation2) {
    tty->print("%7d ", (int) tty->time_stamp().milliseconds());  // print timestamp
    tty->print("%4d ", compile_id);    // print compilation number
    tty->print("%s ", (is_osr ? "%" : (task->is_scc() ? "A" : " ")));
    if (task->is_success()) {
      tty->print("size: %d(%d) ", task->nm_total_size(), task->nm_insts_size());
    }
    tty->print_cr("time: %d inlined: %d bytes", (int)time.milliseconds(), task->num_inlined_bytecodes());
  }

  Log(compilation, codecache) log;
  if (log.is_debug()) {
    LogStream ls(log.debug());
    codecache_print(&ls, /* detailed= */ false);
  }
  if (PrintCodeCacheOnCompilation) {
    codecache_print(/* detailed= */ false);
  }
  // Disable compilation, if required.
  switch (compilable) {
  case ciEnv::MethodCompilable_never:
    if (is_osr)
      method->set_not_osr_compilable_quietly("MethodCompilable_never");
    else
      method->set_not_compilable_quietly("MethodCompilable_never");
    break;
  case ciEnv::MethodCompilable_not_at_tier:
    if (is_osr)
      method->set_not_osr_compilable_quietly("MethodCompilable_not_at_tier", task_level);
    else
      method->set_not_compilable_quietly("MethodCompilable_not_at_tier", task_level);
    break;
  }

  // Note that the queued_for_compilation bits are cleared without
  // protection of a mutex. [They were set by the requester thread,
  // when adding the task to the compile queue -- at which time the
  // compile queue lock was held. Subsequently, we acquired the compile
  // queue lock to get this task off the compile queue; thus (to belabour
  // the point somewhat) our clearing of the bits must be occurring
  // only after the setting of the bits. See also 14012000 above.
  method->clear_queued_for_compilation();
}

/**
 * The CodeCache is full. Print warning and disable compilation.
 * Schedule code cache cleaning so compilation can continue later.
 * This function needs to be called only from CodeCache::allocate(),
 * since we currently handle a full code cache uniformly.
 */
void CompileBroker::handle_full_code_cache(CodeBlobType code_blob_type) {
  UseInterpreter = true;
  if (UseCompiler || AlwaysCompileLoopMethods ) {
    if (xtty != nullptr) {
      stringStream s;
      // Dump code cache state into a buffer before locking the tty,
      // because log_state() will use locks causing lock conflicts.
      CodeCache::log_state(&s);
      // Lock to prevent tearing
      ttyLocker ttyl;
      xtty->begin_elem("code_cache_full");
      xtty->print("%s", s.freeze());
      xtty->stamp();
      xtty->end_elem();
    }

#ifndef PRODUCT
    if (ExitOnFullCodeCache) {
      codecache_print(/* detailed= */ true);
      before_exit(JavaThread::current());
      exit_globals(); // will delete tty
      vm_direct_exit(1);
    }
#endif
    if (UseCodeCacheFlushing) {
      // Since code cache is full, immediately stop new compiles
      if (CompileBroker::set_should_compile_new_jobs(CompileBroker::stop_compilation)) {
        log_info(codecache)("Code cache is full - disabling compilation");
      }
    } else {
      disable_compilation_forever();
    }

    CodeCache::report_codemem_full(code_blob_type, should_print_compiler_warning());
  }
}

// ------------------------------------------------------------------
// CompileBroker::update_compile_perf_data
//
// Record this compilation for debugging purposes.
void CompileBroker::update_compile_perf_data(CompilerThread* thread, const methodHandle& method, bool is_osr) {
  ResourceMark rm;
  char* method_name = method->name()->as_C_string();
  char current_method[CompilerCounters::cmname_buffer_length];
  size_t maxLen = CompilerCounters::cmname_buffer_length;

  const char* class_name = method->method_holder()->name()->as_C_string();

  size_t s1len = strlen(class_name);
  size_t s2len = strlen(method_name);

  // check if we need to truncate the string
  if (s1len + s2len + 2 > maxLen) {

    // the strategy is to lop off the leading characters of the
    // class name and the trailing characters of the method name.

    if (s2len + 2 > maxLen) {
      // lop of the entire class name string, let snprintf handle
      // truncation of the method name.
      class_name += s1len; // null string
    }
    else {
      // lop off the extra characters from the front of the class name
      class_name += ((s1len + s2len + 2) - maxLen);
    }
  }

  jio_snprintf(current_method, maxLen, "%s %s", class_name, method_name);

  int last_compile_type = normal_compile;
  if (CICountOSR && is_osr) {
    last_compile_type = osr_compile;
  } else if (CICountNative && method->is_native()) {
    last_compile_type = native_compile;
  }

  CompilerCounters* counters = thread->counters();
  counters->set_current_method(current_method);
  counters->set_compile_type((jlong) last_compile_type);
}

// ------------------------------------------------------------------
// CompileBroker::collect_statistics
//
// Collect statistics about the compilation.

void CompileBroker::collect_statistics(CompilerThread* thread, elapsedTimer time, CompileTask* task) {
  bool success = task->is_success();
  methodHandle method (thread, task->method());
  int compile_id = task->compile_id();
  bool is_osr = (task->osr_bci() != standard_entry_bci);
  const int comp_level = task->comp_level();
  CompilerCounters* counters = thread->counters();

  MutexLocker locker(CompileStatistics_lock);

  // _perf variables are production performance counters which are
  // updated regardless of the setting of the CITime and CITimeEach flags
  //

  // account all time, including bailouts and failures in this counter;
  // C1 and C2 counters are counting both successful and unsuccessful compiles
  _t_total_compilation.add(time);

  if (!success) {
    _total_bailout_count++;
    if (UsePerfData) {
      _perf_last_failed_method->set_value(counters->current_method());
      _perf_last_failed_type->set_value(counters->compile_type());
      _perf_total_bailout_count->inc();
    }
    _t_bailedout_compilation.add(time);
  } else if (!task->is_success()) {
    if (UsePerfData) {
      _perf_last_invalidated_method->set_value(counters->current_method());
      _perf_last_invalidated_type->set_value(counters->compile_type());
      _perf_total_invalidated_count->inc();
    }
    _total_invalidated_count++;
    _t_invalidated_compilation.add(time);
  } else {
    // Compilation succeeded

    // update compilation ticks - used by the implementation of
    // java.lang.management.CompilationMXBean
    _perf_total_compilation->inc(time.ticks());
    _peak_compilation_time = time.milliseconds() > _peak_compilation_time ? time.milliseconds() : _peak_compilation_time;

    if (CITime) {
      int bytes_compiled = method->code_size() + task->num_inlined_bytecodes();
      if (is_osr) {
        _t_osr_compilation.add(time);
        _sum_osr_bytes_compiled += bytes_compiled;
      } else {
        _t_standard_compilation.add(time);
        _sum_standard_bytes_compiled += method->code_size() + task->num_inlined_bytecodes();
      }

      // Collect statistic per compilation level
      if (task->is_scc()) {
        _scc_stats._standard.update(time, bytes_compiled);
        _scc_stats._nmethods_size += task->nm_total_size();
        _scc_stats._nmethods_code_size += task->nm_insts_size();
        int level = task->preload() ? CompLevel_full_optimization : (comp_level - 1);
        CompilerStatistics* stats = &_scc_stats_per_level[level];
        stats->_standard.update(time, bytes_compiled);
        stats->_nmethods_size += task->nm_total_size();
        stats->_nmethods_code_size += task->nm_insts_size();
      } else if (comp_level > CompLevel_none && comp_level <= CompLevel_full_optimization) {
        CompilerStatistics* stats = &_stats_per_level[comp_level-1];
        if (is_osr) {
          stats->_osr.update(time, bytes_compiled);
        } else {
          stats->_standard.update(time, bytes_compiled);
        }
        stats->_nmethods_size += task->nm_total_size();
        stats->_nmethods_code_size += task->nm_insts_size();
      } else {
        assert(false, "CompilerStatistics object does not exist for compilation level %d", comp_level);
      }

      // Collect statistic per compiler
      AbstractCompiler* comp = task->compiler();
      if (comp && !task->is_scc()) {
        CompilerStatistics* stats = comp->stats();
        if (is_osr) {
          stats->_osr.update(time, bytes_compiled);
        } else {
          stats->_standard.update(time, bytes_compiled);
        }
        stats->_nmethods_size += task->nm_total_size();
        stats->_nmethods_code_size += task->nm_insts_size();
      } else if (!task->is_scc()) { // if (!comp)
        assert(false, "Compiler object must exist");
      }
    }

    if (UsePerfData) {
      // save the name of the last method compiled
      _perf_last_method->set_value(counters->current_method());
      _perf_last_compile_type->set_value(counters->compile_type());
      _perf_last_compile_size->set_value(method->code_size() +
                                         task->num_inlined_bytecodes());
      if (is_osr) {
        _perf_osr_compilation->inc(time.ticks());
        _perf_sum_osr_bytes_compiled->inc(method->code_size() + task->num_inlined_bytecodes());
      } else {
        _perf_standard_compilation->inc(time.ticks());
        _perf_sum_standard_bytes_compiled->inc(method->code_size() + task->num_inlined_bytecodes());
      }
    }

    if (CITimeEach) {
      double compile_time = time.seconds();
      double bytes_per_sec = compile_time == 0.0 ? 0.0 : (double)(method->code_size() + task->num_inlined_bytecodes()) / compile_time;
      tty->print_cr("%3d   seconds: %6.3f bytes/sec : %f (bytes %d + %d inlined)",
                    compile_id, compile_time, bytes_per_sec, method->code_size(), task->num_inlined_bytecodes());
    }

    // Collect counts of successful compilations
    _sum_nmethod_size      += task->nm_total_size();
    _sum_nmethod_code_size += task->nm_insts_size();
    _total_compile_count++;

    if (UsePerfData) {
      _perf_sum_nmethod_size->inc(     task->nm_total_size());
      _perf_sum_nmethod_code_size->inc(task->nm_insts_size());
      _perf_total_compile_count->inc();
    }

    if (is_osr) {
      if (UsePerfData) _perf_total_osr_compile_count->inc();
      _total_osr_compile_count++;
    } else {
      if (UsePerfData) _perf_total_standard_compile_count->inc();
      _total_standard_compile_count++;
    }
  }
  // set the current method for the thread to null
  if (UsePerfData) counters->set_current_method("");
}

const char* CompileBroker::compiler_name(int comp_level) {
  AbstractCompiler *comp = CompileBroker::compiler(comp_level);
  if (comp == nullptr) {
    return "no compiler";
  } else {
    return (comp->name());
  }
}

jlong CompileBroker::total_compilation_ticks() {
  return _perf_total_compilation != nullptr ? _perf_total_compilation->get_value() : 0;
}

void CompileBroker::print_times(const char* name, CompilerStatistics* stats) {
  tty->print_cr("  %s {speed: %6.3f bytes/s; standard: %6.3f s, %u bytes, %u methods; osr: %6.3f s, %u bytes, %u methods; nmethods_size: %u bytes; nmethods_code_size: %u bytes}",
                name, stats->bytes_per_second(),
                stats->_standard._time.seconds(), stats->_standard._bytes, stats->_standard._count,
                stats->_osr._time.seconds(), stats->_osr._bytes, stats->_osr._count,
                stats->_nmethods_size, stats->_nmethods_code_size);
}

void CompileBroker::print_times(bool per_compiler, bool aggregate) {
  if (per_compiler) {
    if (aggregate) {
      tty->cr();
      tty->print_cr("Individual compiler times (for compiled methods only)");
      tty->print_cr("------------------------------------------------");
      tty->cr();
    }
    for (unsigned int i = 0; i < sizeof(_compilers) / sizeof(AbstractCompiler*); i++) {
      AbstractCompiler* comp = _compilers[i];
      if (comp != nullptr) {
        print_times(comp->name(), comp->stats());
      }
    }
    if (_scc_stats._standard._count > 0) {
      print_times("SC", &_scc_stats);
    }
    if (aggregate) {
      tty->cr();
      tty->print_cr("Individual compilation Tier times (for compiled methods only)");
      tty->print_cr("------------------------------------------------");
      tty->cr();
    }
    char tier_name[256];
    for (int tier = CompLevel_simple; tier <= CompilationPolicy::highest_compile_level(); tier++) {
      CompilerStatistics* stats = &_stats_per_level[tier-1];
      os::snprintf_checked(tier_name, sizeof(tier_name), "Tier%d", tier);
      print_times(tier_name, stats);
    }
    for (int tier = CompLevel_simple; tier <= CompilationPolicy::highest_compile_level() + 1; tier++) {
      CompilerStatistics* stats = &_scc_stats_per_level[tier-1];
      if (stats->_standard._bytes > 0) {
        os::snprintf_checked(tier_name, sizeof(tier_name), "SC T%d", tier);
        print_times(tier_name, stats);
      }
    }
  }

  if (!aggregate) {
    return;
  }

  elapsedTimer standard_compilation = CompileBroker::_t_standard_compilation;
  elapsedTimer osr_compilation = CompileBroker::_t_osr_compilation;
  elapsedTimer total_compilation = CompileBroker::_t_total_compilation;

  uint standard_bytes_compiled = CompileBroker::_sum_standard_bytes_compiled;
  uint osr_bytes_compiled = CompileBroker::_sum_osr_bytes_compiled;

  uint standard_compile_count = CompileBroker::_total_standard_compile_count;
  uint osr_compile_count = CompileBroker::_total_osr_compile_count;
  uint total_compile_count = CompileBroker::_total_compile_count;
  uint total_bailout_count = CompileBroker::_total_bailout_count;
  uint total_invalidated_count = CompileBroker::_total_invalidated_count;

  uint nmethods_size = CompileBroker::_sum_nmethod_code_size;
  uint nmethods_code_size = CompileBroker::_sum_nmethod_size;

  tty->cr();
  tty->print_cr("Accumulated compiler times");
  tty->print_cr("----------------------------------------------------------");
               //0000000000111111111122222222223333333333444444444455555555556666666666
               //0123456789012345678901234567890123456789012345678901234567890123456789
  tty->print_cr("  Total compilation time   : %7.3f s", total_compilation.seconds());
  tty->print_cr("    Standard compilation   : %7.3f s, Average : %2.3f s",
                standard_compilation.seconds(),
                standard_compile_count == 0 ? 0.0 : standard_compilation.seconds() / standard_compile_count);
  tty->print_cr("    Bailed out compilation : %7.3f s, Average : %2.3f s",
                CompileBroker::_t_bailedout_compilation.seconds(),
                total_bailout_count == 0 ? 0.0 : CompileBroker::_t_bailedout_compilation.seconds() / total_bailout_count);
  tty->print_cr("    On stack replacement   : %7.3f s, Average : %2.3f s",
                osr_compilation.seconds(),
                osr_compile_count == 0 ? 0.0 : osr_compilation.seconds() / osr_compile_count);
  tty->print_cr("    Invalidated            : %7.3f s, Average : %2.3f s",
                CompileBroker::_t_invalidated_compilation.seconds(),
                total_invalidated_count == 0 ? 0.0 : CompileBroker::_t_invalidated_compilation.seconds() / total_invalidated_count);

  AbstractCompiler *comp = compiler(CompLevel_simple);
  if (comp != nullptr) {
    tty->cr();
    comp->print_timers();
  }
  comp = compiler(CompLevel_full_optimization);
  if (comp != nullptr) {
    tty->cr();
    comp->print_timers();
  }
  comp = _compilers[2];
  if (comp != nullptr) {
    tty->cr();
    comp->print_timers();
  }
#if INCLUDE_JVMCI
  if (EnableJVMCI) {
    JVMCICompiler *jvmci_comp = JVMCICompiler::instance(false, JavaThread::current_or_null());
    if (jvmci_comp != nullptr && jvmci_comp != comp) {
      tty->cr();
      jvmci_comp->print_timers();
    }
  }
#endif

  tty->cr();
  tty->print_cr("  Total compiled methods    : %8u methods", total_compile_count);
  tty->print_cr("    Standard compilation    : %8u methods", standard_compile_count);
  tty->print_cr("    On stack replacement    : %8u methods", osr_compile_count);
  uint tcb = osr_bytes_compiled + standard_bytes_compiled;
  tty->print_cr("  Total compiled bytecodes  : %8u bytes", tcb);
  tty->print_cr("    Standard compilation    : %8u bytes", standard_bytes_compiled);
  tty->print_cr("    On stack replacement    : %8u bytes", osr_bytes_compiled);
  double tcs = total_compilation.seconds();
  uint bps = tcs == 0.0 ? 0 : (uint)(tcb / tcs);
  tty->print_cr("  Average compilation speed : %8u bytes/s", bps);
  tty->cr();
  tty->print_cr("  nmethod code size         : %8u bytes", nmethods_code_size);
  tty->print_cr("  nmethod total size        : %8u bytes", nmethods_size);
}

// Print general/accumulated JIT information.
void CompileBroker::print_info(outputStream *out) {
  if (out == nullptr) out = tty;
  out->cr();
  out->print_cr("======================");
  out->print_cr("   General JIT info   ");
  out->print_cr("======================");
  out->cr();
  out->print_cr("            JIT is : %7s",     should_compile_new_jobs() ? "on" : "off");
  out->print_cr("  Compiler threads : %7d",     (int)CICompilerCount);
  out->cr();
  out->print_cr("CodeCache overview");
  out->print_cr("--------------------------------------------------------");
  out->cr();
  out->print_cr("         Reserved size : " SIZE_FORMAT_W(7) " KB", CodeCache::max_capacity() / K);
  out->print_cr("        Committed size : " SIZE_FORMAT_W(7) " KB", CodeCache::capacity() / K);
  out->print_cr("  Unallocated capacity : " SIZE_FORMAT_W(7) " KB", CodeCache::unallocated_capacity() / K);
  out->cr();
}

// Note: tty_lock must not be held upon entry to this function.
//       Print functions called from herein do "micro-locking" on tty_lock.
//       That's a tradeoff which keeps together important blocks of output.
//       At the same time, continuous tty_lock hold time is kept in check,
//       preventing concurrently printing threads from stalling a long time.
void CompileBroker::print_heapinfo(outputStream* out, const char* function, size_t granularity) {
  TimeStamp ts_total;
  TimeStamp ts_global;
  TimeStamp ts;

  bool allFun = !strcmp(function, "all");
  bool aggregate = !strcmp(function, "aggregate") || !strcmp(function, "analyze") || allFun;
  bool usedSpace = !strcmp(function, "UsedSpace") || allFun;
  bool freeSpace = !strcmp(function, "FreeSpace") || allFun;
  bool methodCount = !strcmp(function, "MethodCount") || allFun;
  bool methodSpace = !strcmp(function, "MethodSpace") || allFun;
  bool methodAge = !strcmp(function, "MethodAge") || allFun;
  bool methodNames = !strcmp(function, "MethodNames") || allFun;
  bool discard = !strcmp(function, "discard") || allFun;

  if (out == nullptr) {
    out = tty;
  }

  if (!(aggregate || usedSpace || freeSpace || methodCount || methodSpace || methodAge || methodNames || discard)) {
    out->print_cr("\n__ CodeHeapStateAnalytics: Function %s is not supported", function);
    out->cr();
    return;
  }

  ts_total.update(); // record starting point

  if (aggregate) {
    print_info(out);
  }

  // We hold the CodeHeapStateAnalytics_lock all the time, from here until we leave this function.
  // That prevents other threads from destroying (making inconsistent) our view on the CodeHeap.
  // When we request individual parts of the analysis via the jcmd interface, it is possible
  // that in between another thread (another jcmd user or the vm running into CodeCache OOM)
  // updated the aggregated data. We will then see a modified, but again consistent, view
  // on the CodeHeap. That's a tolerable tradeoff we have to accept because we can't hold
  // a lock across user interaction.

  // We should definitely acquire this lock before acquiring Compile_lock and CodeCache_lock.
  // CodeHeapStateAnalytics_lock may be held by a concurrent thread for a long time,
  // leading to an unnecessarily long hold time of the other locks we acquired before.
  ts.update(); // record starting point
  MutexLocker mu0(CodeHeapStateAnalytics_lock, Mutex::_safepoint_check_flag);
  out->print_cr("\n__ CodeHeapStateAnalytics lock wait took %10.3f seconds _________\n", ts.seconds());

  // Holding the CodeCache_lock protects from concurrent alterations of the CodeCache.
  // Unfortunately, such protection is not sufficient:
  // When a new nmethod is created via ciEnv::register_method(), the
  // Compile_lock is taken first. After some initializations,
  // nmethod::new_nmethod() takes over, grabbing the CodeCache_lock
  // immediately (after finalizing the oop references). To lock out concurrent
  // modifiers, we have to grab both locks as well in the described sequence.
  //
  // If we serve an "allFun" call, it is beneficial to hold CodeCache_lock and Compile_lock
  // for the entire duration of aggregation and printing. That makes sure we see
  // a consistent picture and do not run into issues caused by concurrent alterations.
  bool should_take_Compile_lock   = !SafepointSynchronize::is_at_safepoint() &&
                                    !Compile_lock->owned_by_self();
  bool should_take_CodeCache_lock = !SafepointSynchronize::is_at_safepoint() &&
                                    !CodeCache_lock->owned_by_self();
  Mutex*   global_lock_1   = allFun ? (should_take_Compile_lock   ? Compile_lock   : nullptr) : nullptr;
  Monitor* global_lock_2   = allFun ? (should_take_CodeCache_lock ? CodeCache_lock : nullptr) : nullptr;
  Mutex*   function_lock_1 = allFun ? nullptr : (should_take_Compile_lock   ? Compile_lock    : nullptr);
  Monitor* function_lock_2 = allFun ? nullptr : (should_take_CodeCache_lock ? CodeCache_lock  : nullptr);
  ts_global.update(); // record starting point
  MutexLocker mu1(global_lock_1, Mutex::_safepoint_check_flag);
  MutexLocker mu2(global_lock_2, Mutex::_no_safepoint_check_flag);
  if ((global_lock_1 != nullptr) || (global_lock_2 != nullptr)) {
    out->print_cr("\n__ Compile & CodeCache (global) lock wait took %10.3f seconds _________\n", ts_global.seconds());
    ts_global.update(); // record starting point
  }

  if (aggregate) {
    ts.update(); // record starting point
    MutexLocker mu11(function_lock_1, Mutex::_safepoint_check_flag);
    MutexLocker mu22(function_lock_2, Mutex::_no_safepoint_check_flag);
    if ((function_lock_1 != nullptr) || (function_lock_2 != nullptr)) {
      out->print_cr("\n__ Compile & CodeCache (function) lock wait took %10.3f seconds _________\n", ts.seconds());
    }

    ts.update(); // record starting point
    CodeCache::aggregate(out, granularity);
    if ((function_lock_1 != nullptr) || (function_lock_2 != nullptr)) {
      out->print_cr("\n__ Compile & CodeCache (function) lock hold took %10.3f seconds _________\n", ts.seconds());
    }
  }

  if (usedSpace) CodeCache::print_usedSpace(out);
  if (freeSpace) CodeCache::print_freeSpace(out);
  if (methodCount) CodeCache::print_count(out);
  if (methodSpace) CodeCache::print_space(out);
  if (methodAge) CodeCache::print_age(out);
  if (methodNames) {
    if (allFun) {
      // print_names() can only be used safely if the locks have been continuously held
      // since aggregation begin. That is true only for function "all".
      CodeCache::print_names(out);
    } else {
      out->print_cr("\nCodeHeapStateAnalytics: Function 'MethodNames' is only available as part of function 'all'");
    }
  }
  if (discard) CodeCache::discard(out);

  if ((global_lock_1 != nullptr) || (global_lock_2 != nullptr)) {
    out->print_cr("\n__ Compile & CodeCache (global) lock hold took %10.3f seconds _________\n", ts_global.seconds());
  }
  out->print_cr("\n__ CodeHeapStateAnalytics total duration %10.3f seconds _________\n", ts_total.seconds());
}<|MERGE_RESOLUTION|>--- conflicted
+++ resolved
@@ -1650,11 +1650,7 @@
       if (result == nullptr) {
         return false;
       }
-<<<<<<< HEAD
-      if (online_only && (result->is_sca() || result->as_nmethod()->from_recorded_data())) {
-=======
-      if (online_only && result->is_scc()) {
->>>>>>> 265c226c
+      if (online_only && (result->is_scc() || result->as_nmethod()->from_recorded_data())) {
         return false;
       }
       bool same_level = (comp_level == result->comp_level());
@@ -2493,7 +2489,7 @@
       if (WhiteBoxAPI && WhiteBox::compilation_locked) {
         whitebox_lock_compilation();
       }
-      if (StoreSharedCode && PreloadArchivedClasses < 2 && task->is_precompiled()) {
+      if (StoreCachedCode && PreloadArchivedClasses < 2 && task->is_precompiled()) {
         install_code = false; // not suitable in the current context
       }
       comp->compile_method(&ci_env, target, osr_bci, install_code, directive);
