/*
 * Copyright (c) 1998, 2025, Oracle and/or its affiliates. All rights reserved.
 * DO NOT ALTER OR REMOVE COPYRIGHT NOTICES OR THIS FILE HEADER.
 *
 * This code is free software; you can redistribute it and/or modify it
 * under the terms of the GNU General Public License version 2 only, as
 * published by the Free Software Foundation.
 *
 * This code is distributed in the hope that it will be useful, but WITHOUT
 * ANY WARRANTY; without even the implied warranty of MERCHANTABILITY or
 * FITNESS FOR A PARTICULAR PURPOSE.  See the GNU General Public License
 * version 2 for more details (a copy is included in the LICENSE file that
 * accompanied this code).
 *
 * You should have received a copy of the GNU General Public License version
 * 2 along with this work; if not, write to the Free Software Foundation,
 * Inc., 51 Franklin St, Fifth Floor, Boston, MA 02110-1301 USA.
 *
 * Please contact Oracle, 500 Oracle Parkway, Redwood Shores, CA 94065 USA
 * or visit www.oracle.com if you need additional information or have any
 * questions.
 *
 */

#include "compiler/compilationPolicy.hpp"
#include "compiler/compileBroker.hpp"
#include "compiler/compileLog.hpp"
#include "compiler/compilerDirectives.hpp"
#include "compiler/compileTask.hpp"
#include "logging/log.hpp"
#include "logging/logStream.hpp"
#include "memory/resourceArea.hpp"
#include "oops/klass.inline.hpp"
#include "oops/method.inline.hpp"
#include "runtime/handles.inline.hpp"
#include "runtime/jniHandles.hpp"
#include "runtime/mutexLocker.hpp"

int CompileTask::_active_tasks = 0;

CompileTask::CompileTask(int compile_id,
                         const methodHandle& method,
                         int osr_bci,
                         int comp_level,
                         int hot_count,
<<<<<<< HEAD
                         AOTCodeEntry* aot_code_entry,
                         CompileTask::CompileReason compile_reason,
                         CompileQueue* compile_queue,
                         bool requires_online_compilation,
=======
                         CompileReason compile_reason,
>>>>>>> de59da27
                         bool is_blocking) {
  Thread* thread = Thread::current();
  _compile_id = compile_id;
  _method = method();
  _method_holder = JNIHandles::make_weak_global(Handle(thread, method->method_holder()->klass_holder()));
  _osr_bci = osr_bci;
  _requires_online_compilation = requires_online_compilation;
  _is_blocking = is_blocking;
  _comp_level = comp_level;
  _num_inlined_bytecodes = 0;

  _is_complete = false;
  _is_success = false;

  _next = nullptr;
  _prev = nullptr;

  _hot_count = hot_count;
  _time_created = os::elapsed_counter();
  _time_queued = 0;
  _time_started = 0;
  _time_finished = 0;
  _aot_load_start = 0;
  _aot_load_finish = 0;
  _compile_reason = compile_reason;
  _nm_content_size = 0;
  _nm_insts_size = 0;
  _nm_total_size = 0;
  _failure_reason = nullptr;
  _failure_reason_on_C_heap = false;
  _training_data = nullptr;
  _aot_code_entry = aot_code_entry;
  _compile_queue = compile_queue;

  AbstractCompiler* comp = CompileBroker::compiler(comp_level);
  _compiler = comp;
  _directive = DirectivesStack::getMatchingDirective(method, comp);

  JVMCI_ONLY(_has_waiter = comp->is_jvmci();)
  JVMCI_ONLY(_blocking_jvmci_compile_state = nullptr;)
  _arena_bytes = 0;

  _next = nullptr;

<<<<<<< HEAD
  Atomic::add(&_active_tasks, 1);
}

CompileTask::~CompileTask() {
  if ((_method_holder != nullptr && JNIHandles::is_weak_global_handle(_method_holder))) {
=======
  Atomic::add(&_active_tasks, 1, memory_order_relaxed);
}

CompileTask::~CompileTask() {
  if (_method_holder != nullptr && JNIHandles::is_weak_global_handle(_method_holder)) {
>>>>>>> de59da27
    JNIHandles::destroy_weak_global(_method_holder);
  } else {
    JNIHandles::destroy_global(_method_holder);
  }
  if (_failure_reason_on_C_heap && _failure_reason != nullptr) {
    os::free((void*) _failure_reason);
    _failure_reason = nullptr;
    _failure_reason_on_C_heap = false;
  }

<<<<<<< HEAD
  if (Atomic::sub(&_active_tasks, 1) == 0) {
=======
  if (Atomic::sub(&_active_tasks, 1, memory_order_relaxed) == 0) {
>>>>>>> de59da27
    MonitorLocker wait_ml(CompileTaskWait_lock);
    wait_ml.notify_all();
  }
}

void CompileTask::wait_for_no_active_tasks() {
  MonitorLocker locker(CompileTaskWait_lock);
  while (Atomic::load(&_active_tasks) > 0) {
    locker.wait();
  }
}

/**
 * Returns the compiler for this task.
 */
AbstractCompiler* CompileTask::compiler() const {
  assert(_compiler != nullptr, "should be set");
  return _compiler;
}

// Replace weak handles by strong handles to avoid unloading during compilation.
CompileTask* CompileTask::select_for_compilation() {
  if (_compile_reason == Reason_Preload) {
    return this;
  }
  if (is_unloaded()) {
    // Guard against concurrent class unloading
    return nullptr;
  }
  Thread* thread = Thread::current();
  assert(_method->method_holder()->is_loader_alive(), "should be alive");
  Handle method_holder(thread, _method->method_holder()->klass_holder());
  JNIHandles::destroy_weak_global(_method_holder);
  _method_holder = JNIHandles::make_global(method_holder);
  return this;
}

void CompileTask::mark_on_stack() {
  if (is_unloaded()) {
    return;
  }
  // Mark these methods as something redefine classes cannot remove.
  _method->set_on_stack(true);
}

bool CompileTask::is_unloaded() const {
  if (preload()) return false;
  return _method_holder != nullptr && JNIHandles::is_weak_global_handle(_method_holder) && JNIHandles::is_weak_global_cleared(_method_holder);
}

// RedefineClasses support
void CompileTask::metadata_do(MetadataClosure* f) {
  if (is_unloaded()) {
    return;
  }
  f->do_metadata(method());
}

// ------------------------------------------------------------------
// CompileTask::print_line_on_error
//
// This function is called by fatal error handler when the thread
// causing troubles is a compiler thread.
//
// Do not grab any lock, do not allocate memory.
//
// Otherwise it's the same as CompileTask::print_line()
//
void CompileTask::print_line_on_error(outputStream* st, char* buf, int buflen) {
  // print compiler name
  st->print("%s:", compiler()->name());
  print(st);
}

// ------------------------------------------------------------------
// CompileTask::print_tty
void CompileTask::print_tty() {
  ttyLocker ttyl;  // keep the following output all in one block
  print(tty);
}

// ------------------------------------------------------------------
// CompileTask::print_impl
void CompileTask::print_impl(outputStream* st, Method* method, int compile_id, int comp_level,
                             bool is_osr_method, int osr_bci, bool is_blocking, bool is_aot, bool is_preload,
                             const char* compiler_name,
                             const char* msg, bool short_form, bool cr,
                             jlong time_created, jlong time_queued, jlong time_started, jlong time_finished,
                             jlong aot_load_start, jlong aot_load_finish) {
  if (!short_form) {
    {
      stringStream ss;
      ss.print(UINT64_FORMAT, (uint64_t) tty->time_stamp().milliseconds());
      st->print("%7s ", ss.freeze());
    }
    { // Time waiting to be put on queue
      stringStream ss;
      if (time_created != 0 && time_queued != 0) {
        ss.print("W%.1f", TimeHelper::counter_to_millis(time_queued - time_created));
      }
      st->print("%7s ", ss.freeze());
    }
    { // Time in queue
      stringStream ss;
      if (time_queued != 0 && time_started != 0) {
        ss.print("Q%.1f", TimeHelper::counter_to_millis(time_started - time_queued));
      }
      st->print("%7s ", ss.freeze());
    }
    { // Time in compilation
      stringStream ss;
      if (time_started != 0 && time_finished != 0) {
        ss.print("C%.1f", TimeHelper::counter_to_millis(time_finished - time_started));
      }
      st->print("%7s ", ss.freeze());
    }
    { // Time to load from AOT code cache
      stringStream ss;
      if (aot_load_start != 0 && aot_load_finish != 0) {
        ss.print("A%.1f", TimeHelper::counter_to_millis(aot_load_finish - aot_load_start));
      }
      st->print("%7s ", ss.freeze());
    }
    st->print("  ");
  }

  // print compiler name if requested
  if (CIPrintCompilerName) {
    st->print("%s:", compiler_name);
  }
  st->print("%4d ", compile_id);    // print compilation number

  bool is_synchronized = false;
  bool has_exception_handler = false;
  bool is_native = false;
  if (method != nullptr) {
    is_synchronized       = method->is_synchronized();
    has_exception_handler = method->has_exception_handler();
    is_native             = method->is_native();
  }
  // method attributes
  const char compile_type   = is_osr_method                   ? '%' : ' ';
  const char sync_char      = is_synchronized                 ? 's' : ' ';
  const char exception_char = has_exception_handler           ? '!' : ' ';
  const char blocking_char  = is_blocking                     ? 'b' : ' ';
  const char native_char    = is_native                       ? 'n' : ' ';
  const char aot_char       = is_aot                          ? 'A' : ' ';
  const char preload_char   = is_preload                      ? 'P' : ' ';

  // print method attributes
  st->print("%c%c%c%c%c%c%c ", compile_type, sync_char, exception_char, blocking_char, native_char, aot_char, preload_char);

  if (TieredCompilation) {
    if (comp_level != -1)  st->print("%d ", comp_level);
    else                   st->print("- ");
  }
  st->print("     ");  // more indent

  if (method == nullptr) {
    st->print("(method)");
  } else {
    method->print_short_name(st);
    if (is_osr_method) {
      st->print(" @ %d", osr_bci);
    }
    if (method->is_native())
      st->print(" (native)");
    else
      st->print(" (%d bytes)", method->code_size());
  }

  if (msg != nullptr) {
    st->print("   %s", msg);
  }
  if (cr) {
    st->cr();
  }
}

// ------------------------------------------------------------------
// CompileTask::print_compilation
void CompileTask::print(outputStream* st, const char* msg, bool short_form, bool cr) {
  bool is_osr_method = osr_bci() != InvocationEntryBci;
  bool is_aot = is_aot_load();
  bool is_preload = preload();
  if (is_precompile()) {
    // Tag aot compilation too
    is_preload = (compile_reason() == Reason_PrecompileForPreload);
    is_aot = !is_preload;
  }
  print_impl(st, is_unloaded() ? nullptr : method(), compile_id(), comp_level(), is_osr_method, osr_bci(), is_blocking(), is_aot, is_preload,
             compiler()->name(), msg, short_form, cr, _time_created, _time_queued, _time_started, _time_finished, _aot_load_start, _aot_load_finish);
}

// ------------------------------------------------------------------
// CompileTask::log_task
void CompileTask::log_task(xmlStream* log) {
  Thread* thread = Thread::current();
  methodHandle method(thread, this->method());
  ResourceMark rm(thread);

  // <task id='9' method='M' osr_bci='X' level='1' blocking='1' stamp='1.234'>
  log->print(" compile_id='%d'", _compile_id);
  if (_osr_bci != CompileBroker::standard_entry_bci) {
    log->print(" compile_kind='osr'");  // same as nmethod::compile_kind
  } else if (preload()) {
    log->print(" compile_kind='AP'");
  } else if (is_aot_load()) {
    log->print(" compile_kind='A'");
  } // else compile_kind='c2c'
  if (!method.is_null())  log->method(method());
  if (_osr_bci != CompileBroker::standard_entry_bci) {
    log->print(" osr_bci='%d'", _osr_bci);
  }
  if (_comp_level != CompilationPolicy::highest_compile_level()) {
    log->print(" level='%d'", _comp_level);
  }
  if (_is_blocking) {
    log->print(" blocking='1'");
  }
}

// ------------------------------------------------------------------
// CompileTask::log_task_queued
void CompileTask::log_task_queued() {
  ttyLocker ttyl;
  ResourceMark rm;
  NoSafepointVerifier nsv;

  xtty->begin_elem("task_queued");
  log_task(xtty);
  assert(_compile_reason > CompileTask::Reason_None && _compile_reason < CompileTask::Reason_Count, "Valid values");
  xtty->print(" comment='%s'", reason_name(_compile_reason));

  if (_hot_count != 0) {
    xtty->print(" hot_count='%d'", _hot_count);
  }
  xtty->stamp();
  xtty->end_elem();
}


// ------------------------------------------------------------------
// CompileTask::log_task_start
void CompileTask::log_task_start(CompileLog* log) {
  log->begin_head("task");
  log_task(log);
  log->stamp();
  log->end_head();
}


// ------------------------------------------------------------------
// CompileTask::log_task_done
void CompileTask::log_task_done(CompileLog* log) {
  Thread* thread = Thread::current();
  methodHandle method(thread, this->method());
  ResourceMark rm(thread);

  if (!_is_success) {
    assert(_failure_reason != nullptr, "missing");
    const char* reason = _failure_reason != nullptr ? _failure_reason : "unknown";
    log->begin_elem("failure reason='");
    log->text("%s", reason);
    log->print("'");
    log->end_elem();
  }

  // <task_done ... stamp='1.234'>  </task>
  log->begin_elem("task_done success='%d' nmsize='%d' count='%d'",
                  _is_success, _nm_content_size,
                  method->invocation_count());
  int bec = method->backedge_count();
  if (bec != 0)  log->print(" backedge_count='%d'", bec);
  // Note:  "_is_complete" is about to be set, but is not.
  if (_num_inlined_bytecodes != 0) {
    log->print(" inlined_bytes='%d'", _num_inlined_bytecodes);
  }
  log->stamp();
  log->end_elem();
  log->clear_identities();   // next task will have different CI
  log->tail("task");
  log->flush();
  log->mark_file_end();
}

// ------------------------------------------------------------------
// CompileTask::check_break_at_flags
bool CompileTask::check_break_at_flags() {
  int compile_id = this->_compile_id;
  bool is_osr = (_osr_bci != CompileBroker::standard_entry_bci);

  if (CICountOSR && is_osr && (compile_id == CIBreakAtOSR)) {
    return true;
  } else {
    return (compile_id == CIBreakAt);
  }
}

// ------------------------------------------------------------------
// CompileTask::print_inlining
void CompileTask::print_inlining_inner(outputStream* st, ciMethod* method, int inline_level, int bci, InliningResult result, const char* msg) {
  print_inlining_header(st, method, inline_level, bci);
  print_inlining_inner_message(st, result, msg);
  st->cr();
}

void CompileTask::print_inlining_header(outputStream* st, ciMethod* method, int inline_level, int bci) {
  //         1234567
  st->print("        "); // print timestamp
  //         1234
  st->print("     "); // print compilation number

  // method attributes
  if (method->is_loaded()) {
    const char sync_char = method->is_synchronized() ? 's' : ' ';
    const char exception_char = method->has_exception_handlers() ? '!' : ' ';
    const char monitors_char = method->has_monitor_bytecodes() ? 'm' : ' ';

    // print method attributes
    st->print(" %c%c%c  ", sync_char, exception_char, monitors_char);
  } else {
    //         %s!bn
    st->print("      "); // print method attributes
  }

  if (TieredCompilation) {
    st->print("  ");
  }
  st->print("     "); // more indent
  st->print("    ");  // initial inlining indent

  for (int i = 0; i < inline_level; i++) {
    st->print("  ");
  }

  st->print("@ %d  ", bci); // print bci
  print_inline_inner_method_info(st, method);
}

void CompileTask::print_inline_inner_method_info(outputStream* st, ciMethod* method) {
  method->print_short_name(st);
  if (method->is_loaded()) {
    st->print(" (%d bytes)", method->code_size());
  } else {
    st->print(" (not loaded)");
  }
}

void CompileTask::print_inline_indent(int inline_level, outputStream* st) {
  //         1234567
  st->print("        "); // print timestamp
  //         1234
  st->print("     "); // print compilation number
  //         %s!bn
  st->print("      "); // print method attributes
  if (TieredCompilation) {
    st->print("  ");
  }
  st->print("     "); // more indent
  st->print("    ");  // initial inlining indent
  for (int i = 0; i < inline_level; i++) {
    st->print("  ");
  }
}

void CompileTask::print_inlining_inner_message(outputStream* st, InliningResult result, const char* msg) {
  if (msg != nullptr) {
    st->print("   %s%s", result == InliningResult::SUCCESS ? "" : "failed to inline: ", msg);
  } else if (result == InliningResult::FAILURE) {
    st->print("   %s", "failed to inline");
  }
}

void CompileTask::print_ul(const char* msg){
  LogTarget(Info, jit, compilation) lt;
  if (lt.is_enabled()) {
    LogStream ls(lt);
    print(&ls, msg, /* short form */ true, /* cr */ true);
  }
}

void CompileTask::print_ul(const nmethod* nm, const char* msg) {
  LogTarget(Info, jit, compilation) lt;
  if (lt.is_enabled()) {
    LogStream ls(lt);
    print_impl(&ls, nm->method(), nm->compile_id(),
               nm->comp_level(), nm->is_osr_method(),
               nm->is_osr_method() ? nm->osr_entry_bci() : -1,
               /*is_blocking*/ false, nm->is_aot(),
               nm->preloaded(), nm->compiler_name(),
               msg, /* short form */ true, /* cr */ true);
  }
}

void CompileTask::print_inlining_ul(ciMethod* method, int inline_level, int bci, InliningResult result, const char* msg) {
  LogTarget(Debug, jit, inlining) lt;
  if (lt.is_enabled()) {
    LogStream ls(lt);
    print_inlining_inner(&ls, method, inline_level, bci, result, msg);
  }
}
<|MERGE_RESOLUTION|>--- conflicted
+++ resolved
@@ -43,14 +43,10 @@
                          int osr_bci,
                          int comp_level,
                          int hot_count,
-<<<<<<< HEAD
                          AOTCodeEntry* aot_code_entry,
-                         CompileTask::CompileReason compile_reason,
+                         CompileReason compile_reason,
                          CompileQueue* compile_queue,
                          bool requires_online_compilation,
-=======
-                         CompileReason compile_reason,
->>>>>>> de59da27
                          bool is_blocking) {
   Thread* thread = Thread::current();
   _compile_id = compile_id;
@@ -95,19 +91,11 @@
 
   _next = nullptr;
 
-<<<<<<< HEAD
-  Atomic::add(&_active_tasks, 1);
-}
-
-CompileTask::~CompileTask() {
-  if ((_method_holder != nullptr && JNIHandles::is_weak_global_handle(_method_holder))) {
-=======
   Atomic::add(&_active_tasks, 1, memory_order_relaxed);
 }
 
 CompileTask::~CompileTask() {
   if (_method_holder != nullptr && JNIHandles::is_weak_global_handle(_method_holder)) {
->>>>>>> de59da27
     JNIHandles::destroy_weak_global(_method_holder);
   } else {
     JNIHandles::destroy_global(_method_holder);
@@ -118,11 +106,7 @@
     _failure_reason_on_C_heap = false;
   }
 
-<<<<<<< HEAD
-  if (Atomic::sub(&_active_tasks, 1) == 0) {
-=======
   if (Atomic::sub(&_active_tasks, 1, memory_order_relaxed) == 0) {
->>>>>>> de59da27
     MonitorLocker wait_ml(CompileTaskWait_lock);
     wait_ml.notify_all();
   }
