--- conflicted
+++ resolved
@@ -134,11 +134,6 @@
   }
 }
 
-void CompilationPolicy::maybe_compile_early_after_init(const methodHandle& m, TRAPS) {
-  assert(m->method_holder()->is_initialized(), "Should be called after class initialization");
-  maybe_compile_early(m, THREAD);
-}
-
 void CompilationPolicy::compile_if_required(const methodHandle& m, TRAPS) {
   if (!THREAD->can_call_java() || THREAD->is_Compiler_thread()) {
     // don't force compilation, resolve was on behalf of compiler
@@ -202,16 +197,9 @@
   }
 }
 
-<<<<<<< HEAD
-
-void CompilationPolicy::replay_training_at_init(InstanceKlass* klass, JavaThread* current) {
-  assert(klass->is_initialized(), "");
-  if (TrainingData::have_data() && klass->is_shared()) {
-=======
 void CompilationPolicy::replay_training_at_init(InstanceKlass* klass, JavaThread* current) {
   assert(klass->is_initialized(), "");
   if (TrainingData::have_data() && klass->in_aot_cache()) {
->>>>>>> 945aaf89
     _training_replay_queue.push(klass, TrainingReplayQueue_lock, current);
   }
 }
