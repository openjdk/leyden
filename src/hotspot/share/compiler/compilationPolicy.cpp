--- conflicted
+++ resolved
@@ -622,13 +622,9 @@
       // Simple log n seems to grow too slowly for tiered, try something faster: log n * log log n
       int log_cpu = log2i(os::active_processor_count());
       int loglog_cpu = log2i(MAX2(log_cpu, 1));
-<<<<<<< HEAD
-      count = MAX2(log_cpu * loglog_cpu * 3 / 2, 2);
+      count = MAX2(log_cpu * loglog_cpu * 3 / 2, min_count);
     }
     if (FLAG_IS_DEFAULT(CICompilerCount)) {
-=======
-      count = MAX2(log_cpu * loglog_cpu * 3 / 2, min_count);
->>>>>>> fe3be498
       // Make sure there is enough space in the code cache to hold all the compiler buffers
       size_t c1_size = 0;
 #ifdef COMPILER1
@@ -689,7 +685,6 @@
     // Interpreter mode creates no compilers
     FLAG_SET_ERGO(CICompilerCount, 0);
   }
-
   set_start_time(nanos_to_millis(os::javaTimeNanos()));
 }
 
