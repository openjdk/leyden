/*
 * Copyright (c) 2010, 2023, Oracle and/or its affiliates. All rights reserved.
 * DO NOT ALTER OR REMOVE COPYRIGHT NOTICES OR THIS FILE HEADER.
 *
 * This code is free software; you can redistribute it and/or modify it
 * under the terms of the GNU General Public License version 2 only, as
 * published by the Free Software Foundation.
 *
 * This code is distributed in the hope that it will be useful, but WITHOUT
 * ANY WARRANTY; without even the implied warranty of MERCHANTABILITY or
 * FITNESS FOR A PARTICULAR PURPOSE.  See the GNU General Public License
 * version 2 for more details (a copy is included in the LICENSE file that
 * accompanied this code).
 *
 * You should have received a copy of the GNU General Public License version
 * 2 along with this work; if not, write to the Free Software Foundation,
 * Inc., 51 Franklin St, Fifth Floor, Boston, MA 02110-1301 USA.
 *
 * Please contact Oracle, 500 Oracle Parkway, Redwood Shores, CA 94065 USA
 * or visit www.oracle.com if you need additional information or have any
 * questions.
 *
 */

#include "precompiled.hpp"
#include "cds/classPrelinker.hpp"
#include "code/scopeDesc.hpp"
#include "code/SCArchive.hpp"
#include "compiler/compilationPolicy.hpp"
#include "compiler/compileBroker.hpp"
#include "compiler/compilerDefinitions.inline.hpp"
#include "compiler/compilerOracle.hpp"
#include "memory/resourceArea.hpp"
#include "oops/methodData.hpp"
#include "oops/method.inline.hpp"
#include "oops/oop.inline.hpp"
#include "oops/trainingData.hpp"
#include "prims/jvmtiExport.hpp"
#include "runtime/arguments.hpp"
#include "runtime/deoptimization.hpp"
#include "runtime/frame.hpp"
#include "runtime/frame.inline.hpp"
#include "runtime/globals_extension.hpp"
#include "runtime/handles.inline.hpp"
#include "runtime/safepoint.hpp"
#include "runtime/safepointVerifiers.hpp"
#ifdef COMPILER1
#include "c1/c1_Compiler.hpp"
#endif
#ifdef COMPILER2
#include "opto/c2compiler.hpp"
#endif
#if INCLUDE_JVMCI
#include "jvmci/jvmci.hpp"
#endif

int64_t CompilationPolicy::_start_time = 0;
int CompilationPolicy::_c1_count = 0;
int CompilationPolicy::_c2_count = 0;
int CompilationPolicy::_c3_count = 0;
int CompilationPolicy::_sc_count = 0;
double CompilationPolicy::_increase_threshold_at_ratio = 0;

CompilationPolicy::LoadAverage CompilationPolicy::_load_average;
volatile bool CompilationPolicy::_recompilation_done = false;

void compilationPolicy_init() {
  CompilationPolicy::initialize();
}

int CompilationPolicy::compiler_count(CompLevel comp_level) {
  if (is_c1_compile(comp_level)) {
    return c1_count();
  } else if (is_c2_compile(comp_level)) {
    return c2_count();
  }
  return 0;
}

void CompilationPolicy::sample_load_average() {
  const int c2_queue_size = CompileBroker::queue_size(CompLevel_full_optimization);
  _load_average.sample(c2_queue_size);
}

bool CompilationPolicy::have_recompilation_work() {
<<<<<<< HEAD
  if (UseRecompilation && TrainingData::have_data()) {
    double load_avg = _load_average.value();
    bool is_done = _recompilation_done;
    log_debug(recompile)("load_avg=%.3f done=%d schedule_len=%d", load_avg, is_done, TrainingData::recompilation_schedule()->length());
    if (!_recompilation_done &&
       (TrainingData::recompilation_schedule()->length() > 0 /*|| ForceRecompilation*/) &&
       (load_avg <= RecompilationLoadAverageThreshold)) {
=======
  if (UseRecompilation && TrainingData::have_data() && TrainingData::have_recompilation_schedule() &&
                          TrainingData::recompilation_schedule()->length() > 0 && !_recompilation_done) {
    if (_load_average.value() <= RecompilationLoadAverageThreshold) {
>>>>>>> e1a591e7
      return true;
    }
  }
  return false;
}

bool CompilationPolicy::recompilation_step(int step, TRAPS) {
  if (!have_recompilation_work() || os::elapsedTime() < DelayRecompilation) {
    return false;
  }
  log_debug(recompile)("Recompilation step started");

  const int size = TrainingData::recompilation_schedule()->length();

  LogStreamHandle(Trace, recompile) log;
  if (log.is_enabled()) {
    log.print("Recompilation schedule status (%d entries):", size);
    for (int i = 0; i < size; i++) {
      if (!TrainingData::recompilation_status()[i]) {
        MethodTrainingData* mtd = TrainingData::recompilation_schedule()->at(i);
        log.print("%4d: ", i);
        mtd->print_on(&log, true);
        log.cr();
      }
    }
  }

//  if (ForceRecompilation) {
//    SystemDictionaryShared::force_compilation(true, THREAD);
//    assert(!HAS_PENDING_EXCEPTION, "");
//    if (HAS_PENDING_EXCEPTION) {
//      CLEAR_PENDING_EXCEPTION;
//    }
//    Atomic::release_store(&_recompilation_done, true);
//    return false;
//  }

  int i = 0;
  int count = 0;
  int done = 0;
  int skipped = 0;
  bool repeat = false;
  for (; i < size && count < step; i++) {
    if (TrainingData::recompilation_status()[i]) {
      ++done;
    } else {
      MethodTrainingData* mtd = TrainingData::recompilation_schedule()->at(i);
      if (!mtd->has_holder()) {
        Atomic::release_store(&TrainingData::recompilation_status()[i], true);
        continue;
      }
      const Method* method = mtd->holder();
      InstanceKlass* klass = method->method_holder();
      if (klass->is_not_initialized()) {
        log_debug(recompile)("@ %d: repeat: holder not initialized", i);
        skipped++;
        repeat = true;
        continue;
      }
      CompiledMethod* cm = method->code();
      if (cm == nullptr) {
        log_debug(recompile)("@ %d: repeat: no code", i);
        skipped++;
        repeat = true;
        continue;
      }

      if (!ForceRecompilation &&
          !((cm->is_sca() || cm->as_nmethod()->from_recorded_data()) &&
            cm->comp_level() == CompLevel_full_optimization)) {
        // If it's already online-compiled at level 4, mark it as done.
        if (cm->comp_level() == CompLevel_full_optimization) {
          Atomic::store(&TrainingData::recompilation_status()[i], true);
          LogStreamHandle(Debug, recompile) log;
          if (log.is_enabled()) {
            log.print("@ %d: done: already online compiled at L4: ", i);
            cm->as_nmethod()->print_on(&log);
            log.cr();
          }
        } else {
          LogStreamHandle(Debug, recompile) log;
          if (log.is_enabled()) {
            log.print("@ %d: repeat: no precompiled code: is_sca=%d from_recorded_data=%d ", i, cm->is_sca(), cm->as_nmethod()->from_recorded_data());
            cm->as_nmethod()->print_on(&log);
            log.cr();
          }
          skipped++;
          repeat = true;
        }
        continue;
      }
      if (Atomic::cmpxchg(&TrainingData::recompilation_status()[i], false, true) == false) {
        log_debug(recompile)("@ %d: recompile @ L4", i);
        const methodHandle m(THREAD, const_cast<Method*>(method));

        CompileTask::CompileReason comp_reason = CompileTask::Reason_MustBeCompiled;
        if (cm->as_nmethod()->from_recorded_data()) {
          guarantee(PrecompileBarriers == 0, "");
          comp_reason = CompileTask::Reason_Recorded;
        } else {
          if (m->method_data() == nullptr) {
            create_mdo(m, THREAD);
          }
        }

        if (PrintTieredEvents) {
          print_event(FORCE_RECOMPILE, m(), m(), InvocationEntryBci, CompLevel_full_optimization);
        }
        CompileBroker::compile_method(m, InvocationEntryBci, CompLevel_full_optimization, methodHandle(), 0,
                                      true /*requires_online_compilation*/, comp_reason, THREAD);
        if (HAS_PENDING_EXCEPTION) {
          CLEAR_PENDING_EXCEPTION;
        }
        count++;
      }
    }
  }

  log_info(recompile)("Recompilation step finished: recompiled %d, skipped %d, already done %d out of %d", count, skipped, done, size);

  if (i == size && !repeat) {
    log_info(recompile)("Recompilation finished");
    Atomic::release_store(&_recompilation_done, true);
  }
  return count > 0;
}

// Returns true if m must be compiled before executing it
// This is intended to force compiles for methods (usually for
// debugging) that would otherwise be interpreted for some reason.
bool CompilationPolicy::must_be_compiled(const methodHandle& m, int comp_level) {
  // Don't allow Xcomp to cause compiles in replay mode
  if (ReplayCompiles) return false;

  if (m->has_compiled_code()) return false;       // already compiled
  if (!can_be_compiled(m, comp_level)) return false;

  return !UseInterpreter ||                                                                        // must compile all methods
         (AlwaysCompileLoopMethods && m->has_loops() && CompileBroker::should_compile_new_jobs()); // eagerly compile loop methods
}

void CompilationPolicy::maybe_compile_early(const methodHandle& m, TRAPS) {
  if (!m->is_native() && MethodTrainingData::have_data()) {
    MethodTrainingData* mtd = MethodTrainingData::find(m);
    if (mtd == nullptr) {
      return;              // there is no training data recorded for m
    }
    bool recompile = m->code_has_clinit_barriers();
    CompLevel cur_level = static_cast<CompLevel>(m->highest_comp_level());
    CompLevel next_level = trained_transition(m, cur_level, THREAD);
    if ((next_level != cur_level || recompile) && can_be_compiled(m, next_level) && !CompileBroker::compilation_is_in_queue(m)) {
      bool requires_online_compilation = false;
      CompileTrainingData* ctd = mtd->last_toplevel_compile(next_level);
      if (ctd != nullptr) {
        requires_online_compilation = (ctd->init_deps_left() > 0);
      }
      if (requires_online_compilation && recompile) {
        return;
      }
      if (PrintTieredEvents) {
        print_event(FORCE_COMPILE, m(), m(), InvocationEntryBci, next_level);
      }
      CompileBroker::compile_method(m, InvocationEntryBci, next_level, methodHandle(), 0, requires_online_compilation, CompileTask::Reason_MustBeCompiled, THREAD);
      if (HAS_PENDING_EXCEPTION) {
        CLEAR_PENDING_EXCEPTION;
      }
    }
  }
}

void CompilationPolicy::compile_if_required_after_init(const methodHandle& m, TRAPS) {
  assert(m->method_holder()->is_initialized(), "Should be called after class initialization");
  maybe_compile_early(m, THREAD);
}

void CompilationPolicy::compile_if_required(const methodHandle& m, TRAPS) {
  if (!THREAD->can_call_java() || THREAD->is_Compiler_thread()) {
    // don't force compilation, resolve was on behalf of compiler
    return;
  }
  if (m->method_holder()->is_not_initialized()) {
    // 'is_not_initialized' means not only '!is_initialized', but also that
    // initialization has not been started yet ('!being_initialized')
    // Do not force compilation of methods in uninitialized classes.
    // Note that doing this would throw an assert later,
    // in CompileBroker::compile_method.
    // We sometimes use the link resolver to do reflective lookups
    // even before classes are initialized.
    return;
  }

  if (must_be_compiled(m)) {
    // This path is unusual, mostly used by the '-Xcomp' stress test mode.
    CompLevel level = initial_compile_level(m);
    if (PrintTieredEvents) {
      print_event(FORCE_COMPILE, m(), m(), InvocationEntryBci, level);
    }
    CompileBroker::compile_method(m, InvocationEntryBci, level, methodHandle(), 0, false, CompileTask::Reason_MustBeCompiled, THREAD);
  } else {
    maybe_compile_early(m, THREAD);
  }
}

static inline CompLevel adjust_level_for_compilability_query(CompLevel comp_level) {
  if (comp_level == CompLevel_any) {
     if (CompilerConfig::is_c1_only()) {
       comp_level = CompLevel_simple;
     } else if (CompilerConfig::is_c2_or_jvmci_compiler_only()) {
       comp_level = CompLevel_full_optimization;
     }
  }
  return comp_level;
}

// Returns true if m is allowed to be compiled
bool CompilationPolicy::can_be_compiled(const methodHandle& m, int comp_level) {
  // allow any levels for WhiteBox
  assert(WhiteBoxAPI || comp_level == CompLevel_any || is_compile(comp_level), "illegal compilation level %d", comp_level);

  if (m->is_abstract()) return false;
  if (DontCompileHugeMethods && m->code_size() > HugeMethodLimit) return false;

  // Math intrinsics should never be compiled as this can lead to
  // monotonicity problems because the interpreter will prefer the
  // compiled code to the intrinsic version.  This can't happen in
  // production because the invocation counter can't be incremented
  // but we shouldn't expose the system to this problem in testing
  // modes.
  if (!AbstractInterpreter::can_be_compiled(m)) {
    return false;
  }
  comp_level = adjust_level_for_compilability_query((CompLevel) comp_level);
  if (comp_level == CompLevel_any || is_compile(comp_level)) {
    return !m->is_not_compilable(comp_level);
  }
  return false;
}

// Returns true if m is allowed to be osr compiled
bool CompilationPolicy::can_be_osr_compiled(const methodHandle& m, int comp_level) {
  bool result = false;
  comp_level = adjust_level_for_compilability_query((CompLevel) comp_level);
  if (comp_level == CompLevel_any || is_compile(comp_level)) {
    result = !m->is_not_osr_compilable(comp_level);
  }
  return (result && can_be_compiled(m, comp_level));
}

bool CompilationPolicy::is_compilation_enabled() {
  // NOTE: CompileBroker::should_compile_new_jobs() checks for UseCompiler
  return CompileBroker::should_compile_new_jobs();
}

CompileTask* CompilationPolicy::select_task_helper(CompileQueue* compile_queue) {
  // Remove unloaded methods from the queue
  for (CompileTask* task = compile_queue->first(); task != nullptr; ) {
    CompileTask* next = task->next();
    if (task->is_unloaded()) {
      compile_queue->remove_and_mark_stale(task);
    }
    task = next;
  }
#if INCLUDE_JVMCI
  if (UseJVMCICompiler && !BackgroundCompilation) {
    /*
     * In blocking compilation mode, the CompileBroker will make
     * compilations submitted by a JVMCI compiler thread non-blocking. These
     * compilations should be scheduled after all blocking compilations
     * to service non-compiler related compilations sooner and reduce the
     * chance of such compilations timing out.
     */
    for (CompileTask* task = compile_queue->first(); task != nullptr; task = task->next()) {
      if (task->is_blocking()) {
        return task;
      }
    }
  }
#endif
  return compile_queue->first();
}

// Simple methods are as good being compiled with C1 as C2.
// Determine if a given method is such a case.
bool CompilationPolicy::is_trivial(const methodHandle& method) {
  if (method->is_accessor() ||
      method->is_constant_getter()) {
    return true;
  }
  return false;
}

bool CompilationPolicy::force_comp_at_level_simple(const methodHandle& method) {
  if (CompilationModeFlag::quick_internal()) {
#if INCLUDE_JVMCI
    if (UseJVMCICompiler) {
      AbstractCompiler* comp = CompileBroker::compiler(CompLevel_full_optimization);
      if (comp != nullptr && comp->is_jvmci() && ((JVMCICompiler*) comp)->force_comp_at_level_simple(method)) {
        return !SCArchive::is_C3_on();
      }
    }
#endif
  }
  return false;
}

CompLevel CompilationPolicy::comp_level(Method* method) {
  CompiledMethod *nm = method->code();
  if (nm != nullptr && nm->is_in_use()) {
    return (CompLevel)nm->comp_level();
  }
  return CompLevel_none;
}

// Call and loop predicates determine whether a transition to a higher
// compilation level should be performed (pointers to predicate functions
// are passed to common()).
// Tier?LoadFeedback is basically a coefficient that determines of
// how many methods per compiler thread can be in the queue before
// the threshold values double.
class LoopPredicate : AllStatic {
public:
  static bool apply_scaled(const methodHandle& method, CompLevel cur_level, int i, int b, double scale) {
    double threshold_scaling;
    if (CompilerOracle::has_option_value(method, CompileCommand::CompileThresholdScaling, threshold_scaling)) {
      scale *= threshold_scaling;
    }
    switch(cur_level) {
    case CompLevel_none:
    case CompLevel_limited_profile:
      return b >= Tier3BackEdgeThreshold * scale;
    case CompLevel_full_profile:
      return b >= Tier4BackEdgeThreshold * scale;
    default:
      return true;
    }
  }

  static bool apply(const methodHandle& method, CompLevel cur_level, int i, int b) {
    double k = 1;
    switch(cur_level) {
    case CompLevel_none:
    // Fall through
    case CompLevel_limited_profile: {
      k = CompilationPolicy::threshold_scale(CompLevel_full_profile, Tier3LoadFeedback);
      break;
    }
    case CompLevel_full_profile: {
      k = CompilationPolicy::threshold_scale(CompLevel_full_optimization, Tier4LoadFeedback);
      break;
    }
    default:
      return true;
    }
    return apply_scaled(method, cur_level, i, b, k);
  }
};

class CallPredicate : AllStatic {
public:
  static bool apply_scaled(const methodHandle& method, CompLevel cur_level, int i, int b, double scale) {
    double threshold_scaling;
    if (CompilerOracle::has_option_value(method, CompileCommand::CompileThresholdScaling, threshold_scaling)) {
      scale *= threshold_scaling;
    }
    switch(cur_level) {
    case CompLevel_none:
    case CompLevel_limited_profile:
      return (i >= Tier3InvocationThreshold * scale) ||
             (i >= Tier3MinInvocationThreshold * scale && i + b >= Tier3CompileThreshold * scale);
    case CompLevel_full_profile:
      return (i >= Tier4InvocationThreshold * scale) ||
             (i >= Tier4MinInvocationThreshold * scale && i + b >= Tier4CompileThreshold * scale);
    default:
     return true;
    }
  }

  static bool apply(const methodHandle& method, CompLevel cur_level, int i, int b) {
    double k = 1;
    switch(cur_level) {
    case CompLevel_none:
    case CompLevel_limited_profile: {
      k = CompilationPolicy::threshold_scale(CompLevel_full_profile, Tier3LoadFeedback);
      break;
    }
    case CompLevel_full_profile: {
      k = CompilationPolicy::threshold_scale(CompLevel_full_optimization, Tier4LoadFeedback);
      break;
    }
    default:
      return true;
    }
    return apply_scaled(method, cur_level, i, b, k);
  }
};

double CompilationPolicy::threshold_scale(CompLevel level, int feedback_k) {
  int comp_count = compiler_count(level);
  if (comp_count > 0) {
    double queue_size = CompileBroker::queue_size(level);
    double k = (double)queue_size / ((double)feedback_k * (double)comp_count) + 1;

    // Increase C1 compile threshold when the code cache is filled more
    // than specified by IncreaseFirstTierCompileThresholdAt percentage.
    // The main intention is to keep enough free space for C2 compiled code
    // to achieve peak performance if the code cache is under stress.
    if (CompilerConfig::is_tiered() && !CompilationModeFlag::disable_intermediate() && is_c1_compile(level))  {
      double current_reverse_free_ratio = CodeCache::reverse_free_ratio();
      if (current_reverse_free_ratio > _increase_threshold_at_ratio) {
        k *= exp(current_reverse_free_ratio - _increase_threshold_at_ratio);
      }
    }
    return k;
  }
  return 1;
}

void CompilationPolicy::print_counters(const char* prefix, Method* m) {
  int invocation_count = m->invocation_count();
  int backedge_count = m->backedge_count();
  MethodData* mdh = m->method_data();
  int mdo_invocations = 0, mdo_backedges = 0;
  int mdo_invocations_start = 0, mdo_backedges_start = 0;
  if (mdh != nullptr) {
    mdo_invocations = mdh->invocation_count();
    mdo_backedges = mdh->backedge_count();
    mdo_invocations_start = mdh->invocation_count_start();
    mdo_backedges_start = mdh->backedge_count_start();
  }
  tty->print(" %stotal=%d,%d %smdo=%d(%d),%d(%d)", prefix,
      invocation_count, backedge_count, prefix,
      mdo_invocations, mdo_invocations_start,
      mdo_backedges, mdo_backedges_start);
  tty->print(" %smax levels=%d,%d", prefix,
      m->highest_comp_level(), m->highest_osr_comp_level());
}

void CompilationPolicy::print_training_data(const char* prefix, Method* method) {
  methodHandle m(Thread::current(), method);
  tty->print(" %smtd: ", prefix);
  MethodTrainingData* mtd = MethodTrainingData::find(m);
  if (mtd == nullptr) {
    tty->print("null");
  } else {
    MethodData* md = mtd->final_profile();
    tty->print("mdo=");
    if (md == nullptr) {
      tty->print("null");
    } else {
      int mdo_invocations = md->invocation_count();
      int mdo_backedges = md->backedge_count();
      int mdo_invocations_start = md->invocation_count_start();
      int mdo_backedges_start = md->backedge_count_start();
      tty->print("%d(%d), %d(%d)", mdo_invocations, mdo_invocations_start, mdo_backedges, mdo_backedges_start);
    }
    CompileTrainingData* ctd = mtd->last_toplevel_compile(CompLevel_full_optimization);
    tty->print(", deps=");
    if (ctd == nullptr) {
      tty->print("null");
    } else {
      tty->print("%d", ctd->init_deps_left());
    }
  }
}

// Print an event.
void CompilationPolicy::print_event(EventType type, Method* m, Method* im, int bci, CompLevel level) {
  bool inlinee_event = m != im;

  ttyLocker tty_lock;
  tty->print("%lf: [", os::elapsedTime());

  switch(type) {
  case CALL:
    tty->print("call");
    break;
  case LOOP:
    tty->print("loop");
    break;
  case COMPILE:
    tty->print("compile");
    break;
  case FORCE_COMPILE:
    tty->print("force-compile");
    break;
  case FORCE_RECOMPILE:
    tty->print("force-recompile");
    break;
  case REMOVE_FROM_QUEUE:
    tty->print("remove-from-queue");
    break;
  case UPDATE_IN_QUEUE:
    tty->print("update-in-queue");
    break;
  case REPROFILE:
    tty->print("reprofile");
    break;
  case MAKE_NOT_ENTRANT:
    tty->print("make-not-entrant");
    break;
  default:
    tty->print("unknown");
  }

  tty->print(" level=%d ", level);

  ResourceMark rm;
  char *method_name = m->name_and_sig_as_C_string();
  tty->print("[%s", method_name);
  if (inlinee_event) {
    char *inlinee_name = im->name_and_sig_as_C_string();
    tty->print(" [%s]] ", inlinee_name);
  }
  else tty->print("] ");
  tty->print("@%d queues=%d,%d", bci, CompileBroker::queue_size(CompLevel_full_profile),
                                      CompileBroker::queue_size(CompLevel_full_optimization));

  tty->print(" rate=");
  if (m->prev_time() == 0) tty->print("n/a");
  else tty->print("%f", m->rate());
  tty->print(" load=%lf", _load_average.value());

  tty->print(" k=%.2lf,%.2lf", threshold_scale(CompLevel_full_profile, Tier3LoadFeedback),
                               threshold_scale(CompLevel_full_optimization, Tier4LoadFeedback));

  if (type != COMPILE) {
    print_counters("", m);
    if (inlinee_event) {
      print_counters("inlinee ", im);
    }
    tty->print(" compilable=");
    bool need_comma = false;
    if (!m->is_not_compilable(CompLevel_full_profile)) {
      tty->print("c1");
      need_comma = true;
    }
    if (!m->is_not_osr_compilable(CompLevel_full_profile)) {
      if (need_comma) tty->print(",");
      tty->print("c1-osr");
      need_comma = true;
    }
    if (!m->is_not_compilable(CompLevel_full_optimization)) {
      if (need_comma) tty->print(",");
      tty->print("c2");
      need_comma = true;
    }
    if (!m->is_not_osr_compilable(CompLevel_full_optimization)) {
      if (need_comma) tty->print(",");
      tty->print("c2-osr");
    }
    tty->print(" status=");
    if (m->queued_for_compilation()) {
      tty->print("in-queue");
    } else tty->print("idle");
    print_training_data("", m);
    if (inlinee_event) {
      print_training_data("inlinee ", im);
    }
  }
  tty->print_cr("]");
}

void CompilationPolicy::initialize() {
  if (!CompilerConfig::is_interpreter_only()) {
    int count = CICompilerCount;
    bool c1_only = CompilerConfig::is_c1_only();
    bool c2_only = CompilerConfig::is_c2_or_jvmci_compiler_only();

#ifdef _LP64
    // Turn on ergonomic compiler count selection
    if (FLAG_IS_DEFAULT(CICompilerCountPerCPU) && FLAG_IS_DEFAULT(CICompilerCount)) {
      FLAG_SET_DEFAULT(CICompilerCountPerCPU, true);
    }
    if (CICompilerCountPerCPU) {
      // Simple log n seems to grow too slowly for tiered, try something faster: log n * log log n
      int log_cpu = log2i(os::active_processor_count());
      int loglog_cpu = log2i(MAX2(log_cpu, 1));
      count = MAX2(log_cpu * loglog_cpu * 3 / 2, 2);
      // Make sure there is enough space in the code cache to hold all the compiler buffers
      size_t c1_size = 0;
#ifdef COMPILER1
      c1_size = Compiler::code_buffer_size();
#endif
      size_t c2_size = 0;
#ifdef COMPILER2
      c2_size = C2Compiler::initial_code_buffer_size();
#endif
      size_t buffer_size = c1_only ? c1_size : (c1_size/3 + 2*c2_size/3);
      int max_count = (ReservedCodeCacheSize - (CodeCacheMinimumUseSpace DEBUG_ONLY(* 3))) / (int)buffer_size;
      if (count > max_count) {
        // Lower the compiler count such that all buffers fit into the code cache
        count = MAX2(max_count, c1_only ? 1 : 2);
      }
      FLAG_SET_ERGO(CICompilerCount, count);
    }
#else
    // On 32-bit systems, the number of compiler threads is limited to 3.
    // On these systems, the virtual address space available to the JVM
    // is usually limited to 2-4 GB (the exact value depends on the platform).
    // As the compilers (especially C2) can consume a large amount of
    // memory, scaling the number of compiler threads with the number of
    // available cores can result in the exhaustion of the address space
    /// available to the VM and thus cause the VM to crash.
    if (FLAG_IS_DEFAULT(CICompilerCount)) {
      count = 3;
      FLAG_SET_ERGO(CICompilerCount, count);
    }
#endif

    if (c1_only) {
      // No C2 compiler thread required
      set_c1_count(count);
    } else if (c2_only) {
      set_c2_count(count);
    } else {
#if INCLUDE_JVMCI
      if (UseJVMCICompiler && UseJVMCINativeLibrary) {
        int libjvmci_count = MAX2((int) (count * JVMCINativeLibraryThreadFraction), 1);
        int c1_count = MAX2(count - libjvmci_count, 1);
        set_c2_count(libjvmci_count);
        set_c1_count(c1_count);
      } else if (SCArchive::is_C3_on()) {
        set_c1_count(MAX2(count / 3, 1));
        set_c2_count(MAX2(count - c1_count(), 1));
        set_c3_count(1);
      } else
#endif
      {
        set_c1_count(MAX2(count / 3, 1));
        set_c2_count(MAX2(count - c1_count(), 1));
      }
      if (SCArchive::is_SC_load_tread_on()) {
        set_sc_count((c1_only || c2_only) ? 1 : 2); // At minimum we need 2 threads to load C1 and C2 cached code in parallel
      }
    }
    assert(count == c1_count() + c2_count(), "inconsistent compiler thread count");
    set_increase_threshold_at_ratio();
  }

  set_start_time(nanos_to_millis(os::javaTimeNanos()));
}




#ifdef ASSERT
bool CompilationPolicy::verify_level(CompLevel level) {
  if (TieredCompilation && level > TieredStopAtLevel) {
    return false;
  }
  // Check if there is a compiler to process the requested level
  if (!CompilerConfig::is_c1_enabled() && is_c1_compile(level)) {
    return false;
  }
  if (!CompilerConfig::is_c2_or_jvmci_compiler_enabled() && is_c2_compile(level)) {
    return false;
  }

  // Interpreter level is always valid.
  if (level == CompLevel_none) {
    return true;
  }
  if (CompilationModeFlag::normal()) {
    return true;
  } else if (CompilationModeFlag::quick_only()) {
    return level == CompLevel_simple;
  } else if (CompilationModeFlag::high_only()) {
    return level == CompLevel_full_optimization;
  } else if (CompilationModeFlag::high_only_quick_internal()) {
    return level == CompLevel_full_optimization || level == CompLevel_simple;
  }
  return false;
}
#endif


CompLevel CompilationPolicy::highest_compile_level() {
  CompLevel level = CompLevel_none;
  // Setup the maximum level available for the current compiler configuration.
  if (!CompilerConfig::is_interpreter_only()) {
    if (CompilerConfig::is_c2_or_jvmci_compiler_enabled()) {
      level = CompLevel_full_optimization;
    } else if (CompilerConfig::is_c1_enabled()) {
      if (CompilerConfig::is_c1_simple_only()) {
        level = CompLevel_simple;
      } else {
        level = CompLevel_full_profile;
      }
    }
  }
  // Clamp the maximum level with TieredStopAtLevel.
  if (TieredCompilation) {
    level = MIN2(level, (CompLevel) TieredStopAtLevel);
  }

  // Fix it up if after the clamping it has become invalid.
  // Bring it monotonically down depending on the next available level for
  // the compilation mode.
  if (!CompilationModeFlag::normal()) {
    // a) quick_only - levels 2,3,4 are invalid; levels -1,0,1 are valid;
    // b) high_only - levels 1,2,3 are invalid; levels -1,0,4 are valid;
    // c) high_only_quick_internal - levels 2,3 are invalid; levels -1,0,1,4 are valid.
    if (CompilationModeFlag::quick_only()) {
      if (level == CompLevel_limited_profile || level == CompLevel_full_profile || level == CompLevel_full_optimization) {
        level = CompLevel_simple;
      }
    } else if (CompilationModeFlag::high_only()) {
      if (level == CompLevel_simple || level == CompLevel_limited_profile || level == CompLevel_full_profile) {
        level = CompLevel_none;
      }
    } else if (CompilationModeFlag::high_only_quick_internal()) {
      if (level == CompLevel_limited_profile || level == CompLevel_full_profile) {
        level = CompLevel_simple;
      }
    }
  }

  assert(verify_level(level), "Invalid highest compilation level: %d", level);
  return level;
}

CompLevel CompilationPolicy::limit_level(CompLevel level) {
  level = MIN2(level, highest_compile_level());
  assert(verify_level(level), "Invalid compilation level: %d", level);
  return level;
}

CompLevel CompilationPolicy::initial_compile_level(const methodHandle& method) {
  CompLevel level = CompLevel_any;
  if (CompilationModeFlag::normal()) {
    level = CompLevel_full_profile;
  } else if (CompilationModeFlag::quick_only()) {
    level = CompLevel_simple;
  } else if (CompilationModeFlag::high_only()) {
    level = CompLevel_full_optimization;
  } else if (CompilationModeFlag::high_only_quick_internal()) {
    if (force_comp_at_level_simple(method)) {
      level = CompLevel_simple;
    } else {
      level = CompLevel_full_optimization;
    }
  }
  assert(level != CompLevel_any, "Unhandled compilation mode");
  return limit_level(level);
}

// Set carry flags on the counters if necessary
void CompilationPolicy::handle_counter_overflow(const methodHandle& method) {
  MethodCounters *mcs = method->method_counters();
  if (mcs != nullptr) {
    mcs->invocation_counter()->set_carry_on_overflow();
    mcs->backedge_counter()->set_carry_on_overflow();
  }
  MethodData* mdo = method->method_data();
  if (mdo != nullptr) {
    mdo->invocation_counter()->set_carry_on_overflow();
    mdo->backedge_counter()->set_carry_on_overflow();
  }
}

// Called with the queue locked and with at least one element
CompileTask* CompilationPolicy::select_task(CompileQueue* compile_queue, JavaThread* THREAD) {
  CompileTask *max_blocking_task = nullptr;
  CompileTask *max_task = nullptr;
  Method* max_method = nullptr;

  int64_t t = nanos_to_millis(os::javaTimeNanos());
  // Iterate through the queue and find a method with a maximum rate.
  for (CompileTask* task = compile_queue->first(); task != nullptr;) {
    CompileTask* next_task = task->next();
    // If a method was unloaded or has been stale for some time, remove it from the queue.
    // Blocking tasks and tasks submitted from whitebox API don't become stale
    if (task->is_unloaded()) {
      compile_queue->remove_and_mark_stale(task);
      task = next_task;
      continue;
    }
    Method* method = task->method();
    methodHandle mh(THREAD, method);
    if (task->can_become_stale() && is_stale(t, TieredCompileTaskTimeout, mh) && !is_old(mh)) {
      if (PrintTieredEvents) {
        print_event(REMOVE_FROM_QUEUE, method, method, task->osr_bci(), (CompLevel) task->comp_level());
      }
      method->clear_queued_for_compilation();
      compile_queue->remove_and_mark_stale(task);
      task = next_task;
      continue;
    }
    update_rate(t, mh);
    if (max_task == nullptr || compare_methods(method, max_method) || compare_tasks(task, max_task)) {
      // Select a method with the highest rate
      max_task = task;
      max_method = method;
    }

    if (task->is_blocking()) {
      if (max_blocking_task == nullptr || compare_methods(method, max_blocking_task->method())) {
        max_blocking_task = task;
      }
    }

    task = next_task;
  }

  if (max_blocking_task != nullptr) {
    // In blocking compilation mode, the CompileBroker will make
    // compilations submitted by a JVMCI compiler thread non-blocking. These
    // compilations should be scheduled after all blocking compilations
    // to service non-compiler related compilations sooner and reduce the
    // chance of such compilations timing out.
    max_task = max_blocking_task;
    max_method = max_task->method();
  }

  methodHandle max_method_h(THREAD, max_method);

  if (max_task != nullptr && max_task->comp_level() == CompLevel_full_profile && TieredStopAtLevel > CompLevel_full_profile &&
      max_method != nullptr && is_method_profiled(max_method_h) && !Arguments::is_compiler_only()) {
    max_task->set_comp_level(CompLevel_limited_profile);

    if (CompileBroker::compilation_is_complete(max_method_h, max_task->osr_bci(), CompLevel_limited_profile)) {
      if (PrintTieredEvents) {
        print_event(REMOVE_FROM_QUEUE, max_method, max_method, max_task->osr_bci(), (CompLevel)max_task->comp_level());
      }
      compile_queue->remove_and_mark_stale(max_task);
      max_method->clear_queued_for_compilation();
      return nullptr;
    }

    if (PrintTieredEvents) {
      print_event(UPDATE_IN_QUEUE, max_method, max_method, max_task->osr_bci(), (CompLevel)max_task->comp_level());
    }
  }
  return max_task;
}

void CompilationPolicy::reprofile(ScopeDesc* trap_scope, bool is_osr) {
  for (ScopeDesc* sd = trap_scope;; sd = sd->sender()) {
    if (PrintTieredEvents) {
      print_event(REPROFILE, sd->method(), sd->method(), InvocationEntryBci, CompLevel_none);
    }
    MethodData* mdo = sd->method()->method_data();
    if (mdo != nullptr) {
      mdo->reset_start_counters();
    }
    if (sd->is_top()) break;
  }
}

bool CompilationPolicy::should_delay(const methodHandle& method) {
  if (!TrainingData::have_data()) {
    return false;
  }

  // It's important to keep this method lock-free and fast as we use
  // at every event.  We cache the pointer to the MethodTrainingData
  // in MethodCounters to avoid producing doing a hash table lookup,
  // which requires a lock.
  MethodTrainingData* mtd = MethodTrainingData::find(method);
  if (mtd != nullptr && mtd->saw_level(CompLevel_full_optimization)) {
    return false;
  }

  return true;
}

nmethod* CompilationPolicy::event(const methodHandle& method, const methodHandle& inlinee,
                                      int branch_bci, int bci, CompLevel comp_level, CompiledMethod* nm, TRAPS) {
  if (PrintTieredEvents) {
    print_event(bci == InvocationEntryBci ? CALL : LOOP, method(), inlinee(), bci, comp_level);
  }

#if INCLUDE_JVMCI
  if (EnableJVMCI && UseJVMCICompiler &&
      comp_level == CompLevel_full_optimization && !ClassPrelinker::class_preloading_finished()) {
    return nullptr;
  }
#endif

  if (comp_level == CompLevel_none &&
      JvmtiExport::can_post_interpreter_events() &&
      THREAD->is_interp_only_mode()) {
    return nullptr;
  }
  if (ReplayCompiles) {
    // Don't trigger other compiles in testing mode
    return nullptr;
  }

  handle_counter_overflow(method);
  if (method() != inlinee()) {
    handle_counter_overflow(inlinee);
  }

  if (bci == InvocationEntryBci) {
    method_invocation_event(method, inlinee, comp_level, nm, THREAD);
  } else {
    // method == inlinee if the event originated in the main method
    method_back_branch_event(method, inlinee, bci, comp_level, nm, THREAD);
    // Check if event led to a higher level OSR compilation
    CompLevel expected_comp_level = MIN2(CompLevel_full_optimization, static_cast<CompLevel>(comp_level + 1));
    if (!CompilationModeFlag::disable_intermediate() && inlinee->is_not_osr_compilable(expected_comp_level)) {
      // It's not possible to reach the expected level so fall back to simple.
      expected_comp_level = CompLevel_simple;
    }
    CompLevel max_osr_level = static_cast<CompLevel>(inlinee->highest_osr_comp_level());
    if (max_osr_level >= expected_comp_level) { // fast check to avoid locking in a typical scenario
      nmethod* osr_nm = inlinee->lookup_osr_nmethod_for(bci, expected_comp_level, false);
      assert(osr_nm == nullptr || osr_nm->comp_level() >= expected_comp_level, "lookup_osr_nmethod_for is broken");
      if (osr_nm != nullptr && osr_nm->comp_level() != comp_level) {
        // Perform OSR with new nmethod
        return osr_nm;
      }
    }
  }
  return nullptr;
}

// Check if the method can be compiled, change level if necessary
void CompilationPolicy::compile(const methodHandle& mh, int bci, CompLevel level, TRAPS) {
  assert(verify_level(level), "Invalid compilation level requested: %d", level);

  if (level == CompLevel_none) {
    if (mh->has_compiled_code()) {
      // Happens when we switch to interpreter to profile.
      MutexLocker ml(Compile_lock);
      NoSafepointVerifier nsv;
      if (mh->has_compiled_code()) {
        mh->code()->make_not_used();
      }
      // Deoptimize immediately (we don't have to wait for a compile).
      JavaThread* jt = THREAD;
      RegisterMap map(jt,
                      RegisterMap::UpdateMap::skip,
                      RegisterMap::ProcessFrames::include,
                      RegisterMap::WalkContinuation::skip);
      frame fr = jt->last_frame().sender(&map);
      Deoptimization::deoptimize_frame(jt, fr.id());
    }
    return;
  }

  if (!CompilationModeFlag::disable_intermediate()) {
    // Check if the method can be compiled. If it cannot be compiled with C1, continue profiling
    // in the interpreter and then compile with C2 (the transition function will request that,
    // see common() ). If the method cannot be compiled with C2 but still can with C1, compile it with
    // pure C1.
    if ((bci == InvocationEntryBci && !can_be_compiled(mh, level))) {
      if (level == CompLevel_full_optimization && can_be_compiled(mh, CompLevel_simple)) {
        compile(mh, bci, CompLevel_simple, THREAD);
      }
      return;
    }
    if ((bci != InvocationEntryBci && !can_be_osr_compiled(mh, level))) {
      if (level == CompLevel_full_optimization && can_be_osr_compiled(mh, CompLevel_simple)) {
        nmethod* osr_nm = mh->lookup_osr_nmethod_for(bci, CompLevel_simple, false);
        if (osr_nm != nullptr && osr_nm->comp_level() > CompLevel_simple) {
          // Invalidate the existing OSR nmethod so that a compile at CompLevel_simple is permitted.
          osr_nm->make_not_entrant();
        }
        compile(mh, bci, CompLevel_simple, THREAD);
      }
      return;
    }
  }
  if (bci != InvocationEntryBci && mh->is_not_osr_compilable(level)) {
    return;
  }
  if (!CompileBroker::compilation_is_in_queue(mh)) {
    if (PrintTieredEvents) {
      print_event(COMPILE, mh(), mh(), bci, level);
    }
    int hot_count = (bci == InvocationEntryBci) ? mh->invocation_count() : mh->backedge_count();
    update_rate(nanos_to_millis(os::javaTimeNanos()), mh);
    bool requires_online_compilation = false;
    if (TrainingData::have_data()) {
      MethodTrainingData* mtd = MethodTrainingData::find(mh);
      if (mtd != nullptr) {
        CompileTrainingData* ctd = mtd->last_toplevel_compile(level);
        if (ctd != nullptr) {
          requires_online_compilation = (ctd->init_deps_left() > 0);
        }
      }
    }
    CompileBroker::compile_method(mh, bci, level, mh, hot_count, requires_online_compilation, CompileTask::Reason_Tiered, THREAD);
  }
}

// update_rate() is called from select_task() while holding a compile queue lock.
void CompilationPolicy::update_rate(int64_t t, const methodHandle& method) {
  // Skip update if counters are absent.
  // Can't allocate them since we are holding compile queue lock.
  if (method->method_counters() == nullptr)  return;

  if (is_old(method)) {
    // We don't remove old methods from the queue,
    // so we can just zero the rate.
    method->set_rate(0);
    return;
  }

  // We don't update the rate if we've just came out of a safepoint.
  // delta_s is the time since last safepoint in milliseconds.
  int64_t delta_s = t - SafepointTracing::end_of_last_safepoint_ms();
  int64_t delta_t = t - (method->prev_time() != 0 ? method->prev_time() : start_time()); // milliseconds since the last measurement
  // How many events were there since the last time?
  int event_count = method->invocation_count() + method->backedge_count();
  int delta_e = event_count - method->prev_event_count();

  // We should be running for at least 1ms.
  if (delta_s >= TieredRateUpdateMinTime) {
    // And we must've taken the previous point at least 1ms before.
    if (delta_t >= TieredRateUpdateMinTime && delta_e > 0) {
      method->set_prev_time(t);
      method->set_prev_event_count(event_count);
      method->set_rate((float)delta_e / (float)delta_t); // Rate is events per millisecond
    } else {
      if (delta_t > TieredRateUpdateMaxTime && delta_e == 0) {
        // If nothing happened for 25ms, zero the rate. Don't modify prev values.
        method->set_rate(0);
      }
    }
  }
}

// Check if this method has been stale for a given number of milliseconds.
// See select_task().
bool CompilationPolicy::is_stale(int64_t t, int64_t timeout, const methodHandle& method) {
  int64_t delta_s = t - SafepointTracing::end_of_last_safepoint_ms();
  int64_t delta_t = t - method->prev_time();
  if (delta_t > timeout && delta_s > timeout) {
    int event_count = method->invocation_count() + method->backedge_count();
    int delta_e = event_count - method->prev_event_count();
    // Return true if there were no events.
    return delta_e == 0;
  }
  return false;
}

// We don't remove old methods from the compile queue even if they have
// very low activity. See select_task().
bool CompilationPolicy::is_old(const methodHandle& method) {
  int i = method->invocation_count();
  int b = method->backedge_count();
  double k = TieredOldPercentage / 100.0;

  return CallPredicate::apply_scaled(method, CompLevel_none, i, b, k) || LoopPredicate::apply_scaled(method, CompLevel_none, i, b, k);
}

double CompilationPolicy::weight(Method* method) {
  return (double)(method->rate() + 1) * (method->invocation_count() + 1) * (method->backedge_count() + 1);
}

// Apply heuristics and return true if x should be compiled before y
bool CompilationPolicy::compare_methods(Method* x, Method* y) {
  if (x->highest_comp_level() > y->highest_comp_level()) {
    // recompilation after deopt
    return true;
  } else
    if (x->highest_comp_level() == y->highest_comp_level()) {
      if (weight(x) > weight(y)) {
        return true;
      }
    }
  return false;
}

bool CompilationPolicy::compare_tasks(CompileTask* x, CompileTask* y) {
  if (x->is_sca() && !y->is_sca()) {
    // x has cached code
    return true;
  }
  if (x->compile_reason() != y->compile_reason() && y->compile_reason() == CompileTask::Reason_MustBeCompiled) {
    return true;
  }
  return false;
}

// Is method profiled enough?
bool CompilationPolicy::is_method_profiled(const methodHandle& method) {
  MethodData* mdo = method->method_data();
  if (mdo != nullptr) {
    int i = mdo->invocation_count_delta();
    int b = mdo->backedge_count_delta();
    return CallPredicate::apply_scaled(method, CompLevel_full_profile, i, b, 1);
  }
  return false;
}


// Determine is a method is mature.
bool CompilationPolicy::is_mature(MethodData* mdo) {
  if (Arguments::is_compiler_only()) {
    // Always report profiles as immature with -Xcomp
    return false;
  }
  methodHandle mh(Thread::current(), mdo->method());
  if (mdo != nullptr) {
    int i = mdo->invocation_count();
    int b = mdo->backedge_count();
    double k = ProfileMaturityPercentage / 100.0;
    return CallPredicate::apply_scaled(mh, CompLevel_full_profile, i, b, k) || LoopPredicate::apply_scaled(mh, CompLevel_full_profile, i, b, k);
  }
  return false;
}

// If a method is old enough and is still in the interpreter we would want to
// start profiling without waiting for the compiled method to arrive.
// We also take the load on compilers into the account.
bool CompilationPolicy::should_create_mdo(const methodHandle& method, CompLevel cur_level) {
  if (cur_level != CompLevel_none || force_comp_at_level_simple(method) || CompilationModeFlag::quick_only() || !ProfileInterpreter || should_delay(method)) {
    return false;
  }
  if (is_old(method)) {
    return true;
  }

  int i = method->invocation_count();
  int b = method->backedge_count();
  double k = Tier0ProfilingStartPercentage / 100.0;

  // If the top level compiler is not keeping up, delay profiling.
  if (CompileBroker::queue_size(CompLevel_full_optimization) <= Tier0Delay * compiler_count(CompLevel_full_optimization)) {
    return CallPredicate::apply_scaled(method, CompLevel_none, i, b, k) || LoopPredicate::apply_scaled(method, CompLevel_none, i, b, k);
  }
  return false;
}

// Inlining control: if we're compiling a profiled method with C1 and the callee
// is known to have OSRed in a C2 version, don't inline it.
bool CompilationPolicy::should_not_inline(ciEnv* env, ciMethod* callee) {
  CompLevel comp_level = (CompLevel)env->comp_level();
  if (comp_level == CompLevel_full_profile ||
      comp_level == CompLevel_limited_profile) {
    return callee->highest_osr_comp_level() == CompLevel_full_optimization;
  }
  return false;
}

// Create MDO if necessary.
void CompilationPolicy::create_mdo(const methodHandle& mh, JavaThread* THREAD) {
  if (mh->is_native() ||
      mh->is_abstract() ||
      mh->is_accessor() ||
      mh->is_constant_getter()) {
    return;
  }
  if (mh->method_data() == nullptr) {
    Method::build_profiling_method_data(mh, CHECK_AND_CLEAR);
  }
  if (ProfileInterpreter && THREAD->has_last_Java_frame()) {
    MethodData* mdo = mh->method_data();
    if (mdo != nullptr) {
      frame last_frame = THREAD->last_frame();
      if (last_frame.is_interpreted_frame() && mh == last_frame.interpreter_frame_method()) {
        int bci = last_frame.interpreter_frame_bci();
        address dp = mdo->bci_to_dp(bci);
        last_frame.interpreter_frame_set_mdp(dp);
      }
    }
  }
}

CompLevel CompilationPolicy::trained_transition_from_none(const methodHandle& method, CompLevel cur_level, MethodTrainingData* mtd, JavaThread* THREAD) {
  precond(mtd != nullptr);
  precond(cur_level == CompLevel_none);

  if (mtd->only_inlined() && !mtd->saw_level(CompLevel_full_optimization)) {
    return CompLevel_none;
  }

  bool training_has_profile = (mtd->final_profile() != nullptr);
  if (mtd->saw_level(CompLevel_full_optimization) && !training_has_profile) {
    return CompLevel_full_profile;
  }

  CompLevel highest_training_level = static_cast<CompLevel>(mtd->highest_top_level());
  switch (highest_training_level) {
    case CompLevel_limited_profile:
    case CompLevel_full_profile:
      return CompLevel_limited_profile;
    case CompLevel_simple:
      return CompLevel_simple;
    case CompLevel_none:
      return CompLevel_none;
    default:
      break;
  }

  // Now handle the case of level 4.
  assert(highest_training_level == CompLevel_full_optimization, "Unexpected compilation level: %d", highest_training_level);
  if (!training_has_profile) {
    // The method was a part of a level 4 compile, but don't have a stored profile,
    // we need to profile it.
    return CompLevel_full_profile;
  }
  const bool deopt = (static_cast<CompLevel>(method->highest_comp_level()) == CompLevel_full_optimization);
  // If we deopted, then we reprofile
  if (deopt && !is_method_profiled(method)) {
    return CompLevel_full_profile;
  }

  CompileTrainingData* ctd = mtd->last_toplevel_compile(CompLevel_full_optimization);
  assert(ctd != nullptr, "Should have CTD for CompLevel_full_optimization");
  // With SkipTier2IfPossible and all deps satisfied, go to level 4 immediately
  if (SkipTier2IfPossible && ctd->init_deps_left() == 0) {
    if (method->method_data() == nullptr) {
      create_mdo(method, THREAD);
    }
    return CompLevel_full_optimization;
  }

  // Otherwise go to level 2
  return CompLevel_limited_profile;
}


CompLevel CompilationPolicy::trained_transition_from_limited_profile(const methodHandle& method, CompLevel cur_level, MethodTrainingData* mtd, JavaThread* THREAD) {
  precond(mtd != nullptr);
  precond(cur_level == CompLevel_limited_profile);

  // One of the main reasons that we can get here is that we're waiting for the stored C2 code to become ready.

  // But first, check if we have a saved profile
  bool training_has_profile = (mtd->final_profile() != nullptr);
  if (!training_has_profile) {
    return CompLevel_full_profile;
  }


  assert(training_has_profile, "Have to have a profile to be here");
  // Check if the method is ready
  CompileTrainingData* ctd = mtd->last_toplevel_compile(CompLevel_full_optimization);
  if (ctd != nullptr && ctd->init_deps_left() == 0) {
    if (method->method_data() == nullptr) {
      create_mdo(method, THREAD);
    }
    return CompLevel_full_optimization;
  }

  // Otherwise stay at the current level
  return CompLevel_limited_profile;
}


CompLevel CompilationPolicy::trained_transition_from_full_profile(const methodHandle& method, CompLevel cur_level, MethodTrainingData* mtd, JavaThread* THREAD) {
  precond(mtd != nullptr);
  precond(cur_level == CompLevel_full_profile);

  CompLevel highest_training_level = static_cast<CompLevel>(mtd->highest_top_level());
  // We have method at the full profile level and we also know that it's possibly an important method.
  if (highest_training_level == CompLevel_full_optimization && !mtd->only_inlined()) {
    // Check if it is adequately profiled
    if (is_method_profiled(method)) {
      return CompLevel_full_optimization;
    }
  }

  // Otherwise stay at the current level
  return CompLevel_full_profile;
}

CompLevel CompilationPolicy::trained_transition(const methodHandle& method, CompLevel cur_level, JavaThread* THREAD) {
  precond(MethodTrainingData::have_data());

  MethodTrainingData* mtd = MethodTrainingData::find(method);
  // If there is no training data recorded for this method, bail out.
  if (mtd == nullptr) {
    return cur_level;
  }

  CompLevel next_level = cur_level;
  switch(cur_level) {
    default: break;
    case CompLevel_none:
      next_level = trained_transition_from_none(method, cur_level, mtd, THREAD);
      break;
    case CompLevel_limited_profile:
      next_level = trained_transition_from_limited_profile(method, cur_level, mtd, THREAD);
      break;
    case CompLevel_full_profile:
      next_level = trained_transition_from_full_profile(method, cur_level, mtd, THREAD);
      break;
  }

  // We don't have any special strategies for the C2-only compilation modes, so just fix up the levels for now.
  if (CompilationModeFlag::high_only_quick_internal() && CompLevel_simple < next_level && next_level < CompLevel_full_optimization) {
    return CompLevel_none;
  }
  if (CompilationModeFlag::high_only() && next_level < CompLevel_full_optimization) {
    return CompLevel_none;
  }
  return (next_level != cur_level) ? limit_level(next_level) : next_level;
}

/*
 * Method states:
 *   0 - interpreter (CompLevel_none)
 *   1 - pure C1 (CompLevel_simple)
 *   2 - C1 with invocation and backedge counting (CompLevel_limited_profile)
 *   3 - C1 with full profiling (CompLevel_full_profile)
 *   4 - C2 or Graal (CompLevel_full_optimization)
 *
 * Common state transition patterns:
 * a. 0 -> 3 -> 4.
 *    The most common path. But note that even in this straightforward case
 *    profiling can start at level 0 and finish at level 3.
 *
 * b. 0 -> 2 -> 3 -> 4.
 *    This case occurs when the load on C2 is deemed too high. So, instead of transitioning
 *    into state 3 directly and over-profiling while a method is in the C2 queue we transition to
 *    level 2 and wait until the load on C2 decreases. This path is disabled for OSRs.
 *
 * c. 0 -> (3->2) -> 4.
 *    In this case we enqueue a method for compilation at level 3, but the C1 queue is long enough
 *    to enable the profiling to fully occur at level 0. In this case we change the compilation level
 *    of the method to 2 while the request is still in-queue, because it'll allow it to run much faster
 *    without full profiling while c2 is compiling.
 *
 * d. 0 -> 3 -> 1 or 0 -> 2 -> 1.
 *    After a method was once compiled with C1 it can be identified as trivial and be compiled to
 *    level 1. These transition can also occur if a method can't be compiled with C2 but can with C1.
 *
 * e. 0 -> 4.
 *    This can happen if a method fails C1 compilation (it will still be profiled in the interpreter)
 *    or because of a deopt that didn't require reprofiling (compilation won't happen in this case because
 *    the compiled version already exists).
 *
 * Note that since state 0 can be reached from any other state via deoptimization different loops
 * are possible.
 *
 */

// Common transition function. Given a predicate determines if a method should transition to another level.
template<typename Predicate>
CompLevel CompilationPolicy::common(const methodHandle& method, CompLevel cur_level, JavaThread* THREAD, bool disable_feedback) {
  CompLevel next_level = cur_level;
  int i = method->invocation_count();
  int b = method->backedge_count();

  if (force_comp_at_level_simple(method)) {
    next_level = CompLevel_simple;
  } else {
    if (MethodTrainingData::have_data()) {
      next_level = trained_transition(method, cur_level, THREAD);
      if (cur_level == next_level) {
        // If the trained transition logic returns the same level check the standard transition function
        // but switch the delay on.
        next_level = standard_transitions<Predicate>(method, cur_level, /*delay_profile*/ true, disable_feedback);
      }
    } else if (is_trivial(method)) {
      next_level = CompilationModeFlag::disable_intermediate() ? CompLevel_full_optimization : CompLevel_simple;
    } else {
      next_level = standard_transitions<Predicate>(method, cur_level, /*delay_profile*/ false, disable_feedback);
    }
  }
  return (next_level != cur_level) ? limit_level(next_level) : next_level;
}


template<typename Predicate>
CompLevel CompilationPolicy::standard_transitions(const methodHandle& method, CompLevel cur_level, bool delay_profile, bool disable_feedback) {
  CompLevel next_level = cur_level;
  switch(cur_level) {
  default: break;
  case CompLevel_none:
    next_level = transition_from_none<Predicate>(method, cur_level, delay_profile, disable_feedback);
    break;
  case CompLevel_limited_profile:
    next_level = transition_from_limited_profile<Predicate>(method, cur_level, delay_profile, disable_feedback);
    break;
  case CompLevel_full_profile:
    next_level = transition_from_full_profile<Predicate>(method, cur_level);
    break;
  }
  return next_level;
}

template<typename Predicate>
CompLevel CompilationPolicy::transition_from_none(const methodHandle& method, CompLevel cur_level, bool delay_profile, bool disable_feedback) {
  precond(cur_level == CompLevel_none);
  CompLevel next_level = cur_level;
  int i = method->invocation_count();
  int b = method->backedge_count();
  // If we were at full profile level, would we switch to full opt?
  if (transition_from_full_profile<Predicate>(method, CompLevel_full_profile) == CompLevel_full_optimization) {
    next_level = CompLevel_full_optimization;
  } else if (!CompilationModeFlag::disable_intermediate() && Predicate::apply(method, cur_level, i, b)) {
    // C1-generated fully profiled code is about 30% slower than the limited profile
    // code that has only invocation and backedge counters. The observation is that
    // if C2 queue is large enough we can spend too much time in the fully profiled code
    // while waiting for C2 to pick the method from the queue. To alleviate this problem
    // we introduce a feedback on the C2 queue size. If the C2 queue is sufficiently long
    // we choose to compile a limited profiled version and then recompile with full profiling
    // when the load on C2 goes down.
    if (delay_profile || (!disable_feedback && CompileBroker::queue_size(CompLevel_full_optimization) > Tier3DelayOn * compiler_count(CompLevel_full_optimization))) {
      next_level = CompLevel_limited_profile;
    } else {
      next_level = CompLevel_full_profile;
    }
  }
  return next_level;
}

template<typename Predicate>
CompLevel CompilationPolicy::transition_from_full_profile(const methodHandle& method, CompLevel cur_level) {
  precond(cur_level == CompLevel_full_profile);
  CompLevel next_level = cur_level;
  MethodData* mdo = method->method_data();
  if (mdo != nullptr) {
    if (mdo->would_profile() || CompilationModeFlag::disable_intermediate()) {
      int mdo_i = mdo->invocation_count_delta();
      int mdo_b = mdo->backedge_count_delta();
      if (Predicate::apply(method, cur_level, mdo_i, mdo_b)) {
        next_level = CompLevel_full_optimization;
      }
    } else {
      next_level = CompLevel_full_optimization;
    }
  }
  return next_level;
}

template<typename Predicate>
CompLevel CompilationPolicy::transition_from_limited_profile(const methodHandle& method, CompLevel cur_level, bool delay_profile, bool disable_feedback) {
  precond(cur_level == CompLevel_limited_profile);
  double scale = delay_profile ? Tier2DelayFactor : 1.0;
  CompLevel next_level = cur_level;
  int i = method->invocation_count();
  int b = method->backedge_count();
  MethodData* mdo = method->method_data();
  if (mdo != nullptr) {
    if (mdo->would_profile()) {
      if (disable_feedback || (CompileBroker::queue_size(CompLevel_full_optimization) <=
                              Tier3DelayOff * compiler_count(CompLevel_full_optimization) &&
                              Predicate::apply_scaled(method, cur_level, i, b, scale))) {
        next_level = CompLevel_full_profile;
      }
    } else {
      next_level = CompLevel_full_optimization;
    }
  } else {
    // If there is no MDO we need to profile
    if (disable_feedback || (CompileBroker::queue_size(CompLevel_full_optimization) <=
                            Tier3DelayOff * compiler_count(CompLevel_full_optimization) &&
                            Predicate::apply_scaled(method, cur_level, i, b, scale))) {
      next_level = CompLevel_full_profile;
    }
  }
  if (next_level == CompLevel_full_profile && is_method_profiled(method)) {
    next_level = CompLevel_full_optimization;
  }
  return next_level;
}


// Determine if a method should be compiled with a normal entry point at a different level.
CompLevel CompilationPolicy::call_event(const methodHandle& method, CompLevel cur_level, JavaThread* THREAD) {
  CompLevel osr_level = MIN2((CompLevel) method->highest_osr_comp_level(), common<LoopPredicate>(method, cur_level, THREAD, true));
  CompLevel next_level = common<CallPredicate>(method, cur_level, THREAD, !TrainingData::have_data() && is_old(method));

  // If OSR method level is greater than the regular method level, the levels should be
  // equalized by raising the regular method level in order to avoid OSRs during each
  // invocation of the method.
  if (osr_level == CompLevel_full_optimization && cur_level == CompLevel_full_profile) {
    MethodData* mdo = method->method_data();
    guarantee(mdo != nullptr, "MDO should not be nullptr");
    if (mdo->invocation_count() >= 1) {
      next_level = CompLevel_full_optimization;
    }
  } else {
    next_level = MAX2(osr_level, next_level);
  }
#if INCLUDE_JVMCI
  if (EnableJVMCI && UseJVMCICompiler &&
      next_level == CompLevel_full_optimization && !ClassPrelinker::class_preloading_finished()) {
    next_level = cur_level;
  }
#endif
  return next_level;
}

// Determine if we should do an OSR compilation of a given method.
CompLevel CompilationPolicy::loop_event(const methodHandle& method, CompLevel cur_level, JavaThread* THREAD) {
  CompLevel next_level = common<LoopPredicate>(method, cur_level, THREAD, true);
  if (cur_level == CompLevel_none) {
    // If there is a live OSR method that means that we deopted to the interpreter
    // for the transition.
    CompLevel osr_level = MIN2((CompLevel)method->highest_osr_comp_level(), next_level);
    if (osr_level > CompLevel_none) {
      return osr_level;
    }
  }
  return next_level;
}

// Handle the invocation event.
void CompilationPolicy::method_invocation_event(const methodHandle& mh, const methodHandle& imh,
                                                      CompLevel level, CompiledMethod* nm, TRAPS) {
  if (should_create_mdo(mh, level)) {
    create_mdo(mh, THREAD);
  }
  CompLevel next_level = call_event(mh, level, THREAD);
  if (next_level != level) {
    if (is_compilation_enabled() && !CompileBroker::compilation_is_in_queue(mh)) {
      compile(mh, InvocationEntryBci, next_level, THREAD);
    }
  }
}

// Handle the back branch event. Notice that we can compile the method
// with a regular entry from here.
void CompilationPolicy::method_back_branch_event(const methodHandle& mh, const methodHandle& imh,
                                                     int bci, CompLevel level, CompiledMethod* nm, TRAPS) {
  if (should_create_mdo(mh, level)) {
    create_mdo(mh, THREAD);
  }
  // Check if MDO should be created for the inlined method
  if (should_create_mdo(imh, level)) {
    create_mdo(imh, THREAD);
  }

  if (is_compilation_enabled()) {
    CompLevel next_osr_level = loop_event(imh, level, THREAD);
    CompLevel max_osr_level = (CompLevel)imh->highest_osr_comp_level();
    // At the very least compile the OSR version
    if (!CompileBroker::compilation_is_in_queue(imh) && (next_osr_level != level)) {
      compile(imh, bci, next_osr_level, CHECK);
    }

    // Use loop event as an opportunity to also check if there's been
    // enough calls.
    CompLevel cur_level, next_level;
    if (mh() != imh()) { // If there is an enclosing method
      {
        guarantee(nm != nullptr, "Should have nmethod here");
        cur_level = comp_level(mh());
        next_level = call_event(mh, cur_level, THREAD);

        if (max_osr_level == CompLevel_full_optimization) {
          // The inlinee OSRed to full opt, we need to modify the enclosing method to avoid deopts
          bool make_not_entrant = false;
          if (nm->is_osr_method()) {
            // This is an osr method, just make it not entrant and recompile later if needed
            make_not_entrant = true;
          } else {
            if (next_level != CompLevel_full_optimization) {
              // next_level is not full opt, so we need to recompile the
              // enclosing method without the inlinee
              cur_level = CompLevel_none;
              make_not_entrant = true;
            }
          }
          if (make_not_entrant) {
            if (PrintTieredEvents) {
              int osr_bci = nm->is_osr_method() ? nm->osr_entry_bci() : InvocationEntryBci;
              print_event(MAKE_NOT_ENTRANT, mh(), mh(), osr_bci, level);
            }
            nm->make_not_entrant();
          }
        }
        // Fix up next_level if necessary to avoid deopts
        if (next_level == CompLevel_limited_profile && max_osr_level == CompLevel_full_profile) {
          next_level = CompLevel_full_profile;
        }
        if (cur_level != next_level) {
          if (!CompileBroker::compilation_is_in_queue(mh)) {
            compile(mh, InvocationEntryBci, next_level, THREAD);
          }
        }
      }
    } else {
      cur_level = comp_level(mh());
      next_level = call_event(mh, cur_level, THREAD);
      if (next_level != cur_level) {
        if (!CompileBroker::compilation_is_in_queue(mh)) {
          compile(mh, InvocationEntryBci, next_level, THREAD);
        }
      }
    }
  }
}
<|MERGE_RESOLUTION|>--- conflicted
+++ resolved
@@ -83,19 +83,9 @@
 }
 
 bool CompilationPolicy::have_recompilation_work() {
-<<<<<<< HEAD
-  if (UseRecompilation && TrainingData::have_data()) {
-    double load_avg = _load_average.value();
-    bool is_done = _recompilation_done;
-    log_debug(recompile)("load_avg=%.3f done=%d schedule_len=%d", load_avg, is_done, TrainingData::recompilation_schedule()->length());
-    if (!_recompilation_done &&
-       (TrainingData::recompilation_schedule()->length() > 0 /*|| ForceRecompilation*/) &&
-       (load_avg <= RecompilationLoadAverageThreshold)) {
-=======
   if (UseRecompilation && TrainingData::have_data() && TrainingData::have_recompilation_schedule() &&
                           TrainingData::recompilation_schedule()->length() > 0 && !_recompilation_done) {
     if (_load_average.value() <= RecompilationLoadAverageThreshold) {
->>>>>>> e1a591e7
       return true;
     }
   }
