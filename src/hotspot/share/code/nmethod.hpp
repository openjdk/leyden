/*
 * Copyright (c) 1997, 2025, Oracle and/or its affiliates. All rights reserved.
 * DO NOT ALTER OR REMOVE COPYRIGHT NOTICES OR THIS FILE HEADER.
 *
 * This code is free software; you can redistribute it and/or modify it
 * under the terms of the GNU General Public License version 2 only, as
 * published by the Free Software Foundation.
 *
 * This code is distributed in the hope that it will be useful, but WITHOUT
 * ANY WARRANTY; without even the implied warranty of MERCHANTABILITY or
 * FITNESS FOR A PARTICULAR PURPOSE.  See the GNU General Public License
 * version 2 for more details (a copy is included in the LICENSE file that
 * accompanied this code).
 *
 * You should have received a copy of the GNU General Public License version
 * 2 along with this work; if not, write to the Free Software Foundation,
 * Inc., 51 Franklin St, Fifth Floor, Boston, MA 02110-1301 USA.
 *
 * Please contact Oracle, 500 Oracle Parkway, Redwood Shores, CA 94065 USA
 * or visit www.oracle.com if you need additional information or have any
 * questions.
 *
 */

#ifndef SHARE_CODE_NMETHOD_HPP
#define SHARE_CODE_NMETHOD_HPP

#include "code/codeBlob.hpp"
#include "code/pcDesc.hpp"
#include "oops/metadata.hpp"
#include "oops/method.hpp"

class AbstractCompiler;
class CompiledDirectCall;
class CompiledIC;
class CompiledICData;
class CompileTask;
class DepChange;
class Dependencies;
class DirectiveSet;
class DebugInformationRecorder;
class ExceptionHandlerTable;
class ImplicitExceptionTable;
class JvmtiThreadState;
class MetadataClosure;
class NativeCallWrapper;
class OopIterateClosure;
class AOTCodeReader;
class AOTCodeEntry;
class ScopeDesc;
class xmlStream;

// This class is used internally by nmethods, to cache
// exception/pc/handler information.

class ExceptionCache : public CHeapObj<mtCode> {
  friend class VMStructs;
 private:
  enum { cache_size = 16 };
  Klass*   _exception_type;
  address  _pc[cache_size];
  address  _handler[cache_size];
  volatile int _count;
  ExceptionCache* volatile _next;
  ExceptionCache* _purge_list_next;

  inline address pc_at(int index);
  void set_pc_at(int index, address a)      { assert(index >= 0 && index < cache_size,""); _pc[index] = a; }

  inline address handler_at(int index);
  void set_handler_at(int index, address a) { assert(index >= 0 && index < cache_size,""); _handler[index] = a; }

  inline int count();
  // increment_count is only called under lock, but there may be concurrent readers.
  void increment_count();

 public:

  ExceptionCache(Handle exception, address pc, address handler);

  Klass*    exception_type()                { return _exception_type; }
  ExceptionCache* next();
  void      set_next(ExceptionCache *ec);
  ExceptionCache* purge_list_next()                 { return _purge_list_next; }
  void      set_purge_list_next(ExceptionCache *ec) { _purge_list_next = ec; }

  address match(Handle exception, address pc);
  bool    match_exception_with_space(Handle exception) ;
  address test_address(address addr);
  bool    add_address_and_handler(address addr, address handler) ;
};

// cache pc descs found in earlier inquiries
class PcDescCache {
  friend class VMStructs;
 private:
  enum { cache_size = 4 };
  // The array elements MUST be volatile! Several threads may modify
  // and read from the cache concurrently. find_pc_desc_internal has
  // returned wrong results. C++ compiler (namely xlC12) may duplicate
  // C++ field accesses if the elements are not volatile.
  typedef PcDesc* PcDescPtr;
  volatile PcDescPtr _pc_descs[cache_size]; // last cache_size pc_descs found
 public:
  PcDescCache() { DEBUG_ONLY(_pc_descs[0] = nullptr); }
  void    init_to(PcDesc* initial_pc_desc);
  PcDesc* find_pc_desc(int pc_offset, bool approximate);
  void    add_pc_desc(PcDesc* pc_desc);
  PcDesc* last_pc_desc() { return _pc_descs[0]; }
};

class PcDescContainer : public CHeapObj<mtCode> {
private:
  PcDescCache _pc_desc_cache;
public:
  PcDescContainer(PcDesc* initial_pc_desc) { _pc_desc_cache.init_to(initial_pc_desc); }

  PcDesc* find_pc_desc_internal(address pc, bool approximate, address code_begin,
                                PcDesc* lower, PcDesc* upper);

  PcDesc* find_pc_desc(address pc, bool approximate, address code_begin, PcDesc* lower, PcDesc* upper)
#ifdef PRODUCT
  {
    PcDesc* desc = _pc_desc_cache.last_pc_desc();
    assert(desc != nullptr, "PcDesc cache should be initialized already");
    if (desc->pc_offset() == (pc - code_begin)) {
      // Cached value matched
      return desc;
    }
    return find_pc_desc_internal(pc, approximate, code_begin, lower, upper);
  }
#endif
  ;
};

// nmethods (native methods) are the compiled code versions of Java methods.
//
// An nmethod contains:
//  - Header                 (the nmethod structure)
//  - Constant part          (doubles, longs and floats used in nmethod)
//  - Code part:
//    - Code body
//    - Exception handler
//    - Stub code
//    - OOP table
//
// As a CodeBlob, an nmethod references [mutable data] allocated on the C heap:
//  - CodeBlob relocation data
//  - Metainfo
//  - JVMCI data
//
// An nmethod references [immutable data] allocated on C heap:
//  - Dependency assertions data
//  - Implicit null table array
//  - Handler entry point array
//  - Debugging information:
//    - Scopes data array
//    - Scopes pcs array
//  - JVMCI speculations array

#if INCLUDE_JVMCI
class FailedSpeculation;
class JVMCINMethodData;
#endif

class nmethod : public CodeBlob {
  friend class VMStructs;
  friend class JVMCIVMStructs;
  friend class CodeCache;  // scavengable oops
  friend class JVMCINMethodData;
  friend class DeoptimizationScope;

 private:

  // Used to track in which deoptimize handshake this method will be deoptimized.
  uint64_t  _deoptimization_generation;

  uint64_t  _gc_epoch;

  // Profiling counter used to figure out the hottest nmethods to record into CDS
  volatile uint64_t _method_profiling_count;

  Method*   _method;

  // To reduce header size union fields which usages do not overlap.
  union {
    // To support simple linked-list chaining of nmethods:
    nmethod*  _osr_link; // from InstanceKlass::osr_nmethods_head
    struct {
      // These are used for compiled synchronized native methods to
      // locate the owner and stack slot for the BasicLock. They are
      // needed because there is no debug information for compiled native
      // wrappers and the oop maps are insufficient to allow
      // frame::retrieve_receiver() to work. Currently they are expected
      // to be byte offsets from the Java stack pointer for maximum code
      // sharing between platforms. JVMTI's GetLocalInstance() uses these
      // offsets to find the receiver for non-static native wrapper frames.
      ByteSize _native_receiver_sp_offset;
      ByteSize _native_basic_lock_sp_offset;
    };
  };

  // nmethod's read-only data
  address _immutable_data;

  PcDescContainer* _pc_desc_container;
  ExceptionCache* volatile _exception_cache;

  void* _gc_data;

  struct oops_do_mark_link; // Opaque data type.
  static nmethod*    volatile _oops_do_mark_nmethods;
  oops_do_mark_link* volatile _oops_do_mark_link;

  CompiledICData* _compiled_ic_data;

  // offsets for entry points
  address  _osr_entry_point;       // entry point for on stack replacement
  uint16_t _entry_offset;          // entry point with class check
  uint16_t _verified_entry_offset; // entry point without class check
  int      _entry_bci;             // != InvocationEntryBci if this nmethod is an on-stack replacement method
  int      _immutable_data_size;

  // _consts_offset == _content_offset because SECT_CONSTS is first in code buffer

  int _skipped_instructions_size;

  int _stub_offset;

  // Offsets for different stubs section parts
  int _exception_offset;
  // All deoptee's will resume execution at this location described by
  // this offset.
  int _deopt_handler_offset;
  // All deoptee's at a MethodHandle call site will resume execution
  // at this location described by this offset.
  int _deopt_mh_handler_offset;
  // Offset (from insts_end) of the unwind handler if it exists
  int16_t  _unwind_handler_offset;
  // Number of arguments passed on the stack
  uint16_t _num_stack_arg_slots;

  uint16_t _oops_size;
#if INCLUDE_JVMCI
  // _metadata_size is not specific to JVMCI. In the non-JVMCI case, it can be derived as:
  // _metadata_size = mutable_data_size - relocation_size
  uint16_t _metadata_size;
#endif

  // Offset in immutable data section
  // _dependencies_offset == 0
  uint16_t _nul_chk_table_offset;
  uint16_t _handler_table_offset; // This table could be big in C1 code
  int      _scopes_pcs_offset;
  int      _scopes_data_offset;
#if INCLUDE_JVMCI
  int      _speculations_offset;
#endif

  // location in frame (offset for sp) that deopt can store the original
  // pc during a deopt.
  int _orig_pc_offset;

  int          _compile_id;            // which compilation made this nmethod
  CompLevel    _comp_level;            // compilation level (s1)
  CompilerType _compiler_type;         // which compiler made this nmethod (u1)

  AOTCodeEntry* _aot_code_entry;

  bool _used; // has this nmethod ever been invoked?

  // Local state used to keep track of whether unloading is happening or not
  volatile uint8_t _is_unloading_state;

  // Protected by NMethodState_lock
  volatile signed char _state;         // {not_installed, in_use, not_entrant}

  // set during construction
  uint8_t _has_unsafe_access:1,        // May fault due to unsafe access.
          _has_method_handle_invokes:1,// Has this method MethodHandle invokes?
          _has_wide_vectors:1,         // Preserve wide vectors at safepoints
          _has_monitors:1,             // Fastpath monitor detection for continuations
          _has_scoped_access:1,        // used by for shared scope closure (scopedMemoryAccess.cpp)
          _has_flushed_dependencies:1, // Used for maintenance of dependencies (under CodeCache_lock)
          _is_unlinked:1,              // mark during class unloading
          _load_reported:1,            // used by jvmti to track if an event has been posted for this nmethod
          _preloaded:1,
          _has_clinit_barriers:1;

  enum DeoptimizationStatus : u1 {
    not_marked,
    deoptimize,
    deoptimize_noupdate,
    deoptimize_done
  };

  volatile DeoptimizationStatus _deoptimization_status; // Used for stack deoptimization

  DeoptimizationStatus deoptimization_status() const {
    return Atomic::load(&_deoptimization_status);
  }

  // Initialize fields to their default values
  void init_defaults(CodeBuffer *code_buffer, CodeOffsets* offsets);

  // Post initialization
  void post_init();

  // For native wrappers
  nmethod(Method* method,
          CompilerType type,
          int nmethod_size,
          int compile_id,
          CodeOffsets* offsets,
          CodeBuffer *code_buffer,
          int frame_size,
          ByteSize basic_lock_owner_sp_offset, /* synchronized natives only */
          ByteSize basic_lock_sp_offset,       /* synchronized natives only */
          OopMapSet* oop_maps,
          int mutable_data_size);

  // For normal JIT compiled code
  nmethod(Method* method,
          CompilerType type,
          int nmethod_size,
          int immutable_data_size,
          int mutable_data_size,
          int compile_id,
          int entry_bci,
          address immutable_data,
          CodeOffsets* offsets,
          int orig_pc_offset,
          DebugInformationRecorder *recorder,
          Dependencies* dependencies,
          CodeBuffer *code_buffer,
          int frame_size,
          OopMapSet* oop_maps,
          ExceptionHandlerTable* handler_table,
          ImplicitExceptionTable* nul_chk_table,
          AbstractCompiler* compiler,
          CompLevel comp_level
          , AOTCodeEntry* aot_code_entry
#if INCLUDE_JVMCI
          , char* speculations = nullptr,
          int speculations_len = 0,
          JVMCINMethodData* jvmci_data = nullptr
#endif
          );

  // helper methods
  void* operator new(size_t size, int nmethod_size, int comp_level) throw();

  // For method handle intrinsics: Try MethodNonProfiled, MethodProfiled and NonNMethod.
  // Attention: Only allow NonNMethod space for special nmethods which don't need to be
  // findable by nmethod iterators! In particular, they must not contain oops!
  void* operator new(size_t size, int nmethod_size, bool allow_NonNMethod_space) throw();

  const char* reloc_string_for(u_char* begin, u_char* end);

  bool try_transition(signed char new_state);

  // Returns true if this thread changed the state of the nmethod or
  // false if another thread performed the transition.
  bool make_entrant() { Unimplemented(); return false; }
  void inc_decompile_count();

  // Inform external interfaces that a compiled method has been unloaded
  void post_compiled_method_unload();

  PcDesc* find_pc_desc(address pc, bool approximate) {
    if (_pc_desc_container == nullptr) return nullptr; // native method
    return _pc_desc_container->find_pc_desc(pc, approximate, code_begin(), scopes_pcs_begin(), scopes_pcs_end());
  }

  // STW two-phase nmethod root processing helpers.
  //
  // When determining liveness of a given nmethod to do code cache unloading,
  // some collectors need to do different things depending on whether the nmethods
  // need to absolutely be kept alive during root processing; "strong"ly reachable
  // nmethods are known to be kept alive at root processing, but the liveness of
  // "weak"ly reachable ones is to be determined later.
  //
  // We want to allow strong and weak processing of nmethods by different threads
  // at the same time without heavy synchronization. Additional constraints are
  // to make sure that every nmethod is processed a minimal amount of time, and
  // nmethods themselves are always iterated at most once at a particular time.
  //
  // Note that strong processing work must be a superset of weak processing work
  // for this code to work.
  //
  // We store state and claim information in the _oops_do_mark_link member, using
  // the two LSBs for the state and the remaining upper bits for linking together
  // nmethods that were already visited.
  // The last element is self-looped, i.e. points to itself to avoid some special
  // "end-of-list" sentinel value.
  //
  // _oops_do_mark_link special values:
  //
  //   _oops_do_mark_link == nullptr: the nmethod has not been visited at all yet, i.e.
  //      is Unclaimed.
  //
  // For other values, its lowest two bits indicate the following states of the nmethod:
  //
  //   weak_request (WR): the nmethod has been claimed by a thread for weak processing
  //   weak_done (WD): weak processing has been completed for this nmethod.
  //   strong_request (SR): the nmethod has been found to need strong processing while
  //       being weak processed.
  //   strong_done (SD): strong processing has been completed for this nmethod .
  //
  // The following shows the _only_ possible progressions of the _oops_do_mark_link
  // pointer.
  //
  // Given
  //   N as the nmethod
  //   X the current next value of _oops_do_mark_link
  //
  // Unclaimed (C)-> N|WR (C)-> X|WD: the nmethod has been processed weakly by
  //   a single thread.
  // Unclaimed (C)-> N|WR (C)-> X|WD (O)-> X|SD: after weak processing has been
  //   completed (as above) another thread found that the nmethod needs strong
  //   processing after all.
  // Unclaimed (C)-> N|WR (O)-> N|SR (C)-> X|SD: during weak processing another
  //   thread finds that the nmethod needs strong processing, marks it as such and
  //   terminates. The original thread completes strong processing.
  // Unclaimed (C)-> N|SD (C)-> X|SD: the nmethod has been processed strongly from
  //   the beginning by a single thread.
  //
  // "|" describes the concatenation of bits in _oops_do_mark_link.
  //
  // The diagram also describes the threads responsible for changing the nmethod to
  // the next state by marking the _transition_ with (C) and (O), which mean "current"
  // and "other" thread respectively.
  //

  // States used for claiming nmethods during root processing.
  static const uint claim_weak_request_tag = 0;
  static const uint claim_weak_done_tag = 1;
  static const uint claim_strong_request_tag = 2;
  static const uint claim_strong_done_tag = 3;

  static oops_do_mark_link* mark_link(nmethod* nm, uint tag) {
    assert(tag <= claim_strong_done_tag, "invalid tag %u", tag);
    assert(is_aligned(nm, 4), "nmethod pointer must have zero lower two LSB");
    return (oops_do_mark_link*)(((uintptr_t)nm & ~0x3) | tag);
  }

  static uint extract_state(oops_do_mark_link* link) {
    return (uint)((uintptr_t)link & 0x3);
  }

  static nmethod* extract_nmethod(oops_do_mark_link* link) {
    return (nmethod*)((uintptr_t)link & ~0x3);
  }

  void oops_do_log_change(const char* state);

  static bool oops_do_has_weak_request(oops_do_mark_link* next) {
    return extract_state(next) == claim_weak_request_tag;
  }

  static bool oops_do_has_any_strong_state(oops_do_mark_link* next) {
    return extract_state(next) >= claim_strong_request_tag;
  }

  // Attempt Unclaimed -> N|WR transition. Returns true if successful.
  bool oops_do_try_claim_weak_request();

  // Attempt Unclaimed -> N|SD transition. Returns the current link.
  oops_do_mark_link* oops_do_try_claim_strong_done();
  // Attempt N|WR -> X|WD transition. Returns nullptr if successful, X otherwise.
  nmethod* oops_do_try_add_to_list_as_weak_done();

  // Attempt X|WD -> N|SR transition. Returns the current link.
  oops_do_mark_link* oops_do_try_add_strong_request(oops_do_mark_link* next);
  // Attempt X|WD -> X|SD transition. Returns true if successful.
  bool oops_do_try_claim_weak_done_as_strong_done(oops_do_mark_link* next);

  // Do the N|SD -> X|SD transition.
  void oops_do_add_to_list_as_strong_done();

  // Sets this nmethod as strongly claimed (as part of N|SD -> X|SD and N|SR -> X|SD
  // transitions).
  void oops_do_set_strong_done(nmethod* old_head);

  void record_nmethod_dependency();

  nmethod* restore(address code_cache_buffer,
                   const methodHandle& method,
                   int compile_id,
                   address reloc_data,
                   GrowableArray<Handle>& oop_list,
                   GrowableArray<Metadata*>& metadata_list,
                   ImmutableOopMapSet* oop_maps,
                   address immutable_data,
                   GrowableArray<Handle>& reloc_imm_oop_list,
                   GrowableArray<Metadata*>& reloc_imm_metadata_list,
                   AOTCodeReader* aot_code_reader);

public:
<<<<<<< HEAD
  // create nmethod using archived nmethod from AOT code cache
  static nmethod* new_nmethod(nmethod* archived_nm,
                              const methodHandle& method,
                              AbstractCompiler* compiler,
                              int compile_id,
                              address reloc_data,
                              GrowableArray<Handle>& oop_list,
                              GrowableArray<Metadata*>& metadata_list,
                              ImmutableOopMapSet* oop_maps,
                              address immutable_data,
                              GrowableArray<Handle>& reloc_imm_oop_list,
                              GrowableArray<Metadata*>& reloc_imm_metadata_list,
                              AOTCodeReader* aot_code_reader);

  enum class ChangeReason : u1 {
    C1_codepatch,
    C1_deoptimize,
    C1_deoptimize_for_patching,
    C1_predicate_failed_trap,
    CI_replay,
    JVMCI_invalidate_nmethod,
    JVMCI_invalidate_nmethod_mirror,
    JVMCI_materialize_virtual_object,
    JVMCI_new_installation,
    JVMCI_register_method,
    JVMCI_replacing_with_new_code,
    JVMCI_reprofile,
    marked_for_deoptimization,
    missing_exception_handler,
    not_used,
    OSR_invalidation_back_branch,
    OSR_invalidation_for_compiling_with_C1,
    OSR_invalidation_of_lower_level,
    set_native_function,
    uncommon_trap,
    whitebox_deoptimization,
    zombie,
=======
  // If you change anything in this enum please patch
  // vmStructs_jvmci.cpp accordingly.
  enum class InvalidationReason : s1 {
    NOT_INVALIDATED = -1,
    C1_CODEPATCH,
    C1_DEOPTIMIZE,
    C1_DEOPTIMIZE_FOR_PATCHING,
    C1_PREDICATE_FAILED_TRAP,
    CI_REPLAY,
    UNLOADING,
    UNLOADING_COLD,
    JVMCI_INVALIDATE,
    JVMCI_MATERIALIZE_VIRTUAL_OBJECT,
    JVMCI_REPLACED_WITH_NEW_CODE,
    JVMCI_REPROFILE,
    MARKED_FOR_DEOPTIMIZATION,
    MISSING_EXCEPTION_HANDLER,
    NOT_USED,
    OSR_INVALIDATION_BACK_BRANCH,
    OSR_INVALIDATION_FOR_COMPILING_WITH_C1,
    OSR_INVALIDATION_OF_LOWER_LEVEL,
    SET_NATIVE_FUNCTION,
    UNCOMMON_TRAP,
    WHITEBOX_DEOPTIMIZATION,
    ZOMBIE,
    INVALIDATION_REASONS_COUNT
>>>>>>> 52526080
  };


  static const char* invalidation_reason_to_string(InvalidationReason invalidation_reason) {
    switch (invalidation_reason) {
      case InvalidationReason::C1_CODEPATCH:
        return "C1 code patch";
      case InvalidationReason::C1_DEOPTIMIZE:
        return "C1 deoptimized";
      case InvalidationReason::C1_DEOPTIMIZE_FOR_PATCHING:
        return "C1 deoptimize for patching";
      case InvalidationReason::C1_PREDICATE_FAILED_TRAP:
        return "C1 predicate failed trap";
      case InvalidationReason::CI_REPLAY:
        return "CI replay";
      case InvalidationReason::JVMCI_INVALIDATE:
        return "JVMCI invalidate";
      case InvalidationReason::JVMCI_MATERIALIZE_VIRTUAL_OBJECT:
        return "JVMCI materialize virtual object";
      case InvalidationReason::JVMCI_REPLACED_WITH_NEW_CODE:
        return "JVMCI replaced with new code";
      case InvalidationReason::JVMCI_REPROFILE:
        return "JVMCI reprofile";
      case InvalidationReason::MARKED_FOR_DEOPTIMIZATION:
        return "marked for deoptimization";
      case InvalidationReason::MISSING_EXCEPTION_HANDLER:
        return "missing exception handler";
      case InvalidationReason::NOT_USED:
        return "not used";
      case InvalidationReason::OSR_INVALIDATION_BACK_BRANCH:
        return "OSR invalidation back branch";
      case InvalidationReason::OSR_INVALIDATION_FOR_COMPILING_WITH_C1:
        return "OSR invalidation for compiling with C1";
      case InvalidationReason::OSR_INVALIDATION_OF_LOWER_LEVEL:
        return "OSR invalidation of lower level";
      case InvalidationReason::SET_NATIVE_FUNCTION:
        return "set native function";
      case InvalidationReason::UNCOMMON_TRAP:
        return "uncommon trap";
      case InvalidationReason::WHITEBOX_DEOPTIMIZATION:
        return "whitebox deoptimization";
      case InvalidationReason::ZOMBIE:
        return "zombie";
      default: {
        assert(false, "Unhandled reason");
        return "Unknown";
      }
    }
  }

  // create nmethod with entry_bci
  static nmethod* new_nmethod(const methodHandle& method,
                              int compile_id,
                              int entry_bci,
                              CodeOffsets* offsets,
                              int orig_pc_offset,
                              DebugInformationRecorder* recorder,
                              Dependencies* dependencies,
                              CodeBuffer *code_buffer,
                              int frame_size,
                              OopMapSet* oop_maps,
                              ExceptionHandlerTable* handler_table,
                              ImplicitExceptionTable* nul_chk_table,
                              AbstractCompiler* compiler,
                              CompLevel comp_level
                              , AOTCodeEntry* aot_code_entry
#if INCLUDE_JVMCI
                              , char* speculations = nullptr,
                              int speculations_len = 0,
                              JVMCINMethodData* jvmci_data = nullptr
#endif
  );

  static nmethod* new_native_nmethod(const methodHandle& method,
                                     int compile_id,
                                     CodeBuffer *code_buffer,
                                     int vep_offset,
                                     int frame_complete,
                                     int frame_size,
                                     ByteSize receiver_sp_offset,
                                     ByteSize basic_lock_sp_offset,
                                     OopMapSet* oop_maps,
                                     int exception_handler = -1);

  Method* method       () const { return _method; }
  uint16_t entry_bci   () const { return _entry_bci; }
  bool is_native_method() const { return _method != nullptr && _method->is_native(); }
  bool is_java_method  () const { return _method != nullptr && !_method->is_native(); }
  bool is_osr_method   () const { return _entry_bci != InvocationEntryBci; }

  int  orig_pc_offset() { return _orig_pc_offset; }

  // Compiler task identification.  Note that all OSR methods
  // are numbered in an independent sequence if CICountOSR is true,
  // and native method wrappers are also numbered independently if
  // CICountNative is true.
  int compile_id() const { return _compile_id; }
  int comp_level() const { return _comp_level; }
  const char* compile_kind() const;

  inline bool  is_compiled_by_c1   () const { return _compiler_type == compiler_c1; }
  inline bool  is_compiled_by_c2   () const { return _compiler_type == compiler_c2; }
  inline bool  is_compiled_by_jvmci() const { return _compiler_type == compiler_jvmci; }
  CompilerType compiler_type       () const { return _compiler_type; }
  const char*  compiler_name       () const;

  // boundaries for different parts
  address consts_begin          () const { return           content_begin(); }
  address consts_end            () const { return           code_begin()   ; }
  address insts_begin           () const { return           code_begin()   ; }
  address insts_end             () const { return           header_begin() + _stub_offset             ; }
  address stub_begin            () const { return           header_begin() + _stub_offset             ; }
  address stub_end              () const { return           code_end()     ; }
  address exception_begin       () const { return           header_begin() + _exception_offset        ; }
  address deopt_handler_begin   () const { return           header_begin() + _deopt_handler_offset    ; }
  address deopt_mh_handler_begin() const { return _deopt_mh_handler_offset != -1 ? (header_begin() + _deopt_mh_handler_offset) : nullptr; }
  address unwind_handler_begin  () const { return _unwind_handler_offset != -1 ? (insts_end() - _unwind_handler_offset) : nullptr; }
  oop*    oops_begin            () const { return (oop*)    data_begin(); }
  oop*    oops_end              () const { return (oop*)    data_end(); }

  // mutable data
  Metadata** metadata_begin     () const { return (Metadata**) (mutable_data_begin() + _relocation_size); }
#if INCLUDE_JVMCI
  Metadata** metadata_end       () const { return (Metadata**) (mutable_data_begin() + _relocation_size + _metadata_size); }
  address jvmci_data_begin      () const { return               mutable_data_begin() + _relocation_size + _metadata_size; }
  address jvmci_data_end        () const { return               mutable_data_end(); }
#else
  Metadata** metadata_end       () const { return (Metadata**)  mutable_data_end(); }
#endif

  // immutable data
  void set_immutable_data(address data) { _immutable_data = data; }
  address immutable_data_begin  () const { return           _immutable_data; }
  address immutable_data_end    () const { return           _immutable_data + _immutable_data_size ; }
  address dependencies_begin    () const { return           _immutable_data; }
  address dependencies_end      () const { return           _immutable_data + _nul_chk_table_offset; }
  address nul_chk_table_begin   () const { return           _immutable_data + _nul_chk_table_offset; }
  address nul_chk_table_end     () const { return           _immutable_data + _handler_table_offset; }
  address handler_table_begin   () const { return           _immutable_data + _handler_table_offset; }
  address handler_table_end     () const { return           _immutable_data + _scopes_pcs_offset   ; }
  PcDesc* scopes_pcs_begin      () const { return (PcDesc*)(_immutable_data + _scopes_pcs_offset)  ; }
  PcDesc* scopes_pcs_end        () const { return (PcDesc*)(_immutable_data + _scopes_data_offset) ; }
  address scopes_data_begin     () const { return           _immutable_data + _scopes_data_offset  ; }

#if INCLUDE_JVMCI
  address scopes_data_end       () const { return           _immutable_data + _speculations_offset ; }
  address speculations_begin    () const { return           _immutable_data + _speculations_offset ; }
  address speculations_end      () const { return            immutable_data_end(); }
#else
  address scopes_data_end       () const { return            immutable_data_end(); }
#endif

  // Sizes
  int immutable_data_size() const { return _immutable_data_size; }
  int consts_size        () const { return int(          consts_end       () -           consts_begin       ()); }
  int insts_size         () const { return int(          insts_end        () -           insts_begin        ()); }
  int stub_size          () const { return int(          stub_end         () -           stub_begin         ()); }
  int oops_size          () const { return int((address) oops_end         () - (address) oops_begin         ()); }
  int metadata_size      () const { return int((address) metadata_end     () - (address) metadata_begin     ()); }
  int scopes_data_size   () const { return int(          scopes_data_end  () -           scopes_data_begin  ()); }
  int scopes_pcs_size    () const { return int((intptr_t)scopes_pcs_end   () - (intptr_t)scopes_pcs_begin   ()); }
  int dependencies_size  () const { return int(          dependencies_end () -           dependencies_begin ()); }
  int handler_table_size () const { return int(          handler_table_end() -           handler_table_begin()); }
  int nul_chk_table_size () const { return int(          nul_chk_table_end() -           nul_chk_table_begin()); }
#if INCLUDE_JVMCI
  int speculations_size  () const { return int(          speculations_end () -           speculations_begin ()); }
  int jvmci_data_size    () const { return int(          jvmci_data_end   () -           jvmci_data_begin   ()); }
#endif

  int     oops_count() const { assert(oops_size() % oopSize == 0, "");  return (oops_size() / oopSize) + 1; }
  int metadata_count() const { assert(metadata_size() % wordSize == 0, ""); return (metadata_size() / wordSize) + 1; }

  int skipped_instructions_size () const { return _skipped_instructions_size; }
  int total_size() const;

  // Containment
  bool consts_contains         (address addr) const { return consts_begin       () <= addr && addr < consts_end       (); }
  // Returns true if a given address is in the 'insts' section. The method
  // insts_contains_inclusive() is end-inclusive.
  bool insts_contains          (address addr) const { return insts_begin        () <= addr && addr < insts_end        (); }
  bool insts_contains_inclusive(address addr) const { return insts_begin        () <= addr && addr <= insts_end       (); }
  bool stub_contains           (address addr) const { return stub_begin         () <= addr && addr < stub_end         (); }
  bool oops_contains           (oop*    addr) const { return oops_begin         () <= addr && addr < oops_end         (); }
  bool metadata_contains       (Metadata** addr) const { return metadata_begin  () <= addr && addr < metadata_end     (); }
  bool scopes_data_contains    (address addr) const { return scopes_data_begin  () <= addr && addr < scopes_data_end  (); }
  bool scopes_pcs_contains     (PcDesc* addr) const { return scopes_pcs_begin   () <= addr && addr < scopes_pcs_end   (); }
  bool handler_table_contains  (address addr) const { return handler_table_begin() <= addr && addr < handler_table_end(); }
  bool nul_chk_table_contains  (address addr) const { return nul_chk_table_begin() <= addr && addr < nul_chk_table_end(); }

  // entry points
  address entry_point() const          { return code_begin() + _entry_offset;          } // normal entry point
  address verified_entry_point() const { return code_begin() + _verified_entry_offset; } // if klass is correct

  enum : signed char { not_installed = -1, // in construction, only the owner doing the construction is
                                           // allowed to advance state
                       in_use        = 0,  // executable nmethod
                       not_entrant   = 1   // marked for deoptimization but activations may still exist
  };

  // flag accessing and manipulation
  bool is_not_installed() const        { return _state == not_installed; }
  bool is_in_use() const               { return _state <= in_use; }
  bool is_not_entrant() const          { return _state == not_entrant; }
  int  get_state() const               { return _state; }

  void clear_unloading_state();
  // Heuristically deduce an nmethod isn't worth keeping around
  bool is_cold();
  bool is_unloading();
  void do_unloading(bool unloading_occurred);

  void inc_method_profiling_count();
  uint64_t method_profiling_count();

  bool make_in_use() {
    return try_transition(in_use);
  }
  // Make the nmethod non entrant. The nmethod will continue to be
  // alive.  It is used when an uncommon trap happens.  Returns true
  // if this thread changed the state of the nmethod or false if
  // another thread performed the transition.
<<<<<<< HEAD
  bool  make_not_entrant(ChangeReason change_reason, bool keep_aot_entry = false);
  bool  make_not_used() { return make_not_entrant(ChangeReason::not_used, true /* keep AOT entry */); }
=======
  bool  make_not_entrant(InvalidationReason invalidation_reason);
  bool  make_not_used() { return make_not_entrant(InvalidationReason::NOT_USED); }
>>>>>>> 52526080

  bool  is_marked_for_deoptimization() const { return deoptimization_status() != not_marked; }
  bool  has_been_deoptimized() const { return deoptimization_status() == deoptimize_done; }
  void  set_deoptimized_done();

  bool update_recompile_counts() const {
    // Update recompile counts when either the update is explicitly requested (deoptimize)
    // or the nmethod is not marked for deoptimization at all (not_marked).
    // The latter happens during uncommon traps when deoptimized nmethod is made not entrant.
    DeoptimizationStatus status = deoptimization_status();
    return status != deoptimize_noupdate && status != deoptimize_done;
  }

  // tells whether frames described by this nmethod can be deoptimized
  // note: native wrappers cannot be deoptimized.
  bool can_be_deoptimized() const { return is_java_method(); }

  bool has_dependencies()                         { return dependencies_size() != 0; }
  void print_dependencies_on(outputStream* out) PRODUCT_RETURN;
  void flush_dependencies();

  template<typename T>
  T* gc_data() const                              { return reinterpret_cast<T*>(_gc_data); }
  template<typename T>
  void set_gc_data(T* gc_data)                    { _gc_data = reinterpret_cast<void*>(gc_data); }

  bool  has_unsafe_access() const                 { return _has_unsafe_access; }
  void  set_has_unsafe_access(bool z)             { _has_unsafe_access = z; }

  bool  has_monitors() const                      { return _has_monitors; }
  void  set_has_monitors(bool z)                  { _has_monitors = z; }

  bool  has_scoped_access() const                 { return _has_scoped_access; }
  void  set_has_scoped_access(bool z)             { _has_scoped_access = z; }

  bool  has_method_handle_invokes() const         { return _has_method_handle_invokes; }
  void  set_has_method_handle_invokes(bool z)     { _has_method_handle_invokes = z; }

  bool  has_wide_vectors() const                  { return _has_wide_vectors; }
  void  set_has_wide_vectors(bool z)              { _has_wide_vectors = z; }

  bool  has_clinit_barriers() const               { return _has_clinit_barriers; }
  void  set_has_clinit_barriers(bool z)           { _has_clinit_barriers = z; }

  bool  preloaded() const                         { return _preloaded; }
  void  set_preloaded(bool z)                     { _preloaded = z; }

  bool  has_flushed_dependencies() const          { return _has_flushed_dependencies; }
  void  set_has_flushed_dependencies(bool z)      {
    assert(!has_flushed_dependencies(), "should only happen once");
    _has_flushed_dependencies = z;
  }

  bool  is_unlinked() const                       { return _is_unlinked; }
  void  set_is_unlinked()                         {
     assert(!_is_unlinked, "already unlinked");
      _is_unlinked = true;
  }

  bool  used() const                              { return _used; }
  void  set_used()                                { _used = true; }

  bool is_aot() const                             { return _aot_code_entry != nullptr; }
  void set_aot_code_entry(AOTCodeEntry* entry)    { _aot_code_entry = entry; }
  AOTCodeEntry* aot_code_entry() const            { return _aot_code_entry; }

  // Support for oops in scopes and relocs:
  // Note: index 0 is reserved for null.
  oop   oop_at(int index) const;
  oop   oop_at_phantom(int index) const; // phantom reference
  oop*  oop_addr_at(int index) const {  // for GC
    // relocation indexes are biased by 1 (because 0 is reserved)
    assert(index > 0 && index <= oops_count(), "must be a valid non-zero index");
    return &oops_begin()[index - 1];
  }

  // Support for meta data in scopes and relocs:
  // Note: index 0 is reserved for null.
  Metadata*   metadata_at(int index) const      { return index == 0 ? nullptr: *metadata_addr_at(index); }
  Metadata**  metadata_addr_at(int index) const {  // for GC
    // relocation indexes are biased by 1 (because 0 is reserved)
    assert(index > 0 && index <= metadata_count(), "must be a valid non-zero index");
    return &metadata_begin()[index - 1];
  }

  void copy_values(GrowableArray<Handle>* array);
  void copy_values(GrowableArray<jobject>* oops);
  void copy_values(GrowableArray<Metadata*>* metadata);
  void copy_values(GrowableArray<address>* metadata) {} // Nothing to do

  // Relocation support
private:
  void fix_oop_relocations(address begin, address end, bool initialize_immediates);
  inline void initialize_immediate_oop(oop* dest, jobject handle);

protected:
  address oops_reloc_begin() const;

public:
  void fix_oop_relocations(address begin, address end) { fix_oop_relocations(begin, end, false); }
  void fix_oop_relocations()                           { fix_oop_relocations(nullptr, nullptr, false); }

  void create_reloc_immediates_list(JavaThread* thread, GrowableArray<Handle>& oop_list, GrowableArray<Metadata*>& metadata_list);

  bool is_at_poll_return(address pc);
  bool is_at_poll_or_poll_return(address pc);

protected:
  // Exception cache support
  // Note: _exception_cache may be read and cleaned concurrently.
  ExceptionCache* exception_cache() const         { return _exception_cache; }
  ExceptionCache* exception_cache_acquire() const;

public:
  address handler_for_exception_and_pc(Handle exception, address pc);
  void add_handler_for_exception_and_pc(Handle exception, address pc, address handler);
  void clean_exception_cache();

  void add_exception_cache_entry(ExceptionCache* new_entry);
  ExceptionCache* exception_cache_entry_for_exception(Handle exception);


  // MethodHandle
  bool is_method_handle_return(address return_pc);
  // Deopt
  // Return true is the PC is one would expect if the frame is being deopted.
  inline bool is_deopt_pc(address pc);
  inline bool is_deopt_mh_entry(address pc);
  inline bool is_deopt_entry(address pc);

  // Accessor/mutator for the original pc of a frame before a frame was deopted.
  address get_original_pc(const frame* fr) { return *orig_pc_addr(fr); }
  void    set_original_pc(const frame* fr, address pc) { *orig_pc_addr(fr) = pc; }

  const char* state() const;

  bool inlinecache_check_contains(address addr) const {
    return (addr >= code_begin() && addr < verified_entry_point());
  }

  void preserve_callee_argument_oops(frame fr, const RegisterMap *reg_map, OopClosure* f);

  // implicit exceptions support
  address continuation_for_implicit_div0_exception(address pc) { return continuation_for_implicit_exception(pc, true); }
  address continuation_for_implicit_null_exception(address pc) { return continuation_for_implicit_exception(pc, false); }

  // Inline cache support for class unloading and nmethod unloading
 private:
  void cleanup_inline_caches_impl(bool unloading_occurred, bool clean_all);

  address continuation_for_implicit_exception(address pc, bool for_div0_check);

 public:
  // Serial version used by whitebox test
  void cleanup_inline_caches_whitebox();

  void clear_inline_caches();

  // Execute nmethod barrier code, as if entering through nmethod call.
  void run_nmethod_entry_barrier();

  void verify_oop_relocations();

  bool has_evol_metadata();

  Method* attached_method(address call_pc);
  Method* attached_method_before_pc(address pc);

  // GC unloading support
  // Cleans unloaded klasses and unloaded nmethods in inline caches

  void unload_nmethod_caches(bool class_unloading_occurred);

  void unlink_from_method();

  // On-stack replacement support
  int      osr_entry_bci()    const { assert(is_osr_method(), "wrong kind of nmethod"); return _entry_bci; }
  address  osr_entry()        const { assert(is_osr_method(), "wrong kind of nmethod"); return _osr_entry_point; }
  nmethod* osr_link()         const { return _osr_link; }
  void     set_osr_link(nmethod *n) { _osr_link = n; }
  void     invalidate_osr_method();

  int num_stack_arg_slots(bool rounded = true) const {
    return rounded ? align_up(_num_stack_arg_slots, 2) : _num_stack_arg_slots;
  }

  // Verify calls to dead methods have been cleaned.
  void verify_clean_inline_caches();

  // Unlink this nmethod from the system
  void unlink();

  // Deallocate this nmethod - called by the GC
  void purge(bool unregister_nmethod);

  // See comment at definition of _last_seen_on_stack
  void mark_as_maybe_on_stack();
  bool is_maybe_on_stack();

  // Evolution support. We make old (discarded) compiled methods point to new Method*s.
  void set_method(Method* method) { _method = method; }

#if INCLUDE_JVMCI
  // Gets the JVMCI name of this nmethod.
  const char* jvmci_name();

  // Records the pending failed speculation in the
  // JVMCI speculation log associated with this nmethod.
  void update_speculation(JavaThread* thread);

  // Gets the data specific to a JVMCI compiled method.
  // This returns a non-nullptr value iff this nmethod was
  // compiled by the JVMCI compiler.
  JVMCINMethodData* jvmci_nmethod_data() const {
    return jvmci_data_size() == 0 ? nullptr : (JVMCINMethodData*) jvmci_data_begin();
  }
#endif

  void oops_do(OopClosure* f) { oops_do(f, false); }
  void oops_do(OopClosure* f, bool allow_dead);

  // All-in-one claiming of nmethods: returns true if the caller successfully claimed that
  // nmethod.
  bool oops_do_try_claim();

  // Loom support for following nmethods on the stack
  void follow_nmethod(OopIterateClosure* cl);

  // Class containing callbacks for the oops_do_process_weak/strong() methods
  // below.
  class OopsDoProcessor {
  public:
    // Process the oops of the given nmethod based on whether it has been called
    // in a weak or strong processing context, i.e. apply either weak or strong
    // work on it.
    virtual void do_regular_processing(nmethod* nm) = 0;
    // Assuming that the oops of the given nmethod has already been its weak
    // processing applied, apply the remaining strong processing part.
    virtual void do_remaining_strong_processing(nmethod* nm) = 0;
  };

  // The following two methods do the work corresponding to weak/strong nmethod
  // processing.
  void oops_do_process_weak(OopsDoProcessor* p);
  void oops_do_process_strong(OopsDoProcessor* p);

  static void oops_do_marking_prologue();
  static void oops_do_marking_epilogue();

 private:
  ScopeDesc* scope_desc_in(address begin, address end);

  address* orig_pc_addr(const frame* fr);

  // used by jvmti to track if the load events has been reported
  bool  load_reported() const                     { return _load_reported; }
  void  set_load_reported()                       { _load_reported = true; }

 public:
  // ScopeDesc retrieval operation
  PcDesc* pc_desc_at(address pc)   { return find_pc_desc(pc, false); }
  // pc_desc_near returns the first PcDesc at or after the given pc.
  PcDesc* pc_desc_near(address pc) { return find_pc_desc(pc, true); }

  // ScopeDesc for an instruction
  ScopeDesc* scope_desc_at(address pc);
  ScopeDesc* scope_desc_near(address pc);

  // copying of debugging information
  void copy_scopes_pcs(PcDesc* pcs, int count);
  void copy_scopes_data(address buffer, int size);

  // Post successful compilation
  void post_compiled_method(CompileTask* task);

  // jvmti support:
  void post_compiled_method_load_event(JvmtiThreadState* state = nullptr);

  // verify operations
  void verify();
  void verify_scopes();
  void verify_interrupt_point(address interrupt_point, bool is_inline_cache);

  // Disassemble this nmethod with additional debug information, e.g. information about blocks.
  void decode2(outputStream* st) const;
  void print_constant_pool(outputStream* st);

  // Avoid hiding of parent's 'decode(outputStream*)' method.
  void decode(outputStream* st) const { decode2(st); } // just delegate here.

  // printing support
  void print_on_impl(outputStream* st) const;
  void print_code();
  void print_value_on_impl(outputStream* st) const;

#if defined(SUPPORT_DATA_STRUCTS)
  // print output in opt build for disassembler library
  void print_relocations_on(outputStream* st)     PRODUCT_RETURN;
  void print_pcs_on(outputStream* st);
  void print_scopes() { print_scopes_on(tty); }
  void print_scopes_on(outputStream* st)          PRODUCT_RETURN;
  void print_handler_table();
  void print_nul_chk_table();
  void print_recorded_oop(int log_n, int index);
  void print_recorded_oops();
  void print_recorded_metadata();

  void print_oops(outputStream* st);     // oops from the underlying CodeBlob.
  void print_metadata(outputStream* st); // metadata in metadata pool.
#else
  void print_pcs_on(outputStream* st) { return; }
#endif

  void print_calls(outputStream* st)              PRODUCT_RETURN;
  static void print_statistics()                  PRODUCT_RETURN;

  void maybe_print_nmethod(const DirectiveSet* directive);
  void print_nmethod(bool print_code);

  void print_on_with_msg(outputStream* st, const char* msg) const;

  // Logging
  void log_identity(xmlStream* log) const;
  void log_new_nmethod() const;
  void log_state_change(InvalidationReason invalidation_reason) const;

  // Prints block-level comments, including nmethod specific block labels:
  void print_nmethod_labels(outputStream* stream, address block_begin, bool print_section_labels=true) const;
  const char* nmethod_section_label(address pos) const;

  // returns whether this nmethod has code comments.
  bool has_code_comment(address begin, address end);
  // Prints a comment for one native instruction (reloc info, pc desc)
  void print_code_comment_on(outputStream* st, int column, address begin, address end);

  // tells if this compiled method is dependent on the given changes,
  // and the changes have invalidated it
  bool check_dependency_on(DepChange& changes);

  // Fast breakpoint support. Tells if this compiled method is
  // dependent on the given method. Returns true if this nmethod
  // corresponds to the given method as well.
  bool is_dependent_on_method(Method* dependee);

  // JVMTI's GetLocalInstance() support
  ByteSize native_receiver_sp_offset() {
    assert(is_native_method(), "sanity");
    return _native_receiver_sp_offset;
  }
  ByteSize native_basic_lock_sp_offset() {
    assert(is_native_method(), "sanity");
    return _native_basic_lock_sp_offset;
  }

  // support for code generation
  static ByteSize osr_entry_point_offset() { return byte_offset_of(nmethod, _osr_entry_point); }
  static ByteSize state_offset()           { return byte_offset_of(nmethod, _state); }

  void metadata_do(MetadataClosure* f);

  address call_instruction_address(address pc) const;

  void make_deoptimized();
  void finalize_relocations();

  void prepare_for_archiving_impl();

  class Vptr : public CodeBlob::Vptr {
    void print_on(const CodeBlob* instance, outputStream* st) const override {
      ttyLocker ttyl;
      instance->as_nmethod()->print_on_impl(st);
    }
    void print_value_on(const CodeBlob* instance, outputStream* st) const override {
      instance->as_nmethod()->print_value_on_impl(st);
    }
    void prepare_for_archiving(CodeBlob* instance) const override {
      ((nmethod*)instance)->prepare_for_archiving_impl();
    };
  };

  static const Vptr _vpntr;
};

#endif // SHARE_CODE_NMETHOD_HPP<|MERGE_RESOLUTION|>--- conflicted
+++ resolved
@@ -497,7 +497,6 @@
                    AOTCodeReader* aot_code_reader);
 
 public:
-<<<<<<< HEAD
   // create nmethod using archived nmethod from AOT code cache
   static nmethod* new_nmethod(nmethod* archived_nm,
                               const methodHandle& method,
@@ -512,30 +511,6 @@
                               GrowableArray<Metadata*>& reloc_imm_metadata_list,
                               AOTCodeReader* aot_code_reader);
 
-  enum class ChangeReason : u1 {
-    C1_codepatch,
-    C1_deoptimize,
-    C1_deoptimize_for_patching,
-    C1_predicate_failed_trap,
-    CI_replay,
-    JVMCI_invalidate_nmethod,
-    JVMCI_invalidate_nmethod_mirror,
-    JVMCI_materialize_virtual_object,
-    JVMCI_new_installation,
-    JVMCI_register_method,
-    JVMCI_replacing_with_new_code,
-    JVMCI_reprofile,
-    marked_for_deoptimization,
-    missing_exception_handler,
-    not_used,
-    OSR_invalidation_back_branch,
-    OSR_invalidation_for_compiling_with_C1,
-    OSR_invalidation_of_lower_level,
-    set_native_function,
-    uncommon_trap,
-    whitebox_deoptimization,
-    zombie,
-=======
   // If you change anything in this enum please patch
   // vmStructs_jvmci.cpp accordingly.
   enum class InvalidationReason : s1 {
@@ -562,7 +537,6 @@
     WHITEBOX_DEOPTIMIZATION,
     ZOMBIE,
     INVALIDATION_REASONS_COUNT
->>>>>>> 52526080
   };
 
 
@@ -784,13 +758,8 @@
   // alive.  It is used when an uncommon trap happens.  Returns true
   // if this thread changed the state of the nmethod or false if
   // another thread performed the transition.
-<<<<<<< HEAD
-  bool  make_not_entrant(ChangeReason change_reason, bool keep_aot_entry = false);
-  bool  make_not_used() { return make_not_entrant(ChangeReason::not_used, true /* keep AOT entry */); }
-=======
-  bool  make_not_entrant(InvalidationReason invalidation_reason);
-  bool  make_not_used() { return make_not_entrant(InvalidationReason::NOT_USED); }
->>>>>>> 52526080
+  bool  make_not_entrant(InvalidationReason invalidation_reason, bool keep_aot_entry = false);
+  bool  make_not_used() { return make_not_entrant(InvalidationReason::NOT_USED, true /* keep AOT entry */); }
 
   bool  is_marked_for_deoptimization() const { return deoptimization_status() != not_marked; }
   bool  has_been_deoptimized() const { return deoptimization_status() == deoptimize_done; }
