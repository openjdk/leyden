--- conflicted
+++ resolved
@@ -659,12 +659,8 @@
   _cpu_features_offset   = cpu_features_offset;
 }
 
-<<<<<<< HEAD
 bool AOTCodeCache::Config::verify(AOTCodeCache* cache) const {
-=======
-bool AOTCodeCache::Config::verify() const {
   // First checks affect all cached AOT code
->>>>>>> a529aa73
 #ifdef ASSERT
   if ((_flags & debugVM) == 0) {
     log_debug(aot, codecache, init)("AOT Code Cache disabled: it was created by product VM, it can't be used by debug VM");
@@ -677,17 +673,6 @@
   }
 #endif
 
-#if !defined(ZERO) && (defined(IA32) || defined(AMD64))
-  if (UseSSE < _useSSE) {
-    log_debug(aot, codecache, init)("AOT Code Cache disabled: it was created with UseSSE = %d vs current %d", _useSSE, UseSSE);
-    return false;
-  }
-  if (UseAVX < _useAVX) {
-    log_debug(aot, codecache, init)("AOT Code Cache disabled: it was created with UseAVX = %d vs current %d", _useAVX, UseAVX);
-    return false;
-  }
-#endif
-
   size_t codeCacheSize = pointer_delta(CodeCache::high_bound(), CodeCache::low_bound(), 1);
   if (_codeCacheSize != codeCacheSize) {
     log_debug(aot, codecache, init)("AOT Code Cache disabled: it was created with CodeCache size = %dKb vs current %dKb", (int)(_codeCacheSize/K), (int)(codeCacheSize/K));
@@ -744,7 +729,10 @@
     log_debug(aot, codecache, init)("AOT Code Cache disabled: it was created with different CompressedOops::shift(): %d vs current %d", _compressedOopShift, CompressedOops::shift());
     return false;
   }
-<<<<<<< HEAD
+  if ((_compressedOopBase == nullptr || CompressedOops::base() == nullptr) && (_compressedOopBase != CompressedOops::base())) {
+    log_debug(aot, codecache, init)("AOTStubCaching is disabled: incompatible CompressedOops::base(): %p vs current %p", _compressedOopBase, CompressedOops::base());
+    return false;
+  }
 
   LogStreamHandle(Debug, aot, codecache, init) log;
   if (log.is_enabled()) {
@@ -772,16 +760,6 @@
     return false;
   }
 
-  // This should be the last check as it only disables AOTStubCaching
-  if ((_compressedOopBase == nullptr || CompressedOops::base() == nullptr) && (_compressedOopBase != CompressedOops::base())) {
-    log_debug(aot, codecache, init)("AOTStubCaching is disabled: incompatible CompressedOops::base(): %p vs current %p", _compressedOopBase, CompressedOops::base());
-    return false;
-=======
-  if ((_compressedOopBase == nullptr || CompressedOops::base() == nullptr) && (_compressedOopBase != CompressedOops::base())) {
-    log_debug(aot, codecache, init)("AOTStubCaching is disabled: incompatible CompressedOops::base(): %p vs current %p", _compressedOopBase, CompressedOops::base());
-    return false;
-  }
-
   // Next affects only AOT nmethod
   if (((_flags & systemClassAssertions) != 0) != JavaAssertions::systemClassDefault()) {
     log_debug(aot, codecache, init)("AOT Code Cache disabled: it was created with JavaAssertions::systemClassDefault() = %s vs current %s", (JavaAssertions::systemClassDefault() ? "disabled" : "enabled"), (JavaAssertions::systemClassDefault() ? "enabled" : "disabled"));
@@ -790,7 +768,6 @@
   if (((_flags & userClassAssertions) != 0) != JavaAssertions::userClassDefault()) {
     log_debug(aot, codecache, init)("AOT Code Cache disabled: it was created with JavaAssertions::userClassDefault() = %s vs current %s", (JavaAssertions::userClassDefault() ? "disabled" : "enabled"), (JavaAssertions::userClassDefault() ? "enabled" : "disabled"));
     FLAG_SET_ERGO(AOTCodeCaching, false);
->>>>>>> a529aa73
   }
 
   return true;
