/*
 * Copyright (c) 1998, 2025, Oracle and/or its affiliates. All rights reserved.
 * DO NOT ALTER OR REMOVE COPYRIGHT NOTICES OR THIS FILE HEADER.
 *
 * This code is free software; you can redistribute it and/or modify it
 * under the terms of the GNU General Public License version 2 only, as
 * published by the Free Software Foundation.
 *
 * This code is distributed in the hope that it will be useful, but WITHOUT
 * ANY WARRANTY; without even the implied warranty of MERCHANTABILITY or
 * FITNESS FOR A PARTICULAR PURPOSE.  See the GNU General Public License
 * version 2 for more details (a copy is included in the LICENSE file that
 * accompanied this code).
 *
 * You should have received a copy of the GNU General Public License version
 * 2 along with this work; if not, write to the Free Software Foundation,
 * Inc., 51 Franklin St, Fifth Floor, Boston, MA 02110-1301 USA.
 *
 * Please contact Oracle, 500 Oracle Parkway, Redwood Shores, CA 94065 USA
 * or visit www.oracle.com if you need additional information or have any
 * questions.
 *
 */

#include "code/codeBlob.hpp"
#include "code/codeCache.hpp"
#include "code/relocInfo.hpp"
#include "code/vtableStubs.hpp"
#include "compiler/disassembler.hpp"
#include "compiler/oopMap.hpp"
#include "interpreter/bytecode.hpp"
#include "interpreter/interpreter.hpp"
#include "jvm.h"
#include "memory/allocation.inline.hpp"
#include "memory/heap.hpp"
#include "memory/resourceArea.hpp"
#include "oops/oop.inline.hpp"
#include "prims/forte.hpp"
#include "prims/jvmtiExport.hpp"
#include "runtime/handles.inline.hpp"
#include "runtime/interfaceSupport.inline.hpp"
#include "runtime/javaFrameAnchor.hpp"
#include "runtime/jniHandles.inline.hpp"
#include "runtime/mutexLocker.hpp"
#include "runtime/safepoint.hpp"
#include "runtime/sharedRuntime.hpp"
#include "runtime/stubCodeGenerator.hpp"
#include "runtime/stubRoutines.hpp"
#include "runtime/vframe.hpp"
#include "services/memoryService.hpp"
#include "utilities/align.hpp"
#ifdef COMPILER1
#include "c1/c1_Runtime1.hpp"
#endif

#include <type_traits>

// Virtual methods are not allowed in code blobs to simplify caching compiled code.
// Check all "leaf" subclasses of CodeBlob class.

static_assert(!std::is_polymorphic<nmethod>::value,            "no virtual methods are allowed in nmethod");
static_assert(!std::is_polymorphic<AdapterBlob>::value,        "no virtual methods are allowed in code blobs");
static_assert(!std::is_polymorphic<VtableBlob>::value,         "no virtual methods are allowed in code blobs");
static_assert(!std::is_polymorphic<MethodHandlesAdapterBlob>::value, "no virtual methods are allowed in code blobs");
static_assert(!std::is_polymorphic<RuntimeStub>::value,        "no virtual methods are allowed in code blobs");
static_assert(!std::is_polymorphic<DeoptimizationBlob>::value, "no virtual methods are allowed in code blobs");
static_assert(!std::is_polymorphic<SafepointBlob>::value,      "no virtual methods are allowed in code blobs");
static_assert(!std::is_polymorphic<UpcallStub>::value,         "no virtual methods are allowed in code blobs");
#ifdef COMPILER2
static_assert(!std::is_polymorphic<ExceptionBlob>::value,      "no virtual methods are allowed in code blobs");
static_assert(!std::is_polymorphic<UncommonTrapBlob>::value,   "no virtual methods are allowed in code blobs");
#endif

// Add proxy vtables.
// We need only few for now - they are used only from prints.
const nmethod::Vptr                  nmethod::_vpntr;
const BufferBlob::Vptr               BufferBlob::_vpntr;
const RuntimeStub::Vptr              RuntimeStub::_vpntr;
const SingletonBlob::Vptr            SingletonBlob::_vpntr;
const DeoptimizationBlob::Vptr       DeoptimizationBlob::_vpntr;
#ifdef COMPILER2
const ExceptionBlob::Vptr            ExceptionBlob::_vpntr;
#endif // COMPILER2
const UpcallStub::Vptr               UpcallStub::_vpntr;

const CodeBlob::Vptr* CodeBlob::vptr(CodeBlobKind kind) {
  constexpr const CodeBlob::Vptr* array[(size_t)CodeBlobKind::Number_Of_Kinds] = {
      nullptr/* None */,
      &nmethod::_vpntr,
      &BufferBlob::_vpntr,
      &AdapterBlob::_vpntr,
      &VtableBlob::_vpntr,
      &MethodHandlesAdapterBlob::_vpntr,
      &RuntimeStub::_vpntr,
      &DeoptimizationBlob::_vpntr,
      &SafepointBlob::_vpntr,
#ifdef COMPILER2
      &ExceptionBlob::_vpntr,
      &UncommonTrapBlob::_vpntr,
#endif
      &UpcallStub::_vpntr
  };

  return array[(size_t)kind];
}

const CodeBlob::Vptr* CodeBlob::vptr() const {
  return vptr(_kind);
}

unsigned int CodeBlob::align_code_offset(int offset) {
  // align the size to CodeEntryAlignment
  int header_size = (int)CodeHeap::header_size();
  return align_up(offset + header_size, CodeEntryAlignment) - header_size;
}

// This must be consistent with the CodeBlob constructor's layout actions.
unsigned int CodeBlob::allocation_size(CodeBuffer* cb, int header_size) {
  // align the size to CodeEntryAlignment
  unsigned int size = align_code_offset(header_size);
  size += align_up(cb->total_content_size(), oopSize);
  size += align_up(cb->total_oop_size(), oopSize);
  return size;
}

CodeBlob::CodeBlob(const char* name, CodeBlobKind kind, CodeBuffer* cb, int size, uint16_t header_size,
                   int16_t frame_complete_offset, int frame_size, OopMapSet* oop_maps, bool caller_must_gc_arguments,
                   int mutable_data_size) :
  _oop_maps(nullptr), // will be set by set_oop_maps() call
  _name(name),
  _mutable_data(header_begin() + size), // default value is blob_end()
  _size(size),
  _relocation_size(align_up(cb->total_relocation_size(), oopSize)),
  _content_offset(CodeBlob::align_code_offset(header_size)),
  _code_offset(_content_offset + cb->total_offset_of(cb->insts())),
  _data_offset(_content_offset + align_up(cb->total_content_size(), oopSize)),
  _frame_size(frame_size),
  _mutable_data_size(mutable_data_size),
  S390_ONLY(_ctable_offset(0) COMMA)
  _header_size(header_size),
  _frame_complete_offset(frame_complete_offset),
  _kind(kind),
  _caller_must_gc_arguments(caller_must_gc_arguments)
{
  assert(is_aligned(_size,            oopSize), "unaligned size");
  assert(is_aligned(header_size,      oopSize), "unaligned size");
  assert(is_aligned(_relocation_size, oopSize), "unaligned size");
  assert(_data_offset <= _size, "codeBlob is too small: %d > %d", _data_offset, _size);
  assert(is_nmethod() || (cb->total_oop_size() + cb->total_metadata_size() == 0), "must be nmethod");
  assert(code_end() == content_end(), "must be the same - see code_end()");
#ifdef COMPILER1
  // probably wrong for tiered
  assert(_frame_size >= -1, "must use frame size or -1 for runtime stubs");
#endif // COMPILER1

  if (_mutable_data_size > 0) {
    _mutable_data = (address)os::malloc(_mutable_data_size, mtCode);
    if (_mutable_data == nullptr) {
      vm_exit_out_of_memory(_mutable_data_size, OOM_MALLOC_ERROR, "codebuffer: no space for mutable data");
    }
  } else {
    // We need unique and valid not null address
    assert(_mutable_data = blob_end(), "sanity");
  }

  set_oop_maps(oop_maps);
}

// Simple CodeBlob used for simple BufferBlob.
CodeBlob::CodeBlob(const char* name, CodeBlobKind kind, int size, uint16_t header_size) :
  _oop_maps(nullptr),
  _name(name),
  _mutable_data(header_begin() + size), // default value is blob_end()
  _size(size),
  _relocation_size(0),
  _content_offset(CodeBlob::align_code_offset(header_size)),
  _code_offset(_content_offset),
  _data_offset(size),
  _frame_size(0),
  S390_ONLY(_ctable_offset(0) COMMA)
  _header_size(header_size),
  _frame_complete_offset(CodeOffsets::frame_never_safe),
  _kind(kind),
  _caller_must_gc_arguments(false)
{
  assert(is_aligned(size,            oopSize), "unaligned size");
  assert(is_aligned(header_size,     oopSize), "unaligned size");
  assert(_mutable_data = blob_end(), "sanity");
}

void CodeBlob::restore_mutable_data(address reloc_data) {
  // Relocation data is now stored as part of the mutable data area; allocate it before copy relocations
  if (_mutable_data_size > 0) {
    _mutable_data = (address)os::malloc(_mutable_data_size, mtCode);
    if (_mutable_data == nullptr) {
      vm_exit_out_of_memory(_mutable_data_size, OOM_MALLOC_ERROR, "codebuffer: no space for mutable data");
    }
  }
  if (_relocation_size > 0) {
    memcpy((address)relocation_begin(), reloc_data, relocation_size());
  }
}

void CodeBlob::purge() {
  assert(_mutable_data != nullptr, "should never be null");
  if (_mutable_data != blob_end()) {
    os::free(_mutable_data);
    _mutable_data = blob_end(); // Valid not null address
  }
  if (_oop_maps != nullptr && !AOTCodeCache::is_address_in_aot_cache((address)_oop_maps)) {
    delete _oop_maps;
    _oop_maps = nullptr;
  }
  NOT_PRODUCT(_asm_remarks.clear());
  NOT_PRODUCT(_dbg_strings.clear());
}

void CodeBlob::set_oop_maps(OopMapSet* p) {
  // Danger Will Robinson! This method allocates a big
  // chunk of memory, its your job to free it.
  if (p != nullptr) {
    _oop_maps = ImmutableOopMapSet::build_from(p);
  } else {
    _oop_maps = nullptr;
  }
}

const ImmutableOopMap* CodeBlob::oop_map_for_return_address(address return_address) const {
  assert(_oop_maps != nullptr, "nope");
  return _oop_maps->find_map_at_offset((intptr_t) return_address - (intptr_t) code_begin());
}

void CodeBlob::print_code_on(outputStream* st) {
  ResourceMark m;
  Disassembler::decode(this, st);
}

<<<<<<< HEAD
void CodeBlob::prepare_for_archiving() {
=======
void CodeBlob::prepare_for_archiving_impl() {
>>>>>>> aae2bb62
  set_name(nullptr);
  _oop_maps = nullptr;
  _mutable_data = nullptr;
#ifndef PRODUCT
  asm_remarks().clear();
  dbg_strings().clear();
#endif /* PRODUCT */
}

<<<<<<< HEAD
=======
void CodeBlob::prepare_for_archiving() {
  vptr(_kind)->prepare_for_archiving(this);
}

void CodeBlob::archive_blob(CodeBlob* blob, address archive_buffer) {
  blob->copy_to(archive_buffer);
  CodeBlob* archived_blob = (CodeBlob*)archive_buffer;
  archived_blob->prepare_for_archiving();
}

void CodeBlob::post_restore_impl() {
  // Track memory usage statistic after releasing CodeCache_lock
  MemoryService::track_code_cache_memory_usage();
}

void CodeBlob::post_restore() {
  vptr(_kind)->post_restore(this);
}

CodeBlob* CodeBlob::restore(address code_cache_buffer, const char* name, address archived_reloc_data, ImmutableOopMapSet* archived_oop_maps) {
  copy_to(code_cache_buffer);
  CodeBlob* code_blob = (CodeBlob*)code_cache_buffer;
  code_blob->set_name(name);
  code_blob->restore_mutable_data(archived_reloc_data);
  code_blob->set_oop_maps(archived_oop_maps);
  return code_blob;
}

CodeBlob* CodeBlob::create(CodeBlob* archived_blob, const char* name, address archived_reloc_data, ImmutableOopMapSet* archived_oop_maps) {
  ThreadInVMfromUnknown __tiv;  // get to VM state in case we block on CodeCache_lock

  CodeCache::gc_on_allocation();

  CodeBlob* blob = nullptr;
  unsigned int size = archived_blob->size();
  {
    MutexLocker mu(CodeCache_lock, Mutex::_no_safepoint_check_flag);
    address code_cache_buffer = (address)CodeCache::allocate(size, CodeBlobType::NonNMethod);
    if (code_cache_buffer != nullptr) {
      blob = archived_blob->restore(code_cache_buffer, name, archived_reloc_data, archived_oop_maps);
      assert(blob != nullptr, "sanity check");
      // Flush the code block
      ICache::invalidate_range(blob->code_begin(), blob->code_size());
      CodeCache::commit(blob); // Count adapters
    }
  }
  if (blob != nullptr) {
    blob->post_restore();
  }
  return blob;
}

>>>>>>> aae2bb62
//-----------------------------------------------------------------------------------------
// Creates a RuntimeBlob from a CodeBuffer and copy code and relocation info.

RuntimeBlob::RuntimeBlob(
  const char* name,
  CodeBlobKind kind,
  CodeBuffer* cb,
  int         size,
  uint16_t    header_size,
  int16_t     frame_complete,
  int         frame_size,
  OopMapSet*  oop_maps,
  bool        caller_must_gc_arguments)
  : CodeBlob(name, kind, cb, size, header_size, frame_complete, frame_size, oop_maps, caller_must_gc_arguments,
             align_up(cb->total_relocation_size(), oopSize))
{
  cb->copy_code_and_locs_to(this);
}

void RuntimeBlob::free(RuntimeBlob* blob) {
  assert(blob != nullptr, "caller must check for nullptr");
  ThreadInVMfromUnknown __tiv;  // get to VM state in case we block on CodeCache_lock
  blob->purge();
  {
    MutexLocker mu(CodeCache_lock, Mutex::_no_safepoint_check_flag);
    CodeCache::free(blob);
  }
  // Track memory usage statistic after releasing CodeCache_lock
  MemoryService::track_code_cache_memory_usage();
}

void RuntimeBlob::trace_new_stub(RuntimeBlob* stub, const char* name1, const char* name2) {
  // Do not hold the CodeCache lock during name formatting.
  assert(!CodeCache_lock->owned_by_self(), "release CodeCache before registering the stub");

  if (stub != nullptr && (PrintStubCode ||
                       Forte::is_enabled() ||
                       JvmtiExport::should_post_dynamic_code_generated())) {
    char stub_id[256];
    assert(strlen(name1) + strlen(name2) < sizeof(stub_id), "");
    jio_snprintf(stub_id, sizeof(stub_id), "%s%s", name1, name2);
    if (PrintStubCode) {
      ttyLocker ttyl;
      tty->print_cr("- - - [BEGIN] - - - - - - - - - - - - - - - - - - - - - - - - - - - - - - - - -");
      tty->print_cr("Decoding %s " PTR_FORMAT " [" PTR_FORMAT ", " PTR_FORMAT "] (%d bytes)",
                    stub_id, p2i(stub), p2i(stub->code_begin()), p2i(stub->code_end()), stub->code_size());
      Disassembler::decode(stub->code_begin(), stub->code_end(), tty
                           NOT_PRODUCT(COMMA &stub->asm_remarks()));
      if ((stub->oop_maps() != nullptr) && AbstractDisassembler::show_structs()) {
        tty->print_cr("- - - [OOP MAPS]- - - - - - - - - - - - - - - - - - - - - - - - - - - - - - - -");
        stub->oop_maps()->print();
      }
      tty->print_cr("- - - [END] - - - - - - - - - - - - - - - - - - - - - - - - - - - - - - - - - -");
      tty->cr();
    }
    if (Forte::is_enabled()) {
      Forte::register_stub(stub_id, stub->code_begin(), stub->code_end());
    }

    if (JvmtiExport::should_post_dynamic_code_generated()) {
      const char* stub_name = name2;
      if (name2[0] == '\0')  stub_name = name1;
      JvmtiExport::post_dynamic_code_generated(stub_name, stub->code_begin(), stub->code_end());
    }
  }

  // Track memory usage statistic after releasing CodeCache_lock
  MemoryService::track_code_cache_memory_usage();
}

//----------------------------------------------------------------------------------------------------
// Implementation of BufferBlob

BufferBlob::BufferBlob(const char* name, CodeBlobKind kind, int size)
: RuntimeBlob(name, kind, size, sizeof(BufferBlob))
{}

BufferBlob* BufferBlob::create(const char* name, uint buffer_size) {
  ThreadInVMfromUnknown __tiv;  // get to VM state in case we block on CodeCache_lock

  BufferBlob* blob = nullptr;
  unsigned int size = sizeof(BufferBlob);
  // align the size to CodeEntryAlignment
  size = CodeBlob::align_code_offset(size);
  size += align_up(buffer_size, oopSize);
  assert(name != nullptr, "must provide a name");
  {
    MutexLocker mu(CodeCache_lock, Mutex::_no_safepoint_check_flag);
    blob = new (size) BufferBlob(name, CodeBlobKind::Buffer, size);
  }
  // Track memory usage statistic after releasing CodeCache_lock
  MemoryService::track_code_cache_memory_usage();

  return blob;
}


BufferBlob::BufferBlob(const char* name, CodeBlobKind kind, CodeBuffer* cb, int size)
  : RuntimeBlob(name, kind, cb, size, sizeof(BufferBlob), CodeOffsets::frame_never_safe, 0, nullptr)
{}

// Used by gtest
BufferBlob* BufferBlob::create(const char* name, CodeBuffer* cb) {
  ThreadInVMfromUnknown __tiv;  // get to VM state in case we block on CodeCache_lock

  BufferBlob* blob = nullptr;
  unsigned int size = CodeBlob::allocation_size(cb, sizeof(BufferBlob));
  assert(name != nullptr, "must provide a name");
  {
    MutexLocker mu(CodeCache_lock, Mutex::_no_safepoint_check_flag);
    blob = new (size) BufferBlob(name, CodeBlobKind::Buffer, cb, size);
  }
  // Track memory usage statistic after releasing CodeCache_lock
  MemoryService::track_code_cache_memory_usage();

  return blob;
}

void* BufferBlob::operator new(size_t s, unsigned size) throw() {
  return CodeCache::allocate(size, CodeBlobType::NonNMethod);
}

void BufferBlob::free(BufferBlob *blob) {
  RuntimeBlob::free(blob);
}


//----------------------------------------------------------------------------------------------------
// Implementation of AdapterBlob

AdapterBlob::AdapterBlob(int size, CodeBuffer* cb) :
  BufferBlob("I2C/C2I adapters", CodeBlobKind::Adapter, cb, size) {
  CodeCache::commit(this);
}

AdapterBlob* AdapterBlob::create(CodeBuffer* cb) {
  ThreadInVMfromUnknown __tiv;  // get to VM state in case we block on CodeCache_lock

  CodeCache::gc_on_allocation();

  AdapterBlob* blob = nullptr;
  unsigned int size = CodeBlob::allocation_size(cb, sizeof(AdapterBlob));
  {
    MutexLocker mu(CodeCache_lock, Mutex::_no_safepoint_check_flag);
    blob = new (size) AdapterBlob(size, cb);
  }
  // Track memory usage statistic after releasing CodeCache_lock
  MemoryService::track_code_cache_memory_usage();

  return blob;
}

//----------------------------------------------------------------------------------------------------
// Implementation of VtableBlob

void* VtableBlob::operator new(size_t s, unsigned size) throw() {
  // Handling of allocation failure stops compilation and prints a bunch of
  // stuff, which requires unlocking the CodeCache_lock, so that the Compile_lock
  // can be locked, and then re-locking the CodeCache_lock. That is not safe in
  // this context as we hold the CompiledICLocker. So we just don't handle code
  // cache exhaustion here; we leave that for a later allocation that does not
  // hold the CompiledICLocker.
  return CodeCache::allocate(size, CodeBlobType::NonNMethod, false /* handle_alloc_failure */);
}

VtableBlob::VtableBlob(const char* name, int size) :
  BufferBlob(name, CodeBlobKind::Vtable, size) {
}

VtableBlob* VtableBlob::create(const char* name, int buffer_size) {
  assert(JavaThread::current()->thread_state() == _thread_in_vm, "called with the wrong state");

  VtableBlob* blob = nullptr;
  unsigned int size = sizeof(VtableBlob);
  // align the size to CodeEntryAlignment
  size = align_code_offset(size);
  size += align_up(buffer_size, oopSize);
  assert(name != nullptr, "must provide a name");
  {
    if (!CodeCache_lock->try_lock()) {
      // If we can't take the CodeCache_lock, then this is a bad time to perform the ongoing
      // IC transition to megamorphic, for which this stub will be needed. It is better to
      // bail out the transition, and wait for a more opportune moment. Not only is it not
      // worth waiting for the lock blockingly for the megamorphic transition, it might
      // also result in a deadlock to blockingly wait, when concurrent class unloading is
      // performed. At this point in time, the CompiledICLocker is taken, so we are not
      // allowed to blockingly wait for the CodeCache_lock, as these two locks are otherwise
      // consistently taken in the opposite order. Bailing out results in an IC transition to
      // the clean state instead, which will cause subsequent calls to retry the transitioning
      // eventually.
      return nullptr;
    }
    blob = new (size) VtableBlob(name, size);
    CodeCache_lock->unlock();
  }
  // Track memory usage statistic after releasing CodeCache_lock
  MemoryService::track_code_cache_memory_usage();

  return blob;
}

//----------------------------------------------------------------------------------------------------
// Implementation of MethodHandlesAdapterBlob

MethodHandlesAdapterBlob* MethodHandlesAdapterBlob::create(int buffer_size) {
  ThreadInVMfromUnknown __tiv;  // get to VM state in case we block on CodeCache_lock

  MethodHandlesAdapterBlob* blob = nullptr;
  unsigned int size = sizeof(MethodHandlesAdapterBlob);
  // align the size to CodeEntryAlignment
  size = CodeBlob::align_code_offset(size);
  size += align_up(buffer_size, oopSize);
  {
    MutexLocker mu(CodeCache_lock, Mutex::_no_safepoint_check_flag);
    blob = new (size) MethodHandlesAdapterBlob(size);
    if (blob == nullptr) {
      vm_exit_out_of_memory(size, OOM_MALLOC_ERROR, "CodeCache: no room for method handle adapter blob");
    }
  }
  // Track memory usage statistic after releasing CodeCache_lock
  MemoryService::track_code_cache_memory_usage();

  return blob;
}

//----------------------------------------------------------------------------------------------------
// Implementation of RuntimeStub

RuntimeStub::RuntimeStub(
  const char* name,
  CodeBuffer* cb,
  int         size,
  int16_t     frame_complete,
  int         frame_size,
  OopMapSet*  oop_maps,
  bool        caller_must_gc_arguments
)
: RuntimeBlob(name, CodeBlobKind::RuntimeStub, cb, size, sizeof(RuntimeStub),
              frame_complete, frame_size, oop_maps, caller_must_gc_arguments)
{
}

RuntimeStub* RuntimeStub::new_runtime_stub(const char* stub_name,
                                           CodeBuffer* cb,
                                           int16_t frame_complete,
                                           int frame_size,
                                           OopMapSet* oop_maps,
                                           bool caller_must_gc_arguments,
                                           bool alloc_fail_is_fatal)
{
  RuntimeStub* stub = nullptr;
  unsigned int size = CodeBlob::allocation_size(cb, sizeof(RuntimeStub));
  ThreadInVMfromUnknown __tiv;  // get to VM state in case we block on CodeCache_lock
  {
    MutexLocker mu(CodeCache_lock, Mutex::_no_safepoint_check_flag);
    stub = new (size) RuntimeStub(stub_name, cb, size, frame_complete, frame_size, oop_maps, caller_must_gc_arguments);
    if (stub == nullptr) {
      if (!alloc_fail_is_fatal) {
        return nullptr;
      }
      fatal("Initial size of CodeCache is too small");
    }
  }

  trace_new_stub(stub, "RuntimeStub - ", stub_name);

  return stub;
}


void* RuntimeStub::operator new(size_t s, unsigned size) throw() {
  return CodeCache::allocate(size, CodeBlobType::NonNMethod);
}

// operator new shared by all singletons:
void* SingletonBlob::operator new(size_t s, unsigned size, bool alloc_fail_is_fatal) throw() {
  void* p = CodeCache::allocate(size, CodeBlobType::NonNMethod);
  if (alloc_fail_is_fatal && !p) fatal("Initial size of CodeCache is too small");
  return p;
}


//----------------------------------------------------------------------------------------------------
// Implementation of DeoptimizationBlob

DeoptimizationBlob::DeoptimizationBlob(
  CodeBuffer* cb,
  int         size,
  OopMapSet*  oop_maps,
  int         unpack_offset,
  int         unpack_with_exception_offset,
  int         unpack_with_reexecution_offset,
  int         frame_size
)
: SingletonBlob("DeoptimizationBlob", CodeBlobKind::Deoptimization, cb,
                size, sizeof(DeoptimizationBlob), frame_size, oop_maps)
{
  _unpack_offset           = unpack_offset;
  _unpack_with_exception   = unpack_with_exception_offset;
  _unpack_with_reexecution = unpack_with_reexecution_offset;
#ifdef COMPILER1
  _unpack_with_exception_in_tls   = -1;
#endif
}


DeoptimizationBlob* DeoptimizationBlob::create(
  CodeBuffer* cb,
  OopMapSet*  oop_maps,
  int        unpack_offset,
  int        unpack_with_exception_offset,
  int        unpack_with_reexecution_offset,
  int        frame_size)
{
  DeoptimizationBlob* blob = nullptr;
  unsigned int size = CodeBlob::allocation_size(cb, sizeof(DeoptimizationBlob));
  ThreadInVMfromUnknown __tiv;  // get to VM state in case we block on CodeCache_lock
  {
    MutexLocker mu(CodeCache_lock, Mutex::_no_safepoint_check_flag);
    blob = new (size) DeoptimizationBlob(cb,
                                         size,
                                         oop_maps,
                                         unpack_offset,
                                         unpack_with_exception_offset,
                                         unpack_with_reexecution_offset,
                                         frame_size);
  }

  trace_new_stub(blob, "DeoptimizationBlob");

  return blob;
}

#ifdef COMPILER2

//----------------------------------------------------------------------------------------------------
// Implementation of UncommonTrapBlob

UncommonTrapBlob::UncommonTrapBlob(
  CodeBuffer* cb,
  int         size,
  OopMapSet*  oop_maps,
  int         frame_size
)
: SingletonBlob("UncommonTrapBlob", CodeBlobKind::UncommonTrap, cb,
                size, sizeof(UncommonTrapBlob), frame_size, oop_maps)
{}


UncommonTrapBlob* UncommonTrapBlob::create(
  CodeBuffer* cb,
  OopMapSet*  oop_maps,
  int        frame_size)
{
  UncommonTrapBlob* blob = nullptr;
  unsigned int size = CodeBlob::allocation_size(cb, sizeof(UncommonTrapBlob));
  ThreadInVMfromUnknown __tiv;  // get to VM state in case we block on CodeCache_lock
  {
    MutexLocker mu(CodeCache_lock, Mutex::_no_safepoint_check_flag);
    blob = new (size, false) UncommonTrapBlob(cb, size, oop_maps, frame_size);
  }

  trace_new_stub(blob, "UncommonTrapBlob");

  return blob;
}

//----------------------------------------------------------------------------------------------------
// Implementation of ExceptionBlob

ExceptionBlob::ExceptionBlob(
  CodeBuffer* cb,
  int         size,
  OopMapSet*  oop_maps,
  int         frame_size
)
: SingletonBlob("ExceptionBlob", CodeBlobKind::Exception, cb,
                size, sizeof(ExceptionBlob), frame_size, oop_maps)
{}


ExceptionBlob* ExceptionBlob::create(
  CodeBuffer* cb,
  OopMapSet*  oop_maps,
  int         frame_size)
{
  ExceptionBlob* blob = nullptr;
  unsigned int size = CodeBlob::allocation_size(cb, sizeof(ExceptionBlob));
  ThreadInVMfromUnknown __tiv;  // get to VM state in case we block on CodeCache_lock
  {
    MutexLocker mu(CodeCache_lock, Mutex::_no_safepoint_check_flag);
    blob = new (size, false) ExceptionBlob(cb, size, oop_maps, frame_size);
  }

  trace_new_stub(blob, "ExceptionBlob");

  return blob;
}

#endif // COMPILER2

//----------------------------------------------------------------------------------------------------
// Implementation of SafepointBlob

SafepointBlob::SafepointBlob(
  CodeBuffer* cb,
  int         size,
  OopMapSet*  oop_maps,
  int         frame_size
)
: SingletonBlob("SafepointBlob", CodeBlobKind::Safepoint, cb,
                size, sizeof(SafepointBlob), frame_size, oop_maps)
{}


SafepointBlob* SafepointBlob::create(
  CodeBuffer* cb,
  OopMapSet*  oop_maps,
  int         frame_size)
{
  SafepointBlob* blob = nullptr;
  unsigned int size = CodeBlob::allocation_size(cb, sizeof(SafepointBlob));
  ThreadInVMfromUnknown __tiv;  // get to VM state in case we block on CodeCache_lock
  {
    MutexLocker mu(CodeCache_lock, Mutex::_no_safepoint_check_flag);
    blob = new (size) SafepointBlob(cb, size, oop_maps, frame_size);
  }

  trace_new_stub(blob, "SafepointBlob");

  return blob;
}

//----------------------------------------------------------------------------------------------------
// Implementation of UpcallStub

UpcallStub::UpcallStub(const char* name, CodeBuffer* cb, int size, jobject receiver, ByteSize frame_data_offset) :
  RuntimeBlob(name, CodeBlobKind::Upcall, cb, size, sizeof(UpcallStub),
              CodeOffsets::frame_never_safe, 0 /* no frame size */,
              /* oop maps = */ nullptr, /* caller must gc arguments = */ false),
  _receiver(receiver),
  _frame_data_offset(frame_data_offset)
{
  CodeCache::commit(this);
}

void* UpcallStub::operator new(size_t s, unsigned size) throw() {
  return CodeCache::allocate(size, CodeBlobType::NonNMethod);
}

UpcallStub* UpcallStub::create(const char* name, CodeBuffer* cb, jobject receiver, ByteSize frame_data_offset) {
  ThreadInVMfromUnknown __tiv;  // get to VM state in case we block on CodeCache_lock

  UpcallStub* blob = nullptr;
  unsigned int size = CodeBlob::allocation_size(cb, sizeof(UpcallStub));
  {
    MutexLocker mu(CodeCache_lock, Mutex::_no_safepoint_check_flag);
    blob = new (size) UpcallStub(name, cb, size, receiver, frame_data_offset);
  }
  if (blob == nullptr) {
    return nullptr; // caller must handle this
  }

  // Track memory usage statistic after releasing CodeCache_lock
  MemoryService::track_code_cache_memory_usage();

  trace_new_stub(blob, "UpcallStub - ", name);

  return blob;
}

void UpcallStub::oops_do(OopClosure* f, const frame& frame) {
  frame_data_for_frame(frame)->old_handles->oops_do(f);
}

JavaFrameAnchor* UpcallStub::jfa_for_frame(const frame& frame) const {
  return &frame_data_for_frame(frame)->jfa;
}

void UpcallStub::free(UpcallStub* blob) {
  assert(blob != nullptr, "caller must check for nullptr");
  JNIHandles::destroy_global(blob->receiver());
  RuntimeBlob::free(blob);
}

//----------------------------------------------------------------------------------------------------
// Verification and printing

void CodeBlob::verify() {
  if (is_nmethod()) {
    as_nmethod()->verify();
  }
}

void CodeBlob::print_on(outputStream* st) const {
  vptr()->print_on(this, st);
}

void CodeBlob::print() const { print_on(tty); }

void CodeBlob::print_value_on(outputStream* st) const {
  vptr()->print_value_on(this, st);
}

void CodeBlob::print_on_impl(outputStream* st) const {
  st->print_cr("[CodeBlob kind:%d (" INTPTR_FORMAT ")]", (int)_kind, p2i(this));
  st->print_cr("Framesize: %d", _frame_size);
}

void CodeBlob::print_value_on_impl(outputStream* st) const {
  st->print_cr("[CodeBlob]");
}

void CodeBlob::print_block_comment(outputStream* stream, address block_begin) const {
#if defined(SUPPORT_ASSEMBLY) || defined(SUPPORT_ABSTRACT_ASSEMBLY)
  if (is_nmethod()) {
    as_nmethod()->print_nmethod_labels(stream, block_begin);
  }
#endif

#ifndef PRODUCT
  ptrdiff_t offset = block_begin - code_begin();
  assert(offset >= 0, "Expecting non-negative offset!");
  _asm_remarks.print(uint(offset), stream);
#endif
  }

void CodeBlob::dump_for_addr(address addr, outputStream* st, bool verbose) const {
  if (is_buffer_blob() || is_adapter_blob() || is_vtable_blob() || is_method_handles_adapter_blob()) {
    // the interpreter is generated into a buffer blob
    InterpreterCodelet* i = Interpreter::codelet_containing(addr);
    if (i != nullptr) {
      st->print_cr(INTPTR_FORMAT " is at code_begin+%d in an Interpreter codelet", p2i(addr), (int)(addr - i->code_begin()));
      i->print_on(st);
      return;
    }
    if (Interpreter::contains(addr)) {
      st->print_cr(INTPTR_FORMAT " is pointing into interpreter code"
                   " (not bytecode specific)", p2i(addr));
      return;
    }
    //
    if (AdapterHandlerLibrary::contains(this)) {
      st->print_cr(INTPTR_FORMAT " is at code_begin+%d in an AdapterHandler", p2i(addr), (int)(addr - code_begin()));
      AdapterHandlerLibrary::print_handler_on(st, this);
    }
    // the stubroutines are generated into a buffer blob
    StubCodeDesc* d = StubCodeDesc::desc_for(addr);
    if (d != nullptr) {
      st->print_cr(INTPTR_FORMAT " is at begin+%d in a stub", p2i(addr), (int)(addr - d->begin()));
      d->print_on(st);
      st->cr();
      return;
    }
    if (StubRoutines::contains(addr)) {
      st->print_cr(INTPTR_FORMAT " is pointing to an (unnamed) stub routine", p2i(addr));
      return;
    }
    VtableStub* v = VtableStubs::stub_containing(addr);
    if (v != nullptr) {
      st->print_cr(INTPTR_FORMAT " is at entry_point+%d in a vtable stub", p2i(addr), (int)(addr - v->entry_point()));
      v->print_on(st);
      st->cr();
      return;
    }
  }
  if (is_nmethod()) {
    nmethod* nm = (nmethod*)this;
    ResourceMark rm;
    st->print(INTPTR_FORMAT " is at entry_point+%d in (nmethod*)" INTPTR_FORMAT,
              p2i(addr), (int)(addr - nm->entry_point()), p2i(nm));
    if (verbose) {
      st->print(" for ");
      nm->method()->print_value_on(st);
    }
    st->cr();
    if (verbose && st == tty) {
      // verbose is only ever true when called from findpc in debug.cpp
      nm->print_nmethod(true);
    } else {
      nm->print_on(st);
    }
    return;
  }
  st->print_cr(INTPTR_FORMAT " is at code_begin+%d in ", p2i(addr), (int)(addr - code_begin()));
  print_on(st);
}

void BufferBlob::print_on_impl(outputStream* st) const {
  RuntimeBlob::print_on_impl(st);
  print_value_on_impl(st);
}

void BufferBlob::print_value_on_impl(outputStream* st) const {
  st->print_cr("BufferBlob (" INTPTR_FORMAT  ") used for %s", p2i(this), name());
}

void RuntimeStub::print_on_impl(outputStream* st) const {
  ttyLocker ttyl;
  RuntimeBlob::print_on_impl(st);
  st->print("Runtime Stub (" INTPTR_FORMAT "): ", p2i(this));
  st->print_cr("%s", name());
  Disassembler::decode((RuntimeBlob*)this, st);
}

void RuntimeStub::print_value_on_impl(outputStream* st) const {
  st->print("RuntimeStub (" INTPTR_FORMAT "): ", p2i(this)); st->print("%s", name());
}

void SingletonBlob::print_on_impl(outputStream* st) const {
  ttyLocker ttyl;
  RuntimeBlob::print_on_impl(st);
  st->print_cr("%s", name());
  Disassembler::decode((RuntimeBlob*)this, st);
}

void SingletonBlob::print_value_on_impl(outputStream* st) const {
  st->print_cr("%s", name());
}

void DeoptimizationBlob::print_value_on_impl(outputStream* st) const {
  st->print_cr("Deoptimization (frame not available)");
}

void UpcallStub::print_on_impl(outputStream* st) const {
  RuntimeBlob::print_on_impl(st);
  print_value_on_impl(st);
  st->print_cr("Frame data offset: %d", (int) _frame_data_offset);
  oop recv = JNIHandles::resolve(_receiver);
  st->print("Receiver MH=");
  recv->print_on(st);
  Disassembler::decode((RuntimeBlob*)this, st);
}

void UpcallStub::print_value_on_impl(outputStream* st) const {
  st->print_cr("UpcallStub (" INTPTR_FORMAT  ") used for %s", p2i(this), name());
}<|MERGE_RESOLUTION|>--- conflicted
+++ resolved
@@ -235,11 +235,7 @@
   Disassembler::decode(this, st);
 }
 
-<<<<<<< HEAD
-void CodeBlob::prepare_for_archiving() {
-=======
 void CodeBlob::prepare_for_archiving_impl() {
->>>>>>> aae2bb62
   set_name(nullptr);
   _oop_maps = nullptr;
   _mutable_data = nullptr;
@@ -249,8 +245,6 @@
 #endif /* PRODUCT */
 }
 
-<<<<<<< HEAD
-=======
 void CodeBlob::prepare_for_archiving() {
   vptr(_kind)->prepare_for_archiving(this);
 }
@@ -303,7 +297,6 @@
   return blob;
 }
 
->>>>>>> aae2bb62
 //-----------------------------------------------------------------------------------------
 // Creates a RuntimeBlob from a CodeBuffer and copy code and relocation info.
 
