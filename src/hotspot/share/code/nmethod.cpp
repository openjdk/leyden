/*
 * Copyright (c) 1997, 2025, Oracle and/or its affiliates. All rights reserved.
 * DO NOT ALTER OR REMOVE COPYRIGHT NOTICES OR THIS FILE HEADER.
 *
 * This code is free software; you can redistribute it and/or modify it
 * under the terms of the GNU General Public License version 2 only, as
 * published by the Free Software Foundation.
 *
 * This code is distributed in the hope that it will be useful, but WITHOUT
 * ANY WARRANTY; without even the implied warranty of MERCHANTABILITY or
 * FITNESS FOR A PARTICULAR PURPOSE.  See the GNU General Public License
 * version 2 for more details (a copy is included in the LICENSE file that
 * accompanied this code).
 *
 * You should have received a copy of the GNU General Public License version
 * 2 along with this work; if not, write to the Free Software Foundation,
 * Inc., 51 Franklin St, Fifth Floor, Boston, MA 02110-1301 USA.
 *
 * Please contact Oracle, 500 Oracle Parkway, Redwood Shores, CA 94065 USA
 * or visit www.oracle.com if you need additional information or have any
 * questions.
 *
 */

#include "asm/assembler.inline.hpp"
#include "code/aotCodeCache.hpp"
#include "code/codeCache.hpp"
#include "code/compiledIC.hpp"
#include "code/dependencies.hpp"
#include "code/nativeInst.hpp"
#include "code/nmethod.inline.hpp"
#include "code/relocInfo.hpp"
#include "code/scopeDesc.hpp"
#include "compiler/abstractCompiler.hpp"
#include "compiler/compilationLog.hpp"
#include "compiler/compileBroker.hpp"
#include "compiler/compileLog.hpp"
#include "compiler/compileTask.hpp"
#include "compiler/compilerDirectives.hpp"
#include "compiler/compilerOracle.hpp"
#include "compiler/directivesParser.hpp"
#include "compiler/disassembler.hpp"
#include "compiler/oopMap.inline.hpp"
#include "gc/shared/barrierSet.hpp"
#include "gc/shared/barrierSetNMethod.hpp"
#include "gc/shared/classUnloadingContext.hpp"
#include "gc/shared/collectedHeap.hpp"
#include "interpreter/bytecode.inline.hpp"
#include "jvm.h"
#include "logging/log.hpp"
#include "logging/logStream.hpp"
#include "memory/allocation.inline.hpp"
#include "memory/resourceArea.hpp"
#include "memory/universe.hpp"
#include "oops/access.inline.hpp"
#include "oops/klass.inline.hpp"
#include "oops/method.inline.hpp"
#include "oops/methodData.hpp"
#include "oops/oop.inline.hpp"
#include "oops/weakHandle.inline.hpp"
#include "prims/jvmtiImpl.hpp"
#include "prims/jvmtiThreadState.hpp"
#include "prims/methodHandles.hpp"
#include "runtime/continuation.hpp"
#include "runtime/atomic.hpp"
#include "runtime/deoptimization.hpp"
#include "runtime/flags/flagSetting.hpp"
#include "runtime/frame.inline.hpp"
#include "runtime/handles.inline.hpp"
#include "runtime/jniHandles.inline.hpp"
#include "runtime/orderAccess.hpp"
#include "runtime/os.hpp"
#include "runtime/safepointVerifiers.hpp"
#include "runtime/serviceThread.hpp"
#include "runtime/sharedRuntime.hpp"
#include "runtime/signature.hpp"
#include "runtime/threadWXSetters.inline.hpp"
#include "runtime/vmThread.hpp"
#include "utilities/align.hpp"
#include "utilities/copy.hpp"
#include "utilities/dtrace.hpp"
#include "utilities/events.hpp"
#include "utilities/globalDefinitions.hpp"
#include "utilities/resourceHash.hpp"
#include "utilities/xmlstream.hpp"
#if INCLUDE_JVMCI
#include "jvmci/jvmciRuntime.hpp"
#endif

#ifdef DTRACE_ENABLED

// Only bother with this argument setup if dtrace is available

#define DTRACE_METHOD_UNLOAD_PROBE(method)                                \
  {                                                                       \
    Method* m = (method);                                                 \
    if (m != nullptr) {                                                   \
      Symbol* klass_name = m->klass_name();                               \
      Symbol* name = m->name();                                           \
      Symbol* signature = m->signature();                                 \
      HOTSPOT_COMPILED_METHOD_UNLOAD(                                     \
        (char *) klass_name->bytes(), klass_name->utf8_length(),          \
        (char *) name->bytes(), name->utf8_length(),                      \
        (char *) signature->bytes(), signature->utf8_length());           \
    }                                                                     \
  }

#else //  ndef DTRACE_ENABLED

#define DTRACE_METHOD_UNLOAD_PROBE(method)

#endif

// Cast from int value to narrow type
#define CHECKED_CAST(result, T, thing)      \
  result = static_cast<T>(thing); \
  guarantee(static_cast<int>(result) == thing, "failed: %d != %d", static_cast<int>(result), thing);

//---------------------------------------------------------------------------------
// NMethod statistics
// They are printed under various flags, including:
//   PrintC1Statistics, PrintOptoStatistics, LogVMOutput, and LogCompilation.
// (In the latter two cases, they like other stats are printed to the log only.)

#ifndef PRODUCT
// These variables are put into one block to reduce relocations
// and make it simpler to print from the debugger.
struct java_nmethod_stats_struct {
  uint nmethod_count;
  uint total_nm_size;
  uint total_immut_size;
  uint total_mut_size;
  uint relocation_size;
  uint consts_size;
  uint insts_size;
  uint stub_size;
  uint oops_size;
  uint metadata_size;
  uint dependencies_size;
  uint nul_chk_table_size;
  uint handler_table_size;
  uint scopes_pcs_size;
  uint scopes_data_size;
#if INCLUDE_JVMCI
  uint speculations_size;
  uint jvmci_data_size;
#endif

  void note_nmethod(nmethod* nm) {
    nmethod_count += 1;
    total_nm_size       += nm->size();
    total_immut_size    += nm->immutable_data_size();
    total_mut_size      += nm->mutable_data_size();
    relocation_size     += nm->relocation_size();
    consts_size         += nm->consts_size();
    insts_size          += nm->insts_size();
    stub_size           += nm->stub_size();
    oops_size           += nm->oops_size();
    metadata_size       += nm->metadata_size();
    scopes_data_size    += nm->scopes_data_size();
    scopes_pcs_size     += nm->scopes_pcs_size();
    dependencies_size   += nm->dependencies_size();
    handler_table_size  += nm->handler_table_size();
    nul_chk_table_size  += nm->nul_chk_table_size();
#if INCLUDE_JVMCI
    speculations_size   += nm->speculations_size();
    jvmci_data_size     += nm->jvmci_data_size();
#endif
  }
  void print_nmethod_stats(const char* name) {
    if (nmethod_count == 0)  return;
    tty->print_cr("Statistics for %u bytecoded nmethods for %s:", nmethod_count, name);
    uint total_size = total_nm_size + total_immut_size + total_mut_size;
    if (total_nm_size != 0) {
      tty->print_cr(" total size      = %u (100%%)", total_size);
      tty->print_cr(" in CodeCache    = %u (%f%%)", total_nm_size, (total_nm_size * 100.0f)/total_size);
    }
    uint header_size = (uint)(nmethod_count * sizeof(nmethod));
    if (nmethod_count != 0) {
      tty->print_cr("   header        = %u (%f%%)", header_size, (header_size * 100.0f)/total_nm_size);
    }
    if (consts_size != 0) {
      tty->print_cr("   constants     = %u (%f%%)", consts_size, (consts_size * 100.0f)/total_nm_size);
    }
    if (insts_size != 0) {
      tty->print_cr("   main code     = %u (%f%%)", insts_size, (insts_size * 100.0f)/total_nm_size);
    }
    if (stub_size != 0) {
      tty->print_cr("   stub code     = %u (%f%%)", stub_size, (stub_size * 100.0f)/total_nm_size);
    }
    if (oops_size != 0) {
      tty->print_cr("   oops          = %u (%f%%)", oops_size, (oops_size * 100.0f)/total_nm_size);
    }
    if (total_mut_size != 0) {
      tty->print_cr(" mutable data    = %u (%f%%)", total_mut_size, (total_mut_size * 100.0f)/total_size);
    }
    if (relocation_size != 0) {
      tty->print_cr("   relocation    = %u (%f%%)", relocation_size, (relocation_size * 100.0f)/total_mut_size);
    }
    if (metadata_size != 0) {
      tty->print_cr("   metadata      = %u (%f%%)", metadata_size, (metadata_size * 100.0f)/total_mut_size);
    }
#if INCLUDE_JVMCI
    if (jvmci_data_size != 0) {
      tty->print_cr("   JVMCI data    = %u (%f%%)", jvmci_data_size, (jvmci_data_size * 100.0f)/total_mut_size);
    }
#endif
    if (total_immut_size != 0) {
      tty->print_cr(" immutable data  = %u (%f%%)", total_immut_size, (total_immut_size * 100.0f)/total_size);
    }
    if (dependencies_size != 0) {
      tty->print_cr("   dependencies  = %u (%f%%)", dependencies_size, (dependencies_size * 100.0f)/total_immut_size);
    }
    if (nul_chk_table_size != 0) {
      tty->print_cr("   nul chk table = %u (%f%%)", nul_chk_table_size, (nul_chk_table_size * 100.0f)/total_immut_size);
    }
    if (handler_table_size != 0) {
      tty->print_cr("   handler table = %u (%f%%)", handler_table_size, (handler_table_size * 100.0f)/total_immut_size);
    }
    if (scopes_pcs_size != 0) {
      tty->print_cr("   scopes pcs    = %u (%f%%)", scopes_pcs_size, (scopes_pcs_size * 100.0f)/total_immut_size);
    }
    if (scopes_data_size != 0) {
      tty->print_cr("   scopes data   = %u (%f%%)", scopes_data_size, (scopes_data_size * 100.0f)/total_immut_size);
    }
#if INCLUDE_JVMCI
    if (speculations_size != 0) {
      tty->print_cr("   speculations  = %u (%f%%)", speculations_size, (speculations_size * 100.0f)/total_immut_size);
    }
#endif
  }
};

struct native_nmethod_stats_struct {
  uint native_nmethod_count;
  uint native_total_size;
  uint native_relocation_size;
  uint native_insts_size;
  uint native_oops_size;
  uint native_metadata_size;
  void note_native_nmethod(nmethod* nm) {
    native_nmethod_count += 1;
    native_total_size       += nm->size();
    native_relocation_size  += nm->relocation_size();
    native_insts_size       += nm->insts_size();
    native_oops_size        += nm->oops_size();
    native_metadata_size    += nm->metadata_size();
  }
  void print_native_nmethod_stats() {
    if (native_nmethod_count == 0)  return;
    tty->print_cr("Statistics for %u native nmethods:", native_nmethod_count);
    if (native_total_size != 0)       tty->print_cr(" N. total size  = %u", native_total_size);
    if (native_relocation_size != 0)  tty->print_cr(" N. relocation  = %u", native_relocation_size);
    if (native_insts_size != 0)       tty->print_cr(" N. main code   = %u", native_insts_size);
    if (native_oops_size != 0)        tty->print_cr(" N. oops        = %u", native_oops_size);
    if (native_metadata_size != 0)    tty->print_cr(" N. metadata    = %u", native_metadata_size);
  }
};

struct pc_nmethod_stats_struct {
  uint pc_desc_init;     // number of initialization of cache (= number of caches)
  uint pc_desc_queries;  // queries to nmethod::find_pc_desc
  uint pc_desc_approx;   // number of those which have approximate true
  uint pc_desc_repeats;  // number of _pc_descs[0] hits
  uint pc_desc_hits;     // number of LRU cache hits
  uint pc_desc_tests;    // total number of PcDesc examinations
  uint pc_desc_searches; // total number of quasi-binary search steps
  uint pc_desc_adds;     // number of LUR cache insertions

  void print_pc_stats() {
    tty->print_cr("PcDesc Statistics:  %u queries, %.2f comparisons per query",
                  pc_desc_queries,
                  (double)(pc_desc_tests + pc_desc_searches)
                  / pc_desc_queries);
    tty->print_cr("  caches=%d queries=%u/%u, hits=%u+%u, tests=%u+%u, adds=%u",
                  pc_desc_init,
                  pc_desc_queries, pc_desc_approx,
                  pc_desc_repeats, pc_desc_hits,
                  pc_desc_tests, pc_desc_searches, pc_desc_adds);
  }
};

#ifdef COMPILER1
static java_nmethod_stats_struct c1_java_nmethod_stats;
#endif
#ifdef COMPILER2
static java_nmethod_stats_struct c2_java_nmethod_stats;
#endif
#if INCLUDE_JVMCI
static java_nmethod_stats_struct jvmci_java_nmethod_stats;
#endif
static java_nmethod_stats_struct unknown_java_nmethod_stats;

static native_nmethod_stats_struct native_nmethod_stats;
static pc_nmethod_stats_struct pc_nmethod_stats;

static void note_java_nmethod(nmethod* nm) {
#ifdef COMPILER1
  if (nm->is_compiled_by_c1()) {
    c1_java_nmethod_stats.note_nmethod(nm);
  } else
#endif
#ifdef COMPILER2
  if (nm->is_compiled_by_c2()) {
    c2_java_nmethod_stats.note_nmethod(nm);
  } else
#endif
#if INCLUDE_JVMCI
  if (nm->is_compiled_by_jvmci()) {
    jvmci_java_nmethod_stats.note_nmethod(nm);
  } else
#endif
  {
    unknown_java_nmethod_stats.note_nmethod(nm);
  }
}
#endif // !PRODUCT

//---------------------------------------------------------------------------------


ExceptionCache::ExceptionCache(Handle exception, address pc, address handler) {
  assert(pc != nullptr, "Must be non null");
  assert(exception.not_null(), "Must be non null");
  assert(handler != nullptr, "Must be non null");

  _count = 0;
  _exception_type = exception->klass();
  _next = nullptr;
  _purge_list_next = nullptr;

  add_address_and_handler(pc,handler);
}


address ExceptionCache::match(Handle exception, address pc) {
  assert(pc != nullptr,"Must be non null");
  assert(exception.not_null(),"Must be non null");
  if (exception->klass() == exception_type()) {
    return (test_address(pc));
  }

  return nullptr;
}


bool ExceptionCache::match_exception_with_space(Handle exception) {
  assert(exception.not_null(),"Must be non null");
  if (exception->klass() == exception_type() && count() < cache_size) {
    return true;
  }
  return false;
}


address ExceptionCache::test_address(address addr) {
  int limit = count();
  for (int i = 0; i < limit; i++) {
    if (pc_at(i) == addr) {
      return handler_at(i);
    }
  }
  return nullptr;
}


bool ExceptionCache::add_address_and_handler(address addr, address handler) {
  if (test_address(addr) == handler) return true;

  int index = count();
  if (index < cache_size) {
    set_pc_at(index, addr);
    set_handler_at(index, handler);
    increment_count();
    return true;
  }
  return false;
}

ExceptionCache* ExceptionCache::next() {
  return Atomic::load(&_next);
}

void ExceptionCache::set_next(ExceptionCache *ec) {
  Atomic::store(&_next, ec);
}

//-----------------------------------------------------------------------------


// Helper used by both find_pc_desc methods.
static inline bool match_desc(PcDesc* pc, int pc_offset, bool approximate) {
  NOT_PRODUCT(++pc_nmethod_stats.pc_desc_tests);
  if (!approximate) {
    return pc->pc_offset() == pc_offset;
  } else {
    // Do not look before the sentinel
    assert(pc_offset > PcDesc::lower_offset_limit, "illegal pc_offset");
    return pc_offset <= pc->pc_offset() && (pc-1)->pc_offset() < pc_offset;
  }
}

void PcDescCache::init_to(PcDesc* initial_pc_desc) {
  NOT_PRODUCT(++pc_nmethod_stats.pc_desc_init);
  // initialize the cache by filling it with benign (non-null) values
  assert(initial_pc_desc != nullptr && initial_pc_desc->pc_offset() == PcDesc::lower_offset_limit,
         "must start with a sentinel");
  for (int i = 0; i < cache_size; i++) {
    _pc_descs[i] = initial_pc_desc;
  }
}

PcDesc* PcDescCache::find_pc_desc(int pc_offset, bool approximate) {
  // Note: one might think that caching the most recently
  // read value separately would be a win, but one would be
  // wrong.  When many threads are updating it, the cache
  // line it's in would bounce between caches, negating
  // any benefit.

  // In order to prevent race conditions do not load cache elements
  // repeatedly, but use a local copy:
  PcDesc* res;

  // Step one:  Check the most recently added value.
  res = _pc_descs[0];
  assert(res != nullptr, "PcDesc cache should be initialized already");

  // Approximate only here since PcDescContainer::find_pc_desc() checked for exact case.
  if (approximate && match_desc(res, pc_offset, approximate)) {
    NOT_PRODUCT(++pc_nmethod_stats.pc_desc_repeats);
    return res;
  }

  // Step two:  Check the rest of the LRU cache.
  for (int i = 1; i < cache_size; ++i) {
    res = _pc_descs[i];
    if (res->pc_offset() < 0) break;  // optimization: skip empty cache
    if (match_desc(res, pc_offset, approximate)) {
      NOT_PRODUCT(++pc_nmethod_stats.pc_desc_hits);
      return res;
    }
  }

  // Report failure.
  return nullptr;
}

void PcDescCache::add_pc_desc(PcDesc* pc_desc) {
  NOT_PRODUCT(++pc_nmethod_stats.pc_desc_adds);
  // Update the LRU cache by shifting pc_desc forward.
  for (int i = 0; i < cache_size; i++)  {
    PcDesc* next = _pc_descs[i];
    _pc_descs[i] = pc_desc;
    pc_desc = next;
  }
}

// adjust pcs_size so that it is a multiple of both oopSize and
// sizeof(PcDesc) (assumes that if sizeof(PcDesc) is not a multiple
// of oopSize, then 2*sizeof(PcDesc) is)
static int adjust_pcs_size(int pcs_size) {
  int nsize = align_up(pcs_size,   oopSize);
  if ((nsize % sizeof(PcDesc)) != 0) {
    nsize = pcs_size + sizeof(PcDesc);
  }
  assert((nsize % oopSize) == 0, "correct alignment");
  return nsize;
}

bool nmethod::is_method_handle_return(address return_pc) {
  if (!has_method_handle_invokes())  return false;
  PcDesc* pd = pc_desc_at(return_pc);
  if (pd == nullptr)
    return false;
  return pd->is_method_handle_invoke();
}

// Returns a string version of the method state.
const char* nmethod::state() const {
  int state = get_state();
  switch (state) {
  case not_installed:
    return "not installed";
  case in_use:
    return "in use";
  case not_entrant:
    return "not_entrant";
  default:
    fatal("unexpected method state: %d", state);
    return nullptr;
  }
}

void nmethod::set_deoptimized_done() {
  ConditionalMutexLocker ml(NMethodState_lock, !NMethodState_lock->owned_by_self(), Mutex::_no_safepoint_check_flag);
  if (_deoptimization_status != deoptimize_done) { // can't go backwards
    Atomic::store(&_deoptimization_status, deoptimize_done);
  }
}

ExceptionCache* nmethod::exception_cache_acquire() const {
  return Atomic::load_acquire(&_exception_cache);
}

void nmethod::add_exception_cache_entry(ExceptionCache* new_entry) {
  assert(ExceptionCache_lock->owned_by_self(),"Must hold the ExceptionCache_lock");
  assert(new_entry != nullptr,"Must be non null");
  assert(new_entry->next() == nullptr, "Must be null");

  for (;;) {
    ExceptionCache *ec = exception_cache();
    if (ec != nullptr) {
      Klass* ex_klass = ec->exception_type();
      if (!ex_klass->is_loader_alive()) {
        // We must guarantee that entries are not inserted with new next pointer
        // edges to ExceptionCache entries with dead klasses, due to bad interactions
        // with concurrent ExceptionCache cleanup. Therefore, the inserts roll
        // the head pointer forward to the first live ExceptionCache, so that the new
        // next pointers always point at live ExceptionCaches, that are not removed due
        // to concurrent ExceptionCache cleanup.
        ExceptionCache* next = ec->next();
        if (Atomic::cmpxchg(&_exception_cache, ec, next) == ec) {
          CodeCache::release_exception_cache(ec);
        }
        continue;
      }
      ec = exception_cache();
      if (ec != nullptr) {
        new_entry->set_next(ec);
      }
    }
    if (Atomic::cmpxchg(&_exception_cache, ec, new_entry) == ec) {
      return;
    }
  }
}

void nmethod::clean_exception_cache() {
  // For each nmethod, only a single thread may call this cleanup function
  // at the same time, whether called in STW cleanup or concurrent cleanup.
  // Note that if the GC is processing exception cache cleaning in a concurrent phase,
  // then a single writer may contend with cleaning up the head pointer to the
  // first ExceptionCache node that has a Klass* that is alive. That is fine,
  // as long as there is no concurrent cleanup of next pointers from concurrent writers.
  // And the concurrent writers do not clean up next pointers, only the head.
  // Also note that concurrent readers will walk through Klass* pointers that are not
  // alive. That does not cause ABA problems, because Klass* is deleted after
  // a handshake with all threads, after all stale ExceptionCaches have been
  // unlinked. That is also when the CodeCache::exception_cache_purge_list()
  // is deleted, with all ExceptionCache entries that were cleaned concurrently.
  // That similarly implies that CAS operations on ExceptionCache entries do not
  // suffer from ABA problems as unlinking and deletion is separated by a global
  // handshake operation.
  ExceptionCache* prev = nullptr;
  ExceptionCache* curr = exception_cache_acquire();

  while (curr != nullptr) {
    ExceptionCache* next = curr->next();

    if (!curr->exception_type()->is_loader_alive()) {
      if (prev == nullptr) {
        // Try to clean head; this is contended by concurrent inserts, that
        // both lazily clean the head, and insert entries at the head. If
        // the CAS fails, the operation is restarted.
        if (Atomic::cmpxchg(&_exception_cache, curr, next) != curr) {
          prev = nullptr;
          curr = exception_cache_acquire();
          continue;
        }
      } else {
        // It is impossible to during cleanup connect the next pointer to
        // an ExceptionCache that has not been published before a safepoint
        // prior to the cleanup. Therefore, release is not required.
        prev->set_next(next);
      }
      // prev stays the same.

      CodeCache::release_exception_cache(curr);
    } else {
      prev = curr;
    }

    curr = next;
  }
}

// public method for accessing the exception cache
// These are the public access methods.
address nmethod::handler_for_exception_and_pc(Handle exception, address pc) {
  // We never grab a lock to read the exception cache, so we may
  // have false negatives. This is okay, as it can only happen during
  // the first few exception lookups for a given nmethod.
  ExceptionCache* ec = exception_cache_acquire();
  while (ec != nullptr) {
    address ret_val;
    if ((ret_val = ec->match(exception,pc)) != nullptr) {
      return ret_val;
    }
    ec = ec->next();
  }
  return nullptr;
}

void nmethod::add_handler_for_exception_and_pc(Handle exception, address pc, address handler) {
  // There are potential race conditions during exception cache updates, so we
  // must own the ExceptionCache_lock before doing ANY modifications. Because
  // we don't lock during reads, it is possible to have several threads attempt
  // to update the cache with the same data. We need to check for already inserted
  // copies of the current data before adding it.

  MutexLocker ml(ExceptionCache_lock);
  ExceptionCache* target_entry = exception_cache_entry_for_exception(exception);

  if (target_entry == nullptr || !target_entry->add_address_and_handler(pc,handler)) {
    target_entry = new ExceptionCache(exception,pc,handler);
    add_exception_cache_entry(target_entry);
  }
}

// private method for handling exception cache
// These methods are private, and used to manipulate the exception cache
// directly.
ExceptionCache* nmethod::exception_cache_entry_for_exception(Handle exception) {
  ExceptionCache* ec = exception_cache_acquire();
  while (ec != nullptr) {
    if (ec->match_exception_with_space(exception)) {
      return ec;
    }
    ec = ec->next();
  }
  return nullptr;
}

bool nmethod::is_at_poll_return(address pc) {
  RelocIterator iter(this, pc, pc+1);
  while (iter.next()) {
    if (iter.type() == relocInfo::poll_return_type)
      return true;
  }
  return false;
}


bool nmethod::is_at_poll_or_poll_return(address pc) {
  RelocIterator iter(this, pc, pc+1);
  while (iter.next()) {
    relocInfo::relocType t = iter.type();
    if (t == relocInfo::poll_return_type || t == relocInfo::poll_type)
      return true;
  }
  return false;
}

void nmethod::verify_oop_relocations() {
  // Ensure sure that the code matches the current oop values
  RelocIterator iter(this, nullptr, nullptr);
  while (iter.next()) {
    if (iter.type() == relocInfo::oop_type) {
      oop_Relocation* reloc = iter.oop_reloc();
      if (!reloc->oop_is_immediate()) {
        reloc->verify_oop_relocation();
      }
    }
  }
}


ScopeDesc* nmethod::scope_desc_at(address pc) {
  PcDesc* pd = pc_desc_at(pc);
  guarantee(pd != nullptr, "scope must be present");
  return new ScopeDesc(this, pd);
}

ScopeDesc* nmethod::scope_desc_near(address pc) {
  PcDesc* pd = pc_desc_near(pc);
  guarantee(pd != nullptr, "scope must be present");
  return new ScopeDesc(this, pd);
}

address nmethod::oops_reloc_begin() const {
  // If the method is not entrant then a JMP is plastered over the
  // first few bytes.  If an oop in the old code was there, that oop
  // should not get GC'd.  Skip the first few bytes of oops on
  // not-entrant methods.
  if (frame_complete_offset() != CodeOffsets::frame_never_safe &&
      code_begin() + frame_complete_offset() >
      verified_entry_point() + NativeJump::instruction_size)
  {
    // If we have a frame_complete_offset after the native jump, then there
    // is no point trying to look for oops before that. This is a requirement
    // for being allowed to scan oops concurrently.
    return code_begin() + frame_complete_offset();
  }

  address low_boundary = verified_entry_point();
  if (!is_in_use()) {
    low_boundary += NativeJump::instruction_size;
    // %%% Note:  On SPARC we patch only a 4-byte trap, not a full NativeJump.
    // This means that the low_boundary is going to be a little too high.
    // This shouldn't matter, since oops of non-entrant methods are never used.
    // In fact, why are we bothering to look at oops in a non-entrant method??
  }
  return low_boundary;
}

// Method that knows how to preserve outgoing arguments at call. This method must be
// called with a frame corresponding to a Java invoke
void nmethod::preserve_callee_argument_oops(frame fr, const RegisterMap *reg_map, OopClosure* f) {
  if (method() == nullptr) {
    return;
  }

  // handle the case of an anchor explicitly set in continuation code that doesn't have a callee
  JavaThread* thread = reg_map->thread();
  if ((thread->has_last_Java_frame() && fr.sp() == thread->last_Java_sp())
      JVMTI_ONLY(|| (method()->is_continuation_enter_intrinsic() && thread->on_monitor_waited_event()))) {
    return;
  }

  if (!method()->is_native()) {
    address pc = fr.pc();
    bool has_receiver, has_appendix;
    Symbol* signature;

    // The method attached by JIT-compilers should be used, if present.
    // Bytecode can be inaccurate in such case.
    Method* callee = attached_method_before_pc(pc);
    if (callee != nullptr) {
      has_receiver = !(callee->access_flags().is_static());
      has_appendix = false;
      signature    = callee->signature();
    } else {
      SimpleScopeDesc ssd(this, pc);

      Bytecode_invoke call(methodHandle(Thread::current(), ssd.method()), ssd.bci());
      has_receiver = call.has_receiver();
      has_appendix = call.has_appendix();
      signature    = call.signature();
    }

    fr.oops_compiled_arguments_do(signature, has_receiver, has_appendix, reg_map, f);
  } else if (method()->is_continuation_enter_intrinsic()) {
    // This method only calls Continuation.enter()
    Symbol* signature = vmSymbols::continuationEnter_signature();
    fr.oops_compiled_arguments_do(signature, false, false, reg_map, f);
  }
}

Method* nmethod::attached_method(address call_instr) {
  assert(code_contains(call_instr), "not part of the nmethod");
  RelocIterator iter(this, call_instr, call_instr + 1);
  while (iter.next()) {
    if (iter.addr() == call_instr) {
      switch(iter.type()) {
        case relocInfo::static_call_type:      return iter.static_call_reloc()->method_value();
        case relocInfo::opt_virtual_call_type: return iter.opt_virtual_call_reloc()->method_value();
        case relocInfo::virtual_call_type:     return iter.virtual_call_reloc()->method_value();
        default:                               break;
      }
    }
  }
  return nullptr; // not found
}

Method* nmethod::attached_method_before_pc(address pc) {
  if (NativeCall::is_call_before(pc)) {
    NativeCall* ncall = nativeCall_before(pc);
    return attached_method(ncall->instruction_address());
  }
  return nullptr; // not a call
}

void nmethod::clear_inline_caches() {
  assert(SafepointSynchronize::is_at_safepoint(), "clearing of IC's only allowed at safepoint");
  RelocIterator iter(this);
  while (iter.next()) {
    iter.reloc()->clear_inline_cache();
  }
}

#ifdef ASSERT
// Check class_loader is alive for this bit of metadata.
class CheckClass : public MetadataClosure {
  void do_metadata(Metadata* md) {
    Klass* klass = nullptr;
    if (md->is_klass()) {
      klass = ((Klass*)md);
    } else if (md->is_method()) {
      klass = ((Method*)md)->method_holder();
    } else if (md->is_methodData()) {
      klass = ((MethodData*)md)->method()->method_holder();
    } else if (md->is_methodCounters()) {
      klass = ((MethodCounters*)md)->method()->method_holder();
    } else {
      md->print();
      ShouldNotReachHere();
    }
    assert(klass->is_loader_alive(), "must be alive");
  }
};
#endif // ASSERT


static void clean_ic_if_metadata_is_dead(CompiledIC *ic) {
  ic->clean_metadata();
}

// Clean references to unloaded nmethods at addr from this one, which is not unloaded.
template <typename CallsiteT>
static void clean_if_nmethod_is_unloaded(CallsiteT* callsite, nmethod* from,
                                         bool clean_all) {
  CodeBlob* cb = CodeCache::find_blob(callsite->destination());
  if (!cb->is_nmethod()) {
    return;
  }
  nmethod* nm = cb->as_nmethod();
  if (clean_all || !nm->is_in_use() || nm->is_unloading() || nm->method()->code() != nm) {
    callsite->set_to_clean();
  }
}

// Cleans caches in nmethods that point to either classes that are unloaded
// or nmethods that are unloaded.
//
// Can be called either in parallel by G1 currently or after all
// nmethods are unloaded.  Return postponed=true in the parallel case for
// inline caches found that point to nmethods that are not yet visited during
// the do_unloading walk.
void nmethod::unload_nmethod_caches(bool unloading_occurred) {
  ResourceMark rm;

  // Exception cache only needs to be called if unloading occurred
  if (unloading_occurred) {
    clean_exception_cache();
  }

  cleanup_inline_caches_impl(unloading_occurred, false);

#ifdef ASSERT
  // Check that the metadata embedded in the nmethod is alive
  CheckClass check_class;
  metadata_do(&check_class);
#endif
}

void nmethod::run_nmethod_entry_barrier() {
  BarrierSetNMethod* bs_nm = BarrierSet::barrier_set()->barrier_set_nmethod();
  if (bs_nm != nullptr) {
    // We want to keep an invariant that nmethods found through iterations of a Thread's
    // nmethods found in safepoints have gone through an entry barrier and are not armed.
    // By calling this nmethod entry barrier, it plays along and acts
    // like any other nmethod found on the stack of a thread (fewer surprises).
    nmethod* nm = this;
    bool alive = bs_nm->nmethod_entry_barrier(nm);
    assert(alive, "should be alive");
  }
}

// Only called by whitebox test
void nmethod::cleanup_inline_caches_whitebox() {
  assert_locked_or_safepoint(CodeCache_lock);
  CompiledICLocker ic_locker(this);
  cleanup_inline_caches_impl(false /* unloading_occurred */, true /* clean_all */);
}

address* nmethod::orig_pc_addr(const frame* fr) {
  return (address*) ((address)fr->unextended_sp() + orig_pc_offset());
}

// Called to clean up after class unloading for live nmethods
void nmethod::cleanup_inline_caches_impl(bool unloading_occurred, bool clean_all) {
  assert(CompiledICLocker::is_safe(this), "mt unsafe call");
  ResourceMark rm;

  // Find all calls in an nmethod and clear the ones that point to bad nmethods.
  RelocIterator iter(this, oops_reloc_begin());
  bool is_in_static_stub = false;
  while(iter.next()) {

    switch (iter.type()) {

    case relocInfo::virtual_call_type:
      if (unloading_occurred) {
        // If class unloading occurred we first clear ICs where the cached metadata
        // is referring to an unloaded klass or method.
        clean_ic_if_metadata_is_dead(CompiledIC_at(&iter));
      }

      clean_if_nmethod_is_unloaded(CompiledIC_at(&iter), this, clean_all);
      break;

    case relocInfo::opt_virtual_call_type:
    case relocInfo::static_call_type:
      clean_if_nmethod_is_unloaded(CompiledDirectCall::at(iter.reloc()), this, clean_all);
      break;

    case relocInfo::static_stub_type: {
      is_in_static_stub = true;
      break;
    }

    case relocInfo::metadata_type: {
      // Only the metadata relocations contained in static/opt virtual call stubs
      // contains the Method* passed to c2i adapters. It is the only metadata
      // relocation that needs to be walked, as it is the one metadata relocation
      // that violates the invariant that all metadata relocations have an oop
      // in the compiled method (due to deferred resolution and code patching).

      // This causes dead metadata to remain in compiled methods that are not
      // unloading. Unless these slippery metadata relocations of the static
      // stubs are at least cleared, subsequent class redefinition operations
      // will access potentially free memory, and JavaThread execution
      // concurrent to class unloading may call c2i adapters with dead methods.
      if (!is_in_static_stub) {
        // The first metadata relocation after a static stub relocation is the
        // metadata relocation of the static stub used to pass the Method* to
        // c2i adapters.
        continue;
      }
      is_in_static_stub = false;
      if (is_unloading()) {
        // If the nmethod itself is dying, then it may point at dead metadata.
        // Nobody should follow that metadata; it is strictly unsafe.
        continue;
      }
      metadata_Relocation* r = iter.metadata_reloc();
      Metadata* md = r->metadata_value();
      if (md != nullptr && md->is_method()) {
        Method* method = static_cast<Method*>(md);
        if (!method->method_holder()->is_loader_alive()) {
          Atomic::store(r->metadata_addr(), (Method*)nullptr);

          if (!r->metadata_is_immediate()) {
            r->fix_metadata_relocation();
          }
        }
      }
      break;
    }

    default:
      break;
    }
  }
}

address nmethod::continuation_for_implicit_exception(address pc, bool for_div0_check) {
  // Exception happened outside inline-cache check code => we are inside
  // an active nmethod => use cpc to determine a return address
  int exception_offset = int(pc - code_begin());
  int cont_offset = ImplicitExceptionTable(this).continuation_offset( exception_offset );
#ifdef ASSERT
  if (cont_offset == 0) {
    Thread* thread = Thread::current();
    ResourceMark rm(thread);
    CodeBlob* cb = CodeCache::find_blob(pc);
    assert(cb != nullptr && cb == this, "");

    // Keep tty output consistent. To avoid ttyLocker, we buffer in stream, and print all at once.
    stringStream ss;
    ss.print_cr("implicit exception happened at " INTPTR_FORMAT, p2i(pc));
    print_on(&ss);
    method()->print_codes_on(&ss);
    print_code_on(&ss);
    print_pcs_on(&ss);
    tty->print("%s", ss.as_string()); // print all at once
  }
#endif
  if (cont_offset == 0) {
    // Let the normal error handling report the exception
    return nullptr;
  }
  if (cont_offset == exception_offset) {
#if INCLUDE_JVMCI
    Deoptimization::DeoptReason deopt_reason = for_div0_check ? Deoptimization::Reason_div0_check : Deoptimization::Reason_null_check;
    JavaThread *thread = JavaThread::current();
    thread->set_jvmci_implicit_exception_pc(pc);
    thread->set_pending_deoptimization(Deoptimization::make_trap_request(deopt_reason,
                                                                         Deoptimization::Action_reinterpret));
    return (SharedRuntime::deopt_blob()->implicit_exception_uncommon_trap());
#else
    ShouldNotReachHere();
#endif
  }
  return code_begin() + cont_offset;
}

class HasEvolDependency : public MetadataClosure {
  bool _has_evol_dependency;
 public:
  HasEvolDependency() : _has_evol_dependency(false) {}
  void do_metadata(Metadata* md) {
    if (md->is_method()) {
      Method* method = (Method*)md;
      if (method->is_old()) {
        _has_evol_dependency = true;
      }
    }
  }
  bool has_evol_dependency() const { return _has_evol_dependency; }
};

bool nmethod::has_evol_metadata() {
  // Check the metadata in relocIter and CompiledIC and also deoptimize
  // any nmethod that has reference to old methods.
  HasEvolDependency check_evol;
  metadata_do(&check_evol);
  if (check_evol.has_evol_dependency() && log_is_enabled(Debug, redefine, class, nmethod)) {
    ResourceMark rm;
    log_debug(redefine, class, nmethod)
            ("Found evol dependency of nmethod %s.%s(%s) compile_id=%d on in nmethod metadata",
             _method->method_holder()->external_name(),
             _method->name()->as_C_string(),
             _method->signature()->as_C_string(),
             compile_id());
  }
  return check_evol.has_evol_dependency();
}

int nmethod::total_size() const {
  return
    consts_size()        +
    insts_size()         +
    stub_size()          +
    scopes_data_size()   +
    scopes_pcs_size()    +
    handler_table_size() +
    nul_chk_table_size();
}

const char* nmethod::compile_kind() const {
  if (is_osr_method()) return "osr";
  if (preloaded())     return "AP";
  if (is_aot())        return "A";

  if (method() != nullptr && is_native_method()) {
    if (method()->is_continuation_native_intrinsic()) {
      return "cnt";
    }
    return "c2n";
  }
  return nullptr;
}

const char* nmethod::compiler_name() const {
  return compilertype2name(_compiler_type);
}

#ifdef ASSERT
class CheckForOopsClosure : public OopClosure {
  bool _found_oop = false;
 public:
  virtual void do_oop(oop* o) { _found_oop = true; }
  virtual void do_oop(narrowOop* o) { _found_oop = true; }
  bool found_oop() { return _found_oop; }
};
class CheckForMetadataClosure : public MetadataClosure {
  bool _found_metadata = false;
  Metadata* _ignore = nullptr;
 public:
  CheckForMetadataClosure(Metadata* ignore) : _ignore(ignore) {}
  virtual void do_metadata(Metadata* md) { if (md != _ignore) _found_metadata = true; }
  bool found_metadata() { return _found_metadata; }
};

static void assert_no_oops_or_metadata(nmethod* nm) {
  if (nm == nullptr) return;
  assert(nm->oop_maps() == nullptr, "expectation");

  CheckForOopsClosure cfo;
  nm->oops_do(&cfo);
  assert(!cfo.found_oop(), "no oops allowed");

  // We allow an exception for the own Method, but require its class to be permanent.
  Method* own_method = nm->method();
  CheckForMetadataClosure cfm(/* ignore reference to own Method */ own_method);
  nm->metadata_do(&cfm);
  assert(!cfm.found_metadata(), "no metadata allowed");

  assert(own_method->method_holder()->class_loader_data()->is_permanent_class_loader_data(),
         "Method's class needs to be permanent");
}
#endif

static int required_mutable_data_size(CodeBuffer* code_buffer,
                                      int jvmci_data_size = 0) {
  return align_up(code_buffer->total_relocation_size(), oopSize) +
         align_up(code_buffer->total_metadata_size(), oopSize) +
         align_up(jvmci_data_size, oopSize);
}

nmethod* nmethod::new_native_nmethod(const methodHandle& method,
  int compile_id,
  CodeBuffer *code_buffer,
  int vep_offset,
  int frame_complete,
  int frame_size,
  ByteSize basic_lock_owner_sp_offset,
  ByteSize basic_lock_sp_offset,
  OopMapSet* oop_maps,
  int exception_handler) {
  code_buffer->finalize_oop_references(method);
  // create nmethod
  nmethod* nm = nullptr;
  int native_nmethod_size = CodeBlob::allocation_size(code_buffer, sizeof(nmethod));
  {
    MutexLocker mu(CodeCache_lock, Mutex::_no_safepoint_check_flag);

    CodeOffsets offsets;
    offsets.set_value(CodeOffsets::Verified_Entry, vep_offset);
    offsets.set_value(CodeOffsets::Frame_Complete, frame_complete);
    if (exception_handler != -1) {
      offsets.set_value(CodeOffsets::Exceptions, exception_handler);
    }

    int mutable_data_size = required_mutable_data_size(code_buffer);

    // MH intrinsics are dispatch stubs which are compatible with NonNMethod space.
    // IsUnloadingBehaviour::is_unloading needs to handle them separately.
    bool allow_NonNMethod_space = method->can_be_allocated_in_NonNMethod_space();
    nm = new (native_nmethod_size, allow_NonNMethod_space)
    nmethod(method(), compiler_none, native_nmethod_size,
            compile_id, &offsets,
            code_buffer, frame_size,
            basic_lock_owner_sp_offset,
            basic_lock_sp_offset,
            oop_maps, mutable_data_size);
    DEBUG_ONLY( if (allow_NonNMethod_space) assert_no_oops_or_metadata(nm); )
    NOT_PRODUCT(if (nm != nullptr) native_nmethod_stats.note_native_nmethod(nm));
  }

  if (nm != nullptr) {
    // verify nmethod
    DEBUG_ONLY(nm->verify();) // might block

    nm->log_new_nmethod();
  }
  return nm;
}

void nmethod::record_nmethod_dependency() {
  // To make dependency checking during class loading fast, record
  // the nmethod dependencies in the classes it is dependent on.
  // This allows the dependency checking code to simply walk the
  // class hierarchy above the loaded class, checking only nmethods
  // which are dependent on those classes.  The slow way is to
  // check every nmethod for dependencies which makes it linear in
  // the number of methods compiled.  For applications with a lot
  // classes the slow way is too slow.
  for (Dependencies::DepStream deps(this); deps.next(); ) {
    if (deps.type() == Dependencies::call_site_target_value) {
      // CallSite dependencies are managed on per-CallSite instance basis.
      oop call_site = deps.argument_oop(0);
      MethodHandles::add_dependent_nmethod(call_site, this);
    } else {
      InstanceKlass* ik = deps.context_type();
      if (ik == nullptr) {
        continue;  // ignore things like evol_method
      }
      // record this nmethod as dependent on this klass
      ik->add_dependent_nmethod(this);
    }
  }
}

nmethod* nmethod::new_nmethod(const methodHandle& method,
  int compile_id,
  int entry_bci,
  CodeOffsets* offsets,
  int orig_pc_offset,
  DebugInformationRecorder* debug_info,
  Dependencies* dependencies,
  CodeBuffer* code_buffer, int frame_size,
  OopMapSet* oop_maps,
  ExceptionHandlerTable* handler_table,
  ImplicitExceptionTable* nul_chk_table,
  AbstractCompiler* compiler,
  CompLevel comp_level
  , AOTCodeEntry* aot_code_entry
#if INCLUDE_JVMCI
  , char* speculations,
  int speculations_len,
  JVMCINMethodData* jvmci_data
#endif
)
{
  assert(debug_info->oop_recorder() == code_buffer->oop_recorder(), "shared OR");
  code_buffer->finalize_oop_references(method);
  // create nmethod
  nmethod* nm = nullptr;
  int nmethod_size = CodeBlob::allocation_size(code_buffer, sizeof(nmethod));

  int immutable_data_size =
      adjust_pcs_size(debug_info->pcs_size())
    + align_up((int)dependencies->size_in_bytes(), oopSize)
    + align_up(handler_table->size_in_bytes()    , oopSize)
    + align_up(nul_chk_table->size_in_bytes()    , oopSize)
#if INCLUDE_JVMCI
    + align_up(speculations_len                  , oopSize)
#endif
    + align_up(debug_info->data_size()           , oopSize);

  // First, allocate space for immutable data in C heap.
  address immutable_data = nullptr;
  if (immutable_data_size > 0) {
    immutable_data = (address)os::malloc(immutable_data_size, mtCode);
    if (immutable_data == nullptr) {
      vm_exit_out_of_memory(immutable_data_size, OOM_MALLOC_ERROR, "nmethod: no space for immutable data");
      return nullptr;
    }
  }

  int mutable_data_size = required_mutable_data_size(code_buffer
    JVMCI_ONLY(COMMA (compiler->is_jvmci() ? jvmci_data->size() : 0)));

  {
    MutexLocker mu(CodeCache_lock, Mutex::_no_safepoint_check_flag);

    nm = new (nmethod_size, comp_level)
    nmethod(method(), compiler->type(), nmethod_size, immutable_data_size, mutable_data_size,
            compile_id, entry_bci, immutable_data, offsets, orig_pc_offset,
            debug_info, dependencies, code_buffer, frame_size, oop_maps,
            handler_table, nul_chk_table, compiler, comp_level, aot_code_entry
#if INCLUDE_JVMCI
            , speculations,
            speculations_len,
            jvmci_data
#endif
            );

    if (nm != nullptr) {
      nm->record_nmethod_dependency();
      NOT_PRODUCT(note_java_nmethod(nm));
    }
  }
  // Do verification and logging outside CodeCache_lock.
  if (nm != nullptr) {

#ifdef ASSERT
    LogTarget(Debug, aot, codecache, nmethod) log;
    if (log.is_enabled()) {
      LogStream out(log);
      out.print_cr("== new_nmethod 2");
      FlagSetting fs(PrintRelocations, true);
      nm->print_on_impl(&out);
      nm->decode(&out);
    }
#endif

    // Safepoints in nmethod::verify aren't allowed because nm hasn't been installed yet.
    DEBUG_ONLY(nm->verify();)
    nm->log_new_nmethod();
  }
  return nm;
}

nmethod* nmethod::restore(address code_cache_buffer,
                          const methodHandle& method,
                          int compile_id,
                          address reloc_data,
                          GrowableArray<Handle>& oop_list,
                          GrowableArray<Metadata*>& metadata_list,
                          ImmutableOopMapSet* oop_maps,
                          address immutable_data,
                          GrowableArray<Handle>& reloc_imm_oop_list,
                          GrowableArray<Metadata*>& reloc_imm_metadata_list,
                          AOTCodeReader* aot_code_reader)
{
  CodeBlob::restore(code_cache_buffer, "nmethod", reloc_data, oop_maps);
  nmethod* nm = (nmethod*)code_cache_buffer;
  nm->set_method(method());
  nm->_compile_id = compile_id;
  nm->set_immutable_data(immutable_data);
  nm->copy_values(&oop_list);
  nm->copy_values(&metadata_list);

  aot_code_reader->fix_relocations(nm, &reloc_imm_oop_list, &reloc_imm_metadata_list);

#ifndef PRODUCT
  nm->asm_remarks().init();
  aot_code_reader->read_asm_remarks(nm->asm_remarks(), /* use_string_table */ false);
  nm->dbg_strings().init();
  aot_code_reader->read_dbg_strings(nm->dbg_strings(), /* use_string_table */ false);
#endif

  // Flush the code block
  ICache::invalidate_range(nm->code_begin(), nm->code_size());

  // Create cache after PcDesc data is copied - it will be used to initialize cache
  nm->_pc_desc_container = new PcDescContainer(nm->scopes_pcs_begin());

  nm->set_aot_code_entry(aot_code_reader->aot_code_entry());

  nm->post_init();
  return nm;
}

nmethod* nmethod::new_nmethod(nmethod* archived_nm,
                              const methodHandle& method,
                              AbstractCompiler* compiler,
                              int compile_id,
                              address reloc_data,
                              GrowableArray<Handle>& oop_list,
                              GrowableArray<Metadata*>& metadata_list,
                              ImmutableOopMapSet* oop_maps,
                              address immutable_data,
                              GrowableArray<Handle>& reloc_imm_oop_list,
                              GrowableArray<Metadata*>& reloc_imm_metadata_list,
                              AOTCodeReader* aot_code_reader)
{
  nmethod* nm = nullptr;
  int nmethod_size = archived_nm->size();
  // create nmethod
  {
    MutexLocker mu(CodeCache_lock, Mutex::_no_safepoint_check_flag);
    address code_cache_buffer = (address)CodeCache::allocate(nmethod_size, CodeCache::get_code_blob_type(archived_nm->comp_level()));
    if (code_cache_buffer != nullptr) {
      nm = archived_nm->restore(code_cache_buffer,
                                method,
                                compile_id,
                                reloc_data,
                                oop_list,
                                metadata_list,
                                oop_maps,
                                immutable_data,
                                reloc_imm_oop_list,
                                reloc_imm_metadata_list,
                                aot_code_reader);
      nm->record_nmethod_dependency();
      NOT_PRODUCT(note_java_nmethod(nm));
    }
  }
  // Do verification and logging outside CodeCache_lock.
  if (nm != nullptr) {
#ifdef ASSERT
    LogTarget(Debug, aot, codecache, nmethod) log;
    if (log.is_enabled()) {
      LogStream out(log);
      out.print_cr("== new_nmethod 2");
      FlagSetting fs(PrintRelocations, true);
      nm->print_on_impl(&out);
      nm->decode(&out);
    }
#endif
    // Safepoints in nmethod::verify aren't allowed because nm hasn't been installed yet.
    DEBUG_ONLY(nm->verify();)
    nm->log_new_nmethod();
  }
  return nm;
}

// Fill in default values for various fields
void nmethod::init_defaults(CodeBuffer *code_buffer, CodeOffsets* offsets) {
  // avoid uninitialized fields, even for short time periods
  _exception_cache            = nullptr;
  _gc_data                    = nullptr;
  _oops_do_mark_link          = nullptr;
  _compiled_ic_data           = nullptr;

  _is_unloading_state         = 0;
  _state                      = not_installed;

  _has_unsafe_access          = 0;
  _has_method_handle_invokes  = 0;
  _has_wide_vectors           = 0;
  _has_monitors               = 0;
  _has_scoped_access          = 0;
  _has_flushed_dependencies   = 0;
  _is_unlinked                = 0;
  _load_reported              = 0; // jvmti state
  _preloaded                  = 0;
  _has_clinit_barriers        = 0;

  _used                       = false;
  _deoptimization_status      = not_marked;

  // SECT_CONSTS is first in code buffer so the offset should be 0.
  int consts_offset = code_buffer->total_offset_of(code_buffer->consts());
  assert(consts_offset == 0, "const_offset: %d", consts_offset);

  _stub_offset = content_offset() + code_buffer->total_offset_of(code_buffer->stubs());

  CHECKED_CAST(_entry_offset,              uint16_t, (offsets->value(CodeOffsets::Entry)));
  CHECKED_CAST(_verified_entry_offset,     uint16_t, (offsets->value(CodeOffsets::Verified_Entry)));

  _skipped_instructions_size = code_buffer->total_skipped_instructions_size();
}

// Post initialization
void nmethod::post_init() {
  clear_unloading_state();

  finalize_relocations();

  Universe::heap()->register_nmethod(this);
  DEBUG_ONLY(Universe::heap()->verify_nmethod(this));

  CodeCache::commit(this);
}

// For native wrappers
nmethod::nmethod(
  Method* method,
  CompilerType type,
  int nmethod_size,
  int compile_id,
  CodeOffsets* offsets,
  CodeBuffer* code_buffer,
  int frame_size,
  ByteSize basic_lock_owner_sp_offset,
  ByteSize basic_lock_sp_offset,
  OopMapSet* oop_maps,
  int mutable_data_size)
  : CodeBlob("native nmethod", CodeBlobKind::Nmethod, code_buffer, nmethod_size, sizeof(nmethod),
             offsets->value(CodeOffsets::Frame_Complete), frame_size, oop_maps, false, mutable_data_size),
  _deoptimization_generation(0),
  _gc_epoch(CodeCache::gc_epoch()),
  _method(method),
  _native_receiver_sp_offset(basic_lock_owner_sp_offset),
  _native_basic_lock_sp_offset(basic_lock_sp_offset)
{
  {
    DEBUG_ONLY(NoSafepointVerifier nsv;)
    assert_locked_or_safepoint(CodeCache_lock);

    init_defaults(code_buffer, offsets);

    _osr_entry_point         = nullptr;
    _pc_desc_container       = nullptr;
    _entry_bci               = InvocationEntryBci;
    _compile_id              = compile_id;
    _comp_level              = CompLevel_none;
    _compiler_type           = type;
    _orig_pc_offset          = 0;
    _num_stack_arg_slots     = 0;

    if (offsets->value(CodeOffsets::Exceptions) != -1) {
      // Continuation enter intrinsic
      _exception_offset      = code_offset() + offsets->value(CodeOffsets::Exceptions);
    } else {
      _exception_offset      = 0;
    }
    // Native wrappers do not have deopt handlers. Make the values
    // something that will never match a pc like the nmethod vtable entry
    _deopt_handler_offset    = 0;
    _deopt_mh_handler_offset = 0;
    _aot_code_entry          = nullptr;
    _method_profiling_count  = 0;
    _unwind_handler_offset   = 0;

    CHECKED_CAST(_oops_size, uint16_t, align_up(code_buffer->total_oop_size(), oopSize));
    uint16_t metadata_size;
    CHECKED_CAST(metadata_size, uint16_t, align_up(code_buffer->total_metadata_size(), wordSize));
    JVMCI_ONLY( _metadata_size = metadata_size; )
    assert(_mutable_data_size == _relocation_size + metadata_size,
           "wrong mutable data size: %d != %d + %d",
           _mutable_data_size, _relocation_size, metadata_size);

    // native wrapper does not have read-only data but we need unique not null address
    _immutable_data          = blob_end();
    _immutable_data_size     = 0;
    _nul_chk_table_offset    = 0;
    _handler_table_offset    = 0;
    _scopes_pcs_offset       = 0;
    _scopes_data_offset      = 0;
#if INCLUDE_JVMCI
    _speculations_offset     = 0;
#endif

    code_buffer->copy_code_and_locs_to(this);
    code_buffer->copy_values_to(this);

    post_init();
  }

  if (PrintNativeNMethods || PrintDebugInfo || PrintRelocations || PrintDependencies) {
    ttyLocker ttyl;  // keep the following output all in one block
    // This output goes directly to the tty, not the compiler log.
    // To enable tools to match it up with the compilation activity,
    // be sure to tag this tty output with the compile ID.
    if (xtty != nullptr) {
      xtty->begin_head("print_native_nmethod");
      xtty->method(_method);
      xtty->stamp();
      xtty->end_head(" address='" INTPTR_FORMAT "'", (intptr_t) this);
    }
    // Print the header part, then print the requested information.
    // This is both handled in decode2(), called via print_code() -> decode()
    if (PrintNativeNMethods) {
      tty->print_cr("-------------------------- Assembly (native nmethod) ---------------------------");
      print_code();
      tty->print_cr("- - - - - - - - - - - - - - - - - - - - - - - - - - - - - - - - - - - - - - - - ");
#if defined(SUPPORT_DATA_STRUCTS)
      if (AbstractDisassembler::show_structs()) {
        if (oop_maps != nullptr) {
          tty->print("oop maps:"); // oop_maps->print_on(tty) outputs a cr() at the beginning
          oop_maps->print_on(tty);
          tty->print_cr("- - - - - - - - - - - - - - - - - - - - - - - - - - - - - - - - - - - - - - - - ");
        }
      }
#endif
    } else {
      print(); // print the header part only.
    }
#if defined(SUPPORT_DATA_STRUCTS)
    if (AbstractDisassembler::show_structs()) {
      if (PrintRelocations) {
        print_relocations_on(tty);
        tty->print_cr("- - - - - - - - - - - - - - - - - - - - - - - - - - - - - - - - - - - - - - - - ");
      }
    }
#endif
    if (xtty != nullptr) {
      xtty->tail("print_native_nmethod");
    }
  }
}

void* nmethod::operator new(size_t size, int nmethod_size, int comp_level) throw () {
  return CodeCache::allocate(nmethod_size, CodeCache::get_code_blob_type(comp_level));
}

void* nmethod::operator new(size_t size, int nmethod_size, bool allow_NonNMethod_space) throw () {
  // Try MethodNonProfiled and MethodProfiled.
  void* return_value = CodeCache::allocate(nmethod_size, CodeBlobType::MethodNonProfiled);
  if (return_value != nullptr || !allow_NonNMethod_space) return return_value;
  // Try NonNMethod or give up.
  return CodeCache::allocate(nmethod_size, CodeBlobType::NonNMethod);
}

// For normal JIT compiled code
nmethod::nmethod(
  Method* method,
  CompilerType type,
  int nmethod_size,
  int immutable_data_size,
  int mutable_data_size,
  int compile_id,
  int entry_bci,
  address immutable_data,
  CodeOffsets* offsets,
  int orig_pc_offset,
  DebugInformationRecorder* debug_info,
  Dependencies* dependencies,
  CodeBuffer *code_buffer,
  int frame_size,
  OopMapSet* oop_maps,
  ExceptionHandlerTable* handler_table,
  ImplicitExceptionTable* nul_chk_table,
  AbstractCompiler* compiler,
  CompLevel comp_level
  , AOTCodeEntry* aot_code_entry
#if INCLUDE_JVMCI
  , char* speculations,
  int speculations_len,
  JVMCINMethodData* jvmci_data
#endif
  )
  : CodeBlob("nmethod", CodeBlobKind::Nmethod, code_buffer, nmethod_size, sizeof(nmethod),
             offsets->value(CodeOffsets::Frame_Complete), frame_size, oop_maps, false, mutable_data_size),
  _deoptimization_generation(0),
  _gc_epoch(CodeCache::gc_epoch()),
  _method(method),
  _osr_link(nullptr)
{
  assert(debug_info->oop_recorder() == code_buffer->oop_recorder(), "shared OR");
  {
    DEBUG_ONLY(NoSafepointVerifier nsv;)
    assert_locked_or_safepoint(CodeCache_lock);

    init_defaults(code_buffer, offsets);
    _aot_code_entry          = aot_code_entry;
    _method_profiling_count  = 0;

    _osr_entry_point = code_begin() + offsets->value(CodeOffsets::OSR_Entry);
    _entry_bci       = entry_bci;
    _compile_id      = compile_id;
    _comp_level      = comp_level;
    _compiler_type   = type;
    _orig_pc_offset  = orig_pc_offset;

    _num_stack_arg_slots = entry_bci != InvocationEntryBci ? 0 : _method->constMethod()->num_stack_arg_slots();

    set_ctable_begin(header_begin() + content_offset());

#if INCLUDE_JVMCI
    if (compiler->is_jvmci()) {
      // JVMCI might not produce any stub sections
      if (offsets->value(CodeOffsets::Exceptions) != -1) {
        _exception_offset        = code_offset() + offsets->value(CodeOffsets::Exceptions);
      } else {
        _exception_offset        = -1;
      }
      if (offsets->value(CodeOffsets::Deopt) != -1) {
        _deopt_handler_offset    = code_offset() + offsets->value(CodeOffsets::Deopt);
      } else {
        _deopt_handler_offset    = -1;
      }
      if (offsets->value(CodeOffsets::DeoptMH) != -1) {
        _deopt_mh_handler_offset = code_offset() + offsets->value(CodeOffsets::DeoptMH);
      } else {
        _deopt_mh_handler_offset = -1;
      }
    } else
#endif
    {
      // Exception handler and deopt handler are in the stub section
      assert(offsets->value(CodeOffsets::Exceptions) != -1, "must be set");
      assert(offsets->value(CodeOffsets::Deopt     ) != -1, "must be set");

      _exception_offset          = _stub_offset + offsets->value(CodeOffsets::Exceptions);
      _deopt_handler_offset      = _stub_offset + offsets->value(CodeOffsets::Deopt);
      if (offsets->value(CodeOffsets::DeoptMH) != -1) {
        _deopt_mh_handler_offset = _stub_offset + offsets->value(CodeOffsets::DeoptMH);
      } else {
        _deopt_mh_handler_offset = -1;
      }
    }
    if (offsets->value(CodeOffsets::UnwindHandler) != -1) {
      // C1 generates UnwindHandler at the end of instructions section.
      // Calculate positive offset as distance between the start of stubs section
      // (which is also the end of instructions section) and the start of the handler.
      int unwind_handler_offset = code_offset() + offsets->value(CodeOffsets::UnwindHandler);
      CHECKED_CAST(_unwind_handler_offset, int16_t, (_stub_offset - unwind_handler_offset));
    } else {
      _unwind_handler_offset = -1;
    }

    CHECKED_CAST(_oops_size, uint16_t, align_up(code_buffer->total_oop_size(), oopSize));
    uint16_t metadata_size;
    CHECKED_CAST(metadata_size, uint16_t, align_up(code_buffer->total_metadata_size(), wordSize));
    JVMCI_ONLY( _metadata_size = metadata_size; )
    int jvmci_data_size = 0 JVMCI_ONLY( + align_up(compiler->is_jvmci() ? jvmci_data->size() : 0, oopSize));
    assert(_mutable_data_size == _relocation_size + metadata_size + jvmci_data_size,
           "wrong mutable data size: %d != %d + %d + %d",
           _mutable_data_size, _relocation_size, metadata_size, jvmci_data_size);
    assert(nmethod_size == data_end() - header_begin(), "wrong nmethod size: %d != %d",
           nmethod_size, (int)(code_end() - header_begin()));

    _immutable_data_size  = immutable_data_size;
    if (immutable_data_size > 0) {
      assert(immutable_data != nullptr, "required");
      _immutable_data     = immutable_data;
    } else {
      // We need unique not null address
      _immutable_data     = blob_end();
    }
    CHECKED_CAST(_nul_chk_table_offset, uint16_t, (align_up((int)dependencies->size_in_bytes(), oopSize)));
    CHECKED_CAST(_handler_table_offset, uint16_t, (_nul_chk_table_offset + align_up(nul_chk_table->size_in_bytes(), oopSize)));
    _scopes_pcs_offset    = _handler_table_offset + align_up(handler_table->size_in_bytes(), oopSize);
    _scopes_data_offset   = _scopes_pcs_offset    + adjust_pcs_size(debug_info->pcs_size());

#if INCLUDE_JVMCI
    _speculations_offset  = _scopes_data_offset   + align_up(debug_info->data_size(), oopSize);
    DEBUG_ONLY( int immutable_data_end_offset = _speculations_offset  + align_up(speculations_len, oopSize); )
#else
    DEBUG_ONLY( int immutable_data_end_offset = _scopes_data_offset + align_up(debug_info->data_size(), oopSize); )
#endif
    assert(immutable_data_end_offset <= immutable_data_size, "wrong read-only data size: %d > %d",
           immutable_data_end_offset, immutable_data_size);

    // Copy code and relocation info
    code_buffer->copy_code_and_locs_to(this);
    // Copy oops and metadata
    code_buffer->copy_values_to(this);
    dependencies->copy_to(this);
    // Copy PcDesc and ScopeDesc data
    debug_info->copy_to(this);

    // Create cache after PcDesc data is copied - it will be used to initialize cache
    _pc_desc_container = new PcDescContainer(scopes_pcs_begin());

#if INCLUDE_JVMCI
    if (compiler->is_jvmci()) {
      // Initialize the JVMCINMethodData object inlined into nm
      jvmci_nmethod_data()->copy(jvmci_data);
    }
#endif

    // Copy contents of ExceptionHandlerTable to nmethod
    handler_table->copy_to(this);
    nul_chk_table->copy_to(this);

#if INCLUDE_JVMCI
    // Copy speculations to nmethod
    if (speculations_size() != 0) {
      memcpy(speculations_begin(), speculations, speculations_len);
    }
#endif

    post_init();

    // we use the information of entry points to find out if a method is
    // static or non static
    assert(compiler->is_c2() || compiler->is_jvmci() ||
           _method->is_static() == (entry_point() == verified_entry_point()),
           " entry points must be same for static methods and vice versa");
  }
}

// Print a short set of xml attributes to identify this nmethod.  The
// output should be embedded in some other element.
void nmethod::log_identity(xmlStream* log) const {
  assert(log->inside_attrs_or_error(), "printing attributes");
  log->print(" compile_id='%d'", compile_id());
  const char* nm_kind = compile_kind();
  if (nm_kind != nullptr)  log->print(" compile_kind='%s'", nm_kind);
  log->print(" compiler='%s'", compiler_name());
  if (TieredCompilation) {
    log->print(" compile_level='%d'", comp_level());
  }
#if INCLUDE_JVMCI
  if (jvmci_nmethod_data() != nullptr) {
    const char* jvmci_name = jvmci_nmethod_data()->name();
    if (jvmci_name != nullptr) {
      log->print(" jvmci_mirror_name='");
      log->text("%s", jvmci_name);
      log->print("'");
    }
  }
#endif
}


#define LOG_OFFSET(log, name)                    \
  if (p2i(name##_end()) - p2i(name##_begin())) \
    log->print(" " XSTR(name) "_offset='%zd'"    , \
               p2i(name##_begin()) - p2i(this))


void nmethod::log_new_nmethod() const {
  if (LogCompilation && xtty != nullptr) {
    ttyLocker ttyl;
    xtty->begin_elem("nmethod");
    log_identity(xtty);
    xtty->print(" entry='" INTPTR_FORMAT "' size='%d'", p2i(code_begin()), size());
    xtty->print(" address='" INTPTR_FORMAT "'", p2i(this));

    LOG_OFFSET(xtty, relocation);
    LOG_OFFSET(xtty, consts);
    LOG_OFFSET(xtty, insts);
    LOG_OFFSET(xtty, stub);
    LOG_OFFSET(xtty, scopes_data);
    LOG_OFFSET(xtty, scopes_pcs);
    LOG_OFFSET(xtty, dependencies);
    LOG_OFFSET(xtty, handler_table);
    LOG_OFFSET(xtty, nul_chk_table);
    LOG_OFFSET(xtty, oops);
    LOG_OFFSET(xtty, metadata);

    xtty->method(method());
    xtty->stamp();
    xtty->end_elem();
  }
}

#undef LOG_OFFSET


// Print out more verbose output usually for a newly created nmethod.
void nmethod::print_on_with_msg(outputStream* st, const char* msg) const {
  if (st != nullptr) {
    ttyLocker ttyl;
    if (WizardMode) {
      CompileTask::print(st, this, msg, /*short_form:*/ true);
      st->print_cr(" (" INTPTR_FORMAT ")", p2i(this));
    } else {
      CompileTask::print(st, this, msg, /*short_form:*/ false);
    }
  }
}

void nmethod::maybe_print_nmethod(const DirectiveSet* directive) {
  bool printnmethods = directive->PrintAssemblyOption || directive->PrintNMethodsOption;
  if (printnmethods || PrintDebugInfo || PrintRelocations || PrintDependencies || PrintExceptionHandlers) {
    print_nmethod(printnmethods);
  }
}

void nmethod::print_nmethod(bool printmethod) {
  // Enter a critical section to prevent a race with deopts that patch code and updates the relocation info.
  // Unfortunately, we have to lock the NMethodState_lock before the tty lock due to the deadlock rules and
  // cannot lock in a more finely grained manner.
  ConditionalMutexLocker ml(NMethodState_lock, !NMethodState_lock->owned_by_self(), Mutex::_no_safepoint_check_flag);
  ttyLocker ttyl;  // keep the following output all in one block
  if (xtty != nullptr) {
    xtty->begin_head("print_nmethod");
    log_identity(xtty);
    xtty->stamp();
    xtty->end_head();
  }
  // Print the header part, then print the requested information.
  // This is both handled in decode2().
  if (printmethod) {
    ResourceMark m;
    if (is_compiled_by_c1()) {
      tty->cr();
      tty->print_cr("============================= C1-compiled nmethod ==============================");
    }
    if (is_compiled_by_jvmci()) {
      tty->cr();
      tty->print_cr("=========================== JVMCI-compiled nmethod =============================");
    }
    tty->print_cr("----------------------------------- Assembly -----------------------------------");
    decode2(tty);
#if defined(SUPPORT_DATA_STRUCTS)
    if (AbstractDisassembler::show_structs()) {
      // Print the oops from the underlying CodeBlob as well.
      tty->print_cr("- - - - - - - - - - - - - - - - - - - - - - - - - - - - - - - - - - - - - - - - ");
      print_oops(tty);
      tty->print_cr("- - - - - - - - - - - - - - - - - - - - - - - - - - - - - - - - - - - - - - - - ");
      print_metadata(tty);
      tty->print_cr("- - - - - - - - - - - - - - - - - - - - - - - - - - - - - - - - - - - - - - - - ");
      print_pcs_on(tty);
      tty->print_cr("- - - - - - - - - - - - - - - - - - - - - - - - - - - - - - - - - - - - - - - - ");
      if (oop_maps() != nullptr) {
        tty->print("oop maps:"); // oop_maps()->print_on(tty) outputs a cr() at the beginning
        oop_maps()->print_on(tty);
        tty->print_cr("- - - - - - - - - - - - - - - - - - - - - - - - - - - - - - - - - - - - - - - - ");
      }
    }
#endif
  } else {
    print(); // print the header part only.
  }

#if defined(SUPPORT_DATA_STRUCTS)
  if (AbstractDisassembler::show_structs()) {
    methodHandle mh(Thread::current(), _method);
    if (printmethod || PrintDebugInfo || CompilerOracle::has_option(mh, CompileCommandEnum::PrintDebugInfo)) {
      print_scopes();
      tty->print_cr("- - - - - - - - - - - - - - - - - - - - - - - - - - - - - - - - - - - - - - - - ");
    }
    if (printmethod || PrintRelocations || CompilerOracle::has_option(mh, CompileCommandEnum::PrintRelocations)) {
      print_relocations_on(tty);
      tty->print_cr("- - - - - - - - - - - - - - - - - - - - - - - - - - - - - - - - - - - - - - - - ");
    }
    if (printmethod || PrintDependencies || CompilerOracle::has_option(mh, CompileCommandEnum::PrintDependencies)) {
      print_dependencies_on(tty);
      tty->print_cr("- - - - - - - - - - - - - - - - - - - - - - - - - - - - - - - - - - - - - - - - ");
    }
    if (printmethod || PrintExceptionHandlers) {
      print_handler_table();
      tty->print_cr("- - - - - - - - - - - - - - - - - - - - - - - - - - - - - - - - - - - - - - - - ");
      print_nul_chk_table();
      tty->print_cr("- - - - - - - - - - - - - - - - - - - - - - - - - - - - - - - - - - - - - - - - ");
    }

    if (printmethod) {
      print_recorded_oops();
      tty->print_cr("- - - - - - - - - - - - - - - - - - - - - - - - - - - - - - - - - - - - - - - - ");
      print_recorded_metadata();
      tty->print_cr("- - - - - - - - - - - - - - - - - - - - - - - - - - - - - - - - - - - - - - - - ");
    }
  }
#endif

  if (xtty != nullptr) {
    xtty->tail("print_nmethod");
  }
}


// Promote one word from an assembly-time handle to a live embedded oop.
inline void nmethod::initialize_immediate_oop(oop* dest, jobject handle) {
  if (handle == nullptr ||
      // As a special case, IC oops are initialized to 1 or -1.
      handle == (jobject) Universe::non_oop_word()) {
    *(void**)dest = handle;
  } else {
    *dest = JNIHandles::resolve_non_null(handle);
  }
}

void nmethod::copy_values(GrowableArray<Handle>* array) {
  int length = array->length();
  assert((address)(oops_begin() + length) <= (address)oops_end(), "oops big enough");
  oop* dest = oops_begin();
  for (int index = 0 ; index < length; index++) {
    dest[index] = array->at(index)();
  }
}

// Have to have the same name because it's called by a template
void nmethod::copy_values(GrowableArray<jobject>* array) {
  int length = array->length();
  assert((address)(oops_begin() + length) <= (address)oops_end(), "oops big enough");
  oop* dest = oops_begin();
  for (int index = 0 ; index < length; index++) {
    initialize_immediate_oop(&dest[index], array->at(index));
  }

  // Now we can fix up all the oops in the code.  We need to do this
  // in the code because the assembler uses jobjects as placeholders.
  // The code and relocations have already been initialized by the
  // CodeBlob constructor, so it is valid even at this early point to
  // iterate over relocations and patch the code.
  fix_oop_relocations(nullptr, nullptr, /*initialize_immediates=*/ true);
}

void nmethod::copy_values(GrowableArray<Metadata*>* array) {
  int length = array->length();
  assert((address)(metadata_begin() + length) <= (address)metadata_end(), "big enough");
  Metadata** dest = metadata_begin();
  for (int index = 0 ; index < length; index++) {
    dest[index] = array->at(index);
  }
}

void nmethod::fix_oop_relocations(address begin, address end, bool initialize_immediates) {
  // re-patch all oop-bearing instructions, just in case some oops moved
  RelocIterator iter(this, begin, end);
  while (iter.next()) {
    if (iter.type() == relocInfo::oop_type) {
      oop_Relocation* reloc = iter.oop_reloc();
      if (initialize_immediates && reloc->oop_is_immediate()) {
        oop* dest = reloc->oop_addr();
        jobject obj = *reinterpret_cast<jobject*>(dest);
        initialize_immediate_oop(dest, obj);
      }
      // Refresh the oop-related bits of this instruction.
      reloc->fix_oop_relocation();
    } else if (iter.type() == relocInfo::metadata_type) {
      metadata_Relocation* reloc = iter.metadata_reloc();
      reloc->fix_metadata_relocation();
    }
  }
}

void nmethod::create_reloc_immediates_list(JavaThread* thread, GrowableArray<Handle>& oop_list, GrowableArray<Metadata*>& metadata_list) {
  RelocIterator iter(this);
  while (iter.next()) {
    if (iter.type() == relocInfo::oop_type) {
      oop_Relocation* reloc = iter.oop_reloc();
      if (reloc->oop_is_immediate()) {
        oop dest = reloc->oop_value();
        Handle h(thread, dest);
        oop_list.append(h);
      }
    } else if (iter.type() == relocInfo::metadata_type) {
      metadata_Relocation* reloc = iter.metadata_reloc();
      if (reloc->metadata_is_immediate()) {
        Metadata* m = reloc->metadata_value();
        metadata_list.append(m);
      }
    }
  }
}

static void install_post_call_nop_displacement(nmethod* nm, address pc) {
  NativePostCallNop* nop = nativePostCallNop_at((address) pc);
  intptr_t cbaddr = (intptr_t) nm;
  intptr_t offset = ((intptr_t) pc) - cbaddr;

  int oopmap_slot = nm->oop_maps()->find_slot_for_offset(int((intptr_t) pc - (intptr_t) nm->code_begin()));
  if (oopmap_slot < 0) { // this can happen at asynchronous (non-safepoint) stackwalks
    log_debug(codecache)("failed to find oopmap for cb: " INTPTR_FORMAT " offset: %d", cbaddr, (int) offset);
  } else if (!nop->patch(oopmap_slot, offset)) {
    log_debug(codecache)("failed to encode %d %d", oopmap_slot, (int) offset);
  }
}

void nmethod::finalize_relocations() {
  NoSafepointVerifier nsv;

  GrowableArray<NativeMovConstReg*> virtual_call_data;

  // Make sure that post call nops fill in nmethod offsets eagerly so
  // we don't have to race with deoptimization
  RelocIterator iter(this);
  while (iter.next()) {
    if (iter.type() == relocInfo::virtual_call_type) {
      virtual_call_Relocation* r = iter.virtual_call_reloc();
      NativeMovConstReg* value = nativeMovConstReg_at(r->cached_value());
      virtual_call_data.append(value);
    } else if (iter.type() == relocInfo::post_call_nop_type) {
      post_call_nop_Relocation* const reloc = iter.post_call_nop_reloc();
      address pc = reloc->addr();
      install_post_call_nop_displacement(this, pc);
    }
  }

  if (virtual_call_data.length() > 0) {
    // We allocate a block of CompiledICData per nmethod so the GC can purge this faster.
    _compiled_ic_data = new CompiledICData[virtual_call_data.length()];
    CompiledICData* next_data = _compiled_ic_data;

    for (NativeMovConstReg* value : virtual_call_data) {
      value->set_data((intptr_t)next_data);
      next_data++;
    }
  }
}

void nmethod::make_deoptimized() {
  if (!Continuations::enabled()) {
    // Don't deopt this again.
    set_deoptimized_done();
    return;
  }

  assert(method() == nullptr || can_be_deoptimized(), "");

  CompiledICLocker ml(this);
  assert(CompiledICLocker::is_safe(this), "mt unsafe call");

  // If post call nops have been already patched, we can just bail-out.
  if (has_been_deoptimized()) {
    return;
  }

  ResourceMark rm;
  RelocIterator iter(this, oops_reloc_begin());

  while (iter.next()) {

    switch (iter.type()) {
      case relocInfo::virtual_call_type: {
        CompiledIC *ic = CompiledIC_at(&iter);
        address pc = ic->end_of_call();
        NativePostCallNop* nop = nativePostCallNop_at(pc);
        if (nop != nullptr) {
          nop->make_deopt();
        }
        assert(NativeDeoptInstruction::is_deopt_at(pc), "check");
        break;
      }
      case relocInfo::static_call_type:
      case relocInfo::opt_virtual_call_type: {
        CompiledDirectCall *csc = CompiledDirectCall::at(iter.reloc());
        address pc = csc->end_of_call();
        NativePostCallNop* nop = nativePostCallNop_at(pc);
        //tty->print_cr(" - static pc %p", pc);
        if (nop != nullptr) {
          nop->make_deopt();
        }
        // We can't assert here, there are some calls to stubs / runtime
        // that have reloc data and doesn't have a post call NOP.
        //assert(NativeDeoptInstruction::is_deopt_at(pc), "check");
        break;
      }
      default:
        break;
    }
  }
  // Don't deopt this again.
  set_deoptimized_done();
}

void nmethod::verify_clean_inline_caches() {
  assert(CompiledICLocker::is_safe(this), "mt unsafe call");

  ResourceMark rm;
  RelocIterator iter(this, oops_reloc_begin());
  while(iter.next()) {
    switch(iter.type()) {
      case relocInfo::virtual_call_type: {
        CompiledIC *ic = CompiledIC_at(&iter);
        CodeBlob *cb = CodeCache::find_blob(ic->destination());
        assert(cb != nullptr, "destination not in CodeBlob?");
        nmethod* nm = cb->as_nmethod_or_null();
        if (nm != nullptr) {
          // Verify that inline caches pointing to bad nmethods are clean
          if (!nm->is_in_use() || nm->is_unloading()) {
            assert(ic->is_clean(), "IC should be clean");
          }
        }
        break;
      }
      case relocInfo::static_call_type:
      case relocInfo::opt_virtual_call_type: {
        CompiledDirectCall *cdc = CompiledDirectCall::at(iter.reloc());
        CodeBlob *cb = CodeCache::find_blob(cdc->destination());
        assert(cb != nullptr, "destination not in CodeBlob?");
        nmethod* nm = cb->as_nmethod_or_null();
        if (nm != nullptr) {
          // Verify that inline caches pointing to bad nmethods are clean
          if (!nm->is_in_use() || nm->is_unloading() || nm->method()->code() != nm) {
            assert(cdc->is_clean(), "IC should be clean");
          }
        }
        break;
      }
      default:
        break;
    }
  }
}

void nmethod::mark_as_maybe_on_stack() {
  Atomic::store(&_gc_epoch, CodeCache::gc_epoch());
}

bool nmethod::is_maybe_on_stack() {
  // If the condition below is true, it means that the nmethod was found to
  // be alive the previous completed marking cycle.
  return Atomic::load(&_gc_epoch) >= CodeCache::previous_completed_gc_marking_cycle();
}

void nmethod::inc_decompile_count() {
  if (!is_compiled_by_c2() && !is_compiled_by_jvmci()) return;
  // Could be gated by ProfileTraps, but do not bother...
  Method* m = method();
  if (m == nullptr)  return;
  MethodData* mdo = m->method_data();
  if (mdo == nullptr)  return;
  // There is a benign race here.  See comments in methodData.hpp.
  mdo->inc_decompile_count();
}

void nmethod::inc_method_profiling_count() {
  Atomic::inc(&_method_profiling_count);
}

uint64_t nmethod::method_profiling_count() {
  return _method_profiling_count;
}

bool nmethod::try_transition(signed char new_state_int) {
  signed char new_state = new_state_int;
  assert_lock_strong(NMethodState_lock);
  signed char old_state = _state;
  if (old_state >= new_state) {
    // Ensure monotonicity of transitions.
    return false;
  }
  Atomic::store(&_state, new_state);
  return true;
}

void nmethod::invalidate_osr_method() {
  assert(_entry_bci != InvocationEntryBci, "wrong kind of nmethod");
  // Remove from list of active nmethods
  if (method() != nullptr) {
    method()->method_holder()->remove_osr_nmethod(this);
  }
}

void nmethod::log_state_change(InvalidationReason invalidation_reason) const {
  if (LogCompilation) {
    if (xtty != nullptr) {
      ttyLocker ttyl;  // keep the following output all in one block
      xtty->begin_elem("make_not_entrant thread='%zu' reason='%s'",
                       os::current_thread_id(), invalidation_reason_to_string(invalidation_reason));
      log_identity(xtty);
      xtty->stamp();
      xtty->end_elem();
    }
  }

  ResourceMark rm;
  stringStream ss(NEW_RESOURCE_ARRAY(char, 256), 256);
  ss.print("made not entrant: %s", invalidation_reason_to_string(invalidation_reason));

  CompileTask::print_ul(this, ss.freeze());
  if (PrintCompilation) {
    print_on_with_msg(tty, ss.freeze());
  }
}

void nmethod::unlink_from_method() {
  if (method() != nullptr) {
    method()->unlink_code(this);
  }
}

// Invalidate code
<<<<<<< HEAD
bool nmethod::make_not_entrant(ChangeReason change_reason, bool keep_aot_entry) {
=======
bool nmethod::make_not_entrant(InvalidationReason invalidation_reason) {
>>>>>>> 52526080
  // This can be called while the system is already at a safepoint which is ok
  NoSafepointVerifier nsv;

  if (is_unloading()) {
    // If the nmethod is unloading, then it is already not entrant through
    // the nmethod entry barriers. No need to do anything; GC will unload it.
    return false;
  }

  if (Atomic::load(&_state) == not_entrant) {
    // Avoid taking the lock if already in required state.
    // This is safe from races because the state is an end-state,
    // which the nmethod cannot back out of once entered.
    // No need for fencing either.
    return false;
  }

  {
    // Enter critical section.  Does not block for safepoint.
    ConditionalMutexLocker ml(NMethodState_lock, !NMethodState_lock->owned_by_self(), Mutex::_no_safepoint_check_flag);

    if (Atomic::load(&_state) == not_entrant) {
      // another thread already performed this transition so nothing
      // to do, but return false to indicate this.
      return false;
    }

    if (is_osr_method()) {
      // This logic is equivalent to the logic below for patching the
      // verified entry point of regular methods.
      // this effectively makes the osr nmethod not entrant
      invalidate_osr_method();
    } else {
      // The caller can be calling the method statically or through an inline
      // cache call.
      NativeJump::patch_verified_entry(entry_point(), verified_entry_point(),
                                       SharedRuntime::get_handle_wrong_method_stub());

      // Update the relocation info for the patched entry.
      // First, get the old relocation info...
      RelocIterator iter(this, verified_entry_point(), verified_entry_point() + 8);
      if (iter.next() && iter.addr() == verified_entry_point()) {
        Relocation* old_reloc = iter.reloc();
        // ...then reset the iterator to update it.
        RelocIterator iter(this, verified_entry_point(), verified_entry_point() + 8);
        relocInfo::change_reloc_info_for_address(&iter, verified_entry_point(), old_reloc->type(),
                                                 relocInfo::relocType::runtime_call_type);
      }
    }

    if (update_recompile_counts()) {
      // Mark the method as decompiled.
      inc_decompile_count();
    }

    BarrierSetNMethod* bs_nm = BarrierSet::barrier_set()->barrier_set_nmethod();
    if (bs_nm == nullptr || !bs_nm->supports_entry_barrier(this)) {
      // If nmethod entry barriers are not supported, we won't mark
      // nmethods as on-stack when they become on-stack. So we
      // degrade to a less accurate flushing strategy, for now.
      mark_as_maybe_on_stack();
    }

    // Change state
    bool success = try_transition(not_entrant);
    assert(success, "Transition can't fail");

    // Log the transition once
    log_state_change(invalidation_reason);

    // Remove nmethod from method.
    unlink_from_method();

    if (!keep_aot_entry) {
      // Keep AOT code if it was simply replaced
      // otherwise make it not entrant too.
      AOTCodeCache::invalidate(_aot_code_entry);
    }

    CompileBroker::log_not_entrant(this);
  } // leave critical region under NMethodState_lock

#if INCLUDE_JVMCI
  // Invalidate can't occur while holding the NMethodState_lock
  JVMCINMethodData* nmethod_data = jvmci_nmethod_data();
  if (nmethod_data != nullptr) {
    nmethod_data->invalidate_nmethod_mirror(this, invalidation_reason);
  }
#endif

#ifdef ASSERT
  if (is_osr_method() && method() != nullptr) {
    // Make sure osr nmethod is invalidated, i.e. not on the list
    bool found = method()->method_holder()->remove_osr_nmethod(this);
    assert(!found, "osr nmethod should have been invalidated");
  }
#endif

  return true;
}

// For concurrent GCs, there must be a handshake between unlink and flush
void nmethod::unlink() {
  if (is_unlinked()) {
    // Already unlinked.
    return;
  }

  flush_dependencies();

  // unlink_from_method will take the NMethodState_lock.
  // In this case we don't strictly need it when unlinking nmethods from
  // the Method, because it is only concurrently unlinked by
  // the entry barrier, which acquires the per nmethod lock.
  unlink_from_method();

  if (is_osr_method()) {
    invalidate_osr_method();
  }

#if INCLUDE_JVMCI
  // Clear the link between this nmethod and a HotSpotNmethod mirror
  JVMCINMethodData* nmethod_data = jvmci_nmethod_data();
  if (nmethod_data != nullptr) {
    nmethod_data->invalidate_nmethod_mirror(this, is_cold() ?
            nmethod::InvalidationReason::UNLOADING_COLD :
            nmethod::InvalidationReason::UNLOADING);
  }
#endif

  // Post before flushing as jmethodID is being used
  post_compiled_method_unload();

  // Register for flushing when it is safe. For concurrent class unloading,
  // that would be after the unloading handshake, and for STW class unloading
  // that would be when getting back to the VM thread.
  ClassUnloadingContext::context()->register_unlinked_nmethod(this);
}

void nmethod::purge(bool unregister_nmethod) {

  MutexLocker ml(CodeCache_lock, Mutex::_no_safepoint_check_flag);

  // completely deallocate this method
  Events::log_nmethod_flush(Thread::current(), "flushing %s nmethod " INTPTR_FORMAT, compile_kind(), p2i(this));

  LogTarget(Debug, codecache) lt;
  if (lt.is_enabled()) {
    ResourceMark rm;
    LogStream ls(lt);
    const char* method_name = method()->name()->as_C_string();
    const size_t codecache_capacity = CodeCache::capacity()/1024;
    const size_t codecache_free_space = CodeCache::unallocated_capacity(CodeCache::get_code_blob_type(this))/1024;
    ls.print("Flushing %s nmethod %6d/" INTPTR_FORMAT ", level=%d, cold=%d, epoch=" UINT64_FORMAT ", cold_count=" UINT64_FORMAT ". "
              "Cache capacity: %zuKb, free space: %zuKb. method %s (%s)",
              compile_kind(), _compile_id, p2i(this), _comp_level, is_cold(), _gc_epoch, CodeCache::cold_gc_count(),
              codecache_capacity, codecache_free_space, method_name, compiler_name());
  }

  // We need to deallocate any ExceptionCache data.
  // Note that we do not need to grab the nmethod lock for this, it
  // better be thread safe if we're disposing of it!
  ExceptionCache* ec = exception_cache();
  while(ec != nullptr) {
    ExceptionCache* next = ec->next();
    delete ec;
    ec = next;
  }
  if (_pc_desc_container != nullptr) {
    delete _pc_desc_container;
  }
  if (_compiled_ic_data != nullptr) {
    delete[] _compiled_ic_data;
  }

  if (_immutable_data != data_end() && !AOTCodeCache::is_address_in_aot_cache((address)_oop_maps)) {
    os::free(_immutable_data);
    _immutable_data = blob_end(); // Valid not null address
  }
  if (unregister_nmethod) {
    Universe::heap()->unregister_nmethod(this);
  }
  CodeCache::unregister_old_nmethod(this);

  CodeBlob::purge();
}

oop nmethod::oop_at(int index) const {
  if (index == 0) {
    return nullptr;
  }

  BarrierSetNMethod* bs_nm = BarrierSet::barrier_set()->barrier_set_nmethod();
  return bs_nm->oop_load_no_keepalive(this, index);
}

oop nmethod::oop_at_phantom(int index) const {
  if (index == 0) {
    return nullptr;
  }

  BarrierSetNMethod* bs_nm = BarrierSet::barrier_set()->barrier_set_nmethod();
  return bs_nm->oop_load_phantom(this, index);
}

//
// Notify all classes this nmethod is dependent on that it is no
// longer dependent.

void nmethod::flush_dependencies() {
  if (!has_flushed_dependencies()) {
    set_has_flushed_dependencies(true);
    for (Dependencies::DepStream deps(this); deps.next(); ) {
      if (deps.type() == Dependencies::call_site_target_value) {
        // CallSite dependencies are managed on per-CallSite instance basis.
        oop call_site = deps.argument_oop(0);
        MethodHandles::clean_dependency_context(call_site);
      } else {
        InstanceKlass* ik = deps.context_type();
        if (ik == nullptr) {
          continue;  // ignore things like evol_method
        }
        // During GC liveness of dependee determines class that needs to be updated.
        // The GC may clean dependency contexts concurrently and in parallel.
        ik->clean_dependency_context();
      }
    }
  }
}

void nmethod::post_compiled_method(CompileTask* task) {
  task->mark_success();
  task->set_nm_content_size(content_size());
  task->set_nm_insts_size(insts_size());
  task->set_nm_total_size(total_size());

  // task->is_aot_load() is true only for loaded AOT code.
  // nmethod::_aot_code_entry is set for loaded and stored AOT code
  // to invalidate the entry when nmethod is deoptimized.
  // VerifyAOTCode is option to not store in archive AOT code.
  guarantee((_aot_code_entry != nullptr) || !task->is_aot_load() || VerifyAOTCode, "sanity");

  // JVMTI -- compiled method notification (must be done outside lock)
  post_compiled_method_load_event();

  if (CompilationLog::log() != nullptr) {
    CompilationLog::log()->log_nmethod(JavaThread::current(), this);
  }

  const DirectiveSet* directive = task->directive();
  maybe_print_nmethod(directive);
}

// ------------------------------------------------------------------
// post_compiled_method_load_event
// new method for install_code() path
// Transfer information from compilation to jvmti
void nmethod::post_compiled_method_load_event(JvmtiThreadState* state) {
  // This is a bad time for a safepoint.  We don't want
  // this nmethod to get unloaded while we're queueing the event.
  NoSafepointVerifier nsv;

  Method* m = method();
  HOTSPOT_COMPILED_METHOD_LOAD(
      (char *) m->klass_name()->bytes(),
      m->klass_name()->utf8_length(),
      (char *) m->name()->bytes(),
      m->name()->utf8_length(),
      (char *) m->signature()->bytes(),
      m->signature()->utf8_length(),
      insts_begin(), insts_size());


  if (JvmtiExport::should_post_compiled_method_load()) {
    // Only post unload events if load events are found.
    set_load_reported();
    // If a JavaThread hasn't been passed in, let the Service thread
    // (which is a real Java thread) post the event
    JvmtiDeferredEvent event = JvmtiDeferredEvent::compiled_method_load_event(this);
    if (state == nullptr) {
      // Execute any barrier code for this nmethod as if it's called, since
      // keeping it alive looks like stack walking.
      run_nmethod_entry_barrier();
      ServiceThread::enqueue_deferred_event(&event);
    } else {
      // This enters the nmethod barrier outside in the caller.
      state->enqueue_event(&event);
    }
  }
}

void nmethod::post_compiled_method_unload() {
  assert(_method != nullptr, "just checking");
  DTRACE_METHOD_UNLOAD_PROBE(method());

  // If a JVMTI agent has enabled the CompiledMethodUnload event then
  // post the event. The Method* will not be valid when this is freed.

  // Don't bother posting the unload if the load event wasn't posted.
  if (load_reported() && JvmtiExport::should_post_compiled_method_unload()) {
    JvmtiDeferredEvent event =
      JvmtiDeferredEvent::compiled_method_unload_event(
          method()->jmethod_id(), insts_begin());
    ServiceThread::enqueue_deferred_event(&event);
  }
}

// Iterate over metadata calling this function.   Used by RedefineClasses
void nmethod::metadata_do(MetadataClosure* f) {
  {
    // Visit all immediate references that are embedded in the instruction stream.
    RelocIterator iter(this, oops_reloc_begin());
    while (iter.next()) {
      if (iter.type() == relocInfo::metadata_type) {
        metadata_Relocation* r = iter.metadata_reloc();
        // In this metadata, we must only follow those metadatas directly embedded in
        // the code.  Other metadatas (oop_index>0) are seen as part of
        // the metadata section below.
        assert(1 == (r->metadata_is_immediate()) +
               (r->metadata_addr() >= metadata_begin() && r->metadata_addr() < metadata_end()),
               "metadata must be found in exactly one place");
        if (r->metadata_is_immediate() && r->metadata_value() != nullptr) {
          Metadata* md = r->metadata_value();
          if (md != _method) f->do_metadata(md);
        }
      } else if (iter.type() == relocInfo::virtual_call_type) {
        // Check compiledIC holders associated with this nmethod
        ResourceMark rm;
        CompiledIC *ic = CompiledIC_at(&iter);
        ic->metadata_do(f);
      }
    }
  }

  // Visit the metadata section
  for (Metadata** p = metadata_begin(); p < metadata_end(); p++) {
    if (*p == Universe::non_oop_word() || *p == nullptr)  continue;  // skip non-oops
    Metadata* md = *p;
    f->do_metadata(md);
  }

  // Visit metadata not embedded in the other places.
  if (_method != nullptr) f->do_metadata(_method);
}

// Heuristic for nuking nmethods even though their oops are live.
// Main purpose is to reduce code cache pressure and get rid of
// nmethods that don't seem to be all that relevant any longer.
bool nmethod::is_cold() {
  if (!MethodFlushing || is_native_method() || is_not_installed()) {
    // No heuristic unloading at all
    return false;
  }

  if (!is_maybe_on_stack() && is_not_entrant()) {
    // Not entrant nmethods that are not on any stack can just
    // be removed
    return true;
  }

  BarrierSetNMethod* bs_nm = BarrierSet::barrier_set()->barrier_set_nmethod();
  if (bs_nm == nullptr || !bs_nm->supports_entry_barrier(this)) {
    // On platforms that don't support nmethod entry barriers, we can't
    // trust the temporal aspect of the gc epochs. So we can't detect
    // cold nmethods on such platforms.
    return false;
  }

  if (!UseCodeCacheFlushing) {
    // Bail out if we don't heuristically remove nmethods
    return false;
  }

  // Other code can be phased out more gradually after N GCs
  return CodeCache::previous_completed_gc_marking_cycle() > _gc_epoch + 2 * CodeCache::cold_gc_count();
}

// The _is_unloading_state encodes a tuple comprising the unloading cycle
// and the result of IsUnloadingBehaviour::is_unloading() for that cycle.
// This is the bit layout of the _is_unloading_state byte: 00000CCU
// CC refers to the cycle, which has 2 bits, and U refers to the result of
// IsUnloadingBehaviour::is_unloading() for that unloading cycle.

class IsUnloadingState: public AllStatic {
  static const uint8_t _is_unloading_mask = 1;
  static const uint8_t _is_unloading_shift = 0;
  static const uint8_t _unloading_cycle_mask = 6;
  static const uint8_t _unloading_cycle_shift = 1;

  static uint8_t set_is_unloading(uint8_t state, bool value) {
    state &= (uint8_t)~_is_unloading_mask;
    if (value) {
      state |= 1 << _is_unloading_shift;
    }
    assert(is_unloading(state) == value, "unexpected unloading cycle overflow");
    return state;
  }

  static uint8_t set_unloading_cycle(uint8_t state, uint8_t value) {
    state &= (uint8_t)~_unloading_cycle_mask;
    state |= (uint8_t)(value << _unloading_cycle_shift);
    assert(unloading_cycle(state) == value, "unexpected unloading cycle overflow");
    return state;
  }

public:
  static bool is_unloading(uint8_t state) { return (state & _is_unloading_mask) >> _is_unloading_shift == 1; }
  static uint8_t unloading_cycle(uint8_t state) { return (state & _unloading_cycle_mask) >> _unloading_cycle_shift; }

  static uint8_t create(bool is_unloading, uint8_t unloading_cycle) {
    uint8_t state = 0;
    state = set_is_unloading(state, is_unloading);
    state = set_unloading_cycle(state, unloading_cycle);
    return state;
  }
};

bool nmethod::is_unloading() {
  uint8_t state = Atomic::load(&_is_unloading_state);
  bool state_is_unloading = IsUnloadingState::is_unloading(state);
  if (state_is_unloading) {
    return true;
  }
  uint8_t state_unloading_cycle = IsUnloadingState::unloading_cycle(state);
  uint8_t current_cycle = CodeCache::unloading_cycle();
  if (state_unloading_cycle == current_cycle) {
    return false;
  }

  // The IsUnloadingBehaviour is responsible for calculating if the nmethod
  // should be unloaded. This can be either because there is a dead oop,
  // or because is_cold() heuristically determines it is time to unload.
  state_unloading_cycle = current_cycle;
  state_is_unloading = IsUnloadingBehaviour::is_unloading(this);
  uint8_t new_state = IsUnloadingState::create(state_is_unloading, state_unloading_cycle);

  // Note that if an nmethod has dead oops, everyone will agree that the
  // nmethod is_unloading. However, the is_cold heuristics can yield
  // different outcomes, so we guard the computed result with a CAS
  // to ensure all threads have a shared view of whether an nmethod
  // is_unloading or not.
  uint8_t found_state = Atomic::cmpxchg(&_is_unloading_state, state, new_state, memory_order_relaxed);

  if (found_state == state) {
    // First to change state, we win
    return state_is_unloading;
  } else {
    // State already set, so use it
    return IsUnloadingState::is_unloading(found_state);
  }
}

void nmethod::clear_unloading_state() {
  uint8_t state = IsUnloadingState::create(false, CodeCache::unloading_cycle());
  Atomic::store(&_is_unloading_state, state);
}


// This is called at the end of the strong tracing/marking phase of a
// GC to unload an nmethod if it contains otherwise unreachable
// oops or is heuristically found to be not important.
void nmethod::do_unloading(bool unloading_occurred) {
  // Make sure the oop's ready to receive visitors
  if (is_unloading()) {
    unlink();
  } else {
    unload_nmethod_caches(unloading_occurred);
    BarrierSetNMethod* bs_nm = BarrierSet::barrier_set()->barrier_set_nmethod();
    if (bs_nm != nullptr) {
      bs_nm->disarm(this);
    }
  }
}

void nmethod::oops_do(OopClosure* f, bool allow_dead) {
  // Prevent extra code cache walk for platforms that don't have immediate oops.
  if (relocInfo::mustIterateImmediateOopsInCode()) {
    RelocIterator iter(this, oops_reloc_begin());

    while (iter.next()) {
      if (iter.type() == relocInfo::oop_type ) {
        oop_Relocation* r = iter.oop_reloc();
        // In this loop, we must only follow those oops directly embedded in
        // the code.  Other oops (oop_index>0) are seen as part of scopes_oops.
        assert(1 == (r->oop_is_immediate()) +
               (r->oop_addr() >= oops_begin() && r->oop_addr() < oops_end()),
               "oop must be found in exactly one place");
        if (r->oop_is_immediate() && r->oop_value() != nullptr) {
          f->do_oop(r->oop_addr());
        }
      }
    }
  }

  // Scopes
  // This includes oop constants not inlined in the code stream.
  for (oop* p = oops_begin(); p < oops_end(); p++) {
    if (*p == Universe::non_oop_word())  continue;  // skip non-oops
    f->do_oop(p);
  }
}

void nmethod::follow_nmethod(OopIterateClosure* cl) {
  // Process oops in the nmethod
  oops_do(cl);

  // CodeCache unloading support
  mark_as_maybe_on_stack();

  BarrierSetNMethod* bs_nm = BarrierSet::barrier_set()->barrier_set_nmethod();
  bs_nm->disarm(this);

  // There's an assumption made that this function is not used by GCs that
  // relocate objects, and therefore we don't call fix_oop_relocations.
}

nmethod* volatile nmethod::_oops_do_mark_nmethods;

void nmethod::oops_do_log_change(const char* state) {
  LogTarget(Trace, gc, nmethod) lt;
  if (lt.is_enabled()) {
    LogStream ls(lt);
    CompileTask::print(&ls, this, state, true /* short_form */);
  }
}

bool nmethod::oops_do_try_claim() {
  if (oops_do_try_claim_weak_request()) {
    nmethod* result = oops_do_try_add_to_list_as_weak_done();
    assert(result == nullptr, "adding to global list as weak done must always succeed.");
    return true;
  }
  return false;
}

bool nmethod::oops_do_try_claim_weak_request() {
  assert(SafepointSynchronize::is_at_safepoint(), "only at safepoint");

  if ((_oops_do_mark_link == nullptr) &&
      (Atomic::replace_if_null(&_oops_do_mark_link, mark_link(this, claim_weak_request_tag)))) {
    oops_do_log_change("oops_do, mark weak request");
    return true;
  }
  return false;
}

void nmethod::oops_do_set_strong_done(nmethod* old_head) {
  _oops_do_mark_link = mark_link(old_head, claim_strong_done_tag);
}

nmethod::oops_do_mark_link* nmethod::oops_do_try_claim_strong_done() {
  assert(SafepointSynchronize::is_at_safepoint(), "only at safepoint");

  oops_do_mark_link* old_next = Atomic::cmpxchg(&_oops_do_mark_link, mark_link(nullptr, claim_weak_request_tag), mark_link(this, claim_strong_done_tag));
  if (old_next == nullptr) {
    oops_do_log_change("oops_do, mark strong done");
  }
  return old_next;
}

nmethod::oops_do_mark_link* nmethod::oops_do_try_add_strong_request(nmethod::oops_do_mark_link* next) {
  assert(SafepointSynchronize::is_at_safepoint(), "only at safepoint");
  assert(next == mark_link(this, claim_weak_request_tag), "Should be claimed as weak");

  oops_do_mark_link* old_next = Atomic::cmpxchg(&_oops_do_mark_link, next, mark_link(this, claim_strong_request_tag));
  if (old_next == next) {
    oops_do_log_change("oops_do, mark strong request");
  }
  return old_next;
}

bool nmethod::oops_do_try_claim_weak_done_as_strong_done(nmethod::oops_do_mark_link* next) {
  assert(SafepointSynchronize::is_at_safepoint(), "only at safepoint");
  assert(extract_state(next) == claim_weak_done_tag, "Should be claimed as weak done");

  oops_do_mark_link* old_next = Atomic::cmpxchg(&_oops_do_mark_link, next, mark_link(extract_nmethod(next), claim_strong_done_tag));
  if (old_next == next) {
    oops_do_log_change("oops_do, mark weak done -> mark strong done");
    return true;
  }
  return false;
}

nmethod* nmethod::oops_do_try_add_to_list_as_weak_done() {
  assert(SafepointSynchronize::is_at_safepoint(), "only at safepoint");

  assert(extract_state(_oops_do_mark_link) == claim_weak_request_tag ||
         extract_state(_oops_do_mark_link) == claim_strong_request_tag,
         "must be but is nmethod " PTR_FORMAT " %u", p2i(extract_nmethod(_oops_do_mark_link)), extract_state(_oops_do_mark_link));

  nmethod* old_head = Atomic::xchg(&_oops_do_mark_nmethods, this);
  // Self-loop if needed.
  if (old_head == nullptr) {
    old_head = this;
  }
  // Try to install end of list and weak done tag.
  if (Atomic::cmpxchg(&_oops_do_mark_link, mark_link(this, claim_weak_request_tag), mark_link(old_head, claim_weak_done_tag)) == mark_link(this, claim_weak_request_tag)) {
    oops_do_log_change("oops_do, mark weak done");
    return nullptr;
  } else {
    return old_head;
  }
}

void nmethod::oops_do_add_to_list_as_strong_done() {
  assert(SafepointSynchronize::is_at_safepoint(), "only at safepoint");

  nmethod* old_head = Atomic::xchg(&_oops_do_mark_nmethods, this);
  // Self-loop if needed.
  if (old_head == nullptr) {
    old_head = this;
  }
  assert(_oops_do_mark_link == mark_link(this, claim_strong_done_tag), "must be but is nmethod " PTR_FORMAT " state %u",
         p2i(extract_nmethod(_oops_do_mark_link)), extract_state(_oops_do_mark_link));

  oops_do_set_strong_done(old_head);
}

void nmethod::oops_do_process_weak(OopsDoProcessor* p) {
  if (!oops_do_try_claim_weak_request()) {
    // Failed to claim for weak processing.
    oops_do_log_change("oops_do, mark weak request fail");
    return;
  }

  p->do_regular_processing(this);

  nmethod* old_head = oops_do_try_add_to_list_as_weak_done();
  if (old_head == nullptr) {
    return;
  }
  oops_do_log_change("oops_do, mark weak done fail");
  // Adding to global list failed, another thread added a strong request.
  assert(extract_state(_oops_do_mark_link) == claim_strong_request_tag,
         "must be but is %u", extract_state(_oops_do_mark_link));

  oops_do_log_change("oops_do, mark weak request -> mark strong done");

  oops_do_set_strong_done(old_head);
  // Do missing strong processing.
  p->do_remaining_strong_processing(this);
}

void nmethod::oops_do_process_strong(OopsDoProcessor* p) {
  oops_do_mark_link* next_raw = oops_do_try_claim_strong_done();
  if (next_raw == nullptr) {
    p->do_regular_processing(this);
    oops_do_add_to_list_as_strong_done();
    return;
  }
  // Claim failed. Figure out why and handle it.
  if (oops_do_has_weak_request(next_raw)) {
    oops_do_mark_link* old = next_raw;
    // Claim failed because being weak processed (state == "weak request").
    // Try to request deferred strong processing.
    next_raw = oops_do_try_add_strong_request(old);
    if (next_raw == old) {
      // Successfully requested deferred strong processing.
      return;
    }
    // Failed because of a concurrent transition. No longer in "weak request" state.
  }
  if (oops_do_has_any_strong_state(next_raw)) {
    // Already claimed for strong processing or requested for such.
    return;
  }
  if (oops_do_try_claim_weak_done_as_strong_done(next_raw)) {
    // Successfully claimed "weak done" as "strong done". Do the missing marking.
    p->do_remaining_strong_processing(this);
    return;
  }
  // Claim failed, some other thread got it.
}

void nmethod::oops_do_marking_prologue() {
  assert_at_safepoint();

  log_trace(gc, nmethod)("oops_do_marking_prologue");
  assert(_oops_do_mark_nmethods == nullptr, "must be empty");
}

void nmethod::oops_do_marking_epilogue() {
  assert_at_safepoint();

  nmethod* next = _oops_do_mark_nmethods;
  _oops_do_mark_nmethods = nullptr;
  if (next != nullptr) {
    nmethod* cur;
    do {
      cur = next;
      next = extract_nmethod(cur->_oops_do_mark_link);
      cur->_oops_do_mark_link = nullptr;
      DEBUG_ONLY(cur->verify_oop_relocations());

      LogTarget(Trace, gc, nmethod) lt;
      if (lt.is_enabled()) {
        LogStream ls(lt);
        CompileTask::print(&ls, cur, "oops_do, unmark", /*short_form:*/ true);
      }
      // End if self-loop has been detected.
    } while (cur != next);
  }
  log_trace(gc, nmethod)("oops_do_marking_epilogue");
}

inline bool includes(void* p, void* from, void* to) {
  return from <= p && p < to;
}


void nmethod::copy_scopes_pcs(PcDesc* pcs, int count) {
  assert(count >= 2, "must be sentinel values, at least");

#ifdef ASSERT
  // must be sorted and unique; we do a binary search in find_pc_desc()
  int prev_offset = pcs[0].pc_offset();
  assert(prev_offset == PcDesc::lower_offset_limit,
         "must start with a sentinel");
  for (int i = 1; i < count; i++) {
    int this_offset = pcs[i].pc_offset();
    assert(this_offset > prev_offset, "offsets must be sorted");
    prev_offset = this_offset;
  }
  assert(prev_offset == PcDesc::upper_offset_limit,
         "must end with a sentinel");
#endif //ASSERT

  // Search for MethodHandle invokes and tag the nmethod.
  for (int i = 0; i < count; i++) {
    if (pcs[i].is_method_handle_invoke()) {
      set_has_method_handle_invokes(true);
      break;
    }
  }
  assert(has_method_handle_invokes() == (_deopt_mh_handler_offset != -1), "must have deopt mh handler");

  int size = count * sizeof(PcDesc);
  assert(scopes_pcs_size() >= size, "oob");
  memcpy(scopes_pcs_begin(), pcs, size);

  // Adjust the final sentinel downward.
  PcDesc* last_pc = &scopes_pcs_begin()[count-1];
  assert(last_pc->pc_offset() == PcDesc::upper_offset_limit, "sanity");
  last_pc->set_pc_offset(content_size() + 1);
  for (; last_pc + 1 < scopes_pcs_end(); last_pc += 1) {
    // Fill any rounding gaps with copies of the last record.
    last_pc[1] = last_pc[0];
  }
  // The following assert could fail if sizeof(PcDesc) is not
  // an integral multiple of oopSize (the rounding term).
  // If it fails, change the logic to always allocate a multiple
  // of sizeof(PcDesc), and fill unused words with copies of *last_pc.
  assert(last_pc + 1 == scopes_pcs_end(), "must match exactly");
}

void nmethod::copy_scopes_data(u_char* buffer, int size) {
  assert(scopes_data_size() >= size, "oob");
  memcpy(scopes_data_begin(), buffer, size);
}

#ifdef ASSERT
static PcDesc* linear_search(int pc_offset, bool approximate, PcDesc* lower, PcDesc* upper) {
  PcDesc* res = nullptr;
  assert(lower != nullptr && lower->pc_offset() == PcDesc::lower_offset_limit,
         "must start with a sentinel");
  // lower + 1 to exclude initial sentinel
  for (PcDesc* p = lower + 1; p < upper; p++) {
    NOT_PRODUCT(--pc_nmethod_stats.pc_desc_tests);  // don't count this call to match_desc
    if (match_desc(p, pc_offset, approximate)) {
      if (res == nullptr) {
        res = p;
      } else {
        res = (PcDesc*) badAddress;
      }
    }
  }
  return res;
}
#endif


#ifndef PRODUCT
// Version of method to collect statistic
PcDesc* PcDescContainer::find_pc_desc(address pc, bool approximate, address code_begin,
                                      PcDesc* lower, PcDesc* upper) {
  ++pc_nmethod_stats.pc_desc_queries;
  if (approximate) ++pc_nmethod_stats.pc_desc_approx;

  PcDesc* desc = _pc_desc_cache.last_pc_desc();
  assert(desc != nullptr, "PcDesc cache should be initialized already");
  if (desc->pc_offset() == (pc - code_begin)) {
    // Cached value matched
    ++pc_nmethod_stats.pc_desc_tests;
    ++pc_nmethod_stats.pc_desc_repeats;
    return desc;
  }
  return find_pc_desc_internal(pc, approximate, code_begin, lower, upper);
}
#endif

// Finds a PcDesc with real-pc equal to "pc"
PcDesc* PcDescContainer::find_pc_desc_internal(address pc, bool approximate, address code_begin,
                                               PcDesc* lower_incl, PcDesc* upper_incl) {
  if ((pc < code_begin) ||
      (pc - code_begin) >= (ptrdiff_t) PcDesc::upper_offset_limit) {
    return nullptr;  // PC is wildly out of range
  }
  int pc_offset = (int) (pc - code_begin);

  // Check the PcDesc cache if it contains the desired PcDesc
  // (This as an almost 100% hit rate.)
  PcDesc* res = _pc_desc_cache.find_pc_desc(pc_offset, approximate);
  if (res != nullptr) {
    assert(res == linear_search(pc_offset, approximate, lower_incl, upper_incl), "cache ok");
    return res;
  }

  // Fallback algorithm: quasi-linear search for the PcDesc
  // Find the last pc_offset less than the given offset.
  // The successor must be the required match, if there is a match at all.
  // (Use a fixed radix to avoid expensive affine pointer arithmetic.)
  PcDesc* lower = lower_incl;     // this is initial sentinel
  PcDesc* upper = upper_incl - 1; // exclude final sentinel
  if (lower >= upper)  return nullptr;  // no PcDescs at all

#define assert_LU_OK \
  /* invariant on lower..upper during the following search: */ \
  assert(lower->pc_offset() <  pc_offset, "sanity"); \
  assert(upper->pc_offset() >= pc_offset, "sanity")
  assert_LU_OK;

  // Use the last successful return as a split point.
  PcDesc* mid = _pc_desc_cache.last_pc_desc();
  NOT_PRODUCT(++pc_nmethod_stats.pc_desc_searches);
  if (mid->pc_offset() < pc_offset) {
    lower = mid;
  } else {
    upper = mid;
  }

  // Take giant steps at first (4096, then 256, then 16, then 1)
  const int LOG2_RADIX = 4 /*smaller steps in debug mode:*/ DEBUG_ONLY(-1);
  const int RADIX = (1 << LOG2_RADIX);
  for (int step = (1 << (LOG2_RADIX*3)); step > 1; step >>= LOG2_RADIX) {
    while ((mid = lower + step) < upper) {
      assert_LU_OK;
      NOT_PRODUCT(++pc_nmethod_stats.pc_desc_searches);
      if (mid->pc_offset() < pc_offset) {
        lower = mid;
      } else {
        upper = mid;
        break;
      }
    }
    assert_LU_OK;
  }

  // Sneak up on the value with a linear search of length ~16.
  while (true) {
    assert_LU_OK;
    mid = lower + 1;
    NOT_PRODUCT(++pc_nmethod_stats.pc_desc_searches);
    if (mid->pc_offset() < pc_offset) {
      lower = mid;
    } else {
      upper = mid;
      break;
    }
  }
#undef assert_LU_OK

  if (match_desc(upper, pc_offset, approximate)) {
    assert(upper == linear_search(pc_offset, approximate, lower_incl, upper_incl), "search mismatch");
    if (!Thread::current_in_asgct()) {
      // we don't want to modify the cache if we're in ASGCT
      // which is typically called in a signal handler
      _pc_desc_cache.add_pc_desc(upper);
    }
    return upper;
  } else {
    assert(nullptr == linear_search(pc_offset, approximate, lower_incl, upper_incl), "search mismatch");
    return nullptr;
  }
}

bool nmethod::check_dependency_on(DepChange& changes) {
  // What has happened:
  // 1) a new class dependee has been added
  // 2) dependee and all its super classes have been marked
  bool found_check = false;  // set true if we are upset
  for (Dependencies::DepStream deps(this); deps.next(); ) {
    // Evaluate only relevant dependencies.
    if (deps.spot_check_dependency_at(changes) != nullptr) {
      found_check = true;
      NOT_DEBUG(break);
    }
  }
  return found_check;
}

// Called from mark_for_deoptimization, when dependee is invalidated.
bool nmethod::is_dependent_on_method(Method* dependee) {
  for (Dependencies::DepStream deps(this); deps.next(); ) {
    if (deps.type() != Dependencies::evol_method)
      continue;
    Method* method = deps.method_argument(0);
    if (method == dependee) return true;
  }
  return false;
}

void nmethod_init() {
  // make sure you didn't forget to adjust the filler fields
  assert(sizeof(nmethod) % oopSize == 0, "nmethod size must be multiple of a word");
}

// -----------------------------------------------------------------------------
// Verification

class VerifyOopsClosure: public OopClosure {
  nmethod* _nm;
  bool     _ok;
public:
  VerifyOopsClosure(nmethod* nm) : _nm(nm), _ok(true) { }
  bool ok() { return _ok; }
  virtual void do_oop(oop* p) {
    if (oopDesc::is_oop_or_null(*p)) return;
    // Print diagnostic information before calling print_nmethod().
    // Assertions therein might prevent call from returning.
    tty->print_cr("*** non-oop " PTR_FORMAT " found at " PTR_FORMAT " (offset %d)",
                  p2i(*p), p2i(p), (int)((intptr_t)p - (intptr_t)_nm));
    if (_ok) {
      _nm->print_nmethod(true);
      _ok = false;
    }
  }
  virtual void do_oop(narrowOop* p) { ShouldNotReachHere(); }
};

class VerifyMetadataClosure: public MetadataClosure {
 public:
  void do_metadata(Metadata* md) {
    if (md->is_method()) {
      Method* method = (Method*)md;
      assert(!method->is_old(), "Should not be installing old methods");
    }
  }
};


void nmethod::verify() {
  if (is_not_entrant())
    return;

  // Make sure all the entry points are correctly aligned for patching.
  NativeJump::check_verified_entry_alignment(entry_point(), verified_entry_point());

  // assert(oopDesc::is_oop(method()), "must be valid");

  ResourceMark rm;

  if (!CodeCache::contains(this)) {
    fatal("nmethod at " INTPTR_FORMAT " not in zone", p2i(this));
  }

  if(is_native_method() )
    return;

  nmethod* nm = CodeCache::find_nmethod(verified_entry_point());
  if (nm != this) {
    fatal("find_nmethod did not find this nmethod (" INTPTR_FORMAT ")", p2i(this));
  }

  // Verification can triggered during shutdown after AOTCodeCache is closed.
  // If the Scopes data is in the AOT code cache, then we should avoid verification during shutdown.
  if (!is_aot() || AOTCodeCache::is_on()) {
    for (PcDesc* p = scopes_pcs_begin(); p < scopes_pcs_end(); p++) {
      if (! p->verify(this)) {
        tty->print_cr("\t\tin nmethod at " INTPTR_FORMAT " (pcs)", p2i(this));
      }
    }

#ifdef ASSERT
#if INCLUDE_JVMCI
    {
      // Verify that implicit exceptions that deoptimize have a PcDesc and OopMap
      ImmutableOopMapSet* oms = oop_maps();
      ImplicitExceptionTable implicit_table(this);
      for (uint i = 0; i < implicit_table.len(); i++) {
        int exec_offset = (int) implicit_table.get_exec_offset(i);
        if (implicit_table.get_exec_offset(i) == implicit_table.get_cont_offset(i)) {
          assert(pc_desc_at(code_begin() + exec_offset) != nullptr, "missing PcDesc");
          bool found = false;
          for (int i = 0, imax = oms->count(); i < imax; i++) {
            if (oms->pair_at(i)->pc_offset() == exec_offset) {
              found = true;
              break;
            }
          }
          assert(found, "missing oopmap");
        }
      }
    }
#endif
#endif
  }

  VerifyOopsClosure voc(this);
  oops_do(&voc);
  assert(voc.ok(), "embedded oops must be OK");
  Universe::heap()->verify_nmethod(this);

  assert(_oops_do_mark_link == nullptr, "_oops_do_mark_link for %s should be nullptr but is " PTR_FORMAT,
         nm->method()->external_name(), p2i(_oops_do_mark_link));
  if (!is_aot() || AOTCodeCache::is_on()) {
    verify_scopes();
  }

  CompiledICLocker nm_verify(this);
  VerifyMetadataClosure vmc;
  metadata_do(&vmc);
}


void nmethod::verify_interrupt_point(address call_site, bool is_inline_cache) {

  // Verify IC only when nmethod installation is finished.
  if (!is_not_installed()) {
    if (CompiledICLocker::is_safe(this)) {
      if (is_inline_cache) {
        CompiledIC_at(this, call_site);
      } else {
        CompiledDirectCall::at(call_site);
      }
    } else {
      CompiledICLocker ml_verify(this);
      if (is_inline_cache) {
        CompiledIC_at(this, call_site);
      } else {
        CompiledDirectCall::at(call_site);
      }
    }
  }

  HandleMark hm(Thread::current());

  PcDesc* pd = pc_desc_at(nativeCall_at(call_site)->return_address());
  assert(pd != nullptr, "PcDesc must exist");
  for (ScopeDesc* sd = new ScopeDesc(this, pd);
       !sd->is_top(); sd = sd->sender()) {
    sd->verify();
  }
}

void nmethod::verify_scopes() {
  if( !method() ) return;       // Runtime stubs have no scope
  if (method()->is_native()) return; // Ignore stub methods.
  // iterate through all interrupt point
  // and verify the debug information is valid.
  RelocIterator iter(this);
  while (iter.next()) {
    address stub = nullptr;
    switch (iter.type()) {
      case relocInfo::virtual_call_type:
        verify_interrupt_point(iter.addr(), true /* is_inline_cache */);
        break;
      case relocInfo::opt_virtual_call_type:
        stub = iter.opt_virtual_call_reloc()->static_stub();
        verify_interrupt_point(iter.addr(), false /* is_inline_cache */);
        break;
      case relocInfo::static_call_type:
        stub = iter.static_call_reloc()->static_stub();
        verify_interrupt_point(iter.addr(), false /* is_inline_cache */);
        break;
      case relocInfo::runtime_call_type:
      case relocInfo::runtime_call_w_cp_type: {
        address destination = iter.reloc()->value();
        // Right now there is no way to find out which entries support
        // an interrupt point.  It would be nice if we had this
        // information in a table.
        break;
      }
      default:
        break;
    }
    assert(stub == nullptr || stub_contains(stub), "static call stub outside stub section");
  }
}


// -----------------------------------------------------------------------------
// Printing operations

void nmethod::print_on_impl(outputStream* st) const {
  ResourceMark rm;

  st->print("Compiled method ");

  if (is_compiled_by_c1()) {
    st->print("(c1) ");
  } else if (is_compiled_by_c2()) {
    st->print("(c2) ");
  } else if (is_compiled_by_jvmci()) {
    st->print("(JVMCI) ");
  } else {
    st->print("(n/a) ");
  }

  print_on_with_msg(st, nullptr);

  if (WizardMode) {
    st->print("((nmethod*) " INTPTR_FORMAT ") ", p2i(this));
    st->print(" for method " INTPTR_FORMAT , p2i(method()));
    st->print(" { ");
    st->print_cr("%s ", state());
    st->print_cr("}:");
  }
  if (size              () > 0) st->print_cr(" total in heap  [" INTPTR_FORMAT "," INTPTR_FORMAT "] = %d",
                                             p2i(this),
                                             p2i(this) + size(),
                                             size());
  if (consts_size       () > 0) st->print_cr(" constants      [" INTPTR_FORMAT "," INTPTR_FORMAT "] = %d",
                                             p2i(consts_begin()),
                                             p2i(consts_end()),
                                             consts_size());
  if (insts_size        () > 0) st->print_cr(" main code      [" INTPTR_FORMAT "," INTPTR_FORMAT "] = %d",
                                             p2i(insts_begin()),
                                             p2i(insts_end()),
                                             insts_size());
  if (stub_size         () > 0) st->print_cr(" stub code      [" INTPTR_FORMAT "," INTPTR_FORMAT "] = %d",
                                             p2i(stub_begin()),
                                             p2i(stub_end()),
                                             stub_size());
  if (oops_size         () > 0) st->print_cr(" oops           [" INTPTR_FORMAT "," INTPTR_FORMAT "] = %d",
                                             p2i(oops_begin()),
                                             p2i(oops_end()),
                                             oops_size());
  if (mutable_data_size() > 0) st->print_cr(" mutable data [" INTPTR_FORMAT "," INTPTR_FORMAT "] = %d",
                                             p2i(mutable_data_begin()),
                                             p2i(mutable_data_end()),
                                             mutable_data_size());
  if (relocation_size() > 0)   st->print_cr(" relocation     [" INTPTR_FORMAT "," INTPTR_FORMAT "] = %d",
                                             p2i(relocation_begin()),
                                             p2i(relocation_end()),
                                             relocation_size());
  if (metadata_size     () > 0) st->print_cr(" metadata       [" INTPTR_FORMAT "," INTPTR_FORMAT "] = %d",
                                             p2i(metadata_begin()),
                                             p2i(metadata_end()),
                                             metadata_size());
#if INCLUDE_JVMCI
  if (jvmci_data_size   () > 0) st->print_cr(" JVMCI data     [" INTPTR_FORMAT "," INTPTR_FORMAT "] = %d",
                                             p2i(jvmci_data_begin()),
                                             p2i(jvmci_data_end()),
                                             jvmci_data_size());
#endif
  if (immutable_data_size() > 0) st->print_cr(" immutable data [" INTPTR_FORMAT "," INTPTR_FORMAT "] = %d",
                                             p2i(immutable_data_begin()),
                                             p2i(immutable_data_end()),
                                             immutable_data_size());
  if (dependencies_size () > 0) st->print_cr(" dependencies   [" INTPTR_FORMAT "," INTPTR_FORMAT "] = %d",
                                             p2i(dependencies_begin()),
                                             p2i(dependencies_end()),
                                             dependencies_size());
  if (nul_chk_table_size() > 0) st->print_cr(" nul chk table  [" INTPTR_FORMAT "," INTPTR_FORMAT "] = %d",
                                             p2i(nul_chk_table_begin()),
                                             p2i(nul_chk_table_end()),
                                             nul_chk_table_size());
  if (handler_table_size() > 0) st->print_cr(" handler table  [" INTPTR_FORMAT "," INTPTR_FORMAT "] = %d",
                                             p2i(handler_table_begin()),
                                             p2i(handler_table_end()),
                                             handler_table_size());
  if (scopes_pcs_size   () > 0) st->print_cr(" scopes pcs     [" INTPTR_FORMAT "," INTPTR_FORMAT "] = %d",
                                             p2i(scopes_pcs_begin()),
                                             p2i(scopes_pcs_end()),
                                             scopes_pcs_size());
  if (scopes_data_size  () > 0) st->print_cr(" scopes data    [" INTPTR_FORMAT "," INTPTR_FORMAT "] = %d",
                                             p2i(scopes_data_begin()),
                                             p2i(scopes_data_end()),
                                             scopes_data_size());
#if INCLUDE_JVMCI
  if (speculations_size () > 0) st->print_cr(" speculations   [" INTPTR_FORMAT "," INTPTR_FORMAT "] = %d",
                                             p2i(speculations_begin()),
                                             p2i(speculations_end()),
                                             speculations_size());
#endif
  if (AOTCodeCache::is_on() && _aot_code_entry != nullptr) {
    _aot_code_entry->print(st);
  }
}

void nmethod::print_code() {
  ResourceMark m;
  ttyLocker ttyl;
  // Call the specialized decode method of this class.
  decode(tty);
}

#ifndef PRODUCT  // called InstanceKlass methods are available only then. Declared as PRODUCT_RETURN

void nmethod::print_dependencies_on(outputStream* out) {
  ResourceMark rm;
  stringStream st;
  st.print_cr("Dependencies:");
  for (Dependencies::DepStream deps(this); deps.next(); ) {
    deps.print_dependency(&st);
    InstanceKlass* ctxk = deps.context_type();
    if (ctxk != nullptr) {
      if (ctxk->is_dependent_nmethod(this)) {
        st.print_cr("   [nmethod<=klass]%s", ctxk->external_name());
      }
    }
    deps.log_dependency();  // put it into the xml log also
  }
  out->print_raw(st.as_string());
}
#endif

#if defined(SUPPORT_DATA_STRUCTS)

// Print the oops from the underlying CodeBlob.
void nmethod::print_oops(outputStream* st) {
  ResourceMark m;
  st->print("Oops:");
  if (oops_begin() < oops_end()) {
    st->cr();
    for (oop* p = oops_begin(); p < oops_end(); p++) {
      Disassembler::print_location((unsigned char*)p, (unsigned char*)oops_begin(), (unsigned char*)oops_end(), st, true, false);
      st->print(PTR_FORMAT " ", *((uintptr_t*)p));
      if (Universe::contains_non_oop_word(p)) {
        st->print_cr("NON_OOP");
        continue;  // skip non-oops
      }
      if (*p == nullptr) {
        st->print_cr("nullptr-oop");
        continue;  // skip non-oops
      }
      (*p)->print_value_on(st);
      st->cr();
    }
  } else {
    st->print_cr(" <list empty>");
  }
}

// Print metadata pool.
void nmethod::print_metadata(outputStream* st) {
  ResourceMark m;
  st->print("Metadata:");
  if (metadata_begin() < metadata_end()) {
    st->cr();
    for (Metadata** p = metadata_begin(); p < metadata_end(); p++) {
      Disassembler::print_location((unsigned char*)p, (unsigned char*)metadata_begin(), (unsigned char*)metadata_end(), st, true, false);
      st->print(PTR_FORMAT " ", *((uintptr_t*)p));
      if (*p && *p != Universe::non_oop_word()) {
        (*p)->print_value_on(st);
      }
      st->cr();
    }
  } else {
    st->print_cr(" <list empty>");
  }
}

#ifndef PRODUCT  // ScopeDesc::print_on() is available only then. Declared as PRODUCT_RETURN
void nmethod::print_scopes_on(outputStream* st) {
  // Find the first pc desc for all scopes in the code and print it.
  ResourceMark rm;
  st->print("scopes:");
  if (scopes_pcs_begin() < scopes_pcs_end()) {
    st->cr();
    for (PcDesc* p = scopes_pcs_begin(); p < scopes_pcs_end(); p++) {
      if (p->scope_decode_offset() == DebugInformationRecorder::serialized_null)
        continue;

      ScopeDesc* sd = scope_desc_at(p->real_pc(this));
      while (sd != nullptr) {
        sd->print_on(st, p);  // print output ends with a newline
        sd = sd->sender();
      }
    }
  } else {
    st->print_cr(" <list empty>");
  }
}
#endif

#ifndef PRODUCT  // RelocIterator does support printing only then.
void nmethod::print_relocations_on(outputStream* st) {
  ResourceMark m;       // in case methods get printed via the debugger
  st->print_cr("relocations:");
  RelocIterator iter(this);
  iter.print_on(st);
}
#endif

void nmethod::print_pcs_on(outputStream* st) {
  ResourceMark m;       // in case methods get printed via debugger
  st->print("pc-bytecode offsets:");
  if (scopes_pcs_begin() < scopes_pcs_end()) {
    st->cr();
    for (PcDesc* p = scopes_pcs_begin(); p < scopes_pcs_end(); p++) {
      p->print_on(st, this);  // print output ends with a newline
    }
  } else {
    st->print_cr(" <list empty>");
  }
}

void nmethod::print_handler_table() {
  ExceptionHandlerTable(this).print(code_begin());
}

void nmethod::print_nul_chk_table() {
  ImplicitExceptionTable(this).print(code_begin());
}

void nmethod::print_recorded_oop(int log_n, int i) {
  void* value;

  if (i == 0) {
    value = nullptr;
  } else {
    // Be careful around non-oop words. Don't create an oop
    // with that value, or it will assert in verification code.
    if (Universe::contains_non_oop_word(oop_addr_at(i))) {
      value = Universe::non_oop_word();
    } else {
      value = oop_at(i);
    }
  }

  tty->print("#%*d: " INTPTR_FORMAT " ", log_n, i, p2i(value));

  if (value == Universe::non_oop_word()) {
    tty->print("non-oop word");
  } else {
    if (value == nullptr) {
      tty->print("nullptr-oop");
    } else {
      oop_at(i)->print_value_on(tty);
    }
  }

  tty->cr();
}

void nmethod::print_recorded_oops() {
  const int n = oops_count();
  const int log_n = (n<10) ? 1 : (n<100) ? 2 : (n<1000) ? 3 : (n<10000) ? 4 : 6;
  tty->print("Recorded oops:");
  if (n > 0) {
    tty->cr();
    for (int i = 0; i < n; i++) {
      print_recorded_oop(log_n, i);
    }
  } else {
    tty->print_cr(" <list empty>");
  }
}

void nmethod::print_recorded_metadata() {
  const int n = metadata_count();
  const int log_n = (n<10) ? 1 : (n<100) ? 2 : (n<1000) ? 3 : (n<10000) ? 4 : 6;
  tty->print("Recorded metadata:");
  if (n > 0) {
    tty->cr();
    for (int i = 0; i < n; i++) {
      Metadata* m = metadata_at(i);
      tty->print("#%*d: " INTPTR_FORMAT " ", log_n, i, p2i(m));
      if (m == (Metadata*)Universe::non_oop_word()) {
        tty->print("non-metadata word");
      } else if (m == nullptr) {
        tty->print("nullptr-oop");
      } else {
        Metadata::print_value_on_maybe_null(tty, m);
      }
      tty->cr();
    }
  } else {
    tty->print_cr(" <list empty>");
  }
}
#endif

#if defined(SUPPORT_ASSEMBLY) || defined(SUPPORT_ABSTRACT_ASSEMBLY)

void nmethod::print_constant_pool(outputStream* st) {
  //-----------------------------------
  //---<  Print the constant pool  >---
  //-----------------------------------
  int consts_size = this->consts_size();
  if ( consts_size > 0 ) {
    unsigned char* cstart = this->consts_begin();
    unsigned char* cp     = cstart;
    unsigned char* cend   = cp + consts_size;
    unsigned int   bytes_per_line = 4;
    unsigned int   CP_alignment   = 8;
    unsigned int   n;

    st->cr();

    //---<  print CP header to make clear what's printed  >---
    if( ((uintptr_t)cp&(CP_alignment-1)) == 0 ) {
      n = bytes_per_line;
      st->print_cr("[Constant Pool]");
      Disassembler::print_location(cp, cstart, cend, st, true, true);
      Disassembler::print_hexdata(cp, n, st, true);
      st->cr();
    } else {
      n = (int)((uintptr_t)cp & (bytes_per_line-1));
      st->print_cr("[Constant Pool (unaligned)]");
    }

    //---<  print CP contents, bytes_per_line at a time  >---
    while (cp < cend) {
      Disassembler::print_location(cp, cstart, cend, st, true, false);
      Disassembler::print_hexdata(cp, n, st, false);
      cp += n;
      n   = bytes_per_line;
      st->cr();
    }

    //---<  Show potential alignment gap between constant pool and code  >---
    cend = code_begin();
    if( cp < cend ) {
      n = 4;
      st->print_cr("[Code entry alignment]");
      while (cp < cend) {
        Disassembler::print_location(cp, cstart, cend, st, false, false);
        cp += n;
        st->cr();
      }
    }
  } else {
    st->print_cr("[Constant Pool (empty)]");
  }
  st->cr();
}

#endif

// Disassemble this nmethod.
// Print additional debug information, if requested. This could be code
// comments, block comments, profiling counters, etc.
// The undisassembled format is useful no disassembler library is available.
// The resulting hex dump (with markers) can be disassembled later, or on
// another system, when/where a disassembler library is available.
void nmethod::decode2(outputStream* ost) const {

  // Called from frame::back_trace_with_decode without ResourceMark.
  ResourceMark rm;

  // Make sure we have a valid stream to print on.
  outputStream* st = ost ? ost : tty;

#if defined(SUPPORT_ABSTRACT_ASSEMBLY) && ! defined(SUPPORT_ASSEMBLY)
  const bool use_compressed_format    = true;
  const bool compressed_with_comments = use_compressed_format && (AbstractDisassembler::show_comment() ||
                                                                  AbstractDisassembler::show_block_comment());
#else
  const bool use_compressed_format    = Disassembler::is_abstract();
  const bool compressed_with_comments = use_compressed_format && (AbstractDisassembler::show_comment() ||
                                                                  AbstractDisassembler::show_block_comment());
#endif

  st->cr();
  this->print_on(st);
  st->cr();

#if defined(SUPPORT_ASSEMBLY)
  //----------------------------------
  //---<  Print real disassembly  >---
  //----------------------------------
  if (! use_compressed_format) {
    st->print_cr("[Disassembly]");
    Disassembler::decode(const_cast<nmethod*>(this), st);
    st->bol();
    st->print_cr("[/Disassembly]");
    return;
  }
#endif

#if defined(SUPPORT_ABSTRACT_ASSEMBLY)

  // Compressed undisassembled disassembly format.
  // The following status values are defined/supported:
  //   = 0 - currently at bol() position, nothing printed yet on current line.
  //   = 1 - currently at position after print_location().
  //   > 1 - in the midst of printing instruction stream bytes.
  int        compressed_format_idx    = 0;
  int        code_comment_column      = 0;
  const int  instr_maxlen             = Assembler::instr_maxlen();
  const uint tabspacing               = 8;
  unsigned char* start = this->code_begin();
  unsigned char* p     = this->code_begin();
  unsigned char* end   = this->code_end();
  unsigned char* pss   = p; // start of a code section (used for offsets)

  if ((start == nullptr) || (end == nullptr)) {
    st->print_cr("PrintAssembly not possible due to uninitialized section pointers");
    return;
  }
#endif

#if defined(SUPPORT_ABSTRACT_ASSEMBLY)
  //---<  plain abstract disassembly, no comments or anything, just section headers  >---
  if (use_compressed_format && ! compressed_with_comments) {
    const_cast<nmethod*>(this)->print_constant_pool(st);

    //---<  Open the output (Marker for post-mortem disassembler)  >---
    st->print_cr("[MachCode]");
    const char* header = nullptr;
    address p0 = p;
    while (p < end) {
      address pp = p;
      while ((p < end) && (header == nullptr)) {
        header = nmethod_section_label(p);
        pp  = p;
        p  += Assembler::instr_len(p);
      }
      if (pp > p0) {
        AbstractDisassembler::decode_range_abstract(p0, pp, start, end, st, Assembler::instr_maxlen());
        p0 = pp;
        p  = pp;
        header = nullptr;
      } else if (header != nullptr) {
        st->bol();
        st->print_cr("%s", header);
        header = nullptr;
      }
    }
    //---<  Close the output (Marker for post-mortem disassembler)  >---
    st->bol();
    st->print_cr("[/MachCode]");
    return;
  }
#endif

#if defined(SUPPORT_ABSTRACT_ASSEMBLY)
  //---<  abstract disassembly with comments and section headers merged in  >---
  if (compressed_with_comments) {
    const_cast<nmethod*>(this)->print_constant_pool(st);

    //---<  Open the output (Marker for post-mortem disassembler)  >---
    st->print_cr("[MachCode]");
    while ((p < end) && (p != nullptr)) {
      const int instruction_size_in_bytes = Assembler::instr_len(p);

      //---<  Block comments for nmethod. Interrupts instruction stream, if any.  >---
      // Outputs a bol() before and a cr() after, but only if a comment is printed.
      // Prints nmethod_section_label as well.
      if (AbstractDisassembler::show_block_comment()) {
        print_block_comment(st, p);
        if (st->position() == 0) {
          compressed_format_idx = 0;
        }
      }

      //---<  New location information after line break  >---
      if (compressed_format_idx == 0) {
        code_comment_column   = Disassembler::print_location(p, pss, end, st, false, false);
        compressed_format_idx = 1;
      }

      //---<  Code comment for current instruction. Address range [p..(p+len))  >---
      unsigned char* p_end = p + (ssize_t)instruction_size_in_bytes;
      S390_ONLY(if (p_end > end) p_end = end;) // avoid getting past the end

      if (AbstractDisassembler::show_comment() && const_cast<nmethod*>(this)->has_code_comment(p, p_end)) {
        //---<  interrupt instruction byte stream for code comment  >---
        if (compressed_format_idx > 1) {
          st->cr();  // interrupt byte stream
          st->cr();  // add an empty line
          code_comment_column = Disassembler::print_location(p, pss, end, st, false, false);
        }
        const_cast<nmethod*>(this)->print_code_comment_on(st, code_comment_column, p, p_end );
        st->bol();
        compressed_format_idx = 0;
      }

      //---<  New location information after line break  >---
      if (compressed_format_idx == 0) {
        code_comment_column   = Disassembler::print_location(p, pss, end, st, false, false);
        compressed_format_idx = 1;
      }

      //---<  Nicely align instructions for readability  >---
      if (compressed_format_idx > 1) {
        Disassembler::print_delimiter(st);
      }

      //---<  Now, finally, print the actual instruction bytes  >---
      unsigned char* p0 = p;
      p = Disassembler::decode_instruction_abstract(p, st, instruction_size_in_bytes, instr_maxlen);
      compressed_format_idx += (int)(p - p0);

      if (Disassembler::start_newline(compressed_format_idx-1)) {
        st->cr();
        compressed_format_idx = 0;
      }
    }
    //---<  Close the output (Marker for post-mortem disassembler)  >---
    st->bol();
    st->print_cr("[/MachCode]");
    return;
  }
#endif
}

#if defined(SUPPORT_ASSEMBLY) || defined(SUPPORT_ABSTRACT_ASSEMBLY)

const char* nmethod::reloc_string_for(u_char* begin, u_char* end) {
  RelocIterator iter(this, begin, end);
  bool have_one = false;
  while (iter.next()) {
    have_one = true;
    switch (iter.type()) {
        case relocInfo::none: {
          // Skip it and check next
          break;
        }
        case relocInfo::oop_type: {
          // Get a non-resizable resource-allocated stringStream.
          // Our callees make use of (nested) ResourceMarks.
          stringStream st(NEW_RESOURCE_ARRAY(char, 1024), 1024);
          oop_Relocation* r = iter.oop_reloc();
          oop obj = r->oop_value();
          st.print("oop(");
          if (obj == nullptr) st.print("nullptr");
          else obj->print_value_on(&st);
          st.print(")");
          return st.as_string();
        }
        case relocInfo::metadata_type: {
          stringStream st;
          metadata_Relocation* r = iter.metadata_reloc();
          Metadata* obj = r->metadata_value();
          st.print("metadata(");
          if (obj == nullptr) st.print("nullptr");
          else obj->print_value_on(&st);
          st.print(")");
          return st.as_string();
        }
        case relocInfo::runtime_call_type:
        case relocInfo::runtime_call_w_cp_type: {
          stringStream st;
          st.print("runtime_call");
          CallRelocation* r = (CallRelocation*)iter.reloc();
          address dest = r->destination();
          if (StubRoutines::contains(dest)) {
            StubCodeDesc* desc = StubCodeDesc::desc_for(dest);
            if (desc == nullptr) {
              desc = StubCodeDesc::desc_for(dest + frame::pc_return_offset);
            }
            if (desc != nullptr) {
              st.print(" Stub::%s", desc->name());
              return st.as_string();
            }
          }
          CodeBlob* cb = CodeCache::find_blob(dest);
          if (cb != nullptr) {
            st.print(" %s", cb->name());
          } else {
            ResourceMark rm;
            const int buflen = 1024;
            char* buf = NEW_RESOURCE_ARRAY(char, buflen);
            int offset;
            if (os::dll_address_to_function_name(dest, buf, buflen, &offset)) {
              st.print(" %s", buf);
              if (offset != 0) {
                st.print("+%d", offset);
              }
            }
          }
          return st.as_string();
        }
        case relocInfo::virtual_call_type: {
          stringStream st;
          st.print_raw("virtual_call");
          virtual_call_Relocation* r = iter.virtual_call_reloc();
          Method* m = r->method_value();
          if (m != nullptr) {
            assert(m->is_method(), "");
            m->print_short_name(&st);
          }
          return st.as_string();
        }
        case relocInfo::opt_virtual_call_type: {
          stringStream st;
          st.print_raw("optimized virtual_call");
          opt_virtual_call_Relocation* r = iter.opt_virtual_call_reloc();
          Method* m = r->method_value();
          if (m != nullptr) {
            assert(m->is_method(), "");
            m->print_short_name(&st);
          }
          return st.as_string();
        }
        case relocInfo::static_call_type: {
          stringStream st;
          st.print_raw("static_call");
          static_call_Relocation* r = iter.static_call_reloc();
          Method* m = r->method_value();
          if (m != nullptr) {
            assert(m->is_method(), "");
            m->print_short_name(&st);
          }
          return st.as_string();
        }
        case relocInfo::static_stub_type:      return "static_stub";
        case relocInfo::external_word_type:    return "external_word";
        case relocInfo::internal_word_type:    return "internal_word";
        case relocInfo::section_word_type:     return "section_word";
        case relocInfo::poll_type:             return "poll";
        case relocInfo::poll_return_type:      return "poll_return";
        case relocInfo::trampoline_stub_type:  return "trampoline_stub";
        case relocInfo::entry_guard_type:      return "entry_guard";
        case relocInfo::post_call_nop_type:    return "post_call_nop";
        case relocInfo::barrier_type: {
          barrier_Relocation* const reloc = iter.barrier_reloc();
          stringStream st;
          st.print("barrier format=%d", reloc->format());
          return st.as_string();
        }

        case relocInfo::type_mask:             return "type_bit_mask";

        default: {
          stringStream st;
          st.print("unknown relocInfo=%d", (int) iter.type());
          return st.as_string();
        }
    }
  }
  return have_one ? "other" : nullptr;
}

// Return the last scope in (begin..end]
ScopeDesc* nmethod::scope_desc_in(address begin, address end) {
  PcDesc* p = pc_desc_near(begin+1);
  if (p != nullptr && p->real_pc(this) <= end) {
    return new ScopeDesc(this, p);
  }
  return nullptr;
}

const char* nmethod::nmethod_section_label(address pos) const {
  const char* label = nullptr;
  if (pos == code_begin())                                              label = "[Instructions begin]";
  if (pos == entry_point())                                             label = "[Entry Point]";
  if (pos == verified_entry_point())                                    label = "[Verified Entry Point]";
  if (has_method_handle_invokes() && (pos == deopt_mh_handler_begin())) label = "[Deopt MH Handler Code]";
  if (pos == consts_begin() && pos != insts_begin())                    label = "[Constants]";
  // Check stub_code before checking exception_handler or deopt_handler.
  if (pos == this->stub_begin())                                        label = "[Stub Code]";
  if (JVMCI_ONLY(_exception_offset >= 0 &&) pos == exception_begin())          label = "[Exception Handler]";
  if (JVMCI_ONLY(_deopt_handler_offset != -1 &&) pos == deopt_handler_begin()) label = "[Deopt Handler Code]";
  return label;
}

void nmethod::print_nmethod_labels(outputStream* stream, address block_begin, bool print_section_labels) const {
  if (print_section_labels) {
    const char* label = nmethod_section_label(block_begin);
    if (label != nullptr) {
      stream->bol();
      stream->print_cr("%s", label);
    }
  }

  if (block_begin == entry_point()) {
    Method* m = method();
    if (m != nullptr) {
      stream->print("  # ");
      m->print_value_on(stream);
      stream->cr();
    }
    if (m != nullptr && !is_osr_method()) {
      ResourceMark rm;
      int sizeargs = m->size_of_parameters();
      BasicType* sig_bt = NEW_RESOURCE_ARRAY(BasicType, sizeargs);
      VMRegPair* regs   = NEW_RESOURCE_ARRAY(VMRegPair, sizeargs);
      {
        int sig_index = 0;
        if (!m->is_static())
          sig_bt[sig_index++] = T_OBJECT; // 'this'
        for (SignatureStream ss(m->signature()); !ss.at_return_type(); ss.next()) {
          BasicType t = ss.type();
          sig_bt[sig_index++] = t;
          if (type2size[t] == 2) {
            sig_bt[sig_index++] = T_VOID;
          } else {
            assert(type2size[t] == 1, "size is 1 or 2");
          }
        }
        assert(sig_index == sizeargs, "");
      }
      const char* spname = "sp"; // make arch-specific?
      SharedRuntime::java_calling_convention(sig_bt, regs, sizeargs);
      int stack_slot_offset = this->frame_size() * wordSize;
      int tab1 = 14, tab2 = 24;
      int sig_index = 0;
      int arg_index = (m->is_static() ? 0 : -1);
      bool did_old_sp = false;
      for (SignatureStream ss(m->signature()); !ss.at_return_type(); ) {
        bool at_this = (arg_index == -1);
        bool at_old_sp = false;
        BasicType t = (at_this ? T_OBJECT : ss.type());
        assert(t == sig_bt[sig_index], "sigs in sync");
        if (at_this)
          stream->print("  # this: ");
        else
          stream->print("  # parm%d: ", arg_index);
        stream->move_to(tab1);
        VMReg fst = regs[sig_index].first();
        VMReg snd = regs[sig_index].second();
        if (fst->is_reg()) {
          stream->print("%s", fst->name());
          if (snd->is_valid())  {
            stream->print(":%s", snd->name());
          }
        } else if (fst->is_stack()) {
          int offset = fst->reg2stack() * VMRegImpl::stack_slot_size + stack_slot_offset;
          if (offset == stack_slot_offset)  at_old_sp = true;
          stream->print("[%s+0x%x]", spname, offset);
        } else {
          stream->print("reg%d:%d??", (int)(intptr_t)fst, (int)(intptr_t)snd);
        }
        stream->print(" ");
        stream->move_to(tab2);
        stream->print("= ");
        if (at_this) {
          m->method_holder()->print_value_on(stream);
        } else {
          bool did_name = false;
          if (!at_this && ss.is_reference()) {
            Symbol* name = ss.as_symbol();
            name->print_value_on(stream);
            did_name = true;
          }
          if (!did_name)
            stream->print("%s", type2name(t));
        }
        if (at_old_sp) {
          stream->print("  (%s of caller)", spname);
          did_old_sp = true;
        }
        stream->cr();
        sig_index += type2size[t];
        arg_index += 1;
        if (!at_this)  ss.next();
      }
      if (!did_old_sp) {
        stream->print("  # ");
        stream->move_to(tab1);
        stream->print("[%s+0x%x]", spname, stack_slot_offset);
        stream->print("  (%s of caller)", spname);
        stream->cr();
      }
    }
  }
}

// Returns whether this nmethod has code comments.
bool nmethod::has_code_comment(address begin, address end) {
  // scopes?
  ScopeDesc* sd  = scope_desc_in(begin, end);
  if (sd != nullptr) return true;

  // relocations?
  const char* str = reloc_string_for(begin, end);
  if (str != nullptr) return true;

  // implicit exceptions?
  int cont_offset = ImplicitExceptionTable(this).continuation_offset((uint)(begin - code_begin()));
  if (cont_offset != 0) return true;

  return false;
}

void nmethod::print_code_comment_on(outputStream* st, int column, address begin, address end) {
  ImplicitExceptionTable implicit_table(this);
  int pc_offset = (int)(begin - code_begin());
  int cont_offset = implicit_table.continuation_offset(pc_offset);
  bool oop_map_required = false;
  if (cont_offset != 0) {
    st->move_to(column, 6, 0);
    if (pc_offset == cont_offset) {
      st->print("; implicit exception: deoptimizes");
      oop_map_required = true;
    } else {
      st->print("; implicit exception: dispatches to " INTPTR_FORMAT, p2i(code_begin() + cont_offset));
    }
  }

  // Find an oopmap in (begin, end].  We use the odd half-closed
  // interval so that oop maps and scope descs which are tied to the
  // byte after a call are printed with the call itself.  OopMaps
  // associated with implicit exceptions are printed with the implicit
  // instruction.
  address base = code_begin();
  ImmutableOopMapSet* oms = oop_maps();
  if (oms != nullptr) {
    for (int i = 0, imax = oms->count(); i < imax; i++) {
      const ImmutableOopMapPair* pair = oms->pair_at(i);
      const ImmutableOopMap* om = pair->get_from(oms);
      address pc = base + pair->pc_offset();
      if (pc >= begin) {
#if INCLUDE_JVMCI
        bool is_implicit_deopt = implicit_table.continuation_offset(pair->pc_offset()) == (uint) pair->pc_offset();
#else
        bool is_implicit_deopt = false;
#endif
        if (is_implicit_deopt ? pc == begin : pc > begin && pc <= end) {
          st->move_to(column, 6, 0);
          st->print("; ");
          om->print_on(st);
          oop_map_required = false;
        }
      }
      if (pc > end) {
        break;
      }
    }
  }
  assert(!oop_map_required, "missed oopmap");

  Thread* thread = Thread::current();

  // Print any debug info present at this pc.
  ScopeDesc* sd  = scope_desc_in(begin, end);
  if (sd != nullptr) {
    st->move_to(column, 6, 0);
    if (sd->bci() == SynchronizationEntryBCI) {
      st->print(";*synchronization entry");
    } else if (sd->bci() == AfterBci) {
      st->print(";* method exit (unlocked if synchronized)");
    } else if (sd->bci() == UnwindBci) {
      st->print(";* unwind (locked if synchronized)");
    } else if (sd->bci() == AfterExceptionBci) {
      st->print(";* unwind (unlocked if synchronized)");
    } else if (sd->bci() == UnknownBci) {
      st->print(";* unknown");
    } else if (sd->bci() == InvalidFrameStateBci) {
      st->print(";* invalid frame state");
    } else {
      if (sd->method() == nullptr) {
        st->print("method is nullptr");
      } else if (sd->method()->is_native()) {
        st->print("method is native");
      } else {
        Bytecodes::Code bc = sd->method()->java_code_at(sd->bci());
        st->print(";*%s", Bytecodes::name(bc));
        switch (bc) {
        case Bytecodes::_invokevirtual:
        case Bytecodes::_invokespecial:
        case Bytecodes::_invokestatic:
        case Bytecodes::_invokeinterface:
          {
            Bytecode_invoke invoke(methodHandle(thread, sd->method()), sd->bci());
            st->print(" ");
            if (invoke.name() != nullptr)
              invoke.name()->print_symbol_on(st);
            else
              st->print("<UNKNOWN>");
            break;
          }
        case Bytecodes::_getfield:
        case Bytecodes::_putfield:
        case Bytecodes::_getstatic:
        case Bytecodes::_putstatic:
          {
            Bytecode_field field(methodHandle(thread, sd->method()), sd->bci());
            st->print(" ");
            if (field.name() != nullptr)
              field.name()->print_symbol_on(st);
            else
              st->print("<UNKNOWN>");
          }
        default:
          break;
        }
      }
      st->print(" {reexecute=%d rethrow=%d return_oop=%d}", sd->should_reexecute(), sd->rethrow_exception(), sd->return_oop());
    }

    // Print all scopes
    for (;sd != nullptr; sd = sd->sender()) {
      st->move_to(column, 6, 0);
      st->print("; -");
      if (sd->should_reexecute()) {
        st->print(" (reexecute)");
      }
      if (sd->method() == nullptr) {
        st->print("method is nullptr");
      } else {
        sd->method()->print_short_name(st);
      }
      int lineno = sd->method()->line_number_from_bci(sd->bci());
      if (lineno != -1) {
        st->print("@%d (line %d)", sd->bci(), lineno);
      } else {
        st->print("@%d", sd->bci());
      }
      st->cr();
    }
  }

  // Print relocation information
  // Prevent memory leak: allocating without ResourceMark.
  ResourceMark rm;
  const char* str = reloc_string_for(begin, end);
  if (str != nullptr) {
    if (sd != nullptr) st->cr();
    st->move_to(column, 6, 0);
    st->print(";   {%s}", str);
  }
}

#endif

address nmethod::call_instruction_address(address pc) const {
  if (NativeCall::is_call_before(pc)) {
    NativeCall *ncall = nativeCall_before(pc);
    return ncall->instruction_address();
  }
  return nullptr;
}

void nmethod::print_value_on_impl(outputStream* st) const {
  st->print_cr("nmethod");
#if defined(SUPPORT_DATA_STRUCTS)
  print_on_with_msg(st, nullptr);
#endif
}

#ifndef PRODUCT

void nmethod::print_calls(outputStream* st) {
  RelocIterator iter(this);
  while (iter.next()) {
    switch (iter.type()) {
    case relocInfo::virtual_call_type: {
      CompiledICLocker ml_verify(this);
      CompiledIC_at(&iter)->print();
      break;
    }
    case relocInfo::static_call_type:
    case relocInfo::opt_virtual_call_type:
      st->print_cr("Direct call at " INTPTR_FORMAT, p2i(iter.reloc()->addr()));
      CompiledDirectCall::at(iter.reloc())->print();
      break;
    default:
      break;
    }
  }
}

void nmethod::print_statistics() {
  ttyLocker ttyl;
  if (xtty != nullptr)  xtty->head("statistics type='nmethod'");
  native_nmethod_stats.print_native_nmethod_stats();
#ifdef COMPILER1
  c1_java_nmethod_stats.print_nmethod_stats("C1");
#endif
#ifdef COMPILER2
  c2_java_nmethod_stats.print_nmethod_stats("C2");
#endif
#if INCLUDE_JVMCI
  jvmci_java_nmethod_stats.print_nmethod_stats("JVMCI");
#endif
  unknown_java_nmethod_stats.print_nmethod_stats("Unknown");
  DebugInformationRecorder::print_statistics();
  pc_nmethod_stats.print_pc_stats();
  Dependencies::print_statistics();
  ExternalsRecorder::print_statistics();
  if (xtty != nullptr)  xtty->tail("statistics");
}

#endif // !PRODUCT

#if INCLUDE_JVMCI
void nmethod::update_speculation(JavaThread* thread) {
  jlong speculation = thread->pending_failed_speculation();
  if (speculation != 0) {
    guarantee(jvmci_nmethod_data() != nullptr, "failed speculation in nmethod without failed speculation list");
    jvmci_nmethod_data()->add_failed_speculation(this, speculation);
    thread->set_pending_failed_speculation(0);
  }
}

const char* nmethod::jvmci_name() {
  if (jvmci_nmethod_data() != nullptr) {
    return jvmci_nmethod_data()->name();
  }
  return nullptr;
}
#endif

void nmethod::prepare_for_archiving_impl() {
  CodeBlob::prepare_for_archiving_impl();
  _deoptimization_generation = 0;
  _gc_epoch = 0;
  _method_profiling_count = 0;
  _osr_link = nullptr;
  _method = nullptr;
  _immutable_data = nullptr;
  _pc_desc_container = nullptr;
  _exception_cache = nullptr;
  _gc_data = nullptr;
  _oops_do_mark_link = nullptr;
  _compiled_ic_data = nullptr;
  _osr_entry_point = nullptr;
  _compile_id = -1;
  _deoptimization_status = not_marked;
  _is_unloading_state = 0;
  _state = not_installed;
}<|MERGE_RESOLUTION|>--- conflicted
+++ resolved
@@ -2165,11 +2165,7 @@
 }
 
 // Invalidate code
-<<<<<<< HEAD
-bool nmethod::make_not_entrant(ChangeReason change_reason, bool keep_aot_entry) {
-=======
-bool nmethod::make_not_entrant(InvalidationReason invalidation_reason) {
->>>>>>> 52526080
+bool nmethod::make_not_entrant(InvalidationReason invalidation_reason, bool keep_aot_entry) {
   // This can be called while the system is already at a safepoint which is ok
   NoSafepointVerifier nsv;
 
