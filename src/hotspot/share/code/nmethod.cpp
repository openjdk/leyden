/*
 * Copyright (c) 1997, 2023, Oracle and/or its affiliates. All rights reserved.
 * DO NOT ALTER OR REMOVE COPYRIGHT NOTICES OR THIS FILE HEADER.
 *
 * This code is free software; you can redistribute it and/or modify it
 * under the terms of the GNU General Public License version 2 only, as
 * published by the Free Software Foundation.
 *
 * This code is distributed in the hope that it will be useful, but WITHOUT
 * ANY WARRANTY; without even the implied warranty of MERCHANTABILITY or
 * FITNESS FOR A PARTICULAR PURPOSE.  See the GNU General Public License
 * version 2 for more details (a copy is included in the LICENSE file that
 * accompanied this code).
 *
 * You should have received a copy of the GNU General Public License version
 * 2 along with this work; if not, write to the Free Software Foundation,
 * Inc., 51 Franklin St, Fifth Floor, Boston, MA 02110-1301 USA.
 *
 * Please contact Oracle, 500 Oracle Parkway, Redwood Shores, CA 94065 USA
 * or visit www.oracle.com if you need additional information or have any
 * questions.
 *
 */

#include "precompiled.hpp"
#include "asm/assembler.inline.hpp"
#include "code/codeCache.hpp"
#include "code/compiledIC.hpp"
#include "code/compiledMethod.inline.hpp"
#include "code/dependencies.hpp"
#include "code/nativeInst.hpp"
#include "code/nmethod.hpp"
#include "code/scopeDesc.hpp"
#include "code/SCCache.hpp"
#include "compiler/abstractCompiler.hpp"
#include "compiler/compilationLog.hpp"
#include "compiler/compileBroker.hpp"
#include "compiler/compileLog.hpp"
#include "compiler/compileTask.hpp"
#include "compiler/compilerDirectives.hpp"
#include "compiler/directivesParser.hpp"
#include "compiler/disassembler.hpp"
#include "compiler/oopMap.inline.hpp"
#include "gc/shared/barrierSet.hpp"
#include "gc/shared/barrierSetNMethod.hpp"
#include "gc/shared/collectedHeap.hpp"
#include "interpreter/bytecode.hpp"
#include "jvm.h"
#include "logging/log.hpp"
#include "logging/logStream.hpp"
#include "memory/allocation.inline.hpp"
#include "memory/resourceArea.hpp"
#include "memory/universe.hpp"
#include "oops/access.inline.hpp"
#include "oops/klass.inline.hpp"
#include "oops/method.inline.hpp"
#include "oops/methodData.hpp"
#include "oops/oop.inline.hpp"
#include "oops/weakHandle.inline.hpp"
#include "prims/jvmtiImpl.hpp"
#include "prims/jvmtiThreadState.hpp"
#include "prims/methodHandles.hpp"
#include "runtime/continuation.hpp"
#include "runtime/atomic.hpp"
#include "runtime/deoptimization.hpp"
#include "runtime/flags/flagSetting.hpp"
#include "runtime/frame.inline.hpp"
#include "runtime/handles.inline.hpp"
#include "runtime/jniHandles.inline.hpp"
#include "runtime/orderAccess.hpp"
#include "runtime/os.hpp"
#include "runtime/safepointVerifiers.hpp"
#include "runtime/serviceThread.hpp"
#include "runtime/sharedRuntime.hpp"
#include "runtime/signature.hpp"
#include "runtime/threadWXSetters.inline.hpp"
#include "runtime/vmThread.hpp"
#include "utilities/align.hpp"
#include "utilities/copy.hpp"
#include "utilities/dtrace.hpp"
#include "utilities/events.hpp"
#include "utilities/globalDefinitions.hpp"
#include "utilities/resourceHash.hpp"
#include "utilities/xmlstream.hpp"
#if INCLUDE_JVMCI
#include "jvmci/jvmciRuntime.hpp"
#endif

#ifdef DTRACE_ENABLED

// Only bother with this argument setup if dtrace is available

#define DTRACE_METHOD_UNLOAD_PROBE(method)                                \
  {                                                                       \
    Method* m = (method);                                                 \
    if (m != nullptr) {                                                   \
      Symbol* klass_name = m->klass_name();                               \
      Symbol* name = m->name();                                           \
      Symbol* signature = m->signature();                                 \
      HOTSPOT_COMPILED_METHOD_UNLOAD(                                     \
        (char *) klass_name->bytes(), klass_name->utf8_length(),                   \
        (char *) name->bytes(), name->utf8_length(),                               \
        (char *) signature->bytes(), signature->utf8_length());                    \
    }                                                                     \
  }

#else //  ndef DTRACE_ENABLED

#define DTRACE_METHOD_UNLOAD_PROBE(method)

#endif

//---------------------------------------------------------------------------------
// NMethod statistics
// They are printed under various flags, including:
//   PrintC1Statistics, PrintOptoStatistics, LogVMOutput, and LogCompilation.
// (In the latter two cases, they like other stats are printed to the log only.)

#ifndef PRODUCT
// These variables are put into one block to reduce relocations
// and make it simpler to print from the debugger.
struct java_nmethod_stats_struct {
  uint nmethod_count;
  uint total_size;
  uint relocation_size;
  uint consts_size;
  uint insts_size;
  uint stub_size;
  uint scopes_data_size;
  uint scopes_pcs_size;
  uint dependencies_size;
  uint handler_table_size;
  uint nul_chk_table_size;
#if INCLUDE_JVMCI
  uint speculations_size;
  uint jvmci_data_size;
#endif
  uint oops_size;
  uint metadata_size;

  void note_nmethod(nmethod* nm) {
    nmethod_count += 1;
    total_size          += nm->size();
    relocation_size     += nm->relocation_size();
    consts_size         += nm->consts_size();
    insts_size          += nm->insts_size();
    stub_size           += nm->stub_size();
    oops_size           += nm->oops_size();
    metadata_size       += nm->metadata_size();
    scopes_data_size    += nm->scopes_data_size();
    scopes_pcs_size     += nm->scopes_pcs_size();
    dependencies_size   += nm->dependencies_size();
    handler_table_size  += nm->handler_table_size();
    nul_chk_table_size  += nm->nul_chk_table_size();
#if INCLUDE_JVMCI
    speculations_size   += nm->speculations_size();
    jvmci_data_size     += nm->jvmci_data_size();
#endif
  }
  void print_nmethod_stats(const char* name) {
    if (nmethod_count == 0)  return;
    tty->print_cr("Statistics for %u bytecoded nmethods for %s:", nmethod_count, name);
    if (total_size != 0)          tty->print_cr(" total in heap  = %u", total_size);
    if (nmethod_count != 0)       tty->print_cr(" header         = " SIZE_FORMAT, nmethod_count * sizeof(nmethod));
    if (relocation_size != 0)     tty->print_cr(" relocation     = %u", relocation_size);
    if (consts_size != 0)         tty->print_cr(" constants      = %u", consts_size);
    if (insts_size != 0)          tty->print_cr(" main code      = %u", insts_size);
    if (stub_size != 0)           tty->print_cr(" stub code      = %u", stub_size);
    if (oops_size != 0)           tty->print_cr(" oops           = %u", oops_size);
    if (metadata_size != 0)       tty->print_cr(" metadata       = %u", metadata_size);
    if (scopes_data_size != 0)    tty->print_cr(" scopes data    = %u", scopes_data_size);
    if (scopes_pcs_size != 0)     tty->print_cr(" scopes pcs     = %u", scopes_pcs_size);
    if (dependencies_size != 0)   tty->print_cr(" dependencies   = %u", dependencies_size);
    if (handler_table_size != 0)  tty->print_cr(" handler table  = %u", handler_table_size);
    if (nul_chk_table_size != 0)  tty->print_cr(" nul chk table  = %u", nul_chk_table_size);
#if INCLUDE_JVMCI
    if (speculations_size != 0)   tty->print_cr(" speculations   = %u", speculations_size);
    if (jvmci_data_size != 0)     tty->print_cr(" JVMCI data     = %u", jvmci_data_size);
#endif
  }
};

struct native_nmethod_stats_struct {
  uint native_nmethod_count;
  uint native_total_size;
  uint native_relocation_size;
  uint native_insts_size;
  uint native_oops_size;
  uint native_metadata_size;
  void note_native_nmethod(nmethod* nm) {
    native_nmethod_count += 1;
    native_total_size       += nm->size();
    native_relocation_size  += nm->relocation_size();
    native_insts_size       += nm->insts_size();
    native_oops_size        += nm->oops_size();
    native_metadata_size    += nm->metadata_size();
  }
  void print_native_nmethod_stats() {
    if (native_nmethod_count == 0)  return;
    tty->print_cr("Statistics for %u native nmethods:", native_nmethod_count);
    if (native_total_size != 0)       tty->print_cr(" N. total size  = %u", native_total_size);
    if (native_relocation_size != 0)  tty->print_cr(" N. relocation  = %u", native_relocation_size);
    if (native_insts_size != 0)       tty->print_cr(" N. main code   = %u", native_insts_size);
    if (native_oops_size != 0)        tty->print_cr(" N. oops        = %u", native_oops_size);
    if (native_metadata_size != 0)    tty->print_cr(" N. metadata    = %u", native_metadata_size);
  }
};

struct pc_nmethod_stats_struct {
  uint pc_desc_resets;   // number of resets (= number of caches)
  uint pc_desc_queries;  // queries to nmethod::find_pc_desc
  uint pc_desc_approx;   // number of those which have approximate true
  uint pc_desc_repeats;  // number of _pc_descs[0] hits
  uint pc_desc_hits;     // number of LRU cache hits
  uint pc_desc_tests;    // total number of PcDesc examinations
  uint pc_desc_searches; // total number of quasi-binary search steps
  uint pc_desc_adds;     // number of LUR cache insertions

  void print_pc_stats() {
    tty->print_cr("PcDesc Statistics:  %u queries, %.2f comparisons per query",
                  pc_desc_queries,
                  (double)(pc_desc_tests + pc_desc_searches)
                  / pc_desc_queries);
    tty->print_cr("  caches=%d queries=%u/%u, hits=%u+%u, tests=%u+%u, adds=%u",
                  pc_desc_resets,
                  pc_desc_queries, pc_desc_approx,
                  pc_desc_repeats, pc_desc_hits,
                  pc_desc_tests, pc_desc_searches, pc_desc_adds);
  }
};

#ifdef COMPILER1
static java_nmethod_stats_struct c1_java_nmethod_stats;
#endif
#ifdef COMPILER2
static java_nmethod_stats_struct c2_java_nmethod_stats;
#endif
#if INCLUDE_JVMCI
static java_nmethod_stats_struct jvmci_java_nmethod_stats;
#endif
static java_nmethod_stats_struct unknown_java_nmethod_stats;

static native_nmethod_stats_struct native_nmethod_stats;
static pc_nmethod_stats_struct pc_nmethod_stats;

static void note_java_nmethod(nmethod* nm) {
#ifdef COMPILER1
  if (nm->is_compiled_by_c1()) {
    c1_java_nmethod_stats.note_nmethod(nm);
  } else
#endif
#ifdef COMPILER2
  if (nm->is_compiled_by_c2()) {
    c2_java_nmethod_stats.note_nmethod(nm);
  } else
#endif
#if INCLUDE_JVMCI
  if (nm->is_compiled_by_jvmci()) {
    jvmci_java_nmethod_stats.note_nmethod(nm);
  } else
#endif
  {
    unknown_java_nmethod_stats.note_nmethod(nm);
  }
}
#endif // !PRODUCT

//---------------------------------------------------------------------------------


ExceptionCache::ExceptionCache(Handle exception, address pc, address handler) {
  assert(pc != nullptr, "Must be non null");
  assert(exception.not_null(), "Must be non null");
  assert(handler != nullptr, "Must be non null");

  _count = 0;
  _exception_type = exception->klass();
  _next = nullptr;
  _purge_list_next = nullptr;

  add_address_and_handler(pc,handler);
}


address ExceptionCache::match(Handle exception, address pc) {
  assert(pc != nullptr,"Must be non null");
  assert(exception.not_null(),"Must be non null");
  if (exception->klass() == exception_type()) {
    return (test_address(pc));
  }

  return nullptr;
}


bool ExceptionCache::match_exception_with_space(Handle exception) {
  assert(exception.not_null(),"Must be non null");
  if (exception->klass() == exception_type() && count() < cache_size) {
    return true;
  }
  return false;
}


address ExceptionCache::test_address(address addr) {
  int limit = count();
  for (int i = 0; i < limit; i++) {
    if (pc_at(i) == addr) {
      return handler_at(i);
    }
  }
  return nullptr;
}


bool ExceptionCache::add_address_and_handler(address addr, address handler) {
  if (test_address(addr) == handler) return true;

  int index = count();
  if (index < cache_size) {
    set_pc_at(index, addr);
    set_handler_at(index, handler);
    increment_count();
    return true;
  }
  return false;
}

ExceptionCache* ExceptionCache::next() {
  return Atomic::load(&_next);
}

void ExceptionCache::set_next(ExceptionCache *ec) {
  Atomic::store(&_next, ec);
}

//-----------------------------------------------------------------------------


// Helper used by both find_pc_desc methods.
static inline bool match_desc(PcDesc* pc, int pc_offset, bool approximate) {
  NOT_PRODUCT(++pc_nmethod_stats.pc_desc_tests);
  if (!approximate)
    return pc->pc_offset() == pc_offset;
  else
    return (pc-1)->pc_offset() < pc_offset && pc_offset <= pc->pc_offset();
}

void PcDescCache::reset_to(PcDesc* initial_pc_desc) {
  if (initial_pc_desc == nullptr) {
    _pc_descs[0] = nullptr; // native method; no PcDescs at all
    return;
  }
  NOT_PRODUCT(++pc_nmethod_stats.pc_desc_resets);
  // reset the cache by filling it with benign (non-null) values
  assert(initial_pc_desc->pc_offset() < 0, "must be sentinel");
  for (int i = 0; i < cache_size; i++)
    _pc_descs[i] = initial_pc_desc;
}

PcDesc* PcDescCache::find_pc_desc(int pc_offset, bool approximate) {
  NOT_PRODUCT(++pc_nmethod_stats.pc_desc_queries);
  NOT_PRODUCT(if (approximate) ++pc_nmethod_stats.pc_desc_approx);

  // Note: one might think that caching the most recently
  // read value separately would be a win, but one would be
  // wrong.  When many threads are updating it, the cache
  // line it's in would bounce between caches, negating
  // any benefit.

  // In order to prevent race conditions do not load cache elements
  // repeatedly, but use a local copy:
  PcDesc* res;

  // Step one:  Check the most recently added value.
  res = _pc_descs[0];
  if (res == nullptr) return nullptr;  // native method; no PcDescs at all
  if (match_desc(res, pc_offset, approximate)) {
    NOT_PRODUCT(++pc_nmethod_stats.pc_desc_repeats);
    return res;
  }

  // Step two:  Check the rest of the LRU cache.
  for (int i = 1; i < cache_size; ++i) {
    res = _pc_descs[i];
    if (res->pc_offset() < 0) break;  // optimization: skip empty cache
    if (match_desc(res, pc_offset, approximate)) {
      NOT_PRODUCT(++pc_nmethod_stats.pc_desc_hits);
      return res;
    }
  }

  // Report failure.
  return nullptr;
}

void PcDescCache::add_pc_desc(PcDesc* pc_desc) {
  NOT_PRODUCT(++pc_nmethod_stats.pc_desc_adds);
  // Update the LRU cache by shifting pc_desc forward.
  for (int i = 0; i < cache_size; i++)  {
    PcDesc* next = _pc_descs[i];
    _pc_descs[i] = pc_desc;
    pc_desc = next;
  }
}

// adjust pcs_size so that it is a multiple of both oopSize and
// sizeof(PcDesc) (assumes that if sizeof(PcDesc) is not a multiple
// of oopSize, then 2*sizeof(PcDesc) is)
static int adjust_pcs_size(int pcs_size) {
  int nsize = align_up(pcs_size,   oopSize);
  if ((nsize % sizeof(PcDesc)) != 0) {
    nsize = pcs_size + sizeof(PcDesc);
  }
  assert((nsize % oopSize) == 0, "correct alignment");
  return nsize;
}


int nmethod::total_size() const {
  return
    consts_size()        +
    insts_size()         +
    stub_size()          +
    scopes_data_size()   +
    scopes_pcs_size()    +
    handler_table_size() +
    nul_chk_table_size();
}

const char* nmethod::compile_kind() const {
  if (is_osr_method())     return "osr";
  if (method() != nullptr && is_native_method()) {
    if (method()->is_continuation_native_intrinsic()) {
      return "cnt";
    }
    return "c2n";
  }
  return nullptr;
}

// Fill in default values for various flag fields
void nmethod::init_defaults() {
  _state                      = not_installed;
  _has_flushed_dependencies   = 0;
  _load_reported              = false; // jvmti state
  _from_recorded_data         = false;
  _from_recorded_data_marked  = false;

  _oops_do_mark_link       = nullptr;
  _osr_link                = nullptr;
#if INCLUDE_RTM_OPT
  _rtm_state               = NoRTM;
#endif
}

#ifdef ASSERT
class CheckForOopsClosure : public OopClosure {
  bool _found_oop = false;
 public:
  virtual void do_oop(oop* o) { _found_oop = true; }
  virtual void do_oop(narrowOop* o) { _found_oop = true; }
  bool found_oop() { return _found_oop; }
};
class CheckForMetadataClosure : public MetadataClosure {
  bool _found_metadata = false;
  Metadata* _ignore = nullptr;
 public:
  CheckForMetadataClosure(Metadata* ignore) : _ignore(ignore) {}
  virtual void do_metadata(Metadata* md) { if (md != _ignore) _found_metadata = true; }
  bool found_metadata() { return _found_metadata; }
};

static void assert_no_oops_or_metadata(nmethod* nm) {
  if (nm == nullptr) return;
  assert(nm->oop_maps() == nullptr, "expectation");

  CheckForOopsClosure cfo;
  nm->oops_do(&cfo);
  assert(!cfo.found_oop(), "no oops allowed");

  // We allow an exception for the own Method, but require its class to be permanent.
  Method* own_method = nm->method();
  CheckForMetadataClosure cfm(/* ignore reference to own Method */ own_method);
  nm->metadata_do(&cfm);
  assert(!cfm.found_metadata(), "no metadata allowed");

  assert(own_method->method_holder()->class_loader_data()->is_permanent_class_loader_data(),
         "Method's class needs to be permanent");
}
#endif

nmethod* nmethod::new_native_nmethod(const methodHandle& method,
  int compile_id,
  CodeBuffer *code_buffer,
  int vep_offset,
  int frame_complete,
  int frame_size,
  ByteSize basic_lock_owner_sp_offset,
  ByteSize basic_lock_sp_offset,
  OopMapSet* oop_maps,
  int exception_handler) {
  code_buffer->finalize_oop_references(method);
  // create nmethod
  nmethod* nm = nullptr;
  int native_nmethod_size = CodeBlob::allocation_size(code_buffer, sizeof(nmethod));
  {
    MutexLocker mu(CodeCache_lock, Mutex::_no_safepoint_check_flag);

    CodeOffsets offsets;
    offsets.set_value(CodeOffsets::Verified_Entry, vep_offset);
    offsets.set_value(CodeOffsets::Frame_Complete, frame_complete);
    if (exception_handler != -1) {
      offsets.set_value(CodeOffsets::Exceptions, exception_handler);
    }

    // MH intrinsics are dispatch stubs which are compatible with NonNMethod space.
    // IsUnloadingBehaviour::is_unloading needs to handle them separately.
    bool allow_NonNMethod_space = method->can_be_allocated_in_NonNMethod_space();
    nm = new (native_nmethod_size, allow_NonNMethod_space)
    nmethod(method(), compiler_none, native_nmethod_size,
            compile_id, &offsets,
            code_buffer, frame_size,
            basic_lock_owner_sp_offset,
            basic_lock_sp_offset,
            oop_maps);
    DEBUG_ONLY( if (allow_NonNMethod_space) assert_no_oops_or_metadata(nm); )
    NOT_PRODUCT(if (nm != nullptr) native_nmethod_stats.note_native_nmethod(nm));
  }

  if (nm != nullptr) {
    // verify nmethod
    debug_only(nm->verify();) // might block

    nm->log_new_nmethod();
  }
  return nm;
}

nmethod* nmethod::new_nmethod(const methodHandle& method,
  int compile_id,
  int entry_bci,
  CodeOffsets* offsets,
  int orig_pc_offset,
  DebugInformationRecorder* debug_info,
  Dependencies* dependencies,
  CodeBuffer* code_buffer, int frame_size,
  OopMapSet* oop_maps,
  ExceptionHandlerTable* handler_table,
  ImplicitExceptionTable* nul_chk_table,
  AbstractCompiler* compiler,
  CompLevel comp_level
  , SCCEntry* scc_entry
#if INCLUDE_JVMCI
  , char* speculations,
  int speculations_len,
  JVMCINMethodData* jvmci_data
#endif
)
{
  assert(debug_info->oop_recorder() == code_buffer->oop_recorder(), "shared OR");
  code_buffer->finalize_oop_references(method);
  // create nmethod
  nmethod* nm = nullptr;
#if INCLUDE_JVMCI
  int jvmci_data_size = compiler->is_jvmci() ? jvmci_data->size() : 0;
#endif
  int nmethod_size =
    CodeBlob::allocation_size(code_buffer, sizeof(nmethod))
    + adjust_pcs_size(debug_info->pcs_size())
    + align_up((int)dependencies->size_in_bytes(), oopSize)
    + align_up(handler_table->size_in_bytes()    , oopSize)
    + align_up(nul_chk_table->size_in_bytes()    , oopSize)
#if INCLUDE_JVMCI
    + align_up(speculations_len                  , oopSize)
    + align_up(jvmci_data_size                   , oopSize)
#endif
    + align_up(debug_info->data_size()           , oopSize);
  {
    MutexLocker mu(CodeCache_lock, Mutex::_no_safepoint_check_flag);

    nm = new (nmethod_size, comp_level)
    nmethod(method(), compiler->type(), nmethod_size, compile_id, entry_bci, offsets,
            orig_pc_offset, debug_info, dependencies, code_buffer, frame_size,
            oop_maps,
            handler_table,
            nul_chk_table,
            compiler,
            comp_level
            , scc_entry
#if INCLUDE_JVMCI
            , speculations,
            speculations_len,
            jvmci_data
#endif
            );

    if (nm != nullptr) {
      // To make dependency checking during class loading fast, record
      // the nmethod dependencies in the classes it is dependent on.
      // This allows the dependency checking code to simply walk the
      // class hierarchy above the loaded class, checking only nmethods
      // which are dependent on those classes.  The slow way is to
      // check every nmethod for dependencies which makes it linear in
      // the number of methods compiled.  For applications with a lot
      // classes the slow way is too slow.
      for (Dependencies::DepStream deps(nm); deps.next(); ) {
        if (deps.type() == Dependencies::call_site_target_value) {
          // CallSite dependencies are managed on per-CallSite instance basis.
          oop call_site = deps.argument_oop(0);
          MethodHandles::add_dependent_nmethod(call_site, nm);
        } else {
          InstanceKlass* ik = deps.context_type();
          if (ik == nullptr) {
            continue;  // ignore things like evol_method
          }
          // record this nmethod as dependent on this klass
          ik->add_dependent_nmethod(nm);
        }
      }
      NOT_PRODUCT(if (nm != nullptr)  note_java_nmethod(nm));
    }
  }
  // Do verification and logging outside CodeCache_lock.
  if (nm != nullptr) {

#ifdef ASSERT
if (UseNewCode3) {
  tty->print_cr("== new_nmethod 2");
  FlagSetting fs(PrintRelocations, true);
  nm->print();
  nm->decode(tty);
}
#endif

    // Safepoints in nmethod::verify aren't allowed because nm hasn't been installed yet.
    DEBUG_ONLY(nm->verify();)
    nm->log_new_nmethod();
  }
  return nm;
}

// For native wrappers
nmethod::nmethod(
  Method* method,
  CompilerType type,
  int nmethod_size,
  int compile_id,
  CodeOffsets* offsets,
  CodeBuffer* code_buffer,
  int frame_size,
  ByteSize basic_lock_owner_sp_offset,
  ByteSize basic_lock_sp_offset,
  OopMapSet* oop_maps )
  : CompiledMethod(method, "native nmethod", type, nmethod_size, sizeof(nmethod), code_buffer, offsets->value(CodeOffsets::Frame_Complete), frame_size, oop_maps, false, true),
  _unlinked_next(nullptr),
  _native_receiver_sp_offset(basic_lock_owner_sp_offset),
  _native_basic_lock_sp_offset(basic_lock_sp_offset),
  _is_unloading_state(0)
{
  {
    int scopes_data_offset   = 0;
    int deoptimize_offset    = 0;
    int deoptimize_mh_offset = 0;

    debug_only(NoSafepointVerifier nsv;)
    assert_locked_or_safepoint(CodeCache_lock);

    init_defaults();
    _comp_level              = CompLevel_none;
    _entry_bci               = InvocationEntryBci;
    // We have no exception handler or deopt handler make the
    // values something that will never match a pc like the nmethod vtable entry
    _exception_offset        = 0;
    _orig_pc_offset          = 0;
    _gc_epoch                = CodeCache::gc_epoch();
    _scc_entry               = nullptr;
    _method_profiling_count  = 0;

    _consts_offset           = content_offset()      + code_buffer->total_offset_of(code_buffer->consts());
    _stub_offset             = content_offset()      + code_buffer->total_offset_of(code_buffer->stubs());
    _oops_offset             = data_offset();
    _metadata_offset         = _oops_offset          + align_up(code_buffer->total_oop_size(), oopSize);
    scopes_data_offset       = _metadata_offset      + align_up(code_buffer->total_metadata_size(), wordSize);
    _scopes_pcs_offset       = scopes_data_offset;
    _dependencies_offset     = _scopes_pcs_offset;
    _handler_table_offset    = _dependencies_offset;
    _nul_chk_table_offset    = _handler_table_offset;
    _skipped_instructions_size = code_buffer->total_skipped_instructions_size();
#if INCLUDE_JVMCI
    _speculations_offset     = _nul_chk_table_offset;
    _jvmci_data_offset       = _speculations_offset;
    _nmethod_end_offset      = _jvmci_data_offset;
#else
    _nmethod_end_offset      = _nul_chk_table_offset;
#endif
    _compile_id              = compile_id;
    _entry_point             = code_begin()          + offsets->value(CodeOffsets::Entry);
    _verified_entry_point    = code_begin()          + offsets->value(CodeOffsets::Verified_Entry);
    _osr_entry_point         = nullptr;
    _exception_cache         = nullptr;
    _pc_desc_container.reset_to(nullptr);

    _exception_offset        = code_offset()         + offsets->value(CodeOffsets::Exceptions);

    _scopes_data_begin = (address) this + scopes_data_offset;
    _deopt_handler_begin = (address) this + deoptimize_offset;
    _deopt_mh_handler_begin = (address) this + deoptimize_mh_offset;

    code_buffer->copy_code_and_locs_to(this);
    code_buffer->copy_values_to(this);

    clear_unloading_state();

    Universe::heap()->register_nmethod(this);
    debug_only(Universe::heap()->verify_nmethod(this));

    CodeCache::commit(this);

    finalize_relocations();
  }

  if (PrintNativeNMethods || PrintDebugInfo || PrintRelocations || PrintDependencies) {
    ttyLocker ttyl;  // keep the following output all in one block
    // This output goes directly to the tty, not the compiler log.
    // To enable tools to match it up with the compilation activity,
    // be sure to tag this tty output with the compile ID.
    if (xtty != nullptr) {
      xtty->begin_head("print_native_nmethod");
      xtty->method(_method);
      xtty->stamp();
      xtty->end_head(" address='" INTPTR_FORMAT "'", (intptr_t) this);
    }
    // Print the header part, then print the requested information.
    // This is both handled in decode2(), called via print_code() -> decode()
    if (PrintNativeNMethods) {
      tty->print_cr("-------------------------- Assembly (native nmethod) ---------------------------");
      print_code();
      tty->print_cr("- - - - - - - - - - - - - - - - - - - - - - - - - - - - - - - - - - - - - - - - ");
#if defined(SUPPORT_DATA_STRUCTS)
      if (AbstractDisassembler::show_structs()) {
        if (oop_maps != nullptr) {
          tty->print("oop maps:"); // oop_maps->print_on(tty) outputs a cr() at the beginning
          oop_maps->print_on(tty);
          tty->print_cr("- - - - - - - - - - - - - - - - - - - - - - - - - - - - - - - - - - - - - - - - ");
        }
      }
#endif
    } else {
      print(); // print the header part only.
    }
#if defined(SUPPORT_DATA_STRUCTS)
    if (AbstractDisassembler::show_structs()) {
      if (PrintRelocations) {
        print_relocations();
        tty->print_cr("- - - - - - - - - - - - - - - - - - - - - - - - - - - - - - - - - - - - - - - - ");
      }
    }
#endif
    if (xtty != nullptr) {
      xtty->tail("print_native_nmethod");
    }
  }
}

void* nmethod::operator new(size_t size, int nmethod_size, int comp_level) throw () {
  return CodeCache::allocate(nmethod_size, CodeCache::get_code_blob_type(comp_level));
}

void* nmethod::operator new(size_t size, int nmethod_size, bool allow_NonNMethod_space) throw () {
  // Try MethodNonProfiled and MethodProfiled.
  void* return_value = CodeCache::allocate(nmethod_size, CodeBlobType::MethodNonProfiled);
  if (return_value != nullptr || !allow_NonNMethod_space) return return_value;
  // Try NonNMethod or give up.
  return CodeCache::allocate(nmethod_size, CodeBlobType::NonNMethod);
}

nmethod::nmethod(
  Method* method,
  CompilerType type,
  int nmethod_size,
  int compile_id,
  int entry_bci,
  CodeOffsets* offsets,
  int orig_pc_offset,
  DebugInformationRecorder* debug_info,
  Dependencies* dependencies,
  CodeBuffer *code_buffer,
  int frame_size,
  OopMapSet* oop_maps,
  ExceptionHandlerTable* handler_table,
  ImplicitExceptionTable* nul_chk_table,
  AbstractCompiler* compiler,
  CompLevel comp_level
  , SCCEntry* scc_entry
#if INCLUDE_JVMCI
  , char* speculations,
  int speculations_len,
  JVMCINMethodData* jvmci_data
#endif
  )
  : CompiledMethod(method, "nmethod", type, nmethod_size, sizeof(nmethod), code_buffer, offsets->value(CodeOffsets::Frame_Complete), frame_size, oop_maps, false, true),
  _unlinked_next(nullptr),
  _native_receiver_sp_offset(in_ByteSize(-1)),
  _native_basic_lock_sp_offset(in_ByteSize(-1)),
  _is_unloading_state(0)
{
  assert(debug_info->oop_recorder() == code_buffer->oop_recorder(), "shared OR");
  {
    debug_only(NoSafepointVerifier nsv;)
    assert_locked_or_safepoint(CodeCache_lock);

    _deopt_handler_begin = (address) this;
    _deopt_mh_handler_begin = (address) this;

    init_defaults();
    _entry_bci               = entry_bci;
    _compile_id              = compile_id;
    _comp_level              = comp_level;
    _orig_pc_offset          = orig_pc_offset;
    _gc_epoch                = CodeCache::gc_epoch();
    _scc_entry               = scc_entry;
    _method_profiling_count  = 0;

    // Section offsets
    _consts_offset           = content_offset()      + code_buffer->total_offset_of(code_buffer->consts());
    _stub_offset             = content_offset()      + code_buffer->total_offset_of(code_buffer->stubs());
    set_ctable_begin(header_begin() + _consts_offset);
    _skipped_instructions_size      = code_buffer->total_skipped_instructions_size();

#if INCLUDE_JVMCI
    if (compiler->is_jvmci()) {
      // JVMCI might not produce any stub sections
      if (offsets->value(CodeOffsets::Exceptions) != -1) {
        _exception_offset        = code_offset()          + offsets->value(CodeOffsets::Exceptions);
      } else {
        _exception_offset = -1;
      }
      if (offsets->value(CodeOffsets::Deopt) != -1) {
        _deopt_handler_begin       = (address) this + code_offset()          + offsets->value(CodeOffsets::Deopt);
      } else {
        _deopt_handler_begin = nullptr;
      }
      if (offsets->value(CodeOffsets::DeoptMH) != -1) {
        _deopt_mh_handler_begin  = (address) this + code_offset()          + offsets->value(CodeOffsets::DeoptMH);
      } else {
        _deopt_mh_handler_begin = nullptr;
      }
    } else
#endif
    {
      // Exception handler and deopt handler are in the stub section
      assert(offsets->value(CodeOffsets::Exceptions) != -1, "must be set");
      assert(offsets->value(CodeOffsets::Deopt     ) != -1, "must be set");

      _exception_offset       = _stub_offset          + offsets->value(CodeOffsets::Exceptions);
      _deopt_handler_begin    = (address) this + _stub_offset          + offsets->value(CodeOffsets::Deopt);
      if (offsets->value(CodeOffsets::DeoptMH) != -1) {
        _deopt_mh_handler_begin  = (address) this + _stub_offset          + offsets->value(CodeOffsets::DeoptMH);
      } else {
        _deopt_mh_handler_begin  = nullptr;
      }
    }
    if (offsets->value(CodeOffsets::UnwindHandler) != -1) {
      _unwind_handler_offset = code_offset()         + offsets->value(CodeOffsets::UnwindHandler);
    } else {
      _unwind_handler_offset = -1;
    }

    _oops_offset             = data_offset();
    _metadata_offset         = _oops_offset          + align_up(code_buffer->total_oop_size(), oopSize);
    int scopes_data_offset   = _metadata_offset      + align_up(code_buffer->total_metadata_size(), wordSize);

    _scopes_pcs_offset       = scopes_data_offset    + align_up(debug_info->data_size       (), oopSize);
    _dependencies_offset     = _scopes_pcs_offset    + adjust_pcs_size(debug_info->pcs_size());
    _handler_table_offset    = _dependencies_offset  + align_up((int)dependencies->size_in_bytes(), oopSize);
    _nul_chk_table_offset    = _handler_table_offset + align_up(handler_table->size_in_bytes(), oopSize);
#if INCLUDE_JVMCI
    _speculations_offset     = _nul_chk_table_offset + align_up(nul_chk_table->size_in_bytes(), oopSize);
    _jvmci_data_offset       = _speculations_offset  + align_up(speculations_len, oopSize);
    int jvmci_data_size      = compiler->is_jvmci() ? jvmci_data->size() : 0;
    _nmethod_end_offset      = _jvmci_data_offset    + align_up(jvmci_data_size, oopSize);
#else
    _nmethod_end_offset      = _nul_chk_table_offset + align_up(nul_chk_table->size_in_bytes(), oopSize);
#endif
    _entry_point             = code_begin()          + offsets->value(CodeOffsets::Entry);
    _verified_entry_point    = code_begin()          + offsets->value(CodeOffsets::Verified_Entry);
    _osr_entry_point         = code_begin()          + offsets->value(CodeOffsets::OSR_Entry);
    _exception_cache         = nullptr;
    _scopes_data_begin       = (address) this + scopes_data_offset;

    _pc_desc_container.reset_to(scopes_pcs_begin());

    code_buffer->copy_code_and_locs_to(this);
    // Copy contents of ScopeDescRecorder to nmethod
    code_buffer->copy_values_to(this);
    debug_info->copy_to(this);
    dependencies->copy_to(this);
    clear_unloading_state();

#if INCLUDE_JVMCI
    if (compiler->is_jvmci()) {
      // Initialize the JVMCINMethodData object inlined into nm
      jvmci_nmethod_data()->copy(jvmci_data);
    }
#endif

    Universe::heap()->register_nmethod(this);
    debug_only(Universe::heap()->verify_nmethod(this));

    CodeCache::commit(this);

    finalize_relocations();

    // Copy contents of ExceptionHandlerTable to nmethod
    handler_table->copy_to(this);
    nul_chk_table->copy_to(this);

#if INCLUDE_JVMCI
    // Copy speculations to nmethod
    if (speculations_size() != 0) {
      memcpy(speculations_begin(), speculations, speculations_len);
    }
#endif

    // we use the information of entry points to find out if a method is
    // static or non static
    assert(compiler->is_c2() || compiler->is_jvmci() ||
           _method->is_static() == (entry_point() == _verified_entry_point),
           " entry points must be same for static methods and vice versa");
  }
}

// Print a short set of xml attributes to identify this nmethod.  The
// output should be embedded in some other element.
void nmethod::log_identity(xmlStream* log) const {
  assert(log->inside_attrs_or_error(), "printing attributes");
  log->print(" code_compile_id='%d'", compile_id());
  const char* nm_kind = compile_kind();
  if (nm_kind != nullptr)  log->print(" code_compile_kind='%s'", nm_kind);
  log->print(" code_compiler='%s'", compiler_name());
  if (TieredCompilation) {
    log->print(" code_compile_level='%d'", comp_level());
  }
#if INCLUDE_JVMCI
  if (jvmci_nmethod_data() != nullptr) {
    const char* jvmci_name = jvmci_nmethod_data()->name();
    if (jvmci_name != nullptr) {
      log->print(" jvmci_mirror_name='");
      log->text("%s", jvmci_name);
      log->print("'");
    }
  }
#endif
}


#define LOG_OFFSET(log, name)                    \
  if (p2i(name##_end()) - p2i(name##_begin())) \
    log->print(" " XSTR(name) "_offset='" INTX_FORMAT "'"    , \
               p2i(name##_begin()) - p2i(this))


void nmethod::log_new_nmethod() const {
  if (LogCompilation && xtty != nullptr) {
    ttyLocker ttyl;
    xtty->begin_elem("nmethod");
    log_identity(xtty);
    xtty->print(" entry='" INTPTR_FORMAT "' size='%d'", p2i(code_begin()), size());
    xtty->print(" address='" INTPTR_FORMAT "'", p2i(this));

    LOG_OFFSET(xtty, relocation);
    LOG_OFFSET(xtty, consts);
    LOG_OFFSET(xtty, insts);
    LOG_OFFSET(xtty, stub);
    LOG_OFFSET(xtty, scopes_data);
    LOG_OFFSET(xtty, scopes_pcs);
    LOG_OFFSET(xtty, dependencies);
    LOG_OFFSET(xtty, handler_table);
    LOG_OFFSET(xtty, nul_chk_table);
    LOG_OFFSET(xtty, oops);
    LOG_OFFSET(xtty, metadata);

    xtty->method(method());
    xtty->stamp();
    xtty->end_elem();
  }
}

#undef LOG_OFFSET


// Print out more verbose output usually for a newly created nmethod.
void nmethod::print_on(outputStream* st, const char* msg) const {
  if (st != nullptr) {
    ttyLocker ttyl;
    if (WizardMode) {
      CompileTask::print(st, this, msg, /*short_form:*/ true);
      st->print_cr(" (" INTPTR_FORMAT ")", p2i(this));
    } else {
      CompileTask::print(st, this, msg, /*short_form:*/ false);
    }
  }
}

void nmethod::maybe_print_nmethod(const DirectiveSet* directive) {
  bool printnmethods = directive->PrintAssemblyOption || directive->PrintNMethodsOption;
  if (printnmethods || PrintDebugInfo || PrintRelocations || PrintDependencies || PrintExceptionHandlers) {
    print_nmethod(printnmethods);
  }
}

void nmethod::print_nmethod(bool printmethod) {
  ttyLocker ttyl;  // keep the following output all in one block
  if (xtty != nullptr) {
    xtty->begin_head("print_nmethod");
    log_identity(xtty);
    xtty->stamp();
    xtty->end_head();
  }
  // Print the header part, then print the requested information.
  // This is both handled in decode2().
  if (printmethod) {
    ResourceMark m;
    if (is_compiled_by_c1()) {
      tty->cr();
      tty->print_cr("============================= C1-compiled nmethod ==============================");
    }
    if (is_compiled_by_jvmci()) {
      tty->cr();
      tty->print_cr("=========================== JVMCI-compiled nmethod =============================");
    }
    tty->print_cr("----------------------------------- Assembly -----------------------------------");
    decode2(tty);
#if defined(SUPPORT_DATA_STRUCTS)
    if (AbstractDisassembler::show_structs()) {
      // Print the oops from the underlying CodeBlob as well.
      tty->print_cr("- - - - - - - - - - - - - - - - - - - - - - - - - - - - - - - - - - - - - - - - ");
      print_oops(tty);
      tty->print_cr("- - - - - - - - - - - - - - - - - - - - - - - - - - - - - - - - - - - - - - - - ");
      print_metadata(tty);
      tty->print_cr("- - - - - - - - - - - - - - - - - - - - - - - - - - - - - - - - - - - - - - - - ");
      print_pcs();
      tty->print_cr("- - - - - - - - - - - - - - - - - - - - - - - - - - - - - - - - - - - - - - - - ");
      if (oop_maps() != nullptr) {
        tty->print("oop maps:"); // oop_maps()->print_on(tty) outputs a cr() at the beginning
        oop_maps()->print_on(tty);
        tty->print_cr("- - - - - - - - - - - - - - - - - - - - - - - - - - - - - - - - - - - - - - - - ");
      }
    }
#endif
  } else {
    print(); // print the header part only.
  }

#if defined(SUPPORT_DATA_STRUCTS)
  if (AbstractDisassembler::show_structs()) {
    methodHandle mh(Thread::current(), _method);
    if (printmethod || PrintDebugInfo || CompilerOracle::has_option(mh, CompileCommand::PrintDebugInfo)) {
      print_scopes();
      tty->print_cr("- - - - - - - - - - - - - - - - - - - - - - - - - - - - - - - - - - - - - - - - ");
    }
    if (printmethod || PrintRelocations || CompilerOracle::has_option(mh, CompileCommand::PrintRelocations)) {
      print_relocations();
      tty->print_cr("- - - - - - - - - - - - - - - - - - - - - - - - - - - - - - - - - - - - - - - - ");
    }
    if (printmethod || PrintDependencies || CompilerOracle::has_option(mh, CompileCommand::PrintDependencies)) {
      print_dependencies_on(tty);
      tty->print_cr("- - - - - - - - - - - - - - - - - - - - - - - - - - - - - - - - - - - - - - - - ");
    }
    if (printmethod || PrintExceptionHandlers) {
      print_handler_table();
      tty->print_cr("- - - - - - - - - - - - - - - - - - - - - - - - - - - - - - - - - - - - - - - - ");
      print_nul_chk_table();
      tty->print_cr("- - - - - - - - - - - - - - - - - - - - - - - - - - - - - - - - - - - - - - - - ");
    }

    if (printmethod) {
      print_recorded_oops();
      tty->print_cr("- - - - - - - - - - - - - - - - - - - - - - - - - - - - - - - - - - - - - - - - ");
      print_recorded_metadata();
      tty->print_cr("- - - - - - - - - - - - - - - - - - - - - - - - - - - - - - - - - - - - - - - - ");
    }
  }
#endif

  if (xtty != nullptr) {
    xtty->tail("print_nmethod");
  }
}


// Promote one word from an assembly-time handle to a live embedded oop.
inline void nmethod::initialize_immediate_oop(oop* dest, jobject handle) {
  if (handle == nullptr ||
      // As a special case, IC oops are initialized to 1 or -1.
      handle == (jobject) Universe::non_oop_word()) {
    *(void**)dest = handle;
  } else {
    *dest = JNIHandles::resolve_non_null(handle);
  }
}


// Have to have the same name because it's called by a template
void nmethod::copy_values(GrowableArray<jobject>* array) {
  int length = array->length();
  assert((address)(oops_begin() + length) <= (address)oops_end(), "oops big enough");
  oop* dest = oops_begin();
  for (int index = 0 ; index < length; index++) {
    initialize_immediate_oop(&dest[index], array->at(index));
  }

  // Now we can fix up all the oops in the code.  We need to do this
  // in the code because the assembler uses jobjects as placeholders.
  // The code and relocations have already been initialized by the
  // CodeBlob constructor, so it is valid even at this early point to
  // iterate over relocations and patch the code.
  fix_oop_relocations(nullptr, nullptr, /*initialize_immediates=*/ true);
}

void nmethod::copy_values(GrowableArray<Metadata*>* array) {
  int length = array->length();
  assert((address)(metadata_begin() + length) <= (address)metadata_end(), "big enough");
  Metadata** dest = metadata_begin();
  for (int index = 0 ; index < length; index++) {
    dest[index] = array->at(index);
  }
}

void nmethod::fix_oop_relocations(address begin, address end, bool initialize_immediates) {
  // re-patch all oop-bearing instructions, just in case some oops moved
  RelocIterator iter(this, begin, end);
  while (iter.next()) {
    if (iter.type() == relocInfo::oop_type) {
      oop_Relocation* reloc = iter.oop_reloc();
      if (initialize_immediates && reloc->oop_is_immediate()) {
        oop* dest = reloc->oop_addr();
        jobject obj = *reinterpret_cast<jobject*>(dest);
        initialize_immediate_oop(dest, obj);
      }
      // Refresh the oop-related bits of this instruction.
      reloc->fix_oop_relocation();
    } else if (iter.type() == relocInfo::metadata_type) {
      metadata_Relocation* reloc = iter.metadata_reloc();
      reloc->fix_metadata_relocation();
    }
  }
}

static void install_post_call_nop_displacement(nmethod* nm, address pc) {
  NativePostCallNop* nop = nativePostCallNop_at((address) pc);
  intptr_t cbaddr = (intptr_t) nm;
  intptr_t offset = ((intptr_t) pc) - cbaddr;

  int oopmap_slot = nm->oop_maps()->find_slot_for_offset(int((intptr_t) pc - (intptr_t) nm->code_begin()));
  if (oopmap_slot < 0) { // this can happen at asynchronous (non-safepoint) stackwalks
    log_debug(codecache)("failed to find oopmap for cb: " INTPTR_FORMAT " offset: %d", cbaddr, (int) offset);
  } else if (((oopmap_slot & 0xff) == oopmap_slot) && ((offset & 0xffffff) == offset)) {
    jint value = (oopmap_slot << 24) | (jint) offset;
    nop->patch(value);
  } else {
    log_debug(codecache)("failed to encode %d %d", oopmap_slot, (int) offset);
  }
}

void nmethod::finalize_relocations() {
  NoSafepointVerifier nsv;

  // Make sure that post call nops fill in nmethod offsets eagerly so
  // we don't have to race with deoptimization
  RelocIterator iter(this);
  while (iter.next()) {
    if (iter.type() == relocInfo::post_call_nop_type) {
      post_call_nop_Relocation* const reloc = iter.post_call_nop_reloc();
      address pc = reloc->addr();
      install_post_call_nop_displacement(this, pc);
    }
  }
}

void nmethod::make_deoptimized() {
  if (!Continuations::enabled()) {
    // Don't deopt this again.
    set_deoptimized_done();
    return;
  }

  assert(method() == nullptr || can_be_deoptimized(), "");

  CompiledICLocker ml(this);
  assert(CompiledICLocker::is_safe(this), "mt unsafe call");

  // If post call nops have been already patched, we can just bail-out.
  if (has_been_deoptimized()) {
    return;
  }

  ResourceMark rm;
  RelocIterator iter(this, oops_reloc_begin());

  while (iter.next()) {

    switch (iter.type()) {
      case relocInfo::virtual_call_type:
      case relocInfo::opt_virtual_call_type: {
        CompiledIC *ic = CompiledIC_at(&iter);
        address pc = ic->end_of_call();
        NativePostCallNop* nop = nativePostCallNop_at(pc);
        if (nop != nullptr) {
          nop->make_deopt();
        }
        assert(NativeDeoptInstruction::is_deopt_at(pc), "check");
        break;
      }
      case relocInfo::static_call_type: {
        CompiledStaticCall *csc = compiledStaticCall_at(iter.reloc());
        address pc = csc->end_of_call();
        NativePostCallNop* nop = nativePostCallNop_at(pc);
        //tty->print_cr(" - static pc %p", pc);
        if (nop != nullptr) {
          nop->make_deopt();
        }
        // We can't assert here, there are some calls to stubs / runtime
        // that have reloc data and doesn't have a post call NOP.
        //assert(NativeDeoptInstruction::is_deopt_at(pc), "check");
        break;
      }
      default:
        break;
    }
  }
  // Don't deopt this again.
  set_deoptimized_done();
}

void nmethod::verify_clean_inline_caches() {
  assert(CompiledICLocker::is_safe(this), "mt unsafe call");

  ResourceMark rm;
  RelocIterator iter(this, oops_reloc_begin());
  while(iter.next()) {
    switch(iter.type()) {
      case relocInfo::virtual_call_type:
      case relocInfo::opt_virtual_call_type: {
        CompiledIC *ic = CompiledIC_at(&iter);
        CodeBlob *cb = CodeCache::find_blob(ic->ic_destination());
        assert(cb != nullptr, "destination not in CodeBlob?");
        nmethod* nm = cb->as_nmethod_or_null();
        if( nm != nullptr ) {
          // Verify that inline caches pointing to bad nmethods are clean
          if (!nm->is_in_use() || (nm->method()->code() != nm)) {
            assert(ic->is_clean(), "IC should be clean");
          }
        }
        break;
      }
      case relocInfo::static_call_type: {
        CompiledStaticCall *csc = compiledStaticCall_at(iter.reloc());
        CodeBlob *cb = CodeCache::find_blob(csc->destination());
        assert(cb != nullptr, "destination not in CodeBlob?");
        nmethod* nm = cb->as_nmethod_or_null();
        if( nm != nullptr ) {
          // Verify that inline caches pointing to bad nmethods are clean
          if (!nm->is_in_use() || (nm->method()->code() != nm)) {
            assert(csc->is_clean(), "IC should be clean");
          }
        }
        break;
      }
      default:
        break;
    }
  }
}

void nmethod::mark_as_maybe_on_stack() {
  Atomic::store(&_gc_epoch, CodeCache::gc_epoch());
}

bool nmethod::is_maybe_on_stack() {
  // If the condition below is true, it means that the nmethod was found to
  // be alive the previous completed marking cycle.
  return Atomic::load(&_gc_epoch) >= CodeCache::previous_completed_gc_marking_cycle();
}

void nmethod::inc_decompile_count() {
  if (!is_compiled_by_c2() && !is_compiled_by_jvmci()) return;
  // Could be gated by ProfileTraps, but do not bother...
  Method* m = method();
  if (m == nullptr)  return;
  MethodData* mdo = m->method_data();
  if (mdo == nullptr)  return;
  // There is a benign race here.  See comments in methodData.hpp.
  mdo->inc_decompile_count();
}

void nmethod::inc_method_profiling_count() {
  Atomic::inc(&_method_profiling_count);
}

uint64_t nmethod::method_profiling_count() {
  return _method_profiling_count;
}

bool nmethod::try_transition(signed char new_state_int) {
  signed char new_state = new_state_int;
  assert_lock_strong(CompiledMethod_lock);
  signed char old_state = _state;
  if (old_state >= new_state) {
    // Ensure monotonicity of transitions.
    return false;
  }
  Atomic::store(&_state, new_state);
  return true;
}

void nmethod::invalidate_osr_method() {
  assert(_entry_bci != InvocationEntryBci, "wrong kind of nmethod");
  // Remove from list of active nmethods
  if (method() != nullptr) {
    method()->method_holder()->remove_osr_nmethod(this);
  }
}

void nmethod::log_state_change() const {
  if (LogCompilation) {
    if (xtty != nullptr) {
      ttyLocker ttyl;  // keep the following output all in one block
      xtty->begin_elem("make_not_entrant thread='" UINTX_FORMAT "'",
                       os::current_thread_id());
      log_identity(xtty);
      xtty->stamp();
      xtty->end_elem();
    }
  }

  CompileTask::print_ul(this, "made not entrant");
  if (PrintCompilation) {
    print_on(tty, "made not entrant");
  }
}

void nmethod::unlink_from_method() {
  if (method() != nullptr) {
    method()->unlink_code(this);
  }
}

// Invalidate code
bool nmethod::make_not_entrant(bool make_not_entrant) {
  // This can be called while the system is already at a safepoint which is ok
  NoSafepointVerifier nsv;

  if (is_unloading()) {
    // If the nmethod is unloading, then it is already not entrant through
    // the nmethod entry barriers. No need to do anything; GC will unload it.
    return false;
  }

  if (Atomic::load(&_state) == not_entrant) {
    // Avoid taking the lock if already in required state.
    // This is safe from races because the state is an end-state,
    // which the nmethod cannot back out of once entered.
    // No need for fencing either.
    return false;
  }

  {
    // Enter critical section.  Does not block for safepoint.
    MutexLocker ml(CompiledMethod_lock->owned_by_self() ? nullptr : CompiledMethod_lock, Mutex::_no_safepoint_check_flag);

    if (Atomic::load(&_state) == not_entrant) {
      // another thread already performed this transition so nothing
      // to do, but return false to indicate this.
      return false;
    }

    if (is_osr_method()) {
      // This logic is equivalent to the logic below for patching the
      // verified entry point of regular methods.
      // this effectively makes the osr nmethod not entrant
      invalidate_osr_method();
    } else {
      // The caller can be calling the method statically or through an inline
      // cache call.
      NativeJump::patch_verified_entry(entry_point(), verified_entry_point(),
                                       SharedRuntime::get_handle_wrong_method_stub());
    }

    if (update_recompile_counts()) {
      // Mark the method as decompiled.
      inc_decompile_count();
    }

    BarrierSetNMethod* bs_nm = BarrierSet::barrier_set()->barrier_set_nmethod();
    if (bs_nm == nullptr || !bs_nm->supports_entry_barrier(this)) {
      // If nmethod entry barriers are not supported, we won't mark
      // nmethods as on-stack when they become on-stack. So we
      // degrade to a less accurate flushing strategy, for now.
      mark_as_maybe_on_stack();
    }

    // Change state
    bool success = try_transition(not_entrant);
    assert(success, "Transition can't fail");

    // Log the transition once
    log_state_change();

    // Remove nmethod from method.
    unlink_from_method();

    if (make_not_entrant) {
      // Keep cached code if it was simply replaced
      // otherwise make it not entrant too.
      SCCache::invalidate(_scc_entry);
    }
  } // leave critical region under CompiledMethod_lock

#if INCLUDE_JVMCI
  // Invalidate can't occur while holding the Patching lock
  JVMCINMethodData* nmethod_data = jvmci_nmethod_data();
  if (nmethod_data != nullptr) {
    nmethod_data->invalidate_nmethod_mirror(this);
  }
#endif

#ifdef ASSERT
  if (is_osr_method() && method() != nullptr) {
    // Make sure osr nmethod is invalidated, i.e. not on the list
    bool found = method()->method_holder()->remove_osr_nmethod(this);
    assert(!found, "osr nmethod should have been invalidated");
  }
#endif

  return true;
}

// For concurrent GCs, there must be a handshake between unlink and flush
void nmethod::unlink() {
  if (_unlinked_next != nullptr) {
    // Already unlinked. It can be invoked twice because concurrent code cache
    // unloading might need to restart when inline cache cleaning fails due to
    // running out of ICStubs, which can only be refilled at safepoints
    return;
  }

  flush_dependencies();

  // unlink_from_method will take the CompiledMethod_lock.
  // In this case we don't strictly need it when unlinking nmethods from
  // the Method, because it is only concurrently unlinked by
  // the entry barrier, which acquires the per nmethod lock.
  unlink_from_method();
  clear_ic_callsites();

  if (is_osr_method()) {
    invalidate_osr_method();
  }

#if INCLUDE_JVMCI
  // Clear the link between this nmethod and a HotSpotNmethod mirror
  JVMCINMethodData* nmethod_data = jvmci_nmethod_data();
  if (nmethod_data != nullptr) {
    nmethod_data->invalidate_nmethod_mirror(this);
  }
#endif

  // Post before flushing as jmethodID is being used
  post_compiled_method_unload();

  // Register for flushing when it is safe. For concurrent class unloading,
  // that would be after the unloading handshake, and for STW class unloading
  // that would be when getting back to the VM thread.
  CodeCache::register_unlinked(this);
}

void nmethod::flush() {
  MutexLocker ml(CodeCache_lock, Mutex::_no_safepoint_check_flag);

  // completely deallocate this method
  Events::log(Thread::current(), "flushing nmethod " INTPTR_FORMAT, p2i(this));
  log_debug(codecache)("*flushing %s nmethod %3d/" INTPTR_FORMAT ". Live blobs:" UINT32_FORMAT
                       "/Free CodeCache:" SIZE_FORMAT "Kb",
                       is_osr_method() ? "osr" : "",_compile_id, p2i(this), CodeCache::blob_count(),
                       CodeCache::unallocated_capacity(CodeCache::get_code_blob_type(this))/1024);

  // We need to deallocate any ExceptionCache data.
  // Note that we do not need to grab the nmethod lock for this, it
  // better be thread safe if we're disposing of it!
  ExceptionCache* ec = exception_cache();
  while(ec != nullptr) {
    ExceptionCache* next = ec->next();
    delete ec;
    ec = next;
  }

  Universe::heap()->unregister_nmethod(this);
  CodeCache::unregister_old_nmethod(this);

  CodeBlob::flush();
  CodeCache::free(this);
}

oop nmethod::oop_at(int index) const {
  if (index == 0) {
    return nullptr;
  }
  return NMethodAccess<AS_NO_KEEPALIVE>::oop_load(oop_addr_at(index));
}

oop nmethod::oop_at_phantom(int index) const {
  if (index == 0) {
    return nullptr;
  }
  return NMethodAccess<ON_PHANTOM_OOP_REF>::oop_load(oop_addr_at(index));
}

//
// Notify all classes this nmethod is dependent on that it is no
// longer dependent.

void nmethod::flush_dependencies() {
  if (!has_flushed_dependencies()) {
    set_has_flushed_dependencies();
    for (Dependencies::DepStream deps(this); deps.next(); ) {
      if (deps.type() == Dependencies::call_site_target_value) {
        // CallSite dependencies are managed on per-CallSite instance basis.
        oop call_site = deps.argument_oop(0);
        MethodHandles::clean_dependency_context(call_site);
      } else {
        InstanceKlass* ik = deps.context_type();
        if (ik == nullptr) {
          continue;  // ignore things like evol_method
        }
        // During GC liveness of dependee determines class that needs to be updated.
        // The GC may clean dependency contexts concurrently and in parallel.
        ik->clean_dependency_context();
      }
    }
  }
}

bool nmethod::preloaded() const {
  return SCCache::is_on() && (_scc_entry != nullptr) && (_scc_entry->preloaded());
}

bool nmethod::has_clinit_barriers() const {
  return SCCache::is_on() && (_scc_entry != nullptr) && (_scc_entry->has_clinit_barriers());
}

void nmethod::post_compiled_method(CompileTask* task) {
  task->mark_success();
  task->set_nm_content_size(content_size());
  task->set_nm_insts_size(insts_size());
  task->set_nm_total_size(total_size());

<<<<<<< HEAD
  if (task->compile_reason() == CompileTask::Reason_Precompile ||
      task->compile_reason() == CompileTask::Reason_Recorded) {
    set_from_recorded_data();
  }

  // task->is_sca() is true only for loaded cached code.
  // nmethod::_sca_entry is set for loaded and stored cached code
=======
  // task->is_scc() is true only for loaded cached code.
  // nmethod::_scc_entry is set for loaded and stored cached code
>>>>>>> 265c226c
  // to invalidate the entry when nmethod is deoptimized.
  // There is option to not store in archive cached code.
  guarantee((_scc_entry != nullptr) || !task->is_scc() || VerifyCachedCode, "sanity");

  // JVMTI -- compiled method notification (must be done outside lock)
  post_compiled_method_load_event();

  if (CompilationLog::log() != nullptr) {
    CompilationLog::log()->log_nmethod(JavaThread::current(), this);
  }

  const DirectiveSet* directive = task->directive();
  maybe_print_nmethod(directive);
}

// ------------------------------------------------------------------
// post_compiled_method_load_event
// new method for install_code() path
// Transfer information from compilation to jvmti
void nmethod::post_compiled_method_load_event(JvmtiThreadState* state) {
  // This is a bad time for a safepoint.  We don't want
  // this nmethod to get unloaded while we're queueing the event.
  NoSafepointVerifier nsv;

  Method* m = method();
  HOTSPOT_COMPILED_METHOD_LOAD(
      (char *) m->klass_name()->bytes(),
      m->klass_name()->utf8_length(),
      (char *) m->name()->bytes(),
      m->name()->utf8_length(),
      (char *) m->signature()->bytes(),
      m->signature()->utf8_length(),
      insts_begin(), insts_size());


  if (JvmtiExport::should_post_compiled_method_load()) {
    // Only post unload events if load events are found.
    set_load_reported();
    // If a JavaThread hasn't been passed in, let the Service thread
    // (which is a real Java thread) post the event
    JvmtiDeferredEvent event = JvmtiDeferredEvent::compiled_method_load_event(this);
    if (state == nullptr) {
      // Execute any barrier code for this nmethod as if it's called, since
      // keeping it alive looks like stack walking.
      run_nmethod_entry_barrier();
      ServiceThread::enqueue_deferred_event(&event);
    } else {
      // This enters the nmethod barrier outside in the caller.
      state->enqueue_event(&event);
    }
  }
}

void nmethod::post_compiled_method_unload() {
  assert(_method != nullptr, "just checking");
  DTRACE_METHOD_UNLOAD_PROBE(method());

  // If a JVMTI agent has enabled the CompiledMethodUnload event then
  // post the event. The Method* will not be valid when this is freed.

  // Don't bother posting the unload if the load event wasn't posted.
  if (load_reported() && JvmtiExport::should_post_compiled_method_unload()) {
    JvmtiDeferredEvent event =
      JvmtiDeferredEvent::compiled_method_unload_event(
          method()->jmethod_id(), insts_begin());
    ServiceThread::enqueue_deferred_event(&event);
  }
}

// Iterate over metadata calling this function.   Used by RedefineClasses
void nmethod::metadata_do(MetadataClosure* f) {
  {
    // Visit all immediate references that are embedded in the instruction stream.
    RelocIterator iter(this, oops_reloc_begin());
    while (iter.next()) {
      if (iter.type() == relocInfo::metadata_type) {
        metadata_Relocation* r = iter.metadata_reloc();
        // In this metadata, we must only follow those metadatas directly embedded in
        // the code.  Other metadatas (oop_index>0) are seen as part of
        // the metadata section below.
        assert(1 == (r->metadata_is_immediate()) +
               (r->metadata_addr() >= metadata_begin() && r->metadata_addr() < metadata_end()),
               "metadata must be found in exactly one place");
        if (r->metadata_is_immediate() && r->metadata_value() != nullptr) {
          Metadata* md = r->metadata_value();
          if (md != _method) f->do_metadata(md);
        }
      } else if (iter.type() == relocInfo::virtual_call_type) {
        // Check compiledIC holders associated with this nmethod
        ResourceMark rm;
        CompiledIC *ic = CompiledIC_at(&iter);
        if (ic->is_icholder_call()) {
          CompiledICHolder* cichk = ic->cached_icholder();
          f->do_metadata(cichk->holder_metadata());
          f->do_metadata(cichk->holder_klass());
        } else {
          Metadata* ic_oop = ic->cached_metadata();
          if (ic_oop != nullptr) {
            f->do_metadata(ic_oop);
          }
        }
      }
    }
  }

  // Visit the metadata section
  for (Metadata** p = metadata_begin(); p < metadata_end(); p++) {
    if (*p == Universe::non_oop_word() || *p == nullptr)  continue;  // skip non-oops
    Metadata* md = *p;
    f->do_metadata(md);
  }

  // Visit metadata not embedded in the other places.
  if (_method != nullptr) f->do_metadata(_method);
}

// Heuristic for nuking nmethods even though their oops are live.
// Main purpose is to reduce code cache pressure and get rid of
// nmethods that don't seem to be all that relevant any longer.
bool nmethod::is_cold() {
  if (!MethodFlushing || is_native_method() || is_not_installed()) {
    // No heuristic unloading at all
    return false;
  }

  if (!is_maybe_on_stack() && is_not_entrant()) {
    // Not entrant nmethods that are not on any stack can just
    // be removed
    return true;
  }

  BarrierSetNMethod* bs_nm = BarrierSet::barrier_set()->barrier_set_nmethod();
  if (bs_nm == nullptr || !bs_nm->supports_entry_barrier(this)) {
    // On platforms that don't support nmethod entry barriers, we can't
    // trust the temporal aspect of the gc epochs. So we can't detect
    // cold nmethods on such platforms.
    return false;
  }

  if (!UseCodeCacheFlushing) {
    // Bail out if we don't heuristically remove nmethods
    return false;
  }

  // Other code can be phased out more gradually after N GCs
  return CodeCache::previous_completed_gc_marking_cycle() > _gc_epoch + 2 * CodeCache::cold_gc_count();
}

// The _is_unloading_state encodes a tuple comprising the unloading cycle
// and the result of IsUnloadingBehaviour::is_unloading() for that cycle.
// This is the bit layout of the _is_unloading_state byte: 00000CCU
// CC refers to the cycle, which has 2 bits, and U refers to the result of
// IsUnloadingBehaviour::is_unloading() for that unloading cycle.

class IsUnloadingState: public AllStatic {
  static const uint8_t _is_unloading_mask = 1;
  static const uint8_t _is_unloading_shift = 0;
  static const uint8_t _unloading_cycle_mask = 6;
  static const uint8_t _unloading_cycle_shift = 1;

  static uint8_t set_is_unloading(uint8_t state, bool value) {
    state &= (uint8_t)~_is_unloading_mask;
    if (value) {
      state |= 1 << _is_unloading_shift;
    }
    assert(is_unloading(state) == value, "unexpected unloading cycle overflow");
    return state;
  }

  static uint8_t set_unloading_cycle(uint8_t state, uint8_t value) {
    state &= (uint8_t)~_unloading_cycle_mask;
    state |= (uint8_t)(value << _unloading_cycle_shift);
    assert(unloading_cycle(state) == value, "unexpected unloading cycle overflow");
    return state;
  }

public:
  static bool is_unloading(uint8_t state) { return (state & _is_unloading_mask) >> _is_unloading_shift == 1; }
  static uint8_t unloading_cycle(uint8_t state) { return (state & _unloading_cycle_mask) >> _unloading_cycle_shift; }

  static uint8_t create(bool is_unloading, uint8_t unloading_cycle) {
    uint8_t state = 0;
    state = set_is_unloading(state, is_unloading);
    state = set_unloading_cycle(state, unloading_cycle);
    return state;
  }
};

bool nmethod::is_unloading() {
  uint8_t state = RawAccess<MO_RELAXED>::load(&_is_unloading_state);
  bool state_is_unloading = IsUnloadingState::is_unloading(state);
  if (state_is_unloading) {
    return true;
  }
  uint8_t state_unloading_cycle = IsUnloadingState::unloading_cycle(state);
  uint8_t current_cycle = CodeCache::unloading_cycle();
  if (state_unloading_cycle == current_cycle) {
    return false;
  }

  // The IsUnloadingBehaviour is responsible for calculating if the nmethod
  // should be unloaded. This can be either because there is a dead oop,
  // or because is_cold() heuristically determines it is time to unload.
  state_unloading_cycle = current_cycle;
  state_is_unloading = IsUnloadingBehaviour::is_unloading(this);
  uint8_t new_state = IsUnloadingState::create(state_is_unloading, state_unloading_cycle);

  // Note that if an nmethod has dead oops, everyone will agree that the
  // nmethod is_unloading. However, the is_cold heuristics can yield
  // different outcomes, so we guard the computed result with a CAS
  // to ensure all threads have a shared view of whether an nmethod
  // is_unloading or not.
  uint8_t found_state = Atomic::cmpxchg(&_is_unloading_state, state, new_state, memory_order_relaxed);

  if (found_state == state) {
    // First to change state, we win
    return state_is_unloading;
  } else {
    // State already set, so use it
    return IsUnloadingState::is_unloading(found_state);
  }
}

void nmethod::clear_unloading_state() {
  uint8_t state = IsUnloadingState::create(false, CodeCache::unloading_cycle());
  RawAccess<MO_RELAXED>::store(&_is_unloading_state, state);
}


// This is called at the end of the strong tracing/marking phase of a
// GC to unload an nmethod if it contains otherwise unreachable
// oops or is heuristically found to be not important.
void nmethod::do_unloading(bool unloading_occurred) {
  // Make sure the oop's ready to receive visitors
  if (is_unloading()) {
    unlink();
  } else {
    guarantee(unload_nmethod_caches(unloading_occurred),
              "Should not need transition stubs");
    BarrierSetNMethod* bs_nm = BarrierSet::barrier_set()->barrier_set_nmethod();
    if (bs_nm != nullptr) {
      bs_nm->disarm(this);
    }
  }
}

void nmethod::oops_do(OopClosure* f, bool allow_dead) {
  // Prevent extra code cache walk for platforms that don't have immediate oops.
  if (relocInfo::mustIterateImmediateOopsInCode()) {
    RelocIterator iter(this, oops_reloc_begin());

    while (iter.next()) {
      if (iter.type() == relocInfo::oop_type ) {
        oop_Relocation* r = iter.oop_reloc();
        // In this loop, we must only follow those oops directly embedded in
        // the code.  Other oops (oop_index>0) are seen as part of scopes_oops.
        assert(1 == (r->oop_is_immediate()) +
               (r->oop_addr() >= oops_begin() && r->oop_addr() < oops_end()),
               "oop must be found in exactly one place");
        if (r->oop_is_immediate() && r->oop_value() != nullptr) {
          f->do_oop(r->oop_addr());
        }
      }
    }
  }

  // Scopes
  // This includes oop constants not inlined in the code stream.
  for (oop* p = oops_begin(); p < oops_end(); p++) {
    if (*p == Universe::non_oop_word())  continue;  // skip non-oops
    f->do_oop(p);
  }
}

void nmethod::follow_nmethod(OopIterateClosure* cl) {
  // Process oops in the nmethod
  oops_do(cl);

  // CodeCache unloading support
  mark_as_maybe_on_stack();

  BarrierSetNMethod* bs_nm = BarrierSet::barrier_set()->barrier_set_nmethod();
  bs_nm->disarm(this);

  // There's an assumption made that this function is not used by GCs that
  // relocate objects, and therefore we don't call fix_oop_relocations.
}

nmethod* volatile nmethod::_oops_do_mark_nmethods;

void nmethod::oops_do_log_change(const char* state) {
  LogTarget(Trace, gc, nmethod) lt;
  if (lt.is_enabled()) {
    LogStream ls(lt);
    CompileTask::print(&ls, this, state, true /* short_form */);
  }
}

bool nmethod::oops_do_try_claim() {
  if (oops_do_try_claim_weak_request()) {
    nmethod* result = oops_do_try_add_to_list_as_weak_done();
    assert(result == nullptr, "adding to global list as weak done must always succeed.");
    return true;
  }
  return false;
}

bool nmethod::oops_do_try_claim_weak_request() {
  assert(SafepointSynchronize::is_at_safepoint(), "only at safepoint");

  if ((_oops_do_mark_link == nullptr) &&
      (Atomic::replace_if_null(&_oops_do_mark_link, mark_link(this, claim_weak_request_tag)))) {
    oops_do_log_change("oops_do, mark weak request");
    return true;
  }
  return false;
}

void nmethod::oops_do_set_strong_done(nmethod* old_head) {
  _oops_do_mark_link = mark_link(old_head, claim_strong_done_tag);
}

nmethod::oops_do_mark_link* nmethod::oops_do_try_claim_strong_done() {
  assert(SafepointSynchronize::is_at_safepoint(), "only at safepoint");

  oops_do_mark_link* old_next = Atomic::cmpxchg(&_oops_do_mark_link, mark_link(nullptr, claim_weak_request_tag), mark_link(this, claim_strong_done_tag));
  if (old_next == nullptr) {
    oops_do_log_change("oops_do, mark strong done");
  }
  return old_next;
}

nmethod::oops_do_mark_link* nmethod::oops_do_try_add_strong_request(nmethod::oops_do_mark_link* next) {
  assert(SafepointSynchronize::is_at_safepoint(), "only at safepoint");
  assert(next == mark_link(this, claim_weak_request_tag), "Should be claimed as weak");

  oops_do_mark_link* old_next = Atomic::cmpxchg(&_oops_do_mark_link, next, mark_link(this, claim_strong_request_tag));
  if (old_next == next) {
    oops_do_log_change("oops_do, mark strong request");
  }
  return old_next;
}

bool nmethod::oops_do_try_claim_weak_done_as_strong_done(nmethod::oops_do_mark_link* next) {
  assert(SafepointSynchronize::is_at_safepoint(), "only at safepoint");
  assert(extract_state(next) == claim_weak_done_tag, "Should be claimed as weak done");

  oops_do_mark_link* old_next = Atomic::cmpxchg(&_oops_do_mark_link, next, mark_link(extract_nmethod(next), claim_strong_done_tag));
  if (old_next == next) {
    oops_do_log_change("oops_do, mark weak done -> mark strong done");
    return true;
  }
  return false;
}

nmethod* nmethod::oops_do_try_add_to_list_as_weak_done() {
  assert(SafepointSynchronize::is_at_safepoint(), "only at safepoint");

  assert(extract_state(_oops_do_mark_link) == claim_weak_request_tag ||
         extract_state(_oops_do_mark_link) == claim_strong_request_tag,
         "must be but is nmethod " PTR_FORMAT " %u", p2i(extract_nmethod(_oops_do_mark_link)), extract_state(_oops_do_mark_link));

  nmethod* old_head = Atomic::xchg(&_oops_do_mark_nmethods, this);
  // Self-loop if needed.
  if (old_head == nullptr) {
    old_head = this;
  }
  // Try to install end of list and weak done tag.
  if (Atomic::cmpxchg(&_oops_do_mark_link, mark_link(this, claim_weak_request_tag), mark_link(old_head, claim_weak_done_tag)) == mark_link(this, claim_weak_request_tag)) {
    oops_do_log_change("oops_do, mark weak done");
    return nullptr;
  } else {
    return old_head;
  }
}

void nmethod::oops_do_add_to_list_as_strong_done() {
  assert(SafepointSynchronize::is_at_safepoint(), "only at safepoint");

  nmethod* old_head = Atomic::xchg(&_oops_do_mark_nmethods, this);
  // Self-loop if needed.
  if (old_head == nullptr) {
    old_head = this;
  }
  assert(_oops_do_mark_link == mark_link(this, claim_strong_done_tag), "must be but is nmethod " PTR_FORMAT " state %u",
         p2i(extract_nmethod(_oops_do_mark_link)), extract_state(_oops_do_mark_link));

  oops_do_set_strong_done(old_head);
}

void nmethod::oops_do_process_weak(OopsDoProcessor* p) {
  if (!oops_do_try_claim_weak_request()) {
    // Failed to claim for weak processing.
    oops_do_log_change("oops_do, mark weak request fail");
    return;
  }

  p->do_regular_processing(this);

  nmethod* old_head = oops_do_try_add_to_list_as_weak_done();
  if (old_head == nullptr) {
    return;
  }
  oops_do_log_change("oops_do, mark weak done fail");
  // Adding to global list failed, another thread added a strong request.
  assert(extract_state(_oops_do_mark_link) == claim_strong_request_tag,
         "must be but is %u", extract_state(_oops_do_mark_link));

  oops_do_log_change("oops_do, mark weak request -> mark strong done");

  oops_do_set_strong_done(old_head);
  // Do missing strong processing.
  p->do_remaining_strong_processing(this);
}

void nmethod::oops_do_process_strong(OopsDoProcessor* p) {
  oops_do_mark_link* next_raw = oops_do_try_claim_strong_done();
  if (next_raw == nullptr) {
    p->do_regular_processing(this);
    oops_do_add_to_list_as_strong_done();
    return;
  }
  // Claim failed. Figure out why and handle it.
  if (oops_do_has_weak_request(next_raw)) {
    oops_do_mark_link* old = next_raw;
    // Claim failed because being weak processed (state == "weak request").
    // Try to request deferred strong processing.
    next_raw = oops_do_try_add_strong_request(old);
    if (next_raw == old) {
      // Successfully requested deferred strong processing.
      return;
    }
    // Failed because of a concurrent transition. No longer in "weak request" state.
  }
  if (oops_do_has_any_strong_state(next_raw)) {
    // Already claimed for strong processing or requested for such.
    return;
  }
  if (oops_do_try_claim_weak_done_as_strong_done(next_raw)) {
    // Successfully claimed "weak done" as "strong done". Do the missing marking.
    p->do_remaining_strong_processing(this);
    return;
  }
  // Claim failed, some other thread got it.
}

void nmethod::oops_do_marking_prologue() {
  assert_at_safepoint();

  log_trace(gc, nmethod)("oops_do_marking_prologue");
  assert(_oops_do_mark_nmethods == nullptr, "must be empty");
}

void nmethod::oops_do_marking_epilogue() {
  assert_at_safepoint();

  nmethod* next = _oops_do_mark_nmethods;
  _oops_do_mark_nmethods = nullptr;
  if (next != nullptr) {
    nmethod* cur;
    do {
      cur = next;
      next = extract_nmethod(cur->_oops_do_mark_link);
      cur->_oops_do_mark_link = nullptr;
      DEBUG_ONLY(cur->verify_oop_relocations());

      LogTarget(Trace, gc, nmethod) lt;
      if (lt.is_enabled()) {
        LogStream ls(lt);
        CompileTask::print(&ls, cur, "oops_do, unmark", /*short_form:*/ true);
      }
      // End if self-loop has been detected.
    } while (cur != next);
  }
  log_trace(gc, nmethod)("oops_do_marking_epilogue");
}

inline bool includes(void* p, void* from, void* to) {
  return from <= p && p < to;
}


void nmethod::copy_scopes_pcs(PcDesc* pcs, int count) {
  assert(count >= 2, "must be sentinel values, at least");

#ifdef ASSERT
  // must be sorted and unique; we do a binary search in find_pc_desc()
  int prev_offset = pcs[0].pc_offset();
  assert(prev_offset == PcDesc::lower_offset_limit,
         "must start with a sentinel");
  for (int i = 1; i < count; i++) {
    int this_offset = pcs[i].pc_offset();
    assert(this_offset > prev_offset, "offsets must be sorted");
    prev_offset = this_offset;
  }
  assert(prev_offset == PcDesc::upper_offset_limit,
         "must end with a sentinel");
#endif //ASSERT

  // Search for MethodHandle invokes and tag the nmethod.
  for (int i = 0; i < count; i++) {
    if (pcs[i].is_method_handle_invoke()) {
      set_has_method_handle_invokes(true);
      break;
    }
  }
  assert(has_method_handle_invokes() == (_deopt_mh_handler_begin != nullptr), "must have deopt mh handler");

  int size = count * sizeof(PcDesc);
  assert(scopes_pcs_size() >= size, "oob");
  memcpy(scopes_pcs_begin(), pcs, size);

  // Adjust the final sentinel downward.
  PcDesc* last_pc = &scopes_pcs_begin()[count-1];
  assert(last_pc->pc_offset() == PcDesc::upper_offset_limit, "sanity");
  last_pc->set_pc_offset(content_size() + 1);
  for (; last_pc + 1 < scopes_pcs_end(); last_pc += 1) {
    // Fill any rounding gaps with copies of the last record.
    last_pc[1] = last_pc[0];
  }
  // The following assert could fail if sizeof(PcDesc) is not
  // an integral multiple of oopSize (the rounding term).
  // If it fails, change the logic to always allocate a multiple
  // of sizeof(PcDesc), and fill unused words with copies of *last_pc.
  assert(last_pc + 1 == scopes_pcs_end(), "must match exactly");
}

void nmethod::copy_scopes_data(u_char* buffer, int size) {
  assert(scopes_data_size() >= size, "oob");
  memcpy(scopes_data_begin(), buffer, size);
}

#ifdef ASSERT
static PcDesc* linear_search(const PcDescSearch& search, int pc_offset, bool approximate) {
  PcDesc* lower = search.scopes_pcs_begin();
  PcDesc* upper = search.scopes_pcs_end();
  lower += 1; // exclude initial sentinel
  PcDesc* res = nullptr;
  for (PcDesc* p = lower; p < upper; p++) {
    NOT_PRODUCT(--pc_nmethod_stats.pc_desc_tests);  // don't count this call to match_desc
    if (match_desc(p, pc_offset, approximate)) {
      if (res == nullptr)
        res = p;
      else
        res = (PcDesc*) badAddress;
    }
  }
  return res;
}
#endif


// Finds a PcDesc with real-pc equal to "pc"
PcDesc* PcDescContainer::find_pc_desc_internal(address pc, bool approximate, const PcDescSearch& search) {
  address base_address = search.code_begin();
  if ((pc < base_address) ||
      (pc - base_address) >= (ptrdiff_t) PcDesc::upper_offset_limit) {
    return nullptr;  // PC is wildly out of range
  }
  int pc_offset = (int) (pc - base_address);

  // Check the PcDesc cache if it contains the desired PcDesc
  // (This as an almost 100% hit rate.)
  PcDesc* res = _pc_desc_cache.find_pc_desc(pc_offset, approximate);
  if (res != nullptr) {
    assert(res == linear_search(search, pc_offset, approximate), "cache ok");
    return res;
  }

  // Fallback algorithm: quasi-linear search for the PcDesc
  // Find the last pc_offset less than the given offset.
  // The successor must be the required match, if there is a match at all.
  // (Use a fixed radix to avoid expensive affine pointer arithmetic.)
  PcDesc* lower = search.scopes_pcs_begin();
  PcDesc* upper = search.scopes_pcs_end();
  upper -= 1; // exclude final sentinel
  if (lower >= upper)  return nullptr;  // native method; no PcDescs at all

#define assert_LU_OK \
  /* invariant on lower..upper during the following search: */ \
  assert(lower->pc_offset() <  pc_offset, "sanity"); \
  assert(upper->pc_offset() >= pc_offset, "sanity")
  assert_LU_OK;

  // Use the last successful return as a split point.
  PcDesc* mid = _pc_desc_cache.last_pc_desc();
  NOT_PRODUCT(++pc_nmethod_stats.pc_desc_searches);
  if (mid->pc_offset() < pc_offset) {
    lower = mid;
  } else {
    upper = mid;
  }

  // Take giant steps at first (4096, then 256, then 16, then 1)
  const int LOG2_RADIX = 4 /*smaller steps in debug mode:*/ debug_only(-1);
  const int RADIX = (1 << LOG2_RADIX);
  for (int step = (1 << (LOG2_RADIX*3)); step > 1; step >>= LOG2_RADIX) {
    while ((mid = lower + step) < upper) {
      assert_LU_OK;
      NOT_PRODUCT(++pc_nmethod_stats.pc_desc_searches);
      if (mid->pc_offset() < pc_offset) {
        lower = mid;
      } else {
        upper = mid;
        break;
      }
    }
    assert_LU_OK;
  }

  // Sneak up on the value with a linear search of length ~16.
  while (true) {
    assert_LU_OK;
    mid = lower + 1;
    NOT_PRODUCT(++pc_nmethod_stats.pc_desc_searches);
    if (mid->pc_offset() < pc_offset) {
      lower = mid;
    } else {
      upper = mid;
      break;
    }
  }
#undef assert_LU_OK

  if (match_desc(upper, pc_offset, approximate)) {
    assert(upper == linear_search(search, pc_offset, approximate), "search ok");
    if (!Thread::current_in_asgct()) {
      // we don't want to modify the cache if we're in ASGCT
      // which is typically called in a signal handler
      _pc_desc_cache.add_pc_desc(upper);
    }
    return upper;
  } else {
    assert(nullptr == linear_search(search, pc_offset, approximate), "search ok");
    return nullptr;
  }
}


void nmethod::check_all_dependencies(DepChange& changes) {
  // Checked dependencies are allocated into this ResourceMark
  ResourceMark rm;

  // Turn off dependency tracing while actually testing dependencies.
  NOT_PRODUCT( FlagSetting fs(Dependencies::_verify_in_progress, true));

  typedef ResourceHashtable<DependencySignature, int, 11027,
                            AnyObj::RESOURCE_AREA, mtInternal,
                            &DependencySignature::hash,
                            &DependencySignature::equals> DepTable;

  DepTable* table = new DepTable();

  // Iterate over live nmethods and check dependencies of all nmethods that are not
  // marked for deoptimization. A particular dependency is only checked once.
  NMethodIterator iter(NMethodIterator::only_not_unloading);
  while(iter.next()) {
    nmethod* nm = iter.method();
    if (nm->preloaded()) {
      continue; // Skip checka for pre-loaded code
    }
    // Only notify for live nmethods
    if (!nm->is_marked_for_deoptimization()) {
      for (Dependencies::DepStream deps(nm); deps.next(); ) {
        // Construct abstraction of a dependency.
        DependencySignature* current_sig = new DependencySignature(deps);

        // Determine if dependency is already checked. table->put(...) returns
        // 'true' if the dependency is added (i.e., was not in the hashtable).
        if (table->put(*current_sig, 1)) {
          Klass* klass = deps.check_dependency();
          if (klass != nullptr) {
            // Dependency checking failed. Print out information about the failed
            // dependency and finally fail with an assert. We can fail here, since
            // dependency checking is never done in a product build.
            tty->print_cr("Failed dependency:");
            changes.print();
            tty->print("klass: %s", klass->external_name());
            nm->print();
            nm->print_dependencies_on(tty);
            assert(false, "Should have been marked for deoptimization");
          }
        }
      }
    }
  }
}

bool nmethod::check_dependency_on(DepChange& changes) {
  // What has happened:
  // 1) a new class dependee has been added
  // 2) dependee and all its super classes have been marked
  bool found_check = false;  // set true if we are upset
  if (preloaded()) {
    return false; // Skip checka for pre-loaded code
  }
  for (Dependencies::DepStream deps(this); deps.next(); ) {
    // Evaluate only relevant dependencies.
    if (deps.spot_check_dependency_at(changes) != nullptr) {
      found_check = true;
      NOT_DEBUG(break);
    }
  }
  return found_check;
}

// Called from mark_for_deoptimization, when dependee is invalidated.
bool nmethod::is_dependent_on_method(Method* dependee) {
  for (Dependencies::DepStream deps(this); deps.next(); ) {
    if (deps.type() != Dependencies::evol_method)
      continue;
    Method* method = deps.method_argument(0);
    if (method == dependee) return true;
  }
  return false;
}

void nmethod_init() {
  // make sure you didn't forget to adjust the filler fields
  assert(sizeof(nmethod) % oopSize == 0, "nmethod size must be multiple of a word");
}

// -----------------------------------------------------------------------------
// Verification

class VerifyOopsClosure: public OopClosure {
  nmethod* _nm;
  bool     _ok;
public:
  VerifyOopsClosure(nmethod* nm) : _nm(nm), _ok(true) { }
  bool ok() { return _ok; }
  virtual void do_oop(oop* p) {
    if (oopDesc::is_oop_or_null(*p)) return;
    // Print diagnostic information before calling print_nmethod().
    // Assertions therein might prevent call from returning.
    tty->print_cr("*** non-oop " PTR_FORMAT " found at " PTR_FORMAT " (offset %d)",
                  p2i(*p), p2i(p), (int)((intptr_t)p - (intptr_t)_nm));
    if (_ok) {
      _nm->print_nmethod(true);
      _ok = false;
    }
  }
  virtual void do_oop(narrowOop* p) { ShouldNotReachHere(); }
};

class VerifyMetadataClosure: public MetadataClosure {
 public:
  void do_metadata(Metadata* md) {
    if (md->is_method()) {
      Method* method = (Method*)md;
      assert(!method->is_old(), "Should not be installing old methods");
    }
  }
};


void nmethod::verify() {
  if (is_not_entrant())
    return;

  // Make sure all the entry points are correctly aligned for patching.
  NativeJump::check_verified_entry_alignment(entry_point(), verified_entry_point());

  // assert(oopDesc::is_oop(method()), "must be valid");

  ResourceMark rm;

  if (!CodeCache::contains(this)) {
    fatal("nmethod at " INTPTR_FORMAT " not in zone", p2i(this));
  }

  if(is_native_method() )
    return;

  nmethod* nm = CodeCache::find_nmethod(verified_entry_point());
  if (nm != this) {
    fatal("findNMethod did not find this nmethod (" INTPTR_FORMAT ")", p2i(this));
  }

  for (PcDesc* p = scopes_pcs_begin(); p < scopes_pcs_end(); p++) {
    if (! p->verify(this)) {
      tty->print_cr("\t\tin nmethod at " INTPTR_FORMAT " (pcs)", p2i(this));
    }
  }

#ifdef ASSERT
#if INCLUDE_JVMCI
  {
    // Verify that implicit exceptions that deoptimize have a PcDesc and OopMap
    ImmutableOopMapSet* oms = oop_maps();
    ImplicitExceptionTable implicit_table(this);
    for (uint i = 0; i < implicit_table.len(); i++) {
      int exec_offset = (int) implicit_table.get_exec_offset(i);
      if (implicit_table.get_exec_offset(i) == implicit_table.get_cont_offset(i)) {
        assert(pc_desc_at(code_begin() + exec_offset) != nullptr, "missing PcDesc");
        bool found = false;
        for (int i = 0, imax = oms->count(); i < imax; i++) {
          if (oms->pair_at(i)->pc_offset() == exec_offset) {
            found = true;
            break;
          }
        }
        assert(found, "missing oopmap");
      }
    }
  }
#endif
#endif

  VerifyOopsClosure voc(this);
  oops_do(&voc);
  assert(voc.ok(), "embedded oops must be OK");
  Universe::heap()->verify_nmethod(this);

  assert(_oops_do_mark_link == nullptr, "_oops_do_mark_link for %s should be nullptr but is " PTR_FORMAT,
         nm->method()->external_name(), p2i(_oops_do_mark_link));
  verify_scopes();

  CompiledICLocker nm_verify(this);
  VerifyMetadataClosure vmc;
  metadata_do(&vmc);
}


void nmethod::verify_interrupt_point(address call_site) {

  // Verify IC only when nmethod installation is finished.
  if (!is_not_installed()) {
    if (CompiledICLocker::is_safe(this)) {
      CompiledIC_at(this, call_site);
    } else {
      CompiledICLocker ml_verify(this);
      CompiledIC_at(this, call_site);
    }
  }

  HandleMark hm(Thread::current());

  PcDesc* pd = pc_desc_at(nativeCall_at(call_site)->return_address());
  assert(pd != nullptr, "PcDesc must exist");
  for (ScopeDesc* sd = new ScopeDesc(this, pd);
       !sd->is_top(); sd = sd->sender()) {
    sd->verify();
  }
}

void nmethod::verify_scopes() {
  if( !method() ) return;       // Runtime stubs have no scope
  if (method()->is_native()) return; // Ignore stub methods.
  // iterate through all interrupt point
  // and verify the debug information is valid.
  RelocIterator iter((nmethod*)this);
  while (iter.next()) {
    address stub = nullptr;
    switch (iter.type()) {
      case relocInfo::virtual_call_type:
        verify_interrupt_point(iter.addr());
        break;
      case relocInfo::opt_virtual_call_type:
        stub = iter.opt_virtual_call_reloc()->static_stub();
        verify_interrupt_point(iter.addr());
        break;
      case relocInfo::static_call_type:
        stub = iter.static_call_reloc()->static_stub();
        //verify_interrupt_point(iter.addr());
        break;
      case relocInfo::runtime_call_type:
      case relocInfo::runtime_call_w_cp_type: {
        address destination = iter.reloc()->value();
        // Right now there is no way to find out which entries support
        // an interrupt point.  It would be nice if we had this
        // information in a table.
        break;
      }
      default:
        break;
    }
    assert(stub == nullptr || stub_contains(stub), "static call stub outside stub section");
  }
}


// -----------------------------------------------------------------------------
// Printing operations

void nmethod::print() const {
  ttyLocker ttyl;   // keep the following output all in one block
  print(tty);
}

void nmethod::print(outputStream* st) const {
  ResourceMark rm;

  st->print("Compiled method ");

  if (is_compiled_by_c1()) {
    st->print("(c1) ");
  } else if (is_compiled_by_c2()) {
    st->print("(c2) ");
  } else if (is_compiled_by_jvmci()) {
    st->print("(JVMCI) ");
  } else {
    st->print("(n/a) ");
  }

  print_on(st, nullptr);

  if (WizardMode) {
    st->print("((nmethod*) " INTPTR_FORMAT ") ", p2i(this));
    st->print(" for method " INTPTR_FORMAT , p2i(method()));
    st->print(" { ");
    st->print_cr("%s ", state());
    st->print_cr("}:");
  }
  if (size              () > 0) st->print_cr(" total in heap  [" INTPTR_FORMAT "," INTPTR_FORMAT "] = %d",
                                             p2i(this),
                                             p2i(this) + size(),
                                             size());
  if (relocation_size   () > 0) st->print_cr(" relocation     [" INTPTR_FORMAT "," INTPTR_FORMAT "] = %d",
                                             p2i(relocation_begin()),
                                             p2i(relocation_end()),
                                             relocation_size());
  if (consts_size       () > 0) st->print_cr(" constants      [" INTPTR_FORMAT "," INTPTR_FORMAT "] = %d",
                                             p2i(consts_begin()),
                                             p2i(consts_end()),
                                             consts_size());
  if (insts_size        () > 0) st->print_cr(" main code      [" INTPTR_FORMAT "," INTPTR_FORMAT "] = %d",
                                             p2i(insts_begin()),
                                             p2i(insts_end()),
                                             insts_size());
  if (stub_size         () > 0) st->print_cr(" stub code      [" INTPTR_FORMAT "," INTPTR_FORMAT "] = %d",
                                             p2i(stub_begin()),
                                             p2i(stub_end()),
                                             stub_size());
  if (oops_size         () > 0) st->print_cr(" oops           [" INTPTR_FORMAT "," INTPTR_FORMAT "] = %d",
                                             p2i(oops_begin()),
                                             p2i(oops_end()),
                                             oops_size());
  if (metadata_size     () > 0) st->print_cr(" metadata       [" INTPTR_FORMAT "," INTPTR_FORMAT "] = %d",
                                             p2i(metadata_begin()),
                                             p2i(metadata_end()),
                                             metadata_size());
  if (scopes_data_size  () > 0) st->print_cr(" scopes data    [" INTPTR_FORMAT "," INTPTR_FORMAT "] = %d",
                                             p2i(scopes_data_begin()),
                                             p2i(scopes_data_end()),
                                             scopes_data_size());
  if (scopes_pcs_size   () > 0) st->print_cr(" scopes pcs     [" INTPTR_FORMAT "," INTPTR_FORMAT "] = %d",
                                             p2i(scopes_pcs_begin()),
                                             p2i(scopes_pcs_end()),
                                             scopes_pcs_size());
  if (dependencies_size () > 0) st->print_cr(" dependencies   [" INTPTR_FORMAT "," INTPTR_FORMAT "] = %d",
                                             p2i(dependencies_begin()),
                                             p2i(dependencies_end()),
                                             dependencies_size());
  if (handler_table_size() > 0) st->print_cr(" handler table  [" INTPTR_FORMAT "," INTPTR_FORMAT "] = %d",
                                             p2i(handler_table_begin()),
                                             p2i(handler_table_end()),
                                             handler_table_size());
  if (nul_chk_table_size() > 0) st->print_cr(" nul chk table  [" INTPTR_FORMAT "," INTPTR_FORMAT "] = %d",
                                             p2i(nul_chk_table_begin()),
                                             p2i(nul_chk_table_end()),
                                             nul_chk_table_size());
#if INCLUDE_JVMCI
  if (speculations_size () > 0) st->print_cr(" speculations   [" INTPTR_FORMAT "," INTPTR_FORMAT "] = %d",
                                             p2i(speculations_begin()),
                                             p2i(speculations_end()),
                                             speculations_size());
  if (jvmci_data_size   () > 0) st->print_cr(" JVMCI data     [" INTPTR_FORMAT "," INTPTR_FORMAT "] = %d",
                                             p2i(jvmci_data_begin()),
                                             p2i(jvmci_data_end()),
                                             jvmci_data_size());
#endif
  if (SCCache::is_on() && _scc_entry != nullptr) {
    _scc_entry->print(st);
  }
}

void nmethod::print_code() {
  ResourceMark m;
  ttyLocker ttyl;
  // Call the specialized decode method of this class.
  decode(tty);
}

#ifndef PRODUCT  // called InstanceKlass methods are available only then. Declared as PRODUCT_RETURN

void nmethod::print_dependencies_on(outputStream* out) {
  ResourceMark rm;
  stringStream st;
  st.print_cr("Dependencies:");
  for (Dependencies::DepStream deps(this); deps.next(); ) {
    deps.print_dependency(&st);
    InstanceKlass* ctxk = deps.context_type();
    if (ctxk != nullptr) {
      if (ctxk->is_dependent_nmethod(this)) {
        st.print_cr("   [nmethod<=klass]%s", ctxk->external_name());
      }
    }
    deps.log_dependency();  // put it into the xml log also
  }
  out->print_raw(st.as_string());
}
#endif

#if defined(SUPPORT_DATA_STRUCTS)

// Print the oops from the underlying CodeBlob.
void nmethod::print_oops(outputStream* st) {
  ResourceMark m;
  st->print("Oops:");
  if (oops_begin() < oops_end()) {
    st->cr();
    for (oop* p = oops_begin(); p < oops_end(); p++) {
      Disassembler::print_location((unsigned char*)p, (unsigned char*)oops_begin(), (unsigned char*)oops_end(), st, true, false);
      st->print(PTR_FORMAT " ", *((uintptr_t*)p));
      if (Universe::contains_non_oop_word(p)) {
        st->print_cr("NON_OOP");
        continue;  // skip non-oops
      }
      if (*p == nullptr) {
        st->print_cr("nullptr-oop");
        continue;  // skip non-oops
      }
      (*p)->print_value_on(st);
      st->cr();
    }
  } else {
    st->print_cr(" <list empty>");
  }
}

// Print metadata pool.
void nmethod::print_metadata(outputStream* st) {
  ResourceMark m;
  st->print("Metadata:");
  if (metadata_begin() < metadata_end()) {
    st->cr();
    for (Metadata** p = metadata_begin(); p < metadata_end(); p++) {
      Disassembler::print_location((unsigned char*)p, (unsigned char*)metadata_begin(), (unsigned char*)metadata_end(), st, true, false);
      st->print(PTR_FORMAT " ", *((uintptr_t*)p));
      if (*p && *p != Universe::non_oop_word()) {
        (*p)->print_value_on(st);
      }
      st->cr();
    }
  } else {
    st->print_cr(" <list empty>");
  }
}

#ifndef PRODUCT  // ScopeDesc::print_on() is available only then. Declared as PRODUCT_RETURN
void nmethod::print_scopes_on(outputStream* st) {
  // Find the first pc desc for all scopes in the code and print it.
  ResourceMark rm;
  st->print("scopes:");
  if (scopes_pcs_begin() < scopes_pcs_end()) {
    st->cr();
    for (PcDesc* p = scopes_pcs_begin(); p < scopes_pcs_end(); p++) {
      if (p->scope_decode_offset() == DebugInformationRecorder::serialized_null)
        continue;

      ScopeDesc* sd = scope_desc_at(p->real_pc(this));
      while (sd != nullptr) {
        sd->print_on(st, p);  // print output ends with a newline
        sd = sd->sender();
      }
    }
  } else {
    st->print_cr(" <list empty>");
  }
}
#endif

#ifndef PRODUCT  // RelocIterator does support printing only then.
void nmethod::print_relocations() {
  ResourceMark m;       // in case methods get printed via the debugger
  tty->print_cr("relocations:");
  RelocIterator iter(this);
  iter.print();
}
#endif

void nmethod::print_pcs_on(outputStream* st) {
  ResourceMark m;       // in case methods get printed via debugger
  st->print("pc-bytecode offsets:");
  if (scopes_pcs_begin() < scopes_pcs_end()) {
    st->cr();
    for (PcDesc* p = scopes_pcs_begin(); p < scopes_pcs_end(); p++) {
      p->print_on(st, this);  // print output ends with a newline
    }
  } else {
    st->print_cr(" <list empty>");
  }
}

void nmethod::print_handler_table() {
  ExceptionHandlerTable(this).print(code_begin());
}

void nmethod::print_nul_chk_table() {
  ImplicitExceptionTable(this).print(code_begin());
}

void nmethod::print_recorded_oop(int log_n, int i) {
  void* value;

  if (i == 0) {
    value = nullptr;
  } else {
    // Be careful around non-oop words. Don't create an oop
    // with that value, or it will assert in verification code.
    if (Universe::contains_non_oop_word(oop_addr_at(i))) {
      value = Universe::non_oop_word();
    } else {
      value = oop_at(i);
    }
  }

  tty->print("#%*d: " INTPTR_FORMAT " ", log_n, i, p2i(value));

  if (value == Universe::non_oop_word()) {
    tty->print("non-oop word");
  } else {
    if (value == 0) {
      tty->print("nullptr-oop");
    } else {
      oop_at(i)->print_value_on(tty);
    }
  }

  tty->cr();
}

void nmethod::print_recorded_oops() {
  const int n = oops_count();
  const int log_n = (n<10) ? 1 : (n<100) ? 2 : (n<1000) ? 3 : (n<10000) ? 4 : 6;
  tty->print("Recorded oops:");
  if (n > 0) {
    tty->cr();
    for (int i = 0; i < n; i++) {
      print_recorded_oop(log_n, i);
    }
  } else {
    tty->print_cr(" <list empty>");
  }
}

void nmethod::print_recorded_metadata() {
  const int n = metadata_count();
  const int log_n = (n<10) ? 1 : (n<100) ? 2 : (n<1000) ? 3 : (n<10000) ? 4 : 6;
  tty->print("Recorded metadata:");
  if (n > 0) {
    tty->cr();
    for (int i = 0; i < n; i++) {
      Metadata* m = metadata_at(i);
      tty->print("#%*d: " INTPTR_FORMAT " ", log_n, i, p2i(m));
      if (m == (Metadata*)Universe::non_oop_word()) {
        tty->print("non-metadata word");
      } else if (m == nullptr) {
        tty->print("nullptr-oop");
      } else {
        Metadata::print_value_on_maybe_null(tty, m);
      }
      tty->cr();
    }
  } else {
    tty->print_cr(" <list empty>");
  }
}
#endif

#if defined(SUPPORT_ASSEMBLY) || defined(SUPPORT_ABSTRACT_ASSEMBLY)

void nmethod::print_constant_pool(outputStream* st) {
  //-----------------------------------
  //---<  Print the constant pool  >---
  //-----------------------------------
  int consts_size = this->consts_size();
  if ( consts_size > 0 ) {
    unsigned char* cstart = this->consts_begin();
    unsigned char* cp     = cstart;
    unsigned char* cend   = cp + consts_size;
    unsigned int   bytes_per_line = 4;
    unsigned int   CP_alignment   = 8;
    unsigned int   n;

    st->cr();

    //---<  print CP header to make clear what's printed  >---
    if( ((uintptr_t)cp&(CP_alignment-1)) == 0 ) {
      n = bytes_per_line;
      st->print_cr("[Constant Pool]");
      Disassembler::print_location(cp, cstart, cend, st, true, true);
      Disassembler::print_hexdata(cp, n, st, true);
      st->cr();
    } else {
      n = (int)((uintptr_t)cp & (bytes_per_line-1));
      st->print_cr("[Constant Pool (unaligned)]");
    }

    //---<  print CP contents, bytes_per_line at a time  >---
    while (cp < cend) {
      Disassembler::print_location(cp, cstart, cend, st, true, false);
      Disassembler::print_hexdata(cp, n, st, false);
      cp += n;
      n   = bytes_per_line;
      st->cr();
    }

    //---<  Show potential alignment gap between constant pool and code  >---
    cend = code_begin();
    if( cp < cend ) {
      n = 4;
      st->print_cr("[Code entry alignment]");
      while (cp < cend) {
        Disassembler::print_location(cp, cstart, cend, st, false, false);
        cp += n;
        st->cr();
      }
    }
  } else {
    st->print_cr("[Constant Pool (empty)]");
  }
  st->cr();
}

#endif

// Disassemble this nmethod.
// Print additional debug information, if requested. This could be code
// comments, block comments, profiling counters, etc.
// The undisassembled format is useful no disassembler library is available.
// The resulting hex dump (with markers) can be disassembled later, or on
// another system, when/where a disassembler library is available.
void nmethod::decode2(outputStream* ost) const {

  // Called from frame::back_trace_with_decode without ResourceMark.
  ResourceMark rm;

  // Make sure we have a valid stream to print on.
  outputStream* st = ost ? ost : tty;

#if defined(SUPPORT_ABSTRACT_ASSEMBLY) && ! defined(SUPPORT_ASSEMBLY)
  const bool use_compressed_format    = true;
  const bool compressed_with_comments = use_compressed_format && (AbstractDisassembler::show_comment() ||
                                                                  AbstractDisassembler::show_block_comment());
#else
  const bool use_compressed_format    = Disassembler::is_abstract();
  const bool compressed_with_comments = use_compressed_format && (AbstractDisassembler::show_comment() ||
                                                                  AbstractDisassembler::show_block_comment());
#endif

  // Decoding an nmethod can write to a PcDescCache (see PcDescCache::add_pc_desc)
  MACOS_AARCH64_ONLY(ThreadWXEnable wx(WXWrite, Thread::current());)

  st->cr();
  this->print(st);
  st->cr();

#if defined(SUPPORT_ASSEMBLY)
  //----------------------------------
  //---<  Print real disassembly  >---
  //----------------------------------
  if (! use_compressed_format) {
    st->print_cr("[Disassembly]");
    Disassembler::decode(const_cast<nmethod*>(this), st);
    st->bol();
    st->print_cr("[/Disassembly]");
    return;
  }
#endif

#if defined(SUPPORT_ABSTRACT_ASSEMBLY)

  // Compressed undisassembled disassembly format.
  // The following status values are defined/supported:
  //   = 0 - currently at bol() position, nothing printed yet on current line.
  //   = 1 - currently at position after print_location().
  //   > 1 - in the midst of printing instruction stream bytes.
  int        compressed_format_idx    = 0;
  int        code_comment_column      = 0;
  const int  instr_maxlen             = Assembler::instr_maxlen();
  const uint tabspacing               = 8;
  unsigned char* start = this->code_begin();
  unsigned char* p     = this->code_begin();
  unsigned char* end   = this->code_end();
  unsigned char* pss   = p; // start of a code section (used for offsets)

  if ((start == nullptr) || (end == nullptr)) {
    st->print_cr("PrintAssembly not possible due to uninitialized section pointers");
    return;
  }
#endif

#if defined(SUPPORT_ABSTRACT_ASSEMBLY)
  //---<  plain abstract disassembly, no comments or anything, just section headers  >---
  if (use_compressed_format && ! compressed_with_comments) {
    const_cast<nmethod*>(this)->print_constant_pool(st);

    //---<  Open the output (Marker for post-mortem disassembler)  >---
    st->print_cr("[MachCode]");
    const char* header = nullptr;
    address p0 = p;
    while (p < end) {
      address pp = p;
      while ((p < end) && (header == nullptr)) {
        header = nmethod_section_label(p);
        pp  = p;
        p  += Assembler::instr_len(p);
      }
      if (pp > p0) {
        AbstractDisassembler::decode_range_abstract(p0, pp, start, end, st, Assembler::instr_maxlen());
        p0 = pp;
        p  = pp;
        header = nullptr;
      } else if (header != nullptr) {
        st->bol();
        st->print_cr("%s", header);
        header = nullptr;
      }
    }
    //---<  Close the output (Marker for post-mortem disassembler)  >---
    st->bol();
    st->print_cr("[/MachCode]");
    return;
  }
#endif

#if defined(SUPPORT_ABSTRACT_ASSEMBLY)
  //---<  abstract disassembly with comments and section headers merged in  >---
  if (compressed_with_comments) {
    const_cast<nmethod*>(this)->print_constant_pool(st);

    //---<  Open the output (Marker for post-mortem disassembler)  >---
    st->print_cr("[MachCode]");
    while ((p < end) && (p != nullptr)) {
      const int instruction_size_in_bytes = Assembler::instr_len(p);

      //---<  Block comments for nmethod. Interrupts instruction stream, if any.  >---
      // Outputs a bol() before and a cr() after, but only if a comment is printed.
      // Prints nmethod_section_label as well.
      if (AbstractDisassembler::show_block_comment()) {
        print_block_comment(st, p);
        if (st->position() == 0) {
          compressed_format_idx = 0;
        }
      }

      //---<  New location information after line break  >---
      if (compressed_format_idx == 0) {
        code_comment_column   = Disassembler::print_location(p, pss, end, st, false, false);
        compressed_format_idx = 1;
      }

      //---<  Code comment for current instruction. Address range [p..(p+len))  >---
      unsigned char* p_end = p + (ssize_t)instruction_size_in_bytes;
      S390_ONLY(if (p_end > end) p_end = end;) // avoid getting past the end

      if (AbstractDisassembler::show_comment() && const_cast<nmethod*>(this)->has_code_comment(p, p_end)) {
        //---<  interrupt instruction byte stream for code comment  >---
        if (compressed_format_idx > 1) {
          st->cr();  // interrupt byte stream
          st->cr();  // add an empty line
          code_comment_column = Disassembler::print_location(p, pss, end, st, false, false);
        }
        const_cast<nmethod*>(this)->print_code_comment_on(st, code_comment_column, p, p_end );
        st->bol();
        compressed_format_idx = 0;
      }

      //---<  New location information after line break  >---
      if (compressed_format_idx == 0) {
        code_comment_column   = Disassembler::print_location(p, pss, end, st, false, false);
        compressed_format_idx = 1;
      }

      //---<  Nicely align instructions for readability  >---
      if (compressed_format_idx > 1) {
        Disassembler::print_delimiter(st);
      }

      //---<  Now, finally, print the actual instruction bytes  >---
      unsigned char* p0 = p;
      p = Disassembler::decode_instruction_abstract(p, st, instruction_size_in_bytes, instr_maxlen);
      compressed_format_idx += (int)(p - p0);

      if (Disassembler::start_newline(compressed_format_idx-1)) {
        st->cr();
        compressed_format_idx = 0;
      }
    }
    //---<  Close the output (Marker for post-mortem disassembler)  >---
    st->bol();
    st->print_cr("[/MachCode]");
    return;
  }
#endif
}

#if defined(SUPPORT_ASSEMBLY) || defined(SUPPORT_ABSTRACT_ASSEMBLY)

const char* nmethod::reloc_string_for(u_char* begin, u_char* end) {
  RelocIterator iter(this, begin, end);
  bool have_one = false;
  while (iter.next()) {
    have_one = true;
    switch (iter.type()) {
        case relocInfo::none:                  return "no_reloc";
        case relocInfo::oop_type: {
          // Get a non-resizable resource-allocated stringStream.
          // Our callees make use of (nested) ResourceMarks.
          stringStream st(NEW_RESOURCE_ARRAY(char, 1024), 1024);
          oop_Relocation* r = iter.oop_reloc();
          oop obj = r->oop_value();
          st.print("oop(");
          if (obj == nullptr) st.print("nullptr");
          else obj->print_value_on(&st);
          st.print(")");
          return st.as_string();
        }
        case relocInfo::metadata_type: {
          stringStream st;
          metadata_Relocation* r = iter.metadata_reloc();
          Metadata* obj = r->metadata_value();
          st.print("metadata(");
          if (obj == nullptr) st.print("nullptr");
          else obj->print_value_on(&st);
          st.print(")");
          return st.as_string();
        }
        case relocInfo::runtime_call_type:
        case relocInfo::runtime_call_w_cp_type: {
          stringStream st;
          st.print("runtime_call");
          CallRelocation* r = (CallRelocation*)iter.reloc();
          address dest = r->destination();
          if (StubRoutines::contains(dest)) {
            StubCodeDesc* desc = StubCodeDesc::desc_for(dest);
            if (desc == nullptr) {
              desc = StubCodeDesc::desc_for(dest + frame::pc_return_offset);
            }
            if (desc != nullptr) {
              st.print(" Stub::%s", desc->name());
              return st.as_string();
            }
          }
          CodeBlob* cb = CodeCache::find_blob(dest);
          if (cb != nullptr) {
            st.print(" %s", cb->name());
          } else {
            ResourceMark rm;
            const int buflen = 1024;
            char* buf = NEW_RESOURCE_ARRAY(char, buflen);
            int offset;
            if (os::dll_address_to_function_name(dest, buf, buflen, &offset)) {
              st.print(" %s", buf);
              if (offset != 0) {
                st.print("+%d", offset);
              }
            }
          }
          return st.as_string();
        }
        case relocInfo::virtual_call_type: {
          stringStream st;
          st.print_raw("virtual_call");
          virtual_call_Relocation* r = iter.virtual_call_reloc();
          Method* m = r->method_value();
          if (m != nullptr) {
            assert(m->is_method(), "");
            m->print_short_name(&st);
          }
          return st.as_string();
        }
        case relocInfo::opt_virtual_call_type: {
          stringStream st;
          st.print_raw("optimized virtual_call");
          opt_virtual_call_Relocation* r = iter.opt_virtual_call_reloc();
          Method* m = r->method_value();
          if (m != nullptr) {
            assert(m->is_method(), "");
            m->print_short_name(&st);
          }
          return st.as_string();
        }
        case relocInfo::static_call_type: {
          stringStream st;
          st.print_raw("static_call");
          static_call_Relocation* r = iter.static_call_reloc();
          Method* m = r->method_value();
          if (m != nullptr) {
            assert(m->is_method(), "");
            m->print_short_name(&st);
          }
          return st.as_string();
        }
        case relocInfo::static_stub_type:      return "static_stub";
        case relocInfo::external_word_type:    return "external_word";
        case relocInfo::internal_word_type:    return "internal_word";
        case relocInfo::section_word_type:     return "section_word";
        case relocInfo::poll_type:             return "poll";
        case relocInfo::poll_return_type:      return "poll_return";
        case relocInfo::trampoline_stub_type:  return "trampoline_stub";
        case relocInfo::type_mask:             return "type_bit_mask";

        default:
          break;
    }
  }
  return have_one ? "other" : nullptr;
}

// Return the last scope in (begin..end]
ScopeDesc* nmethod::scope_desc_in(address begin, address end) {
  PcDesc* p = pc_desc_near(begin+1);
  if (p != nullptr && p->real_pc(this) <= end) {
    return new ScopeDesc(this, p);
  }
  return nullptr;
}

const char* nmethod::nmethod_section_label(address pos) const {
  const char* label = nullptr;
  if (pos == code_begin())                                              label = "[Instructions begin]";
  if (pos == entry_point())                                             label = "[Entry Point]";
  if (pos == verified_entry_point())                                    label = "[Verified Entry Point]";
  if (has_method_handle_invokes() && (pos == deopt_mh_handler_begin())) label = "[Deopt MH Handler Code]";
  if (pos == consts_begin() && pos != insts_begin())                    label = "[Constants]";
  // Check stub_code before checking exception_handler or deopt_handler.
  if (pos == this->stub_begin())                                        label = "[Stub Code]";
  if (JVMCI_ONLY(_exception_offset >= 0 &&) pos == exception_begin())           label = "[Exception Handler]";
  if (JVMCI_ONLY(_deopt_handler_begin != nullptr &&) pos == deopt_handler_begin()) label = "[Deopt Handler Code]";
  return label;
}

void nmethod::print_nmethod_labels(outputStream* stream, address block_begin, bool print_section_labels) const {
  if (print_section_labels) {
    const char* label = nmethod_section_label(block_begin);
    if (label != nullptr) {
      stream->bol();
      stream->print_cr("%s", label);
    }
  }

  if (block_begin == entry_point()) {
    Method* m = method();
    if (m != nullptr) {
      stream->print("  # ");
      m->print_value_on(stream);
      stream->cr();
    }
    if (m != nullptr && !is_osr_method()) {
      ResourceMark rm;
      int sizeargs = m->size_of_parameters();
      BasicType* sig_bt = NEW_RESOURCE_ARRAY(BasicType, sizeargs);
      VMRegPair* regs   = NEW_RESOURCE_ARRAY(VMRegPair, sizeargs);
      {
        int sig_index = 0;
        if (!m->is_static())
          sig_bt[sig_index++] = T_OBJECT; // 'this'
        for (SignatureStream ss(m->signature()); !ss.at_return_type(); ss.next()) {
          BasicType t = ss.type();
          sig_bt[sig_index++] = t;
          if (type2size[t] == 2) {
            sig_bt[sig_index++] = T_VOID;
          } else {
            assert(type2size[t] == 1, "size is 1 or 2");
          }
        }
        assert(sig_index == sizeargs, "");
      }
      const char* spname = "sp"; // make arch-specific?
      intptr_t out_preserve = SharedRuntime::java_calling_convention(sig_bt, regs, sizeargs);
      int stack_slot_offset = this->frame_size() * wordSize;
      int tab1 = 14, tab2 = 24;
      int sig_index = 0;
      int arg_index = (m->is_static() ? 0 : -1);
      bool did_old_sp = false;
      for (SignatureStream ss(m->signature()); !ss.at_return_type(); ) {
        bool at_this = (arg_index == -1);
        bool at_old_sp = false;
        BasicType t = (at_this ? T_OBJECT : ss.type());
        assert(t == sig_bt[sig_index], "sigs in sync");
        if (at_this)
          stream->print("  # this: ");
        else
          stream->print("  # parm%d: ", arg_index);
        stream->move_to(tab1);
        VMReg fst = regs[sig_index].first();
        VMReg snd = regs[sig_index].second();
        if (fst->is_reg()) {
          stream->print("%s", fst->name());
          if (snd->is_valid())  {
            stream->print(":%s", snd->name());
          }
        } else if (fst->is_stack()) {
          int offset = fst->reg2stack() * VMRegImpl::stack_slot_size + stack_slot_offset;
          if (offset == stack_slot_offset)  at_old_sp = true;
          stream->print("[%s+0x%x]", spname, offset);
        } else {
          stream->print("reg%d:%d??", (int)(intptr_t)fst, (int)(intptr_t)snd);
        }
        stream->print(" ");
        stream->move_to(tab2);
        stream->print("= ");
        if (at_this) {
          m->method_holder()->print_value_on(stream);
        } else {
          bool did_name = false;
          if (!at_this && ss.is_reference()) {
            Symbol* name = ss.as_symbol();
            name->print_value_on(stream);
            did_name = true;
          }
          if (!did_name)
            stream->print("%s", type2name(t));
        }
        if (at_old_sp) {
          stream->print("  (%s of caller)", spname);
          did_old_sp = true;
        }
        stream->cr();
        sig_index += type2size[t];
        arg_index += 1;
        if (!at_this)  ss.next();
      }
      if (!did_old_sp) {
        stream->print("  # ");
        stream->move_to(tab1);
        stream->print("[%s+0x%x]", spname, stack_slot_offset);
        stream->print("  (%s of caller)", spname);
        stream->cr();
      }
    }
  }
}

// Returns whether this nmethod has code comments.
bool nmethod::has_code_comment(address begin, address end) {
  // scopes?
  ScopeDesc* sd  = scope_desc_in(begin, end);
  if (sd != nullptr) return true;

  // relocations?
  const char* str = reloc_string_for(begin, end);
  if (str != nullptr) return true;

  // implicit exceptions?
  int cont_offset = ImplicitExceptionTable(this).continuation_offset((uint)(begin - code_begin()));
  if (cont_offset != 0) return true;

  return false;
}

void nmethod::print_code_comment_on(outputStream* st, int column, address begin, address end) {
  ImplicitExceptionTable implicit_table(this);
  int pc_offset = (int)(begin - code_begin());
  int cont_offset = implicit_table.continuation_offset(pc_offset);
  bool oop_map_required = false;
  if (cont_offset != 0) {
    st->move_to(column, 6, 0);
    if (pc_offset == cont_offset) {
      st->print("; implicit exception: deoptimizes");
      oop_map_required = true;
    } else {
      st->print("; implicit exception: dispatches to " INTPTR_FORMAT, p2i(code_begin() + cont_offset));
    }
  }

  // Find an oopmap in (begin, end].  We use the odd half-closed
  // interval so that oop maps and scope descs which are tied to the
  // byte after a call are printed with the call itself.  OopMaps
  // associated with implicit exceptions are printed with the implicit
  // instruction.
  address base = code_begin();
  ImmutableOopMapSet* oms = oop_maps();
  if (oms != nullptr) {
    for (int i = 0, imax = oms->count(); i < imax; i++) {
      const ImmutableOopMapPair* pair = oms->pair_at(i);
      const ImmutableOopMap* om = pair->get_from(oms);
      address pc = base + pair->pc_offset();
      if (pc >= begin) {
#if INCLUDE_JVMCI
        bool is_implicit_deopt = implicit_table.continuation_offset(pair->pc_offset()) == (uint) pair->pc_offset();
#else
        bool is_implicit_deopt = false;
#endif
        if (is_implicit_deopt ? pc == begin : pc > begin && pc <= end) {
          st->move_to(column, 6, 0);
          st->print("; ");
          om->print_on(st);
          oop_map_required = false;
        }
      }
      if (pc > end) {
        break;
      }
    }
  }
  assert(!oop_map_required, "missed oopmap");

  Thread* thread = Thread::current();

  // Print any debug info present at this pc.
  ScopeDesc* sd  = scope_desc_in(begin, end);
  if (sd != nullptr) {
    st->move_to(column, 6, 0);
    if (sd->bci() == SynchronizationEntryBCI) {
      st->print(";*synchronization entry");
    } else if (sd->bci() == AfterBci) {
      st->print(";* method exit (unlocked if synchronized)");
    } else if (sd->bci() == UnwindBci) {
      st->print(";* unwind (locked if synchronized)");
    } else if (sd->bci() == AfterExceptionBci) {
      st->print(";* unwind (unlocked if synchronized)");
    } else if (sd->bci() == UnknownBci) {
      st->print(";* unknown");
    } else if (sd->bci() == InvalidFrameStateBci) {
      st->print(";* invalid frame state");
    } else {
      if (sd->method() == nullptr) {
        st->print("method is nullptr");
      } else if (sd->method()->is_native()) {
        st->print("method is native");
      } else {
        Bytecodes::Code bc = sd->method()->java_code_at(sd->bci());
        st->print(";*%s", Bytecodes::name(bc));
        switch (bc) {
        case Bytecodes::_invokevirtual:
        case Bytecodes::_invokespecial:
        case Bytecodes::_invokestatic:
        case Bytecodes::_invokeinterface:
          {
            Bytecode_invoke invoke(methodHandle(thread, sd->method()), sd->bci());
            st->print(" ");
            if (invoke.name() != nullptr)
              invoke.name()->print_symbol_on(st);
            else
              st->print("<UNKNOWN>");
            break;
          }
        case Bytecodes::_getfield:
        case Bytecodes::_putfield:
        case Bytecodes::_getstatic:
        case Bytecodes::_putstatic:
          {
            Bytecode_field field(methodHandle(thread, sd->method()), sd->bci());
            st->print(" ");
            if (field.name() != nullptr)
              field.name()->print_symbol_on(st);
            else
              st->print("<UNKNOWN>");
          }
        default:
          break;
        }
      }
      st->print(" {reexecute=%d rethrow=%d return_oop=%d}", sd->should_reexecute(), sd->rethrow_exception(), sd->return_oop());
    }

    // Print all scopes
    for (;sd != nullptr; sd = sd->sender()) {
      st->move_to(column, 6, 0);
      st->print("; -");
      if (sd->should_reexecute()) {
        st->print(" (reexecute)");
      }
      if (sd->method() == nullptr) {
        st->print("method is nullptr");
      } else {
        sd->method()->print_short_name(st);
      }
      int lineno = sd->method()->line_number_from_bci(sd->bci());
      if (lineno != -1) {
        st->print("@%d (line %d)", sd->bci(), lineno);
      } else {
        st->print("@%d", sd->bci());
      }
      st->cr();
    }
  }

  // Print relocation information
  // Prevent memory leak: allocating without ResourceMark.
  ResourceMark rm;
  const char* str = reloc_string_for(begin, end);
  if (str != nullptr) {
    if (sd != nullptr) st->cr();
    st->move_to(column, 6, 0);
    st->print(";   {%s}", str);
  }
}

#endif

class DirectNativeCallWrapper: public NativeCallWrapper {
private:
  NativeCall* _call;

public:
  DirectNativeCallWrapper(NativeCall* call) : _call(call) {}

  virtual address destination() const { return _call->destination(); }
  virtual address instruction_address() const { return _call->instruction_address(); }
  virtual address next_instruction_address() const { return _call->next_instruction_address(); }
  virtual address return_address() const { return _call->return_address(); }

  virtual address get_resolve_call_stub(bool is_optimized) const {
    if (is_optimized) {
      return SharedRuntime::get_resolve_opt_virtual_call_stub();
    }
    return SharedRuntime::get_resolve_virtual_call_stub();
  }

  virtual void set_destination_mt_safe(address dest) {
    _call->set_destination_mt_safe(dest);
  }

  virtual void set_to_interpreted(const methodHandle& method, CompiledICInfo& info) {
    CompiledDirectStaticCall* csc = CompiledDirectStaticCall::at(instruction_address());
    {
      csc->set_to_interpreted(method, info.entry());
    }
  }

  virtual void verify() const {
    // make sure code pattern is actually a call imm32 instruction
    _call->verify();
    _call->verify_alignment();
  }

  virtual void verify_resolve_call(address dest) const {
    CodeBlob* db = CodeCache::find_blob(dest);
    assert(db != nullptr && !db->is_adapter_blob(), "must use stub!");
  }

  virtual bool is_call_to_interpreted(address dest) const {
    CodeBlob* cb = CodeCache::find_blob(_call->instruction_address());
    return cb->contains(dest);
  }

  virtual bool is_safe_for_patching() const { return false; }

  virtual NativeInstruction* get_load_instruction(virtual_call_Relocation* r) const {
    return nativeMovConstReg_at(r->cached_value());
  }

  virtual void *get_data(NativeInstruction* instruction) const {
    return (void*)((NativeMovConstReg*) instruction)->data();
  }

  virtual void set_data(NativeInstruction* instruction, intptr_t data) {
    ((NativeMovConstReg*) instruction)->set_data(data);
  }
};

NativeCallWrapper* nmethod::call_wrapper_at(address call) const {
  return new DirectNativeCallWrapper((NativeCall*) call);
}

NativeCallWrapper* nmethod::call_wrapper_before(address return_pc) const {
  return new DirectNativeCallWrapper(nativeCall_before(return_pc));
}

address nmethod::call_instruction_address(address pc) const {
  if (NativeCall::is_call_before(pc)) {
    NativeCall *ncall = nativeCall_before(pc);
    return ncall->instruction_address();
  }
  return nullptr;
}

CompiledStaticCall* nmethod::compiledStaticCall_at(Relocation* call_site) const {
  return CompiledDirectStaticCall::at(call_site);
}

CompiledStaticCall* nmethod::compiledStaticCall_at(address call_site) const {
  return CompiledDirectStaticCall::at(call_site);
}

CompiledStaticCall* nmethod::compiledStaticCall_before(address return_addr) const {
  return CompiledDirectStaticCall::before(return_addr);
}

#if defined(SUPPORT_DATA_STRUCTS)
void nmethod::print_value_on(outputStream* st) const {
  st->print("nmethod");
  print_on(st, nullptr);
}
#endif

#ifndef PRODUCT

void nmethod::print_calls(outputStream* st) {
  RelocIterator iter(this);
  while (iter.next()) {
    switch (iter.type()) {
    case relocInfo::virtual_call_type:
    case relocInfo::opt_virtual_call_type: {
      CompiledICLocker ml_verify(this);
      CompiledIC_at(&iter)->print();
      break;
    }
    case relocInfo::static_call_type:
      st->print_cr("Static call at " INTPTR_FORMAT, p2i(iter.reloc()->addr()));
      CompiledDirectStaticCall::at(iter.reloc())->print();
      break;
    default:
      break;
    }
  }
}

void nmethod::print_statistics() {
  ttyLocker ttyl;
  if (xtty != nullptr)  xtty->head("statistics type='nmethod'");
  native_nmethod_stats.print_native_nmethod_stats();
#ifdef COMPILER1
  c1_java_nmethod_stats.print_nmethod_stats("C1");
#endif
#ifdef COMPILER2
  c2_java_nmethod_stats.print_nmethod_stats("C2");
#endif
#if INCLUDE_JVMCI
  jvmci_java_nmethod_stats.print_nmethod_stats("JVMCI");
#endif
  unknown_java_nmethod_stats.print_nmethod_stats("Unknown");
  DebugInformationRecorder::print_statistics();
#ifndef PRODUCT
  pc_nmethod_stats.print_pc_stats();
#endif
  Dependencies::print_statistics();
  if (xtty != nullptr)  xtty->tail("statistics");
}

#endif // !PRODUCT

#if INCLUDE_JVMCI
void nmethod::update_speculation(JavaThread* thread) {
  jlong speculation = thread->pending_failed_speculation();
  if (speculation != 0) {
    guarantee(jvmci_nmethod_data() != nullptr, "failed speculation in nmethod without failed speculation list");
    jvmci_nmethod_data()->add_failed_speculation(this, speculation);
    thread->set_pending_failed_speculation(0);
  }
}

const char* nmethod::jvmci_name() {
  if (jvmci_nmethod_data() != nullptr) {
    return jvmci_nmethod_data()->name();
  }
  return nullptr;
}
#endif<|MERGE_RESOLUTION|>--- conflicted
+++ resolved
@@ -1556,18 +1556,13 @@
   task->set_nm_insts_size(insts_size());
   task->set_nm_total_size(total_size());
 
-<<<<<<< HEAD
   if (task->compile_reason() == CompileTask::Reason_Precompile ||
       task->compile_reason() == CompileTask::Reason_Recorded) {
     set_from_recorded_data();
   }
 
-  // task->is_sca() is true only for loaded cached code.
-  // nmethod::_sca_entry is set for loaded and stored cached code
-=======
   // task->is_scc() is true only for loaded cached code.
   // nmethod::_scc_entry is set for loaded and stored cached code
->>>>>>> 265c226c
   // to invalidate the entry when nmethod is deoptimized.
   // There is option to not store in archive cached code.
   guarantee((_scc_entry != nullptr) || !task->is_scc() || VerifyCachedCode, "sanity");
