--- conflicted
+++ resolved
@@ -525,11 +525,8 @@
   AOTCodeEntry* find_entry(AOTCodeEntry::Kind kind, uint id, uint comp_level = 0);
   void invalidate_entry(AOTCodeEntry* entry);
 
-<<<<<<< HEAD
   void mark_method_pointer(AOTCodeEntry* entries, int count);
-=======
   void store_cpu_features(char*& buffer, uint buffer_size);
->>>>>>> ed85f6b2
 
   bool finish_write();
 
