/*
 * Copyright (c) 2023, 2024, Oracle and/or its affiliates. All rights reserved.
 * DO NOT ALTER OR REMOVE COPYRIGHT NOTICES OR THIS FILE HEADER.
 *
 * This code is free software; you can redistribute it and/or modify it
 * under the terms of the GNU General Public License version 2 only, as
 * published by the Free Software Foundation.
 *
 * This code is distributed in the hope that it will be useful, but WITHOUT
 * ANY WARRANTY; without even the implied warranty of MERCHANTABILITY or
 * FITNESS FOR A PARTICULAR PURPOSE.  See the GNU General Public License
 * version 2 for more details (a copy is included in the LICENSE file that
 * accompanied this code).
 *
 * You should have received a copy of the GNU General Public License version
 * 2 along with this work; if not, write to the Free Software Foundation,
 * Inc., 51 Franklin St, Fifth Floor, Boston, MA 02110-1301 USA.
 *
 * Please contact Oracle, 500 Oracle Parkway, Redwood Shores, CA 94065 USA
 * or visit www.oracle.com if you need additional information or have any
 * questions.
 *
 */

#ifndef SHARE_CODE_SCCACHE_HPP
#define SHARE_CODE_SCCACHE_HPP

/*
 * Startup Code Cache (SCC) collects compiled code and metadata during
 * an application training runs.
 * In following "deployment" runs this code can me loaded into
 * Code Cache as normal nmethods skipping JIT compilation.
 * In additoin special compiled code is generated with class initialization
 * barriers which can be called on first Java method invocation.
 */
 
class AbstractCompiler;
class ciConstant;
class ciEnv;
class ciMethod;
class CodeBuffer;
class CodeOffsets;
class CompileTask;
class DebugInformationRecorder;
class Dependencies;
class ExceptionTable;
class ExceptionHandlerTable;
class ImplicitExceptionTable;
class JavaThread;
class methodHandle;
class Method;
class OopMapSet;
class OopRecorder;
class outputStream;
class RelocIterator;
class SCCache;
class StubCodeGenerator;

enum class vmIntrinsicID : int;
enum CompLevel : signed char;

class SCConfig {
  uint _compressedOopShift;
  uint _compressedKlassShift;
  uint _contendedPaddingWidth;
  uint _objectAlignment;
  uint _gc;
  enum Flags {
    none                     = 0,
    metadataPointers         = 1,
    debugVM                  = 2,
    compressedOops           = 4,
    compressedClassPointers  = 8,
    useTLAB                  = 16,
    systemClassAssertions    = 32,
    userClassAssertions      = 64,
    enableContendedPadding   = 128,
    restrictContendedPadding = 256,
  };
  uint _flags;

public:
  void record(bool use_meta_ptrs);
  bool verify() const;

  bool has_meta_ptrs()  const { return (_flags & metadataPointers) != 0; }
};

// Code Cache file header
class SCCHeader : public CHeapObj<mtCode> {
private:
  // Here should be version and other verification fields
  enum {
    SCC_VERSION = 1
  };
  uint _version;           // SCC version (should match when reading code cache)
  uint _cache_size;        // cache size in bytes
  uint _strings_count;
  uint _strings_offset;    // offset to recorded C strings
  uint _entries_count;     // number of recorded entries in cache
  uint _entries_offset;    // offset of SCCEntry array describing entries
  uint _preload_entries_count; // entries for pre-loading code
  uint _preload_entries_offset;
  SCConfig _config;

public:
  void init(uint cache_size,
            uint strings_count, uint strings_offset,
            uint entries_count, uint entries_offset,
            uint preload_entries_count, uint preload_entries_offset,
            bool use_meta_ptrs) {
    _version        = SCC_VERSION;
    _cache_size     = cache_size;
    _strings_count  = strings_count;
    _strings_offset = strings_offset;
    _entries_count  = entries_count;
    _entries_offset = entries_offset;
    _preload_entries_count  = preload_entries_count;
    _preload_entries_offset = preload_entries_offset;

    _config.record(use_meta_ptrs);
  }

  uint cache_size()     const { return _cache_size; }
  uint strings_count()  const { return _strings_count; }
  uint strings_offset() const { return _strings_offset; }
  uint entries_count()  const { return _entries_count; }
  uint entries_offset() const { return _entries_offset; }
  uint preload_entries_count()  const { return _preload_entries_count; }
  uint preload_entries_offset() const { return _preload_entries_offset; }
  bool has_meta_ptrs()  const { return _config.has_meta_ptrs(); }

  bool verify_config(uint load_size)  const;
  bool verify_vm_config() const { // Called after Universe initialized
    return _config.verify();
  }
};

// Code Cache's entry contain information from CodeBuffer
class SCCEntry {
public:
  enum Kind {
    None = 0,
    Adapter = 1,
    Stub = 2,
    Blob = 3,
    Code = 4
  };

private:
  SCCEntry* _next;
  Method*   _method;
  Kind   _kind;        //
  uint   _id;          // vmIntrinsic::ID for stub or name's hash for nmethod

  uint   _offset;      // Offset to entry
  uint   _size;        // Entry size
  uint   _name_offset; // Method's or intrinsic name
  uint   _name_size;
  uint   _code_offset; // Start of code in cache
  uint   _code_size;   // Total size of all code sections
  uint   _reloc_offset;// Relocations
  uint   _reloc_size;  // Max size of relocations per code section
  uint   _num_inlined_bytecodes;

  uint   _comp_level;  // compilation level
  uint   _comp_id;     // compilation id
  uint   _decompile;   // Decompile count for this nmethod
  bool   _has_clinit_barriers; // Generated code has class init checks
  bool   _for_preload; // Code can be used for preload
  bool   _loaded;      // Code was loaded
  bool   _not_entrant; // Deoptimized
  bool   _load_fail;   // Failed to load due to some klass state
  bool   _ignore_decompile; // ignore decompile counter if compilation is done
                            // during "assembly" phase without running application

public:
  SCCEntry(uint offset, uint size, uint name_offset, uint name_size,
           uint code_offset, uint code_size,
           uint reloc_offset, uint reloc_size,
           Kind kind, uint id, uint comp_level = 0,
           uint comp_id = 0, uint decomp = 0,
           bool has_clinit_barriers = false,
           bool for_preload = false,
           bool ignore_decompile = false) {
    _next         = nullptr;
    _method       = nullptr;
    _kind         = kind;
    _id           = id;

    _offset       = offset;
    _size         = size;
    _name_offset  = name_offset;
    _name_size    = name_size;
    _code_offset  = code_offset;
    _code_size    = code_size;
    _reloc_offset = reloc_offset;
    _reloc_size   = reloc_size;
    _num_inlined_bytecodes = 0;

    _comp_level   = comp_level;
    _comp_id      = comp_id;
    _decompile    = decomp;
    _has_clinit_barriers = has_clinit_barriers;
    _for_preload  = for_preload;
    _loaded       = false;
    _not_entrant  = false;
    _load_fail    = false;
    _ignore_decompile = ignore_decompile;
  }
  void* operator new(size_t x, SCCache* cache);
  // Delete is a NOP
  void operator delete( void *ptr ) {}

  SCCEntry* next()    const { return _next; }
  void set_next(SCCEntry* next) { _next = next; }

  Method*   method()  const { return _method; }
  void set_method(Method* method) { _method = method; }
  void update_method_for_writing();

  Kind kind()         const { return _kind; }
  uint id()           const { return _id; }

  uint offset()       const { return _offset; }
  void set_offset(uint off) { _offset = off; }

  uint size()         const { return _size; }
  uint name_offset()  const { return _name_offset; }
  uint name_size()    const { return _name_size; }
  uint code_offset()  const { return _code_offset; }
  uint code_size()    const { return _code_size; }
  uint reloc_offset() const { return _reloc_offset; }
  uint reloc_size()   const { return _reloc_size; }
  uint num_inlined_bytecodes() const { return _num_inlined_bytecodes; }
  void set_inlined_bytecodes(int bytes) { _num_inlined_bytecodes = bytes; }

  uint comp_level()   const { return _comp_level; }
  uint comp_id()      const { return _comp_id; }

  uint decompile()    const { return _decompile; }
  bool has_clinit_barriers() const { return _has_clinit_barriers; }
  bool for_preload()  const { return _for_preload; }
  bool is_loaded()    const { return _loaded; }
  void set_loaded()         { _loaded = true; }
  bool ignore_decompile() const { return _ignore_decompile; }

  bool not_entrant()  const { return _not_entrant; }
  void set_not_entrant()    { _not_entrant = true; }
  void set_entrant()        { _not_entrant = false; }

  bool load_fail()  const { return _load_fail; }
  void set_load_fail()    { _load_fail = true; }

  void print(outputStream* st) const;
};

// Addresses of stubs, blobs and runtime finctions called from compiled code.
class SCAddressTable : public CHeapObj<mtCode> {
private:
  address* _extrs_addr;
  address* _stubs_addr;
  address* _blobs_addr;
  address* _C1_blobs_addr;
  address* _C2_blobs_addr;
  uint     _extrs_length;
  uint     _stubs_length;
  uint     _blobs_length;
  uint     _C1_blobs_length;
  uint     _C2_blobs_length;

  bool _extrs_complete;
  bool _early_stubs_complete;
  bool _shared_blobs_complete;
  bool _complete;
  bool _opto_complete;
  bool _c1_complete;

public:
  SCAddressTable() {
    _extrs_addr = nullptr;
    _stubs_addr = nullptr;
    _blobs_addr = nullptr;
    _extrs_complete = false;
    _early_stubs_complete = false;
    _shared_blobs_complete = false;
    _complete = false;
    _opto_complete = false;
    _c1_complete = false;
  }
  ~SCAddressTable();
  void init_extrs();
  void init_early_stubs();
  void init_shared_blobs();
  void init_stubs();
  void init_opto();
  void init_c1();
  void add_C_string(const char* str);
  int  id_for_C_string(address str);
  address address_for_C_string(int idx);
  int  id_for_address(address addr, RelocIterator iter, CodeBuffer* buffer);
  address address_for_id(int id);
  bool opto_complete() const { return _opto_complete; }
  bool c1_complete() const { return _c1_complete; }
};

struct SCCodeSection {
public:
  address _origin_address;
  uint _size;
  uint _offset;
};

enum class DataKind: int {
  No_Data   = -1,
  Null      = 0,
  Klass     = 1,
  Method    = 2,
  String    = 3,
  Primitive = 4, // primitive Class object
  SysLoader = 5, // java_system_loader
  PlaLoader = 6, // java_platform_loader
  MethodCnts= 7,
  Klass_Shared  = 8,
  Method_Shared = 9,
  String_Shared = 10,
  MH_Oop_Shared = 11
};

class SCCache;

class SCCReader { // Concurent per compilation request
private:
  const SCCache*  _cache;
  const SCCEntry* _entry;
  const char*     _load_buffer; // Loaded cached code buffer
  uint  _read_position;            // Position in _load_buffer
  uint  read_position() const { return _read_position; }
  void  set_read_position(uint pos);
  const char* addr(uint offset) const { return _load_buffer + offset; }

  uint _compile_id;
  uint _comp_level;
  uint compile_id() const { return _compile_id; }
  uint comp_level() const { return _comp_level; }

  bool _preload;             // Preloading code before method execution
  bool _lookup_failed;       // Failed to lookup for info (skip only this code load)
  void set_lookup_failed()     { _lookup_failed = true; }
  void clear_lookup_failed()   { _lookup_failed = false; }
  bool lookup_failed()   const { return _lookup_failed; }

public:
  SCCReader(SCCache* cache, SCCEntry* entry, CompileTask* task);

  bool compile(ciEnv* env, ciMethod* target, int entry_bci, AbstractCompiler* compiler);
  bool compile_blob(CodeBuffer* buffer, int* pc_offset);

  bool compile_adapter(CodeBuffer* buffer, const char* name, uint32_t offsets[4]);

  Klass* read_klass(const methodHandle& comp_method, bool shared);
  Method* read_method(const methodHandle& comp_method, bool shared);

  bool read_code(CodeBuffer* buffer, CodeBuffer* orig_buffer, uint code_offset);
  bool read_relocations(CodeBuffer* buffer, CodeBuffer* orig_buffer, OopRecorder* oop_recorder, ciMethod* target);
  DebugInformationRecorder* read_debug_info(OopRecorder* oop_recorder);
  OopMapSet* read_oop_maps();
  bool read_dependencies(Dependencies* dependencies);

  jobject read_oop(JavaThread* thread, const methodHandle& comp_method);
  Metadata* read_metadata(const methodHandle& comp_method);
  bool read_oops(OopRecorder* oop_recorder, ciMethod* target);
  bool read_metadata(OopRecorder* oop_recorder, ciMethod* target);

  void print_on(outputStream* st);
};

class SCCache : public CHeapObj<mtCode> {
private:
  SCCHeader*  _load_header;
  char*       _load_buffer;    // Aligned buffer for loading cached code
  char*       _store_buffer;   // Aligned buffer for storing cached code
  char*       _C_store_buffer; // Original unaligned buffer

  uint        _write_position; // Position in _store_buffer
  uint        _load_size;      // Used when reading cache
  uint        _store_size;     // Used when writing cache
  bool _for_read;              // Open for read
  bool _for_write;             // Open for write
  bool _use_meta_ptrs;         // Store metadata pointers
  bool _for_preload;           // Code for preload
  bool _gen_preload_code;      // Generate pre-loading code
  bool _has_clinit_barriers;   // Code with clinit barriers
  bool _closing;               // Closing cache file
  bool _failed;                // Failed read/write to/from cache (cache is broken?)

  SCAddressTable* _table;

  SCCEntry* _load_entries;     // Used when reading cache
  uint*     _search_entries;   // sorted by ID table [id, index]
  SCCEntry* _store_entries;    // Used when writing cache
  const char* _C_strings_buf;  // Loaded buffer for _C_strings[] table
  uint      _store_entries_cnt;

  uint _compile_id;
  uint _comp_level;
  uint compile_id() const { return _compile_id; }
  uint comp_level() const { return _comp_level; }

  static SCCache* open_for_read();
  static SCCache* open_for_write();

  bool set_write_position(uint pos);
  bool align_write();
  uint write_bytes(const void* buffer, uint nbytes);
  const char* addr(uint offset) const { return _load_buffer + offset; }

  static SCAddressTable* addr_table() {
    return is_on() && (cache()->_table != nullptr) ? cache()->_table : nullptr;
  }

  bool _lookup_failed;       // Failed to lookup for info (skip only this code load)
  void set_lookup_failed()     { _lookup_failed = true; }
  void clear_lookup_failed()   { _lookup_failed = false; }
  bool lookup_failed()   const { return _lookup_failed; }

  SCCEntry* write_nmethod(const methodHandle& method,
                          int compile_id,
                          int entry_bci,
                          CodeOffsets* offsets,
                          int orig_pc_offset,
                          DebugInformationRecorder* recorder,
                          Dependencies* dependencies,
                          CodeBuffer *code_buffer,
                          int frame_size,
                          OopMapSet* oop_maps,
                          ExceptionHandlerTable* handler_table,
                          ImplicitExceptionTable* nul_chk_table,
                          AbstractCompiler* compiler,
                          CompLevel comp_level,
                          bool has_clinit_barriers,
                          bool for_preload,
                          bool has_unsafe_access,
                          bool has_wide_vectors,
                          bool has_monitors,
                          bool has_scoped_access);

  // States:
  //   S >= 0: allow new readers, S readers are currently active
  //   S <  0: no new readers are allowed; (-S-1) readers are currently active
  //     (special case: S = -1 means no readers are active, and would never be active again)
  static volatile int _nmethod_readers;

  static void wait_for_no_nmethod_readers();

  class ReadingMark {
  private:
    bool _failed;
  public:
    ReadingMark();
    ~ReadingMark();
    bool failed() {
      return _failed;
    }
  };

public:
  SCCache();
  ~SCCache();

  const char* cache_buffer() const { return _load_buffer; }
  bool failed() const { return _failed; }
  void set_failed()   { _failed = true; }

  uint load_size() const { return _load_size; }
  uint write_position() const { return _write_position; }

  void load_strings();
  int store_strings();

  static void init_extrs_table() NOT_CDS_RETURN;
  static void init_early_stubs_table() NOT_CDS_RETURN;
  static void init_shared_blobs_table() NOT_CDS_RETURN;
  static void init_stubs_table() NOT_CDS_RETURN;
  static void init_opto_table() NOT_CDS_RETURN;
  static void init_c1_table() NOT_CDS_RETURN;
  address address_for_id(int id) const { return _table->address_for_id(id); }

  bool for_read()  const { return _for_read  && !_failed; }
  bool for_write() const { return _for_write && !_failed; }

  bool closing()          const { return _closing; }
  bool use_meta_ptrs()    const { return _use_meta_ptrs; }
  bool gen_preload_code() const { return _gen_preload_code; }

  void add_new_C_string(const char* str);

  SCCEntry* add_entry() {
    _store_entries_cnt++;
    _store_entries -= 1;
    return _store_entries;
  }
  void preload_startup_code(TRAPS);

  SCCEntry* find_entry(SCCEntry::Kind kind, uint id, uint comp_level = 0, uint decomp = 0);
  void invalidate_entry(SCCEntry* entry);

  bool finish_write();

  static bool load_stub(StubCodeGenerator* cgen, vmIntrinsicID id, const char* name, address start) NOT_CDS_RETURN_(false);
  static bool store_stub(StubCodeGenerator* cgen, vmIntrinsicID id, const char* name, address start) NOT_CDS_RETURN_(false);

  bool write_klass(Klass* klass);
  bool write_method(Method* method);

  bool write_code(CodeBuffer* buffer, uint& code_size);
  bool write_relocations(CodeBuffer* buffer, uint& reloc_size);
  bool write_debug_info(DebugInformationRecorder* recorder);
  bool write_oop_maps(OopMapSet* oop_maps);

  jobject read_oop(JavaThread* thread, const methodHandle& comp_method);
  Metadata* read_metadata(const methodHandle& comp_method);
  bool read_oops(OopRecorder* oop_recorder, ciMethod* target);
  bool read_metadata(OopRecorder* oop_recorder, ciMethod* target);

  bool write_oop(jobject& jo);
  bool write_oops(OopRecorder* oop_recorder);
  bool write_metadata(Metadata* m);
  bool write_metadata(OopRecorder* oop_recorder);

  static bool load_exception_blob(CodeBuffer* buffer, int* pc_offset) NOT_CDS_RETURN_(false);
  static bool store_exception_blob(CodeBuffer* buffer, int pc_offset) NOT_CDS_RETURN_(false);

  static bool load_adapter(CodeBuffer* buffer, uint32_t id, const char* basic_sig, uint32_t offsets[4]) NOT_CDS_RETURN_(false);
  static bool store_adapter(CodeBuffer* buffer, uint32_t id, const char* basic_sig, uint32_t offsets[4]) NOT_CDS_RETURN_(false);

  static bool load_nmethod(ciEnv* env, ciMethod* target, int entry_bci, AbstractCompiler* compiler, CompLevel comp_level) NOT_CDS_RETURN_(false);

  static SCCEntry* store_nmethod(const methodHandle& method,
                     int compile_id,
                     int entry_bci,
                     CodeOffsets* offsets,
                     int orig_pc_offset,
                     DebugInformationRecorder* recorder,
                     Dependencies* dependencies,
                     CodeBuffer *code_buffer,
                     int frame_size,
                     OopMapSet* oop_maps,
                     ExceptionHandlerTable* handler_table,
                     ImplicitExceptionTable* nul_chk_table,
                     AbstractCompiler* compiler,
                     CompLevel comp_level,
                     bool has_clinit_barriers,
                     bool for_preload,
                     bool has_unsafe_access,
                     bool has_wide_vectors,
                     bool has_monitors,
                     bool has_scoped_access) NOT_CDS_RETURN_(nullptr);

  static uint store_entries_cnt() {
    if (is_on_for_write()) {
      return cache()->_store_entries_cnt;
    }
    return -1;
  }

// Static access

private:
  static SCCache*  _cache;

  static bool open_cache();
  static bool verify_vm_config() {
    if (is_on_for_read()) {
      return _cache->_load_header->verify_vm_config();
    }
    return true;
  }
public:
  static SCCache* cache() { return _cache; }
  static void initialize() NOT_CDS_RETURN;
  static void init2() NOT_CDS_RETURN;
  static void close() NOT_CDS_RETURN;
  static bool is_on() CDS_ONLY({ return _cache != nullptr && !_cache->closing(); }) NOT_CDS_RETURN_(false);
  static bool is_C3_on() NOT_CDS_RETURN_(false);
  static bool is_code_load_thread_on() NOT_CDS_RETURN_(false);
  static bool is_on_for_read()  { return is_on() && _cache->for_read(); }
  static bool is_on_for_write() { return is_on() && _cache->for_write(); }
  static bool gen_preload_code(ciMethod* m, int entry_bci);
  static bool allow_const_field(ciConstant& value) NOT_CDS_RETURN_(false);
  static void invalidate(SCCEntry* entry) NOT_CDS_RETURN;
  static bool is_loaded(SCCEntry* entry);
  static SCCEntry* find_code_entry(const methodHandle& method, uint comp_level);
  static void preload_code(JavaThread* thread);

  template<typename Function>
  static void iterate(Function function) { // lambda enabled API
    SCCache* cache = open_for_read();
    if (cache != nullptr) {
      ReadingMark rdmk;
      if (rdmk.failed()) {
        // Cache is closed, cannot touch anything.
        return;
      }

      uint count = cache->_load_header->entries_count();
      uint* search_entries = (uint*)cache->addr(cache->_load_header->entries_offset()); // [id, index]
      SCCEntry* load_entries = (SCCEntry*)(search_entries + 2 * count);

      for (uint i = 0; i < count; i++) {
        int index = search_entries[2*i + 1];
        SCCEntry* entry = &(load_entries[index]);
        function(entry);
      }
    }
  }

  static void add_C_string(const char* str) NOT_CDS_RETURN;

<<<<<<< HEAD
  static void print_on(outputStream* st);
  static void print_statistics_on(outputStream* st);
  static void print_timers_on(outputStream* st);
  static void print_unused_entries_on(outputStream* st);
=======
  static void print_on(outputStream* st) NOT_CDS_RETURN;
  static void print_statistics_on(outputStream* st) NOT_CDS_RETURN;
  static void print_timers_on(outputStream* st) NOT_CDS_RETURN;
  static void print_unused_entries_on(outputStream* st) NOT_CDS_RETURN;

  static void new_workflow_start_writing_cache() NOT_CDS_JAVA_HEAP_RETURN;
  static void new_workflow_end_writing_cache() NOT_CDS_JAVA_HEAP_RETURN;
  static void new_workflow_load_cache() NOT_CDS_JAVA_HEAP_RETURN;
>>>>>>> 79f7e616
};

// code cache internal runtime constants area used by AOT code
class AOTRuntimeConstants {
 friend class SCCache;
  uint _grain_shift;
  uint _card_shift;
  static address _field_addresses_list[];
  static AOTRuntimeConstants _aot_runtime_constants;
  // private constructor for unique singleton
  AOTRuntimeConstants() { }
  // private for use by friend class SCCache
  static void initialize_from_runtime();
 public:
  static bool contains(address adr) {
    address base = (address)&_aot_runtime_constants;
    address hi = base + sizeof(AOTRuntimeConstants);
    return (base <= adr && adr < hi);
  }
  static address grain_shift_address() { return (address)&_aot_runtime_constants._grain_shift; }
  static address card_shift_address() { return (address)&_aot_runtime_constants._card_shift; }
  static address* field_addresses_list() {
    return _field_addresses_list;
  }
};

#endif // SHARE_CODE_SCCACHE_HPP<|MERGE_RESOLUTION|>--- conflicted
+++ resolved
@@ -617,21 +617,10 @@
 
   static void add_C_string(const char* str) NOT_CDS_RETURN;
 
-<<<<<<< HEAD
-  static void print_on(outputStream* st);
-  static void print_statistics_on(outputStream* st);
-  static void print_timers_on(outputStream* st);
-  static void print_unused_entries_on(outputStream* st);
-=======
   static void print_on(outputStream* st) NOT_CDS_RETURN;
   static void print_statistics_on(outputStream* st) NOT_CDS_RETURN;
   static void print_timers_on(outputStream* st) NOT_CDS_RETURN;
   static void print_unused_entries_on(outputStream* st) NOT_CDS_RETURN;
-
-  static void new_workflow_start_writing_cache() NOT_CDS_JAVA_HEAP_RETURN;
-  static void new_workflow_end_writing_cache() NOT_CDS_JAVA_HEAP_RETURN;
-  static void new_workflow_load_cache() NOT_CDS_JAVA_HEAP_RETURN;
->>>>>>> 79f7e616
 };
 
 // code cache internal runtime constants area used by AOT code
