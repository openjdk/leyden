/*
 * Copyright (c) 1998, 2025, Oracle and/or its affiliates. All rights reserved.
 * DO NOT ALTER OR REMOVE COPYRIGHT NOTICES OR THIS FILE HEADER.
 *
 * This code is free software; you can redistribute it and/or modify it
 * under the terms of the GNU General Public License version 2 only, as
 * published by the Free Software Foundation.
 *
 * This code is distributed in the hope that it will be useful, but WITHOUT
 * ANY WARRANTY; without even the implied warranty of MERCHANTABILITY or
 * FITNESS FOR A PARTICULAR PURPOSE.  See the GNU General Public License
 * version 2 for more details (a copy is included in the LICENSE file that
 * accompanied this code).
 *
 * You should have received a copy of the GNU General Public License version
 * 2 along with this work; if not, write to the Free Software Foundation,
 * Inc., 51 Franklin St, Fifth Floor, Boston, MA 02110-1301 USA.
 *
 * Please contact Oracle, 500 Oracle Parkway, Redwood Shores, CA 94065 USA
 * or visit www.oracle.com if you need additional information or have any
 * questions.
 *
 */

#include "classfile/vmClasses.hpp"
#include "classfile/vmSymbols.hpp"
#include "code/codeCache.hpp"
#include "code/compiledIC.hpp"
#include "code/nmethod.hpp"
#include "code/pcDesc.hpp"
#include "code/scopeDesc.hpp"
#include "code/vtableStubs.hpp"
#include "compiler/compilationMemoryStatistic.hpp"
#include "compiler/compileBroker.hpp"
#include "compiler/compilerDefinitions.inline.hpp"
#include "compiler/oopMap.hpp"
#include "gc/g1/g1HeapRegion.hpp"
#include "gc/shared/barrierSet.hpp"
#include "gc/shared/collectedHeap.hpp"
#include "gc/shared/gcLocker.hpp"
#include "interpreter/bytecode.hpp"
#include "interpreter/interpreter.hpp"
#include "interpreter/linkResolver.hpp"
#include "logging/log.hpp"
#include "logging/logStream.hpp"
#include "memory/oopFactory.hpp"
#include "memory/resourceArea.hpp"
#include "oops/objArrayKlass.hpp"
#include "oops/klass.inline.hpp"
#include "oops/oop.inline.hpp"
#include "oops/typeArrayOop.inline.hpp"
#include "opto/ad.hpp"
#include "opto/addnode.hpp"
#include "opto/callnode.hpp"
#include "opto/cfgnode.hpp"
#include "opto/graphKit.hpp"
#include "opto/machnode.hpp"
#include "opto/matcher.hpp"
#include "opto/memnode.hpp"
#include "opto/mulnode.hpp"
#include "opto/output.hpp"
#include "opto/runtime.hpp"
#include "opto/subnode.hpp"
#include "prims/jvmtiExport.hpp"
#include "runtime/atomic.hpp"
#include "runtime/frame.inline.hpp"
#include "runtime/handles.inline.hpp"
#include "runtime/interfaceSupport.inline.hpp"
#include "runtime/java.hpp"
#include "runtime/javaCalls.hpp"
#include "runtime/perfData.inline.hpp"
#include "runtime/sharedRuntime.hpp"
#include "runtime/signature.hpp"
#include "runtime/stackWatermarkSet.hpp"
#include "runtime/synchronizer.hpp"
#include "runtime/threadCritical.hpp"
#include "runtime/threadWXSetters.inline.hpp"
#include "runtime/vframe.hpp"
#include "runtime/vframeArray.hpp"
#include "runtime/vframe_hp.hpp"
#include "services/management.hpp"
#include "utilities/copy.hpp"
#include "utilities/preserveException.hpp"


// For debugging purposes:
//  To force FullGCALot inside a runtime function, add the following two lines
//
//  Universe::release_fullgc_alot_dummy();
//  Universe::heap()->collect();
//
// At command line specify the parameters: -XX:+FullGCALot -XX:FullGCALotStart=100000000


#define C2_BLOB_FIELD_DEFINE(name, type) \
  type OptoRuntime:: BLOB_FIELD_NAME(name)  = nullptr;
#define C2_STUB_FIELD_NAME(name) _ ## name ## _Java
#define C2_STUB_FIELD_DEFINE(name, f, t, r) \
  address OptoRuntime:: C2_STUB_FIELD_NAME(name) = nullptr;
#define C2_JVMTI_STUB_FIELD_DEFINE(name) \
  address OptoRuntime:: STUB_FIELD_NAME(name) = nullptr;
C2_STUBS_DO(C2_BLOB_FIELD_DEFINE, C2_STUB_FIELD_DEFINE, C2_JVMTI_STUB_FIELD_DEFINE)
#undef C2_BLOB_FIELD_DEFINE
#undef C2_STUB_FIELD_DEFINE
#undef C2_JVMTI_STUB_FIELD_DEFINE


#define C2_BLOB_NAME_DEFINE(name, type)  "C2 Runtime " # name "_blob",
#define C2_STUB_NAME_DEFINE(name, f, t, r)  "C2 Runtime " # name,
#define C2_JVMTI_STUB_NAME_DEFINE(name)  "C2 Runtime " # name,
const char* OptoRuntime::_stub_names[] = {
  C2_STUBS_DO(C2_BLOB_NAME_DEFINE, C2_STUB_NAME_DEFINE, C2_JVMTI_STUB_NAME_DEFINE)
};
#undef C2_BLOB_NAME_DEFINE
#undef C2_STUB_NAME_DEFINE
#undef C2_JVMTI_STUB_NAME_DEFINE

address OptoRuntime::_vtable_must_compile_Java                    = nullptr;

PerfCounter* _perf_OptoRuntime_class_init_barrier_redundant_count = nullptr;

// This should be called in an assertion at the start of OptoRuntime routines
// which are entered from compiled code (all of them)
#ifdef ASSERT
static bool check_compiled_frame(JavaThread* thread) {
  assert(thread->last_frame().is_runtime_frame(), "cannot call runtime directly from compiled code");
  RegisterMap map(thread,
                  RegisterMap::UpdateMap::skip,
                  RegisterMap::ProcessFrames::include,
                  RegisterMap::WalkContinuation::skip);
  frame caller = thread->last_frame().sender(&map);
  assert(caller.is_compiled_frame(), "not being called from compiled like code");
  return true;
}
#endif // ASSERT

/*
#define gen(env, var, type_func_gen, c_func, fancy_jump, pass_tls, return_pc) \
  var = generate_stub(env, type_func_gen, CAST_FROM_FN_PTR(address, c_func), #var, fancy_jump, pass_tls, return_pc); \
  if (var == nullptr) { return false; }
*/

#define GEN_C2_BLOB(name, type)                    \
  generate_ ## name ## _blob();

// a few helper macros to conjure up generate_stub call arguments
#define C2_STUB_FIELD_NAME(name) _ ## name ## _Java
#define C2_STUB_TYPEFUNC(name) name ## _Type
#define C2_STUB_C_FUNC(name) CAST_FROM_FN_PTR(address, name ## _C)
#define C2_STUB_NAME(name) stub_name(OptoStubId::name ## _id)

// Almost all the C functions targeted from the generated stubs are
// implemented locally to OptoRuntime with names that can be generated
// from the stub name by appending suffix '_C'. However, in two cases
// a common target method also needs to be called from shared runtime
// stubs. In these two cases the opto stubs rely on method
// imlementations defined in class SharedRuntime. The following
// defines temporarily rebind the generated names to reference the
// relevant implementations.

#define GEN_C2_STUB(name, fancy_jump, pass_tls, pass_retpc  )         \
  C2_STUB_FIELD_NAME(name) =                                          \
    generate_stub(env,                                                  \
                  C2_STUB_TYPEFUNC(name),                             \
                  C2_STUB_C_FUNC(name),                               \
                  C2_STUB_NAME(name),                                 \
                  fancy_jump,                                           \
                  pass_tls,                                             \
                  pass_retpc);                                          \
  if (C2_STUB_FIELD_NAME(name) == nullptr) { return false; }          \

#define C2_JVMTI_STUB_C_FUNC(name) CAST_FROM_FN_PTR(address, SharedRuntime::name)

#define GEN_C2_JVMTI_STUB(name)                                       \
  STUB_FIELD_NAME(name) =                                               \
    generate_stub(env,                                                  \
                  notify_jvmti_vthread_Type,                            \
                  C2_JVMTI_STUB_C_FUNC(name),                         \
                  C2_STUB_NAME(name),                                 \
                  0,                                                    \
                  true,                                                 \
                  false);                                               \
  if (STUB_FIELD_NAME(name) == nullptr) { return false; }               \

bool OptoRuntime::generate(ciEnv* env) {
  init_counters();

  C2_STUBS_DO(GEN_C2_BLOB, GEN_C2_STUB, GEN_C2_JVMTI_STUB)

  return true;
}

#undef GEN_C2_BLOB

#undef C2_STUB_FIELD_NAME
#undef C2_STUB_TYPEFUNC
#undef C2_STUB_C_FUNC
#undef C2_STUB_NAME
#undef GEN_C2_STUB

#undef C2_JVMTI_STUB_C_FUNC
#undef GEN_C2_JVMTI_STUB
// #undef gen

const TypeFunc* OptoRuntime::_new_instance_Type                   = nullptr;
const TypeFunc* OptoRuntime::_new_array_Type                      = nullptr;
const TypeFunc* OptoRuntime::_multianewarray2_Type                = nullptr;
const TypeFunc* OptoRuntime::_multianewarray3_Type                = nullptr;
const TypeFunc* OptoRuntime::_multianewarray4_Type                = nullptr;
const TypeFunc* OptoRuntime::_multianewarray5_Type                = nullptr;
const TypeFunc* OptoRuntime::_multianewarrayN_Type                = nullptr;
const TypeFunc* OptoRuntime::_complete_monitor_enter_Type         = nullptr;
const TypeFunc* OptoRuntime::_complete_monitor_exit_Type          = nullptr;
const TypeFunc* OptoRuntime::_monitor_notify_Type                 = nullptr;
const TypeFunc* OptoRuntime::_uncommon_trap_Type                  = nullptr;
const TypeFunc* OptoRuntime::_athrow_Type                         = nullptr;
const TypeFunc* OptoRuntime::_rethrow_Type                        = nullptr;
const TypeFunc* OptoRuntime::_Math_D_D_Type                       = nullptr;
const TypeFunc* OptoRuntime::_Math_DD_D_Type                      = nullptr;
const TypeFunc* OptoRuntime::_modf_Type                           = nullptr;
const TypeFunc* OptoRuntime::_l2f_Type                            = nullptr;
const TypeFunc* OptoRuntime::_void_long_Type                      = nullptr;
const TypeFunc* OptoRuntime::_void_void_Type                      = nullptr;
const TypeFunc* OptoRuntime::_jfr_write_checkpoint_Type           = nullptr;
const TypeFunc* OptoRuntime::_flush_windows_Type                  = nullptr;
const TypeFunc* OptoRuntime::_fast_arraycopy_Type                 = nullptr;
const TypeFunc* OptoRuntime::_checkcast_arraycopy_Type            = nullptr;
const TypeFunc* OptoRuntime::_generic_arraycopy_Type              = nullptr;
const TypeFunc* OptoRuntime::_slow_arraycopy_Type                 = nullptr;
const TypeFunc* OptoRuntime::_unsafe_setmemory_Type               = nullptr;
const TypeFunc* OptoRuntime::_array_fill_Type                     = nullptr;
const TypeFunc* OptoRuntime::_array_sort_Type                     = nullptr;
const TypeFunc* OptoRuntime::_array_partition_Type                = nullptr;
const TypeFunc* OptoRuntime::_aescrypt_block_Type                 = nullptr;
const TypeFunc* OptoRuntime::_cipherBlockChaining_aescrypt_Type   = nullptr;
const TypeFunc* OptoRuntime::_electronicCodeBook_aescrypt_Type    = nullptr;
const TypeFunc* OptoRuntime::_counterMode_aescrypt_Type           = nullptr;
const TypeFunc* OptoRuntime::_galoisCounterMode_aescrypt_Type     = nullptr;
const TypeFunc* OptoRuntime::_digestBase_implCompress_with_sha3_Type      = nullptr;
const TypeFunc* OptoRuntime::_digestBase_implCompress_without_sha3_Type   = nullptr;
const TypeFunc* OptoRuntime::_digestBase_implCompressMB_with_sha3_Type    = nullptr;
const TypeFunc* OptoRuntime::_digestBase_implCompressMB_without_sha3_Type = nullptr;
const TypeFunc* OptoRuntime::_double_keccak_Type                  = nullptr;
const TypeFunc* OptoRuntime::_multiplyToLen_Type                  = nullptr;
const TypeFunc* OptoRuntime::_montgomeryMultiply_Type             = nullptr;
const TypeFunc* OptoRuntime::_montgomerySquare_Type               = nullptr;
const TypeFunc* OptoRuntime::_squareToLen_Type                    = nullptr;
const TypeFunc* OptoRuntime::_mulAdd_Type                         = nullptr;
const TypeFunc* OptoRuntime::_bigIntegerShift_Type                = nullptr;
const TypeFunc* OptoRuntime::_vectorizedMismatch_Type             = nullptr;
const TypeFunc* OptoRuntime::_ghash_processBlocks_Type            = nullptr;
const TypeFunc* OptoRuntime::_chacha20Block_Type                  = nullptr;

const TypeFunc* OptoRuntime::_dilithiumAlmostNtt_Type             = nullptr;
const TypeFunc* OptoRuntime::_dilithiumAlmostInverseNtt_Type      = nullptr;
const TypeFunc* OptoRuntime::_dilithiumNttMult_Type               = nullptr;
const TypeFunc* OptoRuntime::_dilithiumMontMulByConstant_Type     = nullptr;
const TypeFunc* OptoRuntime::_dilithiumDecomposePoly_Type         = nullptr;

const TypeFunc* OptoRuntime::_base64_encodeBlock_Type             = nullptr;
const TypeFunc* OptoRuntime::_base64_decodeBlock_Type             = nullptr;
const TypeFunc* OptoRuntime::_string_IndexOf_Type                 = nullptr;
const TypeFunc* OptoRuntime::_poly1305_processBlocks_Type         = nullptr;
const TypeFunc* OptoRuntime::_intpoly_montgomeryMult_P256_Type    = nullptr;
const TypeFunc* OptoRuntime::_intpoly_assign_Type                 = nullptr;
const TypeFunc* OptoRuntime::_updateBytesCRC32_Type               = nullptr;
const TypeFunc* OptoRuntime::_updateBytesCRC32C_Type              = nullptr;
const TypeFunc* OptoRuntime::_updateBytesAdler32_Type             = nullptr;
const TypeFunc* OptoRuntime::_osr_end_Type                        = nullptr;
const TypeFunc* OptoRuntime::_register_finalizer_Type             = nullptr;
#if INCLUDE_JFR
const TypeFunc* OptoRuntime::_class_id_load_barrier_Type          = nullptr;
#endif // INCLUDE_JFR
#if INCLUDE_JVMTI
const TypeFunc* OptoRuntime::_notify_jvmti_vthread_Type           = nullptr;
#endif // INCLUDE_JVMTI
const TypeFunc* OptoRuntime::_dtrace_method_entry_exit_Type       = nullptr;
const TypeFunc* OptoRuntime::_dtrace_object_alloc_Type            = nullptr;

// Helper method to do generation of RunTimeStub's
address OptoRuntime::generate_stub(ciEnv* env,
                                   TypeFunc_generator gen, address C_function,
                                   const char *name, int is_fancy_jump,
                                   bool pass_tls,
                                   bool return_pc) {

  // Matching the default directive, we currently have no method to match.
<<<<<<< HEAD
  DirectiveSet* directive = DirectivesStack::getDefaultDirective(CompilerThread::current()->compiler());
=======
  DirectiveSet* directive = DirectivesStack::getDefaultDirective(CompileBroker::compiler(CompLevel_full_optimization));
  CompilationMemoryStatisticMark cmsm(directive);
>>>>>>> 0460978e
  ResourceMark rm;
  Compile C(env, gen, C_function, name, is_fancy_jump, pass_tls, return_pc, directive);
  DirectivesStack::release(directive);
  return  C.stub_entry_point();
}

const char* OptoRuntime::stub_name(address entry) {
#ifndef PRODUCT
  CodeBlob* cb = CodeCache::find_blob(entry);
  RuntimeStub* rs =(RuntimeStub *)cb;
  assert(rs != nullptr && rs->is_runtime_stub(), "not a runtime stub");
  return rs->name();
#else
  // Fast implementation for product mode (maybe it should be inlined too)
  return "runtime stub";
#endif
}

// local methods passed as arguments to stub generator that forward
// control to corresponding JRT methods of SharedRuntime

void OptoRuntime::slow_arraycopy_C(oopDesc* src,  jint src_pos,
                                   oopDesc* dest, jint dest_pos,
                                   jint length, JavaThread* thread) {
  SharedRuntime::slow_arraycopy_C(src,  src_pos, dest, dest_pos, length, thread);
}

void OptoRuntime::complete_monitor_locking_C(oopDesc* obj, BasicLock* lock, JavaThread* current) {
  SharedRuntime::complete_monitor_locking_C(obj, lock, current);
}


//=============================================================================
// Opto compiler runtime routines
//=============================================================================


//=============================allocation======================================
// We failed the fast-path allocation.  Now we need to do a scavenge or GC
// and try allocation again.

// object allocation
JRT_BLOCK_ENTRY_PROF(void, OptoRuntime, new_instance_C, OptoRuntime::new_instance_C(Klass* klass, JavaThread* current))
  JRT_BLOCK;
#ifndef PRODUCT
  SharedRuntime::_new_instance_ctr++;         // new instance requires GC
#endif
  assert(check_compiled_frame(current), "incorrect caller");

  // These checks are cheap to make and support reflective allocation.
  int lh = klass->layout_helper();
  if (Klass::layout_helper_needs_slow_path(lh) || !InstanceKlass::cast(klass)->is_initialized()) {
    Handle holder(current, klass->klass_holder()); // keep the klass alive
    klass->check_valid_for_instantiation(false, THREAD);
    if (!HAS_PENDING_EXCEPTION) {
      InstanceKlass::cast(klass)->initialize(THREAD);
    }
  }

  if (!HAS_PENDING_EXCEPTION) {
    // Scavenge and allocate an instance.
    Handle holder(current, klass->klass_holder()); // keep the klass alive
    oop result = InstanceKlass::cast(klass)->allocate_instance(THREAD);
    current->set_vm_result(result);

    // Pass oops back through thread local storage.  Our apparent type to Java
    // is that we return an oop, but we can block on exit from this routine and
    // a GC can trash the oop in C's return register.  The generated stub will
    // fetch the oop from TLS after any possible GC.
  }

  deoptimize_caller_frame(current, HAS_PENDING_EXCEPTION);
  JRT_BLOCK_END;

  // inform GC that we won't do card marks for initializing writes.
  SharedRuntime::on_slowpath_allocation_exit(current);
JRT_END


// array allocation
JRT_BLOCK_ENTRY_PROF(void, OptoRuntime, new_array_C, OptoRuntime::new_array_C(Klass* array_type, int len, JavaThread* current))
  JRT_BLOCK;
#ifndef PRODUCT
  SharedRuntime::_new_array_ctr++;            // new array requires GC
#endif
  assert(check_compiled_frame(current), "incorrect caller");

  // Scavenge and allocate an instance.
  oop result;

  if (array_type->is_typeArray_klass()) {
    // The oopFactory likes to work with the element type.
    // (We could bypass the oopFactory, since it doesn't add much value.)
    BasicType elem_type = TypeArrayKlass::cast(array_type)->element_type();
    result = oopFactory::new_typeArray(elem_type, len, THREAD);
  } else {
    // Although the oopFactory likes to work with the elem_type,
    // the compiler prefers the array_type, since it must already have
    // that latter value in hand for the fast path.
    Handle holder(current, array_type->klass_holder()); // keep the array klass alive
    Klass* elem_type = ObjArrayKlass::cast(array_type)->element_klass();
    result = oopFactory::new_objArray(elem_type, len, THREAD);
  }

  // Pass oops back through thread local storage.  Our apparent type to Java
  // is that we return an oop, but we can block on exit from this routine and
  // a GC can trash the oop in C's return register.  The generated stub will
  // fetch the oop from TLS after any possible GC.
  deoptimize_caller_frame(current, HAS_PENDING_EXCEPTION);
  current->set_vm_result(result);
  JRT_BLOCK_END;

  // inform GC that we won't do card marks for initializing writes.
  SharedRuntime::on_slowpath_allocation_exit(current);
JRT_END

// array allocation without zeroing
JRT_BLOCK_ENTRY_PROF(void, OptoRuntime, new_array_nozero_C, OptoRuntime::new_array_nozero_C(Klass* array_type, int len, JavaThread* current))
  JRT_BLOCK;
#ifndef PRODUCT
  SharedRuntime::_new_array_ctr++;            // new array requires GC
#endif
  assert(check_compiled_frame(current), "incorrect caller");

  // Scavenge and allocate an instance.
  oop result;

  assert(array_type->is_typeArray_klass(), "should be called only for type array");
  // The oopFactory likes to work with the element type.
  BasicType elem_type = TypeArrayKlass::cast(array_type)->element_type();
  result = oopFactory::new_typeArray_nozero(elem_type, len, THREAD);

  // Pass oops back through thread local storage.  Our apparent type to Java
  // is that we return an oop, but we can block on exit from this routine and
  // a GC can trash the oop in C's return register.  The generated stub will
  // fetch the oop from TLS after any possible GC.
  deoptimize_caller_frame(current, HAS_PENDING_EXCEPTION);
  current->set_vm_result(result);
  JRT_BLOCK_END;


  // inform GC that we won't do card marks for initializing writes.
  SharedRuntime::on_slowpath_allocation_exit(current);

  oop result = current->vm_result();
  if ((len > 0) && (result != nullptr) &&
      is_deoptimized_caller_frame(current)) {
    // Zero array here if the caller is deoptimized.
    const size_t size = TypeArrayKlass::cast(array_type)->oop_size(result);
    BasicType elem_type = TypeArrayKlass::cast(array_type)->element_type();
    size_t hs_bytes = arrayOopDesc::base_offset_in_bytes(elem_type);
    assert(is_aligned(hs_bytes, BytesPerInt), "must be 4 byte aligned");
    HeapWord* obj = cast_from_oop<HeapWord*>(result);
    if (!is_aligned(hs_bytes, BytesPerLong)) {
      *reinterpret_cast<jint*>(reinterpret_cast<char*>(obj) + hs_bytes) = 0;
      hs_bytes += BytesPerInt;
    }

    // Optimized zeroing.
    assert(is_aligned(hs_bytes, BytesPerLong), "must be 8-byte aligned");
    const size_t aligned_hs = hs_bytes / BytesPerLong;
    Copy::fill_to_aligned_words(obj+aligned_hs, size-aligned_hs);
  }

JRT_END

// Note: multianewarray for one dimension is handled inline by GraphKit::new_array.

// multianewarray for 2 dimensions
JRT_ENTRY_PROF(void, OptoRuntime, multianewarray2_C, OptoRuntime::multianewarray2_C(Klass* elem_type, int len1, int len2, JavaThread* current))
#ifndef PRODUCT
  SharedRuntime::_multi2_ctr++;                // multianewarray for 1 dimension
#endif
  assert(check_compiled_frame(current), "incorrect caller");
  assert(elem_type->is_klass(), "not a class");
  jint dims[2];
  dims[0] = len1;
  dims[1] = len2;
  Handle holder(current, elem_type->klass_holder()); // keep the klass alive
  oop obj = ArrayKlass::cast(elem_type)->multi_allocate(2, dims, THREAD);
  deoptimize_caller_frame(current, HAS_PENDING_EXCEPTION);
  current->set_vm_result(obj);
JRT_END

// multianewarray for 3 dimensions
JRT_ENTRY_PROF(void, OptoRuntime, multianewarray3_C, OptoRuntime::multianewarray3_C(Klass* elem_type, int len1, int len2, int len3, JavaThread* current))
#ifndef PRODUCT
  SharedRuntime::_multi3_ctr++;                // multianewarray for 1 dimension
#endif
  assert(check_compiled_frame(current), "incorrect caller");
  assert(elem_type->is_klass(), "not a class");
  jint dims[3];
  dims[0] = len1;
  dims[1] = len2;
  dims[2] = len3;
  Handle holder(current, elem_type->klass_holder()); // keep the klass alive
  oop obj = ArrayKlass::cast(elem_type)->multi_allocate(3, dims, THREAD);
  deoptimize_caller_frame(current, HAS_PENDING_EXCEPTION);
  current->set_vm_result(obj);
JRT_END

// multianewarray for 4 dimensions
JRT_ENTRY_PROF(void, OptoRuntime, multianewarray4_C, OptoRuntime::multianewarray4_C(Klass* elem_type, int len1, int len2, int len3, int len4, JavaThread* current))
#ifndef PRODUCT
  SharedRuntime::_multi4_ctr++;                // multianewarray for 1 dimension
#endif
  assert(check_compiled_frame(current), "incorrect caller");
  assert(elem_type->is_klass(), "not a class");
  jint dims[4];
  dims[0] = len1;
  dims[1] = len2;
  dims[2] = len3;
  dims[3] = len4;
  Handle holder(current, elem_type->klass_holder()); // keep the klass alive
  oop obj = ArrayKlass::cast(elem_type)->multi_allocate(4, dims, THREAD);
  deoptimize_caller_frame(current, HAS_PENDING_EXCEPTION);
  current->set_vm_result(obj);
JRT_END

// multianewarray for 5 dimensions
JRT_ENTRY(void, OptoRuntime::multianewarray5_C(Klass* elem_type, int len1, int len2, int len3, int len4, int len5, JavaThread* current))
#ifndef PRODUCT
  SharedRuntime::_multi5_ctr++;                // multianewarray for 1 dimension
#endif
  assert(check_compiled_frame(current), "incorrect caller");
  assert(elem_type->is_klass(), "not a class");
  jint dims[5];
  dims[0] = len1;
  dims[1] = len2;
  dims[2] = len3;
  dims[3] = len4;
  dims[4] = len5;
  Handle holder(current, elem_type->klass_holder()); // keep the klass alive
  oop obj = ArrayKlass::cast(elem_type)->multi_allocate(5, dims, THREAD);
  deoptimize_caller_frame(current, HAS_PENDING_EXCEPTION);
  current->set_vm_result(obj);
JRT_END

JRT_ENTRY_PROF(void, OptoRuntime, multianewarrayN_C, OptoRuntime::multianewarrayN_C(Klass* elem_type, arrayOopDesc* dims, JavaThread* current))
  assert(check_compiled_frame(current), "incorrect caller");
  assert(elem_type->is_klass(), "not a class");
  assert(oop(dims)->is_typeArray(), "not an array");

  ResourceMark rm;
  jint len = dims->length();
  assert(len > 0, "Dimensions array should contain data");
  jint *c_dims = NEW_RESOURCE_ARRAY(jint, len);
  ArrayAccess<>::arraycopy_to_native<>(dims, typeArrayOopDesc::element_offset<jint>(0),
                                       c_dims, len);

  Handle holder(current, elem_type->klass_holder()); // keep the klass alive
  oop obj = ArrayKlass::cast(elem_type)->multi_allocate(len, c_dims, THREAD);
  deoptimize_caller_frame(current, HAS_PENDING_EXCEPTION);
  current->set_vm_result(obj);
JRT_END

JRT_BLOCK_ENTRY_PROF(void, OptoRuntime, monitor_notify_C, OptoRuntime::monitor_notify_C(oopDesc* obj, JavaThread* current))

  // Very few notify/notifyAll operations find any threads on the waitset, so
  // the dominant fast-path is to simply return.
  // Relatedly, it's critical that notify/notifyAll be fast in order to
  // reduce lock hold times.
  if (!SafepointSynchronize::is_synchronizing()) {
    if (ObjectSynchronizer::quick_notify(obj, current, false)) {
      return;
    }
  }

  // This is the case the fast-path above isn't provisioned to handle.
  // The fast-path is designed to handle frequently arising cases in an efficient manner.
  // (The fast-path is just a degenerate variant of the slow-path).
  // Perform the dreaded state transition and pass control into the slow-path.
  JRT_BLOCK;
  Handle h_obj(current, obj);
  ObjectSynchronizer::notify(h_obj, CHECK);
  JRT_BLOCK_END;
JRT_END

JRT_BLOCK_ENTRY_PROF(void, OptoRuntime, monitor_notifyAll_C, OptoRuntime::monitor_notifyAll_C(oopDesc* obj, JavaThread* current))

  if (!SafepointSynchronize::is_synchronizing() ) {
    if (ObjectSynchronizer::quick_notify(obj, current, true)) {
      return;
    }
  }

  // This is the case the fast-path above isn't provisioned to handle.
  // The fast-path is designed to handle frequently arising cases in an efficient manner.
  // (The fast-path is just a degenerate variant of the slow-path).
  // Perform the dreaded state transition and pass control into the slow-path.
  JRT_BLOCK;
  Handle h_obj(current, obj);
  ObjectSynchronizer::notifyall(h_obj, CHECK);
  JRT_BLOCK_END;
JRT_END

static const TypeFunc* make_new_instance_Type() {
  // create input type (domain)
  const Type **fields = TypeTuple::fields(1);
  fields[TypeFunc::Parms+0] = TypeInstPtr::NOTNULL; // Klass to be allocated
  const TypeTuple *domain = TypeTuple::make(TypeFunc::Parms+1, fields);

  // create result type (range)
  fields = TypeTuple::fields(1);
  fields[TypeFunc::Parms+0] = TypeRawPtr::NOTNULL; // Returned oop

  const TypeTuple *range = TypeTuple::make(TypeFunc::Parms+1, fields);

  return TypeFunc::make(domain, range);
}

#if INCLUDE_JVMTI
static const TypeFunc* make_notify_jvmti_vthread_Type() {
  // create input type (domain)
  const Type **fields = TypeTuple::fields(2);
  fields[TypeFunc::Parms+0] = TypeInstPtr::NOTNULL; // VirtualThread oop
  fields[TypeFunc::Parms+1] = TypeInt::BOOL;        // jboolean
  const TypeTuple *domain = TypeTuple::make(TypeFunc::Parms+2,fields);

  // no result type needed
  fields = TypeTuple::fields(1);
  fields[TypeFunc::Parms+0] = nullptr; // void
  const TypeTuple* range = TypeTuple::make(TypeFunc::Parms, fields);

  return TypeFunc::make(domain,range);
}
#endif

static const TypeFunc* make_athrow_Type() {
  // create input type (domain)
  const Type **fields = TypeTuple::fields(1);
  fields[TypeFunc::Parms+0] = TypeInstPtr::NOTNULL; // Klass to be allocated
  const TypeTuple *domain = TypeTuple::make(TypeFunc::Parms+1, fields);

  // create result type (range)
  fields = TypeTuple::fields(0);

  const TypeTuple *range = TypeTuple::make(TypeFunc::Parms+0, fields);

  return TypeFunc::make(domain, range);
}

static const TypeFunc* make_new_array_Type() {
  // create input type (domain)
  const Type **fields = TypeTuple::fields(2);
  fields[TypeFunc::Parms+0] = TypeInstPtr::NOTNULL;   // element klass
  fields[TypeFunc::Parms+1] = TypeInt::INT;       // array size
  const TypeTuple *domain = TypeTuple::make(TypeFunc::Parms+2, fields);

  // create result type (range)
  fields = TypeTuple::fields(1);
  fields[TypeFunc::Parms+0] = TypeRawPtr::NOTNULL; // Returned oop

  const TypeTuple *range = TypeTuple::make(TypeFunc::Parms+1, fields);

  return TypeFunc::make(domain, range);
}

const TypeFunc* OptoRuntime::multianewarray_Type(int ndim) {
  // create input type (domain)
  const int nargs = ndim + 1;
  const Type **fields = TypeTuple::fields(nargs);
  fields[TypeFunc::Parms+0] = TypeInstPtr::NOTNULL;   // element klass
  for( int i = 1; i < nargs; i++ )
    fields[TypeFunc::Parms + i] = TypeInt::INT;       // array size
  const TypeTuple *domain = TypeTuple::make(TypeFunc::Parms+nargs, fields);

  // create result type (range)
  fields = TypeTuple::fields(1);
  fields[TypeFunc::Parms+0] = TypeRawPtr::NOTNULL; // Returned oop
  const TypeTuple *range = TypeTuple::make(TypeFunc::Parms+1, fields);

  return TypeFunc::make(domain, range);
}

static const TypeFunc* make_multianewarrayN_Type() {
  // create input type (domain)
  const Type **fields = TypeTuple::fields(2);
  fields[TypeFunc::Parms+0] = TypeInstPtr::NOTNULL;   // element klass
  fields[TypeFunc::Parms+1] = TypeInstPtr::NOTNULL;   // array of dim sizes
  const TypeTuple *domain = TypeTuple::make(TypeFunc::Parms+2, fields);

  // create result type (range)
  fields = TypeTuple::fields(1);
  fields[TypeFunc::Parms+0] = TypeRawPtr::NOTNULL; // Returned oop
  const TypeTuple *range = TypeTuple::make(TypeFunc::Parms+1, fields);

  return TypeFunc::make(domain, range);
}

static const TypeFunc* make_uncommon_trap_Type() {
  // create input type (domain)
  const Type **fields = TypeTuple::fields(1);
  fields[TypeFunc::Parms+0] = TypeInt::INT; // trap_reason (deopt reason and action)
  const TypeTuple *domain = TypeTuple::make(TypeFunc::Parms+1, fields);

  // create result type (range)
  fields = TypeTuple::fields(0);
  const TypeTuple *range = TypeTuple::make(TypeFunc::Parms+0, fields);

  return TypeFunc::make(domain, range);
}

//-----------------------------------------------------------------------------
// Monitor Handling

static const TypeFunc* make_complete_monitor_enter_Type() {
  // create input type (domain)
  const Type **fields = TypeTuple::fields(2);
  fields[TypeFunc::Parms+0] = TypeInstPtr::NOTNULL;  // Object to be Locked
  fields[TypeFunc::Parms+1] = TypeRawPtr::BOTTOM;   // Address of stack location for lock
  const TypeTuple *domain = TypeTuple::make(TypeFunc::Parms+2,fields);

  // create result type (range)
  fields = TypeTuple::fields(0);

  const TypeTuple *range = TypeTuple::make(TypeFunc::Parms+0,fields);

  return TypeFunc::make(domain,range);
}

//-----------------------------------------------------------------------------

static const TypeFunc* make_complete_monitor_exit_Type() {
  // create input type (domain)
  const Type **fields = TypeTuple::fields(3);
  fields[TypeFunc::Parms+0] = TypeInstPtr::NOTNULL;  // Object to be Locked
  fields[TypeFunc::Parms+1] = TypeRawPtr::BOTTOM;    // Address of stack location for lock - BasicLock
  fields[TypeFunc::Parms+2] = TypeRawPtr::BOTTOM;    // Thread pointer (Self)
  const TypeTuple *domain = TypeTuple::make(TypeFunc::Parms+3, fields);

  // create result type (range)
  fields = TypeTuple::fields(0);

  const TypeTuple *range = TypeTuple::make(TypeFunc::Parms+0, fields);

  return TypeFunc::make(domain, range);
}

static const TypeFunc* make_monitor_notify_Type() {
  // create input type (domain)
  const Type **fields = TypeTuple::fields(1);
  fields[TypeFunc::Parms+0] = TypeInstPtr::NOTNULL;  // Object to be Locked
  const TypeTuple *domain = TypeTuple::make(TypeFunc::Parms+1, fields);

  // create result type (range)
  fields = TypeTuple::fields(0);
  const TypeTuple *range = TypeTuple::make(TypeFunc::Parms+0, fields);
  return TypeFunc::make(domain, range);
}

static const TypeFunc* make_flush_windows_Type() {
  // create input type (domain)
  const Type** fields = TypeTuple::fields(1);
  fields[TypeFunc::Parms+0] = nullptr; // void
  const TypeTuple *domain = TypeTuple::make(TypeFunc::Parms, fields);

  // create result type
  fields = TypeTuple::fields(1);
  fields[TypeFunc::Parms+0] = nullptr; // void
  const TypeTuple *range = TypeTuple::make(TypeFunc::Parms, fields);

  return TypeFunc::make(domain, range);
}

static const TypeFunc* make_l2f_Type() {
  // create input type (domain)
  const Type **fields = TypeTuple::fields(2);
  fields[TypeFunc::Parms+0] = TypeLong::LONG;
  fields[TypeFunc::Parms+1] = Type::HALF;
  const TypeTuple *domain = TypeTuple::make(TypeFunc::Parms+2, fields);

  // create result type (range)
  fields = TypeTuple::fields(1);
  fields[TypeFunc::Parms+0] = Type::FLOAT;
  const TypeTuple *range = TypeTuple::make(TypeFunc::Parms+1, fields);

  return TypeFunc::make(domain, range);
}

static const TypeFunc* make_modf_Type() {
  const Type **fields = TypeTuple::fields(2);
  fields[TypeFunc::Parms+0] = Type::FLOAT;
  fields[TypeFunc::Parms+1] = Type::FLOAT;
  const TypeTuple *domain = TypeTuple::make(TypeFunc::Parms+2, fields);

  // create result type (range)
  fields = TypeTuple::fields(1);
  fields[TypeFunc::Parms+0] = Type::FLOAT;

  const TypeTuple *range = TypeTuple::make(TypeFunc::Parms+1, fields);

  return TypeFunc::make(domain, range);
}

static const TypeFunc* make_Math_D_D_Type() {
  // create input type (domain)
  const Type **fields = TypeTuple::fields(2);
  // Symbol* name of class to be loaded
  fields[TypeFunc::Parms+0] = Type::DOUBLE;
  fields[TypeFunc::Parms+1] = Type::HALF;
  const TypeTuple *domain = TypeTuple::make(TypeFunc::Parms+2, fields);

  // create result type (range)
  fields = TypeTuple::fields(2);
  fields[TypeFunc::Parms+0] = Type::DOUBLE;
  fields[TypeFunc::Parms+1] = Type::HALF;
  const TypeTuple *range = TypeTuple::make(TypeFunc::Parms+2, fields);

  return TypeFunc::make(domain, range);
}

const TypeFunc* OptoRuntime::Math_Vector_Vector_Type(uint num_arg, const TypeVect* in_type, const TypeVect* out_type) {
  // create input type (domain)
  const Type **fields = TypeTuple::fields(num_arg);
  // Symbol* name of class to be loaded
  assert(num_arg > 0, "must have at least 1 input");
  for (uint i = 0; i < num_arg; i++) {
    fields[TypeFunc::Parms+i] = in_type;
  }
  const TypeTuple *domain = TypeTuple::make(TypeFunc::Parms+num_arg, fields);

  // create result type (range)
  const uint num_ret = 1;
  fields = TypeTuple::fields(num_ret);
  fields[TypeFunc::Parms+0] = out_type;
  const TypeTuple *range = TypeTuple::make(TypeFunc::Parms+num_ret, fields);

  return TypeFunc::make(domain, range);
}

static const TypeFunc* make_Math_DD_D_Type() {
  const Type **fields = TypeTuple::fields(4);
  fields[TypeFunc::Parms+0] = Type::DOUBLE;
  fields[TypeFunc::Parms+1] = Type::HALF;
  fields[TypeFunc::Parms+2] = Type::DOUBLE;
  fields[TypeFunc::Parms+3] = Type::HALF;
  const TypeTuple *domain = TypeTuple::make(TypeFunc::Parms+4, fields);

  // create result type (range)
  fields = TypeTuple::fields(2);
  fields[TypeFunc::Parms+0] = Type::DOUBLE;
  fields[TypeFunc::Parms+1] = Type::HALF;
  const TypeTuple *range = TypeTuple::make(TypeFunc::Parms+2, fields);

  return TypeFunc::make(domain, range);
}

//-------------- currentTimeMillis, currentTimeNanos, etc

static const TypeFunc* make_void_long_Type() {
  // create input type (domain)
  const Type **fields = TypeTuple::fields(0);
  const TypeTuple *domain = TypeTuple::make(TypeFunc::Parms+0, fields);

  // create result type (range)
  fields = TypeTuple::fields(2);
  fields[TypeFunc::Parms+0] = TypeLong::LONG;
  fields[TypeFunc::Parms+1] = Type::HALF;
  const TypeTuple *range = TypeTuple::make(TypeFunc::Parms+2, fields);

  return TypeFunc::make(domain, range);
}

static const TypeFunc* make_void_void_Type() {
  // create input type (domain)
  const Type **fields = TypeTuple::fields(0);
  const TypeTuple *domain = TypeTuple::make(TypeFunc::Parms+0, fields);

  // create result type (range)
  fields = TypeTuple::fields(0);
  const TypeTuple *range = TypeTuple::make(TypeFunc::Parms+0, fields);
  return TypeFunc::make(domain, range);
}

static const TypeFunc* make_jfr_write_checkpoint_Type() {
  // create input type (domain)
  const Type **fields = TypeTuple::fields(0);
  const TypeTuple *domain = TypeTuple::make(TypeFunc::Parms, fields);

  // create result type (range)
  fields = TypeTuple::fields(0);
  const TypeTuple *range = TypeTuple::make(TypeFunc::Parms, fields);
  return TypeFunc::make(domain, range);
}


// Takes as parameters:
// void *dest
// long size
// uchar byte

static const TypeFunc* make_setmemory_Type() {
  // create input type (domain)
  int argcnt = NOT_LP64(3) LP64_ONLY(4);
  const Type** fields = TypeTuple::fields(argcnt);
  int argp = TypeFunc::Parms;
  fields[argp++] = TypePtr::NOTNULL;        // dest
  fields[argp++] = TypeX_X;                 // size
  LP64_ONLY(fields[argp++] = Type::HALF);   // size
  fields[argp++] = TypeInt::UBYTE;          // bytevalue
  assert(argp == TypeFunc::Parms+argcnt, "correct decoding");
  const TypeTuple* domain = TypeTuple::make(TypeFunc::Parms+argcnt, fields);

  // no result type needed
  fields = TypeTuple::fields(1);
  fields[TypeFunc::Parms+0] = nullptr; // void
  const TypeTuple* range = TypeTuple::make(TypeFunc::Parms, fields);
  return TypeFunc::make(domain, range);
}

// arraycopy stub variations:
enum ArrayCopyType {
  ac_fast,                      // void(ptr, ptr, size_t)
  ac_checkcast,                 //  int(ptr, ptr, size_t, size_t, ptr)
  ac_slow,                      // void(ptr, int, ptr, int, int)
  ac_generic                    //  int(ptr, int, ptr, int, int)
};

static const TypeFunc* make_arraycopy_Type(ArrayCopyType act) {
  // create input type (domain)
  int num_args      = (act == ac_fast ? 3 : 5);
  int num_size_args = (act == ac_fast ? 1 : act == ac_checkcast ? 2 : 0);
  int argcnt = num_args;
  LP64_ONLY(argcnt += num_size_args); // halfwords for lengths
  const Type** fields = TypeTuple::fields(argcnt);
  int argp = TypeFunc::Parms;
  fields[argp++] = TypePtr::NOTNULL;    // src
  if (num_size_args == 0) {
    fields[argp++] = TypeInt::INT;      // src_pos
  }
  fields[argp++] = TypePtr::NOTNULL;    // dest
  if (num_size_args == 0) {
    fields[argp++] = TypeInt::INT;      // dest_pos
    fields[argp++] = TypeInt::INT;      // length
  }
  while (num_size_args-- > 0) {
    fields[argp++] = TypeX_X;               // size in whatevers (size_t)
    LP64_ONLY(fields[argp++] = Type::HALF); // other half of long length
  }
  if (act == ac_checkcast) {
    fields[argp++] = TypePtr::NOTNULL;  // super_klass
  }
  assert(argp == TypeFunc::Parms+argcnt, "correct decoding of act");
  const TypeTuple* domain = TypeTuple::make(TypeFunc::Parms+argcnt, fields);

  // create result type if needed
  int retcnt = (act == ac_checkcast || act == ac_generic ? 1 : 0);
  fields = TypeTuple::fields(1);
  if (retcnt == 0)
    fields[TypeFunc::Parms+0] = nullptr; // void
  else
    fields[TypeFunc::Parms+0] = TypeInt::INT; // status result, if needed
  const TypeTuple* range = TypeTuple::make(TypeFunc::Parms+retcnt, fields);
  return TypeFunc::make(domain, range);
}

static const TypeFunc* make_array_fill_Type() {
  const Type** fields;
  int argp = TypeFunc::Parms;
  // create input type (domain): pointer, int, size_t
  fields = TypeTuple::fields(3 LP64_ONLY( + 1));
  fields[argp++] = TypePtr::NOTNULL;
  fields[argp++] = TypeInt::INT;
  fields[argp++] = TypeX_X;               // size in whatevers (size_t)
  LP64_ONLY(fields[argp++] = Type::HALF); // other half of long length
  const TypeTuple *domain = TypeTuple::make(argp, fields);

  // create result type
  fields = TypeTuple::fields(1);
  fields[TypeFunc::Parms+0] = nullptr; // void
  const TypeTuple *range = TypeTuple::make(TypeFunc::Parms, fields);

  return TypeFunc::make(domain, range);
}

static const TypeFunc* make_array_partition_Type() {
  // create input type (domain)
  int num_args = 7;
  int argcnt = num_args;
  const Type** fields = TypeTuple::fields(argcnt);
  int argp = TypeFunc::Parms;
  fields[argp++] = TypePtr::NOTNULL;  // array
  fields[argp++] = TypeInt::INT;      // element type
  fields[argp++] = TypeInt::INT;      // low
  fields[argp++] = TypeInt::INT;      // end
  fields[argp++] = TypePtr::NOTNULL;  // pivot_indices (int array)
  fields[argp++] = TypeInt::INT;      // indexPivot1
  fields[argp++] = TypeInt::INT;      // indexPivot2
  assert(argp == TypeFunc::Parms+argcnt, "correct decoding");
  const TypeTuple* domain = TypeTuple::make(TypeFunc::Parms+argcnt, fields);

  // no result type needed
  fields = TypeTuple::fields(1);
  fields[TypeFunc::Parms+0] = nullptr; // void
  const TypeTuple* range = TypeTuple::make(TypeFunc::Parms, fields);
  return TypeFunc::make(domain, range);
}

static const TypeFunc* make_array_sort_Type() {
  // create input type (domain)
  int num_args      = 4;
  int argcnt = num_args;
  const Type** fields = TypeTuple::fields(argcnt);
  int argp = TypeFunc::Parms;
  fields[argp++] = TypePtr::NOTNULL;    // array
  fields[argp++] = TypeInt::INT;    // element type
  fields[argp++] = TypeInt::INT;    // fromIndex
  fields[argp++] = TypeInt::INT;    // toIndex
  assert(argp == TypeFunc::Parms+argcnt, "correct decoding");
  const TypeTuple* domain = TypeTuple::make(TypeFunc::Parms+argcnt, fields);

  // no result type needed
  fields = TypeTuple::fields(1);
  fields[TypeFunc::Parms+0] = nullptr; // void
  const TypeTuple* range = TypeTuple::make(TypeFunc::Parms, fields);
  return TypeFunc::make(domain, range);
}

static const TypeFunc* make_aescrypt_block_Type() {
  // create input type (domain)
  int num_args      = 3;
  int argcnt = num_args;
  const Type** fields = TypeTuple::fields(argcnt);
  int argp = TypeFunc::Parms;
  fields[argp++] = TypePtr::NOTNULL;    // src
  fields[argp++] = TypePtr::NOTNULL;    // dest
  fields[argp++] = TypePtr::NOTNULL;    // k array
  assert(argp == TypeFunc::Parms+argcnt, "correct decoding");
  const TypeTuple* domain = TypeTuple::make(TypeFunc::Parms+argcnt, fields);

  // no result type needed
  fields = TypeTuple::fields(1);
  fields[TypeFunc::Parms+0] = nullptr; // void
  const TypeTuple* range = TypeTuple::make(TypeFunc::Parms, fields);
  return TypeFunc::make(domain, range);
}

static const TypeFunc* make_updateBytesCRC32_Type() {
  // create input type (domain)
  int num_args      = 3;
  int argcnt = num_args;
  const Type** fields = TypeTuple::fields(argcnt);
  int argp = TypeFunc::Parms;
  fields[argp++] = TypeInt::INT;        // crc
  fields[argp++] = TypePtr::NOTNULL;    // src
  fields[argp++] = TypeInt::INT;        // len
  assert(argp == TypeFunc::Parms+argcnt, "correct decoding");
  const TypeTuple* domain = TypeTuple::make(TypeFunc::Parms+argcnt, fields);

  // result type needed
  fields = TypeTuple::fields(1);
  fields[TypeFunc::Parms+0] = TypeInt::INT; // crc result
  const TypeTuple* range = TypeTuple::make(TypeFunc::Parms+1, fields);
  return TypeFunc::make(domain, range);
}

static const TypeFunc* make_updateBytesCRC32C_Type() {
  // create input type (domain)
  int num_args      = 4;
  int argcnt = num_args;
  const Type** fields = TypeTuple::fields(argcnt);
  int argp = TypeFunc::Parms;
  fields[argp++] = TypeInt::INT;        // crc
  fields[argp++] = TypePtr::NOTNULL;    // buf
  fields[argp++] = TypeInt::INT;        // len
  fields[argp++] = TypePtr::NOTNULL;    // table
  assert(argp == TypeFunc::Parms+argcnt, "correct decoding");
  const TypeTuple* domain = TypeTuple::make(TypeFunc::Parms+argcnt, fields);

  // result type needed
  fields = TypeTuple::fields(1);
  fields[TypeFunc::Parms+0] = TypeInt::INT; // crc result
  const TypeTuple* range = TypeTuple::make(TypeFunc::Parms+1, fields);
  return TypeFunc::make(domain, range);
}

static const TypeFunc* make_updateBytesAdler32_Type() {
  // create input type (domain)
  int num_args      = 3;
  int argcnt = num_args;
  const Type** fields = TypeTuple::fields(argcnt);
  int argp = TypeFunc::Parms;
  fields[argp++] = TypeInt::INT;        // crc
  fields[argp++] = TypePtr::NOTNULL;    // src + offset
  fields[argp++] = TypeInt::INT;        // len
  assert(argp == TypeFunc::Parms+argcnt, "correct decoding");
  const TypeTuple* domain = TypeTuple::make(TypeFunc::Parms+argcnt, fields);

  // result type needed
  fields = TypeTuple::fields(1);
  fields[TypeFunc::Parms+0] = TypeInt::INT; // crc result
  const TypeTuple* range = TypeTuple::make(TypeFunc::Parms+1, fields);
  return TypeFunc::make(domain, range);
}

static const TypeFunc* make_cipherBlockChaining_aescrypt_Type() {
  // create input type (domain)
  int num_args      = 5;
  int argcnt = num_args;
  const Type** fields = TypeTuple::fields(argcnt);
  int argp = TypeFunc::Parms;
  fields[argp++] = TypePtr::NOTNULL;    // src
  fields[argp++] = TypePtr::NOTNULL;    // dest
  fields[argp++] = TypePtr::NOTNULL;    // k array
  fields[argp++] = TypePtr::NOTNULL;    // r array
  fields[argp++] = TypeInt::INT;        // src len
  assert(argp == TypeFunc::Parms+argcnt, "correct decoding");
  const TypeTuple* domain = TypeTuple::make(TypeFunc::Parms+argcnt, fields);

  // returning cipher len (int)
  fields = TypeTuple::fields(1);
  fields[TypeFunc::Parms+0] = TypeInt::INT;
  const TypeTuple* range = TypeTuple::make(TypeFunc::Parms+1, fields);
  return TypeFunc::make(domain, range);
}

static const TypeFunc* make_electronicCodeBook_aescrypt_Type() {
  // create input type (domain)
  int num_args = 4;
  int argcnt = num_args;
  const Type** fields = TypeTuple::fields(argcnt);
  int argp = TypeFunc::Parms;
  fields[argp++] = TypePtr::NOTNULL;    // src
  fields[argp++] = TypePtr::NOTNULL;    // dest
  fields[argp++] = TypePtr::NOTNULL;    // k array
  fields[argp++] = TypeInt::INT;        // src len
  assert(argp == TypeFunc::Parms + argcnt, "correct decoding");
  const TypeTuple* domain = TypeTuple::make(TypeFunc::Parms + argcnt, fields);

  // returning cipher len (int)
  fields = TypeTuple::fields(1);
  fields[TypeFunc::Parms + 0] = TypeInt::INT;
  const TypeTuple* range = TypeTuple::make(TypeFunc::Parms + 1, fields);
  return TypeFunc::make(domain, range);
}

static const TypeFunc* make_counterMode_aescrypt_Type() {
  // create input type (domain)
  int num_args = 7;
  int argcnt = num_args;
  const Type** fields = TypeTuple::fields(argcnt);
  int argp = TypeFunc::Parms;
  fields[argp++] = TypePtr::NOTNULL; // src
  fields[argp++] = TypePtr::NOTNULL; // dest
  fields[argp++] = TypePtr::NOTNULL; // k array
  fields[argp++] = TypePtr::NOTNULL; // counter array
  fields[argp++] = TypeInt::INT; // src len
  fields[argp++] = TypePtr::NOTNULL; // saved_encCounter
  fields[argp++] = TypePtr::NOTNULL; // saved used addr
  assert(argp == TypeFunc::Parms + argcnt, "correct decoding");
  const TypeTuple* domain = TypeTuple::make(TypeFunc::Parms + argcnt, fields);
  // returning cipher len (int)
  fields = TypeTuple::fields(1);
  fields[TypeFunc::Parms + 0] = TypeInt::INT;
  const TypeTuple* range = TypeTuple::make(TypeFunc::Parms + 1, fields);
  return TypeFunc::make(domain, range);
}

static const TypeFunc* make_galoisCounterMode_aescrypt_Type() {
  // create input type (domain)
  int num_args = 8;
  int argcnt = num_args;
  const Type** fields = TypeTuple::fields(argcnt);
  int argp = TypeFunc::Parms;
  fields[argp++] = TypePtr::NOTNULL; // byte[] in + inOfs
  fields[argp++] = TypeInt::INT;     // int len
  fields[argp++] = TypePtr::NOTNULL; // byte[] ct + ctOfs
  fields[argp++] = TypePtr::NOTNULL; // byte[] out + outOfs
  fields[argp++] = TypePtr::NOTNULL; // byte[] key from AESCrypt obj
  fields[argp++] = TypePtr::NOTNULL; // long[] state from GHASH obj
  fields[argp++] = TypePtr::NOTNULL; // long[] subkeyHtbl from GHASH obj
  fields[argp++] = TypePtr::NOTNULL; // byte[] counter from GCTR obj

  assert(argp == TypeFunc::Parms + argcnt, "correct decoding");
  const TypeTuple* domain = TypeTuple::make(TypeFunc::Parms + argcnt, fields);
  // returning cipher len (int)
  fields = TypeTuple::fields(1);
  fields[TypeFunc::Parms + 0] = TypeInt::INT;
  const TypeTuple* range = TypeTuple::make(TypeFunc::Parms + 1, fields);
  return TypeFunc::make(domain, range);
}

static const TypeFunc* make_digestBase_implCompress_Type(bool is_sha3) {
  // create input type (domain)
  int num_args = is_sha3 ? 3 : 2;
  int argcnt = num_args;
  const Type** fields = TypeTuple::fields(argcnt);
  int argp = TypeFunc::Parms;
  fields[argp++] = TypePtr::NOTNULL; // buf
  fields[argp++] = TypePtr::NOTNULL; // state
  if (is_sha3) fields[argp++] = TypeInt::INT; // block_size
  assert(argp == TypeFunc::Parms+argcnt, "correct decoding");
  const TypeTuple* domain = TypeTuple::make(TypeFunc::Parms+argcnt, fields);

  // no result type needed
  fields = TypeTuple::fields(1);
  fields[TypeFunc::Parms+0] = nullptr; // void
  const TypeTuple* range = TypeTuple::make(TypeFunc::Parms, fields);
  return TypeFunc::make(domain, range);
}

/*
 * int implCompressMultiBlock(byte[] b, int ofs, int limit)
 */
static const TypeFunc* make_digestBase_implCompressMB_Type(bool is_sha3) {
  // create input type (domain)
  int num_args = is_sha3 ? 5 : 4;
  int argcnt = num_args;
  const Type** fields = TypeTuple::fields(argcnt);
  int argp = TypeFunc::Parms;
  fields[argp++] = TypePtr::NOTNULL; // buf
  fields[argp++] = TypePtr::NOTNULL; // state
  if (is_sha3) fields[argp++] = TypeInt::INT; // block_size
  fields[argp++] = TypeInt::INT;     // ofs
  fields[argp++] = TypeInt::INT;     // limit
  assert(argp == TypeFunc::Parms+argcnt, "correct decoding");
  const TypeTuple* domain = TypeTuple::make(TypeFunc::Parms+argcnt, fields);

  // returning ofs (int)
  fields = TypeTuple::fields(1);
  fields[TypeFunc::Parms+0] = TypeInt::INT; // ofs
  const TypeTuple* range = TypeTuple::make(TypeFunc::Parms+1, fields);
  return TypeFunc::make(domain, range);
}

// SHAKE128Parallel doubleKeccak function
static const TypeFunc* make_double_keccak_Type() {
    int argcnt = 2;

    const Type** fields = TypeTuple::fields(argcnt);
    int argp = TypeFunc::Parms;
    fields[argp++] = TypePtr::NOTNULL;      // status0
    fields[argp++] = TypePtr::NOTNULL;      // status1

    assert(argp == TypeFunc::Parms + argcnt, "correct decoding");
    const TypeTuple* domain = TypeTuple::make(TypeFunc::Parms + argcnt, fields);

    // result type needed
    fields = TypeTuple::fields(1);
    fields[TypeFunc::Parms + 0] = TypeInt::INT;
    const TypeTuple* range = TypeTuple::make(TypeFunc::Parms + 1, fields);
    return TypeFunc::make(domain, range);
}

static const TypeFunc* make_multiplyToLen_Type() {
  // create input type (domain)
  int num_args      = 5;
  int argcnt = num_args;
  const Type** fields = TypeTuple::fields(argcnt);
  int argp = TypeFunc::Parms;
  fields[argp++] = TypePtr::NOTNULL;    // x
  fields[argp++] = TypeInt::INT;        // xlen
  fields[argp++] = TypePtr::NOTNULL;    // y
  fields[argp++] = TypeInt::INT;        // ylen
  fields[argp++] = TypePtr::NOTNULL;    // z
  assert(argp == TypeFunc::Parms+argcnt, "correct decoding");
  const TypeTuple* domain = TypeTuple::make(TypeFunc::Parms+argcnt, fields);

  // no result type needed
  fields = TypeTuple::fields(1);
  fields[TypeFunc::Parms+0] = nullptr;
  const TypeTuple* range = TypeTuple::make(TypeFunc::Parms, fields);
  return TypeFunc::make(domain, range);
}

static const TypeFunc* make_squareToLen_Type() {
  // create input type (domain)
  int num_args      = 4;
  int argcnt = num_args;
  const Type** fields = TypeTuple::fields(argcnt);
  int argp = TypeFunc::Parms;
  fields[argp++] = TypePtr::NOTNULL;    // x
  fields[argp++] = TypeInt::INT;        // len
  fields[argp++] = TypePtr::NOTNULL;    // z
  fields[argp++] = TypeInt::INT;        // zlen
  assert(argp == TypeFunc::Parms+argcnt, "correct decoding");
  const TypeTuple* domain = TypeTuple::make(TypeFunc::Parms+argcnt, fields);

  // no result type needed
  fields = TypeTuple::fields(1);
  fields[TypeFunc::Parms+0] = nullptr;
  const TypeTuple* range = TypeTuple::make(TypeFunc::Parms, fields);
  return TypeFunc::make(domain, range);
}

static const TypeFunc* make_mulAdd_Type() {
  // create input type (domain)
  int num_args      = 5;
  int argcnt = num_args;
  const Type** fields = TypeTuple::fields(argcnt);
  int argp = TypeFunc::Parms;
  fields[argp++] = TypePtr::NOTNULL;    // out
  fields[argp++] = TypePtr::NOTNULL;    // in
  fields[argp++] = TypeInt::INT;        // offset
  fields[argp++] = TypeInt::INT;        // len
  fields[argp++] = TypeInt::INT;        // k
  assert(argp == TypeFunc::Parms+argcnt, "correct decoding");
  const TypeTuple* domain = TypeTuple::make(TypeFunc::Parms+argcnt, fields);

  // returning carry (int)
  fields = TypeTuple::fields(1);
  fields[TypeFunc::Parms+0] = TypeInt::INT;
  const TypeTuple* range = TypeTuple::make(TypeFunc::Parms+1, fields);
  return TypeFunc::make(domain, range);
}

static const TypeFunc* make_montgomeryMultiply_Type() {
  // create input type (domain)
  int num_args      = 7;
  int argcnt = num_args;
  const Type** fields = TypeTuple::fields(argcnt);
  int argp = TypeFunc::Parms;
  fields[argp++] = TypePtr::NOTNULL;    // a
  fields[argp++] = TypePtr::NOTNULL;    // b
  fields[argp++] = TypePtr::NOTNULL;    // n
  fields[argp++] = TypeInt::INT;        // len
  fields[argp++] = TypeLong::LONG;      // inv
  fields[argp++] = Type::HALF;
  fields[argp++] = TypePtr::NOTNULL;    // result
  assert(argp == TypeFunc::Parms+argcnt, "correct decoding");
  const TypeTuple* domain = TypeTuple::make(TypeFunc::Parms+argcnt, fields);

  // result type needed
  fields = TypeTuple::fields(1);
  fields[TypeFunc::Parms+0] = TypePtr::NOTNULL;

  const TypeTuple* range = TypeTuple::make(TypeFunc::Parms, fields);
  return TypeFunc::make(domain, range);
}

static const TypeFunc* make_montgomerySquare_Type() {
  // create input type (domain)
  int num_args      = 6;
  int argcnt = num_args;
  const Type** fields = TypeTuple::fields(argcnt);
  int argp = TypeFunc::Parms;
  fields[argp++] = TypePtr::NOTNULL;    // a
  fields[argp++] = TypePtr::NOTNULL;    // n
  fields[argp++] = TypeInt::INT;        // len
  fields[argp++] = TypeLong::LONG;      // inv
  fields[argp++] = Type::HALF;
  fields[argp++] = TypePtr::NOTNULL;    // result
  assert(argp == TypeFunc::Parms+argcnt, "correct decoding");
  const TypeTuple* domain = TypeTuple::make(TypeFunc::Parms+argcnt, fields);

  // result type needed
  fields = TypeTuple::fields(1);
  fields[TypeFunc::Parms+0] = TypePtr::NOTNULL;

  const TypeTuple* range = TypeTuple::make(TypeFunc::Parms, fields);
  return TypeFunc::make(domain, range);
}

static const TypeFunc* make_bigIntegerShift_Type() {
  int argcnt = 5;
  const Type** fields = TypeTuple::fields(argcnt);
  int argp = TypeFunc::Parms;
  fields[argp++] = TypePtr::NOTNULL;    // newArr
  fields[argp++] = TypePtr::NOTNULL;    // oldArr
  fields[argp++] = TypeInt::INT;        // newIdx
  fields[argp++] = TypeInt::INT;        // shiftCount
  fields[argp++] = TypeInt::INT;        // numIter
  assert(argp == TypeFunc::Parms + argcnt, "correct decoding");
  const TypeTuple* domain = TypeTuple::make(TypeFunc::Parms + argcnt, fields);

  // no result type needed
  fields = TypeTuple::fields(1);
  fields[TypeFunc::Parms + 0] = nullptr;
  const TypeTuple* range = TypeTuple::make(TypeFunc::Parms, fields);
  return TypeFunc::make(domain, range);
}

static const TypeFunc* make_vectorizedMismatch_Type() {
  // create input type (domain)
  int num_args = 4;
  int argcnt = num_args;
  const Type** fields = TypeTuple::fields(argcnt);
  int argp = TypeFunc::Parms;
  fields[argp++] = TypePtr::NOTNULL;    // obja
  fields[argp++] = TypePtr::NOTNULL;    // objb
  fields[argp++] = TypeInt::INT;        // length, number of elements
  fields[argp++] = TypeInt::INT;        // log2scale, element size
  assert(argp == TypeFunc::Parms + argcnt, "correct decoding");
  const TypeTuple* domain = TypeTuple::make(TypeFunc::Parms + argcnt, fields);

  //return mismatch index (int)
  fields = TypeTuple::fields(1);
  fields[TypeFunc::Parms + 0] = TypeInt::INT;
  const TypeTuple* range = TypeTuple::make(TypeFunc::Parms + 1, fields);
  return TypeFunc::make(domain, range);
}

static const TypeFunc* make_ghash_processBlocks_Type() {
  int argcnt = 4;

  const Type** fields = TypeTuple::fields(argcnt);
  int argp = TypeFunc::Parms;
  fields[argp++] = TypePtr::NOTNULL;    // state
  fields[argp++] = TypePtr::NOTNULL;    // subkeyH
  fields[argp++] = TypePtr::NOTNULL;    // data
  fields[argp++] = TypeInt::INT;        // blocks
  assert(argp == TypeFunc::Parms+argcnt, "correct decoding");
  const TypeTuple* domain = TypeTuple::make(TypeFunc::Parms+argcnt, fields);

  // result type needed
  fields = TypeTuple::fields(1);
  fields[TypeFunc::Parms+0] = nullptr; // void
  const TypeTuple* range = TypeTuple::make(TypeFunc::Parms, fields);
  return TypeFunc::make(domain, range);
}

static const TypeFunc* make_chacha20Block_Type() {
  int argcnt = 2;

  const Type** fields = TypeTuple::fields(argcnt);
  int argp = TypeFunc::Parms;
  fields[argp++] = TypePtr::NOTNULL;      // state
  fields[argp++] = TypePtr::NOTNULL;      // result

  assert(argp == TypeFunc::Parms + argcnt, "correct decoding");
  const TypeTuple* domain = TypeTuple::make(TypeFunc::Parms + argcnt, fields);

  // result type needed
  fields = TypeTuple::fields(1);
  fields[TypeFunc::Parms + 0] = TypeInt::INT;     // key stream outlen as int
  const TypeTuple* range = TypeTuple::make(TypeFunc::Parms + 1, fields);
  return TypeFunc::make(domain, range);
}

// Dilithium NTT function except for the final "normalization" to |coeff| < Q
static const TypeFunc* make_dilithiumAlmostNtt_Type() {
    int argcnt = 2;

    const Type** fields = TypeTuple::fields(argcnt);
    int argp = TypeFunc::Parms;
    fields[argp++] = TypePtr::NOTNULL;      // coeffs
    fields[argp++] = TypePtr::NOTNULL;      // NTT zetas

    assert(argp == TypeFunc::Parms + argcnt, "correct decoding");
    const TypeTuple* domain = TypeTuple::make(TypeFunc::Parms + argcnt, fields);

    // result type needed
    fields = TypeTuple::fields(1);
    fields[TypeFunc::Parms + 0] = TypeInt::INT;
    const TypeTuple* range = TypeTuple::make(TypeFunc::Parms + 1, fields);
    return TypeFunc::make(domain, range);
}

// Dilithium inverse NTT function except the final mod Q division by 2^256
static const TypeFunc* make_dilithiumAlmostInverseNtt_Type() {
    int argcnt = 2;

    const Type** fields = TypeTuple::fields(argcnt);
    int argp = TypeFunc::Parms;
    fields[argp++] = TypePtr::NOTNULL;      // coeffs
    fields[argp++] = TypePtr::NOTNULL;      // inverse NTT zetas

    assert(argp == TypeFunc::Parms + argcnt, "correct decoding");
    const TypeTuple* domain = TypeTuple::make(TypeFunc::Parms + argcnt, fields);

    // result type needed
    fields = TypeTuple::fields(1);
    fields[TypeFunc::Parms + 0] = TypeInt::INT;
    const TypeTuple* range = TypeTuple::make(TypeFunc::Parms + 1, fields);
    return TypeFunc::make(domain, range);
}

// Dilithium NTT multiply function
static const TypeFunc* make_dilithiumNttMult_Type() {
    int argcnt = 3;

    const Type** fields = TypeTuple::fields(argcnt);
    int argp = TypeFunc::Parms;
    fields[argp++] = TypePtr::NOTNULL;      // result
    fields[argp++] = TypePtr::NOTNULL;      // ntta
    fields[argp++] = TypePtr::NOTNULL;      // nttb

    assert(argp == TypeFunc::Parms + argcnt, "correct decoding");
    const TypeTuple* domain = TypeTuple::make(TypeFunc::Parms + argcnt, fields);

    // result type needed
    fields = TypeTuple::fields(1);
    fields[TypeFunc::Parms + 0] = TypeInt::INT;
    const TypeTuple* range = TypeTuple::make(TypeFunc::Parms + 1, fields);
    return TypeFunc::make(domain, range);
}

// Dilithium Montgomery multiply a polynome coefficient array by a constant
static const TypeFunc* make_dilithiumMontMulByConstant_Type() {
    int argcnt = 2;

    const Type** fields = TypeTuple::fields(argcnt);
    int argp = TypeFunc::Parms;
    fields[argp++] = TypePtr::NOTNULL;      // coeffs
    fields[argp++] = TypeInt::INT;          // constant multiplier

    assert(argp == TypeFunc::Parms + argcnt, "correct decoding");
    const TypeTuple* domain = TypeTuple::make(TypeFunc::Parms + argcnt, fields);

    // result type needed
    fields = TypeTuple::fields(1);
    fields[TypeFunc::Parms + 0] = TypeInt::INT;
    const TypeTuple* range = TypeTuple::make(TypeFunc::Parms + 1, fields);
    return TypeFunc::make(domain, range);
}

// Dilithium decompose polynomial
static const TypeFunc* make_dilithiumDecomposePoly_Type() {
    int argcnt = 5;

    const Type** fields = TypeTuple::fields(argcnt);
    int argp = TypeFunc::Parms;
    fields[argp++] = TypePtr::NOTNULL;      // input
    fields[argp++] = TypePtr::NOTNULL;      // lowPart
    fields[argp++] = TypePtr::NOTNULL;      // highPart
    fields[argp++] = TypeInt::INT;          // 2 * gamma2
    fields[argp++] = TypeInt::INT;          // multiplier

    assert(argp == TypeFunc::Parms + argcnt, "correct decoding");
    const TypeTuple* domain = TypeTuple::make(TypeFunc::Parms + argcnt, fields);

    // result type needed
    fields = TypeTuple::fields(1);
    fields[TypeFunc::Parms + 0] = TypeInt::INT;
    const TypeTuple* range = TypeTuple::make(TypeFunc::Parms + 1, fields);
    return TypeFunc::make(domain, range);
}

static const TypeFunc* make_base64_encodeBlock_Type() {
  int argcnt = 6;

  const Type** fields = TypeTuple::fields(argcnt);
  int argp = TypeFunc::Parms;
  fields[argp++] = TypePtr::NOTNULL;    // src array
  fields[argp++] = TypeInt::INT;        // offset
  fields[argp++] = TypeInt::INT;        // length
  fields[argp++] = TypePtr::NOTNULL;    // dest array
  fields[argp++] = TypeInt::INT;       // dp
  fields[argp++] = TypeInt::BOOL;       // isURL
  assert(argp == TypeFunc::Parms + argcnt, "correct decoding");
  const TypeTuple* domain = TypeTuple::make(TypeFunc::Parms+argcnt, fields);

  // result type needed
  fields = TypeTuple::fields(1);
  fields[TypeFunc::Parms + 0] = nullptr; // void
  const TypeTuple* range = TypeTuple::make(TypeFunc::Parms, fields);
  return TypeFunc::make(domain, range);
}

static const TypeFunc* make_string_IndexOf_Type() {
  int argcnt = 4;

  const Type** fields = TypeTuple::fields(argcnt);
  int argp = TypeFunc::Parms;
  fields[argp++] = TypePtr::NOTNULL;    // haystack array
  fields[argp++] = TypeInt::INT;        // haystack length
  fields[argp++] = TypePtr::NOTNULL;    // needle array
  fields[argp++] = TypeInt::INT;        // needle length
  assert(argp == TypeFunc::Parms + argcnt, "correct decoding");
  const TypeTuple* domain = TypeTuple::make(TypeFunc::Parms+argcnt, fields);

  // result type needed
  fields = TypeTuple::fields(1);
  fields[TypeFunc::Parms + 0] = TypeInt::INT; // Index of needle in haystack
  const TypeTuple* range = TypeTuple::make(TypeFunc::Parms + 1, fields);
  return TypeFunc::make(domain, range);
}

static const TypeFunc* make_base64_decodeBlock_Type() {
  int argcnt = 7;

  const Type** fields = TypeTuple::fields(argcnt);
  int argp = TypeFunc::Parms;
  fields[argp++] = TypePtr::NOTNULL;    // src array
  fields[argp++] = TypeInt::INT;        // src offset
  fields[argp++] = TypeInt::INT;        // src length
  fields[argp++] = TypePtr::NOTNULL;    // dest array
  fields[argp++] = TypeInt::INT;        // dest offset
  fields[argp++] = TypeInt::BOOL;       // isURL
  fields[argp++] = TypeInt::BOOL;       // isMIME
  assert(argp == TypeFunc::Parms + argcnt, "correct decoding");
  const TypeTuple* domain = TypeTuple::make(TypeFunc::Parms+argcnt, fields);

  // result type needed
  fields = TypeTuple::fields(1);
  fields[TypeFunc::Parms + 0] = TypeInt::INT; // count of bytes written to dst
  const TypeTuple* range = TypeTuple::make(TypeFunc::Parms + 1, fields);
  return TypeFunc::make(domain, range);
}

static const TypeFunc* make_poly1305_processBlocks_Type() {
  int argcnt = 4;

  const Type** fields = TypeTuple::fields(argcnt);
  int argp = TypeFunc::Parms;
  fields[argp++] = TypePtr::NOTNULL;    // input array
  fields[argp++] = TypeInt::INT;        // input length
  fields[argp++] = TypePtr::NOTNULL;    // accumulator array
  fields[argp++] = TypePtr::NOTNULL;    // r array
  assert(argp == TypeFunc::Parms + argcnt, "correct decoding");
  const TypeTuple* domain = TypeTuple::make(TypeFunc::Parms+argcnt, fields);

  // result type needed
  fields = TypeTuple::fields(1);
  fields[TypeFunc::Parms + 0] = nullptr; // void
  const TypeTuple* range = TypeTuple::make(TypeFunc::Parms, fields);
  return TypeFunc::make(domain, range);
}

static const TypeFunc* make_intpoly_montgomeryMult_P256_Type() {
  int argcnt = 3;

  const Type** fields = TypeTuple::fields(argcnt);
  int argp = TypeFunc::Parms;
  fields[argp++] = TypePtr::NOTNULL;    // a array
  fields[argp++] = TypePtr::NOTNULL;    // b array
  fields[argp++] = TypePtr::NOTNULL;    // r(esult) array
  assert(argp == TypeFunc::Parms + argcnt, "correct decoding");
  const TypeTuple* domain = TypeTuple::make(TypeFunc::Parms+argcnt, fields);

  // result type needed
  fields = TypeTuple::fields(1);
  fields[TypeFunc::Parms + 0] = nullptr; // void
  const TypeTuple* range = TypeTuple::make(TypeFunc::Parms, fields);
  return TypeFunc::make(domain, range);
}

static const TypeFunc* make_intpoly_assign_Type() {
  int argcnt = 4;

  const Type** fields = TypeTuple::fields(argcnt);
  int argp = TypeFunc::Parms;
  fields[argp++] = TypeInt::INT;        // set flag
  fields[argp++] = TypePtr::NOTNULL;    // a array (result)
  fields[argp++] = TypePtr::NOTNULL;    // b array (if set is set)
  fields[argp++] = TypeInt::INT;        // array length
  assert(argp == TypeFunc::Parms + argcnt, "correct decoding");
  const TypeTuple* domain = TypeTuple::make(TypeFunc::Parms+argcnt, fields);

  // result type needed
  fields = TypeTuple::fields(1);
  fields[TypeFunc::Parms + 0] = nullptr; // void
  const TypeTuple* range = TypeTuple::make(TypeFunc::Parms, fields);
  return TypeFunc::make(domain, range);
}

//------------- Interpreter state for on stack replacement
static const TypeFunc* make_osr_end_Type() {
  // create input type (domain)
  const Type **fields = TypeTuple::fields(1);
  fields[TypeFunc::Parms+0] = TypeRawPtr::BOTTOM; // OSR temp buf
  const TypeTuple *domain = TypeTuple::make(TypeFunc::Parms+1, fields);

  // create result type
  fields = TypeTuple::fields(1);
  // fields[TypeFunc::Parms+0] = TypeInstPtr::NOTNULL; // locked oop
  fields[TypeFunc::Parms+0] = nullptr; // void
  const TypeTuple *range = TypeTuple::make(TypeFunc::Parms, fields);
  return TypeFunc::make(domain, range);
}

//-------------------------------------------------------------------------------------
// register policy

bool OptoRuntime::is_callee_saved_register(MachRegisterNumbers reg) {
  assert(reg >= 0 && reg < _last_Mach_Reg, "must be a machine register");
  switch (register_save_policy[reg]) {
    case 'C': return false; //SOC
    case 'E': return true ; //SOE
    case 'N': return false; //NS
    case 'A': return false; //AS
  }
  ShouldNotReachHere();
  return false;
}

//-----------------------------------------------------------------------
// Exceptions
//

static void trace_exception(outputStream* st, oop exception_oop, address exception_pc, const char* msg);

// The method is an entry that is always called by a C++ method not
// directly from compiled code. Compiled code will call the C++ method following.
// We can't allow async exception to be installed during  exception processing.
JRT_ENTRY_NO_ASYNC_PROF(address, OptoRuntime, handle_exception_C_helper, OptoRuntime::handle_exception_C_helper(JavaThread* current, nmethod* &nm))
  // The frame we rethrow the exception to might not have been processed by the GC yet.
  // The stack watermark barrier takes care of detecting that and ensuring the frame
  // has updated oops.
  StackWatermarkSet::after_unwind(current);

  // Do not confuse exception_oop with pending_exception. The exception_oop
  // is only used to pass arguments into the method. Not for general
  // exception handling.  DO NOT CHANGE IT to use pending_exception, since
  // the runtime stubs checks this on exit.
  assert(current->exception_oop() != nullptr, "exception oop is found");
  address handler_address = nullptr;

  Handle exception(current, current->exception_oop());
  address pc = current->exception_pc();

  // Clear out the exception oop and pc since looking up an
  // exception handler can cause class loading, which might throw an
  // exception and those fields are expected to be clear during
  // normal bytecode execution.
  current->clear_exception_oop_and_pc();

  LogTarget(Info, exceptions) lt;
  if (lt.is_enabled()) {
    ResourceMark rm;
    LogStream ls(lt);
    trace_exception(&ls, exception(), pc, "");
  }

  // for AbortVMOnException flag
  Exceptions::debug_check_abort(exception);

#ifdef ASSERT
  if (!(exception->is_a(vmClasses::Throwable_klass()))) {
    // should throw an exception here
    ShouldNotReachHere();
  }
#endif

  // new exception handling: this method is entered only from adapters
  // exceptions from compiled java methods are handled in compiled code
  // using rethrow node

  nm = CodeCache::find_nmethod(pc);
  assert(nm != nullptr, "No NMethod found");
  if (nm->is_native_method()) {
    fatal("Native method should not have path to exception handling");
  } else {
    // we are switching to old paradigm: search for exception handler in caller_frame
    // instead in exception handler of caller_frame.sender()

    if (JvmtiExport::can_post_on_exceptions()) {
      // "Full-speed catching" is not necessary here,
      // since we're notifying the VM on every catch.
      // Force deoptimization and the rest of the lookup
      // will be fine.
      deoptimize_caller_frame(current);
    }

    // Check the stack guard pages.  If enabled, look for handler in this frame;
    // otherwise, forcibly unwind the frame.
    //
    // 4826555: use default current sp for reguard_stack instead of &nm: it's more accurate.
    bool force_unwind = !current->stack_overflow_state()->reguard_stack();
    bool deopting = false;
    if (nm->is_deopt_pc(pc)) {
      deopting = true;
      RegisterMap map(current,
                      RegisterMap::UpdateMap::skip,
                      RegisterMap::ProcessFrames::include,
                      RegisterMap::WalkContinuation::skip);
      frame deoptee = current->last_frame().sender(&map);
      assert(deoptee.is_deoptimized_frame(), "must be deopted");
      // Adjust the pc back to the original throwing pc
      pc = deoptee.pc();
    }

    // If we are forcing an unwind because of stack overflow then deopt is
    // irrelevant since we are throwing the frame away anyway.

    if (deopting && !force_unwind) {
      handler_address = SharedRuntime::deopt_blob()->unpack_with_exception();
    } else {

      handler_address =
        force_unwind ? nullptr : nm->handler_for_exception_and_pc(exception, pc);

      if (handler_address == nullptr) {
        bool recursive_exception = false;
        handler_address = SharedRuntime::compute_compiled_exc_handler(nm, pc, exception, force_unwind, true, recursive_exception);
        assert (handler_address != nullptr, "must have compiled handler");
        // Update the exception cache only when the unwind was not forced
        // and there didn't happen another exception during the computation of the
        // compiled exception handler. Checking for exception oop equality is not
        // sufficient because some exceptions are pre-allocated and reused.
        if (!force_unwind && !recursive_exception) {
          nm->add_handler_for_exception_and_pc(exception,pc,handler_address);
        }
      } else {
#ifdef ASSERT
        bool recursive_exception = false;
        address computed_address = SharedRuntime::compute_compiled_exc_handler(nm, pc, exception, force_unwind, true, recursive_exception);
        vmassert(recursive_exception || (handler_address == computed_address), "Handler address inconsistency: " PTR_FORMAT " != " PTR_FORMAT,
                 p2i(handler_address), p2i(computed_address));
#endif
      }
    }

    current->set_exception_pc(pc);
    current->set_exception_handler_pc(handler_address);

    // Check if the exception PC is a MethodHandle call site.
    current->set_is_method_handle_return(nm->is_method_handle_return(pc));
  }

  // Restore correct return pc.  Was saved above.
  current->set_exception_oop(exception());
  return handler_address;

JRT_END

// We are entering here from exception_blob
// If there is a compiled exception handler in this method, we will continue there;
// otherwise we will unwind the stack and continue at the caller of top frame method
// Note we enter without the usual JRT wrapper. We will call a helper routine that
// will do the normal VM entry. We do it this way so that we can see if the nmethod
// we looked up the handler for has been deoptimized in the meantime. If it has been
// we must not use the handler and instead return the deopt blob.
address OptoRuntime::handle_exception_C(JavaThread* current) {
//
// We are in Java not VM and in debug mode we have a NoHandleMark
//
#ifndef PRODUCT
  SharedRuntime::_find_handler_ctr++;          // find exception handler
#endif
  debug_only(NoHandleMark __hm;)
  nmethod* nm = nullptr;
  address handler_address = nullptr;
  {
    // Enter the VM

    ResetNoHandleMark rnhm;
    handler_address = handle_exception_C_helper(current, nm);
  }

  // Back in java: Use no oops, DON'T safepoint

  // Now check to see if the handler we are returning is in a now
  // deoptimized frame

  if (nm != nullptr) {
    RegisterMap map(current,
                    RegisterMap::UpdateMap::skip,
                    RegisterMap::ProcessFrames::skip,
                    RegisterMap::WalkContinuation::skip);
    frame caller = current->last_frame().sender(&map);
#ifdef ASSERT
    assert(caller.is_compiled_frame(), "must be");
#endif // ASSERT
    if (caller.is_deoptimized_frame()) {
      handler_address = SharedRuntime::deopt_blob()->unpack_with_exception();
    }
  }
  return handler_address;
}

//------------------------------rethrow----------------------------------------
// We get here after compiled code has executed a 'RethrowNode'.  The callee
// is either throwing or rethrowing an exception.  The callee-save registers
// have been restored, synchronized objects have been unlocked and the callee
// stack frame has been removed.  The return address was passed in.
// Exception oop is passed as the 1st argument.  This routine is then called
// from the stub.  On exit, we know where to jump in the caller's code.
// After this C code exits, the stub will pop his frame and end in a jump
// (instead of a return).  We enter the caller's default handler.
//
// This must be JRT_LEAF:
//     - caller will not change its state as we cannot block on exit,
//       therefore raw_exception_handler_for_return_address is all it takes
//       to handle deoptimized blobs
//
// However, there needs to be a safepoint check in the middle!  So compiled
// safepoints are completely watertight.
//
// Thus, it cannot be a leaf since it contains the NoSafepointVerifier.
//
// *THIS IS NOT RECOMMENDED PROGRAMMING STYLE*
//
address OptoRuntime::rethrow_C(oopDesc* exception, JavaThread* thread, address ret_pc) {
  // ret_pc will have been loaded from the stack, so for AArch64 will be signed.
  AARCH64_PORT_ONLY(ret_pc = pauth_strip_verifiable(ret_pc));

#ifndef PRODUCT
  SharedRuntime::_rethrow_ctr++;               // count rethrows
#endif
  assert (exception != nullptr, "should have thrown a NullPointerException");
#ifdef ASSERT
  if (!(exception->is_a(vmClasses::Throwable_klass()))) {
    // should throw an exception here
    ShouldNotReachHere();
  }
#endif

  thread->set_vm_result(exception);
  // Frame not compiled (handles deoptimization blob)
  return SharedRuntime::raw_exception_handler_for_return_address(thread, ret_pc);
}

static const TypeFunc* make_rethrow_Type() {
  // create input type (domain)
  const Type **fields = TypeTuple::fields(1);
  fields[TypeFunc::Parms+0] = TypeInstPtr::NOTNULL; // Exception oop
  const TypeTuple *domain = TypeTuple::make(TypeFunc::Parms+1,fields);

  // create result type (range)
  fields = TypeTuple::fields(1);
  fields[TypeFunc::Parms+0] = TypeInstPtr::NOTNULL; // Exception oop
  const TypeTuple *range = TypeTuple::make(TypeFunc::Parms+1, fields);

  return TypeFunc::make(domain, range);
}


void OptoRuntime::deoptimize_caller_frame(JavaThread *thread, bool doit) {
  // Deoptimize the caller before continuing, as the compiled
  // exception handler table may not be valid.
  if (!StressCompiledExceptionHandlers && doit) {
    deoptimize_caller_frame(thread);
  }
}

void OptoRuntime::deoptimize_caller_frame(JavaThread *thread) {
  // Called from within the owner thread, so no need for safepoint
  RegisterMap reg_map(thread,
                      RegisterMap::UpdateMap::include,
                      RegisterMap::ProcessFrames::include,
                      RegisterMap::WalkContinuation::skip);
  frame stub_frame = thread->last_frame();
  assert(stub_frame.is_runtime_frame() || exception_blob()->contains(stub_frame.pc()), "sanity check");
  frame caller_frame = stub_frame.sender(&reg_map);

  // Deoptimize the caller frame.
  Deoptimization::deoptimize_frame(thread, caller_frame.id());
}


bool OptoRuntime::is_deoptimized_caller_frame(JavaThread *thread) {
  // Called from within the owner thread, so no need for safepoint
  RegisterMap reg_map(thread,
                      RegisterMap::UpdateMap::include,
                      RegisterMap::ProcessFrames::include,
                      RegisterMap::WalkContinuation::skip);
  frame stub_frame = thread->last_frame();
  assert(stub_frame.is_runtime_frame() || exception_blob()->contains(stub_frame.pc()), "sanity check");
  frame caller_frame = stub_frame.sender(&reg_map);
  return caller_frame.is_deoptimized_frame();
}

static const TypeFunc* make_register_finalizer_Type() {
  // create input type (domain)
  const Type **fields = TypeTuple::fields(1);
  fields[TypeFunc::Parms+0] = TypeInstPtr::NOTNULL;  // oop;          Receiver
  // // The JavaThread* is passed to each routine as the last argument
  // fields[TypeFunc::Parms+1] = TypeRawPtr::NOTNULL;  // JavaThread *; Executing thread
  const TypeTuple *domain = TypeTuple::make(TypeFunc::Parms+1,fields);

  // create result type (range)
  fields = TypeTuple::fields(0);

  const TypeTuple *range = TypeTuple::make(TypeFunc::Parms+0,fields);

  return TypeFunc::make(domain,range);
}

const TypeFunc *OptoRuntime::class_init_barrier_Type() {
  // create input type (domain)
  const Type** fields = TypeTuple::fields(1);
  fields[TypeFunc::Parms+0] = TypeKlassPtr::NOTNULL;
  // // The JavaThread* is passed to each routine as the last argument
  // fields[TypeFunc::Parms+1] = TypeRawPtr::NOTNULL;  // JavaThread *; Executing thread
  const TypeTuple* domain = TypeTuple::make(TypeFunc::Parms+1, fields);

  // create result type (range)
  fields = TypeTuple::fields(0);
  const TypeTuple *range = TypeTuple::make(TypeFunc::Parms+0, fields);
  return TypeFunc::make(domain,range);
}

#if INCLUDE_JFR
static const TypeFunc* make_class_id_load_barrier_Type() {
  // create input type (domain)
  const Type **fields = TypeTuple::fields(1);
  fields[TypeFunc::Parms+0] = TypeInstPtr::KLASS;
  const TypeTuple *domain = TypeTuple::make(TypeFunc::Parms + 1, fields);

  // create result type (range)
  fields = TypeTuple::fields(0);

  const TypeTuple *range = TypeTuple::make(TypeFunc::Parms + 0, fields);

  return TypeFunc::make(domain,range);
}
#endif // INCLUDE_JFR

//-----------------------------------------------------------------------------
// runtime upcall support
const TypeFunc *OptoRuntime::runtime_up_call_Type() {
  // create input type (domain)
  const Type **fields = TypeTuple::fields(1);
  fields[TypeFunc::Parms+0] = TypeRawPtr::BOTTOM; // Thread-local storage
  const TypeTuple *domain = TypeTuple::make(TypeFunc::Parms+1,fields);

  // create result type (range)
  fields = TypeTuple::fields(0);

  const TypeTuple *range = TypeTuple::make(TypeFunc::Parms+0,fields);

  return TypeFunc::make(domain,range);
}

//-----------------------------------------------------------------------------
static const TypeFunc* make_dtrace_method_entry_exit_Type() {
  // create input type (domain)
  const Type **fields = TypeTuple::fields(2);
  fields[TypeFunc::Parms+0] = TypeRawPtr::BOTTOM; // Thread-local storage
  fields[TypeFunc::Parms+1] = TypeMetadataPtr::BOTTOM;  // Method*;    Method we are entering
  const TypeTuple *domain = TypeTuple::make(TypeFunc::Parms+2,fields);

  // create result type (range)
  fields = TypeTuple::fields(0);

  const TypeTuple *range = TypeTuple::make(TypeFunc::Parms+0,fields);

  return TypeFunc::make(domain,range);
}

static const TypeFunc* make_dtrace_object_alloc_Type() {
  // create input type (domain)
  const Type **fields = TypeTuple::fields(2);
  fields[TypeFunc::Parms+0] = TypeRawPtr::BOTTOM; // Thread-local storage
  fields[TypeFunc::Parms+1] = TypeInstPtr::NOTNULL;  // oop;    newly allocated object

  const TypeTuple *domain = TypeTuple::make(TypeFunc::Parms+2,fields);

  // create result type (range)
  fields = TypeTuple::fields(0);

  const TypeTuple *range = TypeTuple::make(TypeFunc::Parms+0,fields);

  return TypeFunc::make(domain,range);
}

JRT_ENTRY_NO_ASYNC_PROF(void, OptoRuntime, register_finalizer_C, OptoRuntime::register_finalizer_C(oopDesc* obj, JavaThread* current))
  assert(oopDesc::is_oop(obj), "must be a valid oop");
  assert(obj->klass()->has_finalizer(), "shouldn't be here otherwise");
  InstanceKlass::register_finalizer(instanceOop(obj), CHECK);
JRT_END

JRT_ENTRY_NO_ASYNC_PROF(void, OptoRuntime, class_init_barrier_C, OptoRuntime::class_init_barrier_C(Klass* k, JavaThread* current))
  InstanceKlass* ik = InstanceKlass::cast(k);
  if (ik->should_be_initialized()) {
    ik->initialize(CHECK);
  } else if (UsePerfData) {
    _perf_OptoRuntime_class_init_barrier_redundant_count->inc();
  }
JRT_END

//-----------------------------------------------------------------------------

NamedCounter * volatile OptoRuntime::_named_counters = nullptr;

//
// dump the collected NamedCounters.
//
void OptoRuntime::print_named_counters() {
  int total_lock_count = 0;
  int eliminated_lock_count = 0;

  NamedCounter* c = _named_counters;
  while (c) {
    if (c->tag() == NamedCounter::LockCounter || c->tag() == NamedCounter::EliminatedLockCounter) {
      int count = c->count();
      if (count > 0) {
        bool eliminated = c->tag() == NamedCounter::EliminatedLockCounter;
        if (Verbose) {
          tty->print_cr("%d %s%s", count, c->name(), eliminated ? " (eliminated)" : "");
        }
        total_lock_count += count;
        if (eliminated) {
          eliminated_lock_count += count;
        }
      }
    }
    c = c->next();
  }
  if (total_lock_count > 0) {
    tty->print_cr("dynamic locks: %d", total_lock_count);
    if (eliminated_lock_count) {
      tty->print_cr("eliminated locks: %d (%d%%)", eliminated_lock_count,
                    (int)(eliminated_lock_count * 100.0 / total_lock_count));
    }
  }
}

//
//  Allocate a new NamedCounter.  The JVMState is used to generate the
//  name which consists of method@line for the inlining tree.
//

NamedCounter* OptoRuntime::new_named_counter(JVMState* youngest_jvms, NamedCounter::CounterTag tag) {
  int max_depth = youngest_jvms->depth();

  // Visit scopes from youngest to oldest.
  bool first = true;
  stringStream st;
  for (int depth = max_depth; depth >= 1; depth--) {
    JVMState* jvms = youngest_jvms->of_depth(depth);
    ciMethod* m = jvms->has_method() ? jvms->method() : nullptr;
    if (!first) {
      st.print(" ");
    } else {
      first = false;
    }
    int bci = jvms->bci();
    if (bci < 0) bci = 0;
    if (m != nullptr) {
      st.print("%s.%s", m->holder()->name()->as_utf8(), m->name()->as_utf8());
    } else {
      st.print("no method");
    }
    st.print("@%d", bci);
    // To print linenumbers instead of bci use: m->line_number_from_bci(bci)
  }
  NamedCounter* c = new NamedCounter(st.freeze(), tag);

  // atomically add the new counter to the head of the list.  We only
  // add counters so this is safe.
  NamedCounter* head;
  do {
    c->set_next(nullptr);
    head = _named_counters;
    c->set_next(head);
  } while (Atomic::cmpxchg(&_named_counters, head, c) != head);
  return c;
}

void OptoRuntime::initialize_types() {
  _new_instance_Type                  = make_new_instance_Type();
  _new_array_Type                     = make_new_array_Type();
  _multianewarray2_Type               = multianewarray_Type(2);
  _multianewarray3_Type               = multianewarray_Type(3);
  _multianewarray4_Type               = multianewarray_Type(4);
  _multianewarray5_Type               = multianewarray_Type(5);
  _multianewarrayN_Type               = make_multianewarrayN_Type();
  _complete_monitor_enter_Type        = make_complete_monitor_enter_Type();
  _complete_monitor_exit_Type         = make_complete_monitor_exit_Type();
  _monitor_notify_Type                = make_monitor_notify_Type();
  _uncommon_trap_Type                 = make_uncommon_trap_Type();
  _athrow_Type                        = make_athrow_Type();
  _rethrow_Type                       = make_rethrow_Type();
  _Math_D_D_Type                      = make_Math_D_D_Type();
  _Math_DD_D_Type                     = make_Math_DD_D_Type();
  _modf_Type                          = make_modf_Type();
  _l2f_Type                           = make_l2f_Type();
  _void_long_Type                     = make_void_long_Type();
  _void_void_Type                     = make_void_void_Type();
  _jfr_write_checkpoint_Type          = make_jfr_write_checkpoint_Type();
  _flush_windows_Type                 = make_flush_windows_Type();
  _fast_arraycopy_Type                = make_arraycopy_Type(ac_fast);
  _checkcast_arraycopy_Type           = make_arraycopy_Type(ac_checkcast);
  _generic_arraycopy_Type             = make_arraycopy_Type(ac_generic);
  _slow_arraycopy_Type                = make_arraycopy_Type(ac_slow);
  _unsafe_setmemory_Type              = make_setmemory_Type();
  _array_fill_Type                    = make_array_fill_Type();
  _array_sort_Type                    = make_array_sort_Type();
  _array_partition_Type               = make_array_partition_Type();
  _aescrypt_block_Type                = make_aescrypt_block_Type();
  _cipherBlockChaining_aescrypt_Type  = make_cipherBlockChaining_aescrypt_Type();
  _electronicCodeBook_aescrypt_Type   = make_electronicCodeBook_aescrypt_Type();
  _counterMode_aescrypt_Type          = make_counterMode_aescrypt_Type();
  _galoisCounterMode_aescrypt_Type    = make_galoisCounterMode_aescrypt_Type();
  _digestBase_implCompress_with_sha3_Type      = make_digestBase_implCompress_Type(  /* is_sha3= */ true);
  _digestBase_implCompress_without_sha3_Type   = make_digestBase_implCompress_Type(  /* is_sha3= */ false);;
  _digestBase_implCompressMB_with_sha3_Type    = make_digestBase_implCompressMB_Type(/* is_sha3= */ true);
  _digestBase_implCompressMB_without_sha3_Type = make_digestBase_implCompressMB_Type(/* is_sha3= */ false);
  _double_keccak_Type                 = make_double_keccak_Type();
  _multiplyToLen_Type                 = make_multiplyToLen_Type();
  _montgomeryMultiply_Type            = make_montgomeryMultiply_Type();
  _montgomerySquare_Type              = make_montgomerySquare_Type();
  _squareToLen_Type                   = make_squareToLen_Type();
  _mulAdd_Type                        = make_mulAdd_Type();
  _bigIntegerShift_Type               = make_bigIntegerShift_Type();
  _vectorizedMismatch_Type            = make_vectorizedMismatch_Type();
  _ghash_processBlocks_Type           = make_ghash_processBlocks_Type();
  _chacha20Block_Type                 = make_chacha20Block_Type();

  _dilithiumAlmostNtt_Type            = make_dilithiumAlmostNtt_Type();
  _dilithiumAlmostInverseNtt_Type     = make_dilithiumAlmostInverseNtt_Type();
  _dilithiumNttMult_Type              = make_dilithiumNttMult_Type();
  _dilithiumMontMulByConstant_Type    = make_dilithiumMontMulByConstant_Type();
  _dilithiumDecomposePoly_Type        = make_dilithiumDecomposePoly_Type();

  _base64_encodeBlock_Type            = make_base64_encodeBlock_Type();
  _base64_decodeBlock_Type            = make_base64_decodeBlock_Type();
  _string_IndexOf_Type                = make_string_IndexOf_Type();
  _poly1305_processBlocks_Type        = make_poly1305_processBlocks_Type();
  _intpoly_montgomeryMult_P256_Type   = make_intpoly_montgomeryMult_P256_Type();
  _intpoly_assign_Type                = make_intpoly_assign_Type();
  _updateBytesCRC32_Type              = make_updateBytesCRC32_Type();
  _updateBytesCRC32C_Type             = make_updateBytesCRC32C_Type();
  _updateBytesAdler32_Type            = make_updateBytesAdler32_Type();
  _osr_end_Type                       = make_osr_end_Type();
  _register_finalizer_Type            = make_register_finalizer_Type();
  JFR_ONLY(
    _class_id_load_barrier_Type       = make_class_id_load_barrier_Type();
  )
#if INCLUDE_JVMTI
  _notify_jvmti_vthread_Type          = make_notify_jvmti_vthread_Type();
#endif // INCLUDE_JVMTI
  _dtrace_method_entry_exit_Type      = make_dtrace_method_entry_exit_Type();
  _dtrace_object_alloc_Type           = make_dtrace_object_alloc_Type();
}

int trace_exception_counter = 0;
static void trace_exception(outputStream* st, oop exception_oop, address exception_pc, const char* msg) {
  trace_exception_counter++;
  stringStream tempst;

  tempst.print("%d [Exception (%s): ", trace_exception_counter, msg);
  exception_oop->print_value_on(&tempst);
  tempst.print(" in ");
  CodeBlob* blob = CodeCache::find_blob(exception_pc);
  if (blob->is_nmethod()) {
    blob->as_nmethod()->method()->print_value_on(&tempst);
  } else if (blob->is_runtime_stub()) {
    tempst.print("<runtime-stub>");
  } else {
    tempst.print("<unknown>");
  }
  tempst.print(" at " INTPTR_FORMAT,  p2i(exception_pc));
  tempst.print("]");

  st->print_raw_cr(tempst.freeze());
}

#define DO_COUNTERS2(macro2, macro1) \
  macro2(OptoRuntime, new_instance_C) \
  macro2(OptoRuntime, new_array_C) \
  macro2(OptoRuntime, new_array_nozero_C) \
  macro2(OptoRuntime, multianewarray2_C) \
  macro2(OptoRuntime, multianewarray3_C) \
  macro2(OptoRuntime, multianewarray4_C) \
  macro2(OptoRuntime, multianewarrayN_C) \
  macro2(OptoRuntime, monitor_notify_C) \
  macro2(OptoRuntime, monitor_notifyAll_C) \
  macro2(OptoRuntime, handle_exception_C_helper) \
  macro2(OptoRuntime, register_finalizer_C) \
  macro2(OptoRuntime, class_init_barrier_C) \
  macro1(OptoRuntime, class_init_barrier_redundant)

#define INIT_COUNTER_TIME_AND_CNT(sub, name) \
  NEWPERFTICKCOUNTERS(_perf_##sub##_##name##_timer, SUN_CI, #sub "::" #name); \
  NEWPERFEVENTCOUNTER(_perf_##sub##_##name##_count, SUN_CI, #sub "::" #name "_count");

#define INIT_COUNTER_CNT(sub, name) \
  NEWPERFEVENTCOUNTER(_perf_##sub##_##name##_count, SUN_CI, #sub "::" #name "_count");

void OptoRuntime::init_counters() {
  assert(CompilerConfig::is_c2_enabled(), "");

  if (UsePerfData) {
    EXCEPTION_MARK;

    DO_COUNTERS2(INIT_COUNTER_TIME_AND_CNT, INIT_COUNTER_CNT)

    if (HAS_PENDING_EXCEPTION) {
      vm_exit_during_initialization("jvm_perf_init failed unexpectedly");
    }
  }
}
#undef INIT_COUNTER_TIME_AND_CNT
#undef INIT_COUNTER_CNT

#define PRINT_COUNTER_TIME_AND_CNT(sub, name) { \
  jlong count = _perf_##sub##_##name##_count->get_value(); \
  if (count > 0) { \
    st->print_cr("  %-50s = " JLONG_FORMAT_W(6) "us (elapsed) " JLONG_FORMAT_W(6) "us (thread) (" JLONG_FORMAT_W(5) " events)", #sub "::" #name, \
                 _perf_##sub##_##name##_timer->elapsed_counter_value_us(), \
                 _perf_##sub##_##name##_timer->thread_counter_value_us(), \
                 count); \
  }}

#define PRINT_COUNTER_CNT(sub, name) { \
  jlong count = _perf_##sub##_##name##_count->get_value(); \
  if (count > 0) { \
    st->print_cr("  %-30s = " JLONG_FORMAT_W(5) " events", #name, count); \
  }}

void OptoRuntime::print_counters_on(outputStream* st) {
  if (UsePerfData && ProfileRuntimeCalls && CompilerConfig::is_c2_enabled()) {
    DO_COUNTERS2(PRINT_COUNTER_TIME_AND_CNT, PRINT_COUNTER_CNT)
  } else {
    st->print_cr("  OptoRuntime: no info (%s is disabled)",
                 (!CompilerConfig::is_c2_enabled() ? "C2" : (UsePerfData ? "ProfileRuntimeCalls" : "UsePerfData")));
  }
}

#undef PRINT_COUNTER_TIME_AND_CNT
#undef PRINT_COUNTER_CNT
#undef DO_COUNTERS2<|MERGE_RESOLUTION|>--- conflicted
+++ resolved
@@ -285,12 +285,8 @@
                                    bool return_pc) {
 
   // Matching the default directive, we currently have no method to match.
-<<<<<<< HEAD
   DirectiveSet* directive = DirectivesStack::getDefaultDirective(CompilerThread::current()->compiler());
-=======
-  DirectiveSet* directive = DirectivesStack::getDefaultDirective(CompileBroker::compiler(CompLevel_full_optimization));
   CompilationMemoryStatisticMark cmsm(directive);
->>>>>>> 0460978e
   ResourceMark rm;
   Compile C(env, gen, C_function, name, is_fancy_jump, pass_tls, return_pc, directive);
   DirectivesStack::release(directive);
