--- conflicted
+++ resolved
@@ -656,12 +656,8 @@
   }
 #endif // INCLUDE_JFR
 
-<<<<<<< HEAD
   static const TypeFunc* class_init_barrier_Type();
 
-  JFR_ONLY(static const TypeFunc* class_id_load_barrier_Type();)
-=======
->>>>>>> 1858dc14
 #if INCLUDE_JVMTI
   static inline const TypeFunc* notify_jvmti_vthread_Type() {
     assert(_notify_jvmti_vthread_Type != nullptr, "should be initialized");
@@ -669,14 +665,9 @@
   }
 #endif
 
-<<<<<<< HEAD
   // runtime upcalls support
   static const TypeFunc* runtime_up_call_Type();
 
-  // Dtrace support
-  static const TypeFunc* dtrace_method_entry_exit_Type();
-  static const TypeFunc* dtrace_object_alloc_Type();
-=======
   // Dtrace support. entry and exit probes have the same signature
   static inline const TypeFunc* dtrace_method_entry_exit_Type() {
     assert(_dtrace_method_entry_exit_Type != nullptr, "should be initialized");
@@ -687,7 +678,6 @@
     assert(_dtrace_object_alloc_Type != nullptr, "should be initialized");
     return _dtrace_object_alloc_Type;
   }
->>>>>>> 1858dc14
 
  private:
  static NamedCounter * volatile _named_counters;
@@ -700,13 +690,10 @@
  // dumps all the named counters
  static void          print_named_counters();
 
-<<<<<<< HEAD
  public:
   static void init_counters();
   static void print_counters_on(outputStream* st);
-=======
  static void          initialize_types();
->>>>>>> 1858dc14
 };
 
 #endif // SHARE_OPTO_RUNTIME_HPP