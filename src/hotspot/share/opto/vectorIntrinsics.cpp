/*
 * Copyright (c) 2020, 2024, Oracle and/or its affiliates. All rights reserved.
 * DO NOT ALTER OR REMOVE COPYRIGHT NOTICES OR THIS FILE HEADER.
 *
 * This code is free software; you can redistribute it and/or modify it
 * under the terms of the GNU General Public License version 2 only, as
 * published by the Free Software Foundation.
 *
 * This code is distributed in the hope that it will be useful, but WITHOUT
 * ANY WARRANTY; without even the implied warranty of MERCHANTABILITY or
 * FITNESS FOR A PARTICULAR PURPOSE.  See the GNU General Public License
 * version 2 for more details (a copy is included in the LICENSE file that
 * accompanied this code).
 *
 * You should have received a copy of the GNU General Public License version
 * 2 along with this work; if not, write to the Free Software Foundation,
 * Inc., 51 Franklin St, Fifth Floor, Boston, MA 02110-1301 USA.
 *
 * Please contact Oracle, 500 Oracle Parkway, Redwood Shores, CA 94065 USA
 * or visit www.oracle.com if you need additional information or have any
 * questions.
 *
 */

#include "precompiled.hpp"
#include "ci/ciSymbols.hpp"
#include "classfile/vmSymbols.hpp"
#include "opto/library_call.hpp"
#include "opto/runtime.hpp"
#include "opto/vectornode.hpp"
#include "prims/vectorSupport.hpp"
#include "runtime/stubRoutines.hpp"

#ifdef ASSERT
static bool is_vector(ciKlass* klass) {
  return klass->is_subclass_of(ciEnv::current()->vector_VectorPayload_klass());
}

static bool check_vbox(const TypeInstPtr* vbox_type) {
  assert(vbox_type->klass_is_exact(), "");

  ciInstanceKlass* ik = vbox_type->instance_klass();
  assert(is_vector(ik), "not a vector");

  ciField* fd1 = ik->get_field_by_name(ciSymbols::ETYPE_name(), ciSymbols::class_signature(), /* is_static */ true);
  assert(fd1 != nullptr, "element type info is missing");

  ciConstant val1 = fd1->constant_value();
  BasicType elem_bt = val1.as_object()->as_instance()->java_mirror_type()->basic_type();
  assert(is_java_primitive(elem_bt), "element type info is missing");

  ciField* fd2 = ik->get_field_by_name(ciSymbols::VLENGTH_name(), ciSymbols::int_signature(), /* is_static */ true);
  assert(fd2 != nullptr, "vector length info is missing");

  ciConstant val2 = fd2->constant_value();
  assert(val2.as_int() > 0, "vector length info is missing");

  return true;
}
#endif

#define log_if_needed(...)        \
  if (C->print_intrinsics()) {    \
    tty->print_cr(__VA_ARGS__);   \
  }

#ifndef PRODUCT
#define non_product_log_if_needed(...) log_if_needed(__VA_ARGS__)
#else
#define non_product_log_if_needed(...)
#endif

static bool is_vector_mask(ciKlass* klass) {
  return klass->is_subclass_of(ciEnv::current()->vector_VectorMask_klass());
}

static bool is_vector_shuffle(ciKlass* klass) {
  return klass->is_subclass_of(ciEnv::current()->vector_VectorShuffle_klass());
}

bool LibraryCallKit::arch_supports_vector_rotate(int opc, int num_elem, BasicType elem_bt,
                                                 VectorMaskUseType mask_use_type, bool has_scalar_args) {
  bool is_supported = true;

  // has_scalar_args flag is true only for non-constant scalar shift count,
  // since in this case shift needs to be broadcasted.
  if (!Matcher::match_rule_supported_vector(opc, num_elem, elem_bt) ||
       (has_scalar_args && !arch_supports_vector(Op_Replicate, num_elem, elem_bt, VecMaskNotUsed))) {
    is_supported = false;
  }

  if (is_supported) {
    // Check if mask unboxing is supported, this is a two step process which first loads the contents
    // of boolean array into vector followed by either lane expansion to match the lane size of masked
    // vector operation or populate the predicate register.
    if ((mask_use_type & VecMaskUseLoad) != 0) {
      if (!Matcher::match_rule_supported_vector(Op_VectorLoadMask, num_elem, elem_bt) ||
          !Matcher::match_rule_supported_vector(Op_LoadVector, num_elem, T_BOOLEAN)) {
        non_product_log_if_needed("  ** Rejected vector mask loading (%s,%s,%d) because architecture does not support it",
                                  NodeClassNames[Op_VectorLoadMask], type2name(elem_bt), num_elem);
        return false;
      }
    }

    if ((mask_use_type & VecMaskUsePred) != 0) {
      if (!Matcher::has_predicated_vectors() ||
          !Matcher::match_rule_supported_vector_masked(opc, num_elem, elem_bt)) {
        non_product_log_if_needed("Rejected vector mask predicate using (%s,%s,%d) because architecture does not support it",
                                  NodeClassNames[opc], type2name(elem_bt), num_elem);
        return false;
      }
    }
  }

  int lshiftopc, rshiftopc;
  switch(elem_bt) {
    case T_BYTE:
      lshiftopc = Op_LShiftI;
      rshiftopc = Op_URShiftB;
      break;
    case T_SHORT:
      lshiftopc = Op_LShiftI;
      rshiftopc = Op_URShiftS;
      break;
    case T_INT:
      lshiftopc = Op_LShiftI;
      rshiftopc = Op_URShiftI;
      break;
    case T_LONG:
      lshiftopc = Op_LShiftL;
      rshiftopc = Op_URShiftL;
      break;
    default: fatal("Unexpected type: %s", type2name(elem_bt));
  }
  int lshiftvopc = VectorNode::opcode(lshiftopc, elem_bt);
  int rshiftvopc = VectorNode::opcode(rshiftopc, elem_bt);
  if (!is_supported &&
      arch_supports_vector(lshiftvopc, num_elem, elem_bt, VecMaskNotUsed, has_scalar_args) &&
      arch_supports_vector(rshiftvopc, num_elem, elem_bt, VecMaskNotUsed, has_scalar_args) &&
      arch_supports_vector(Op_OrV, num_elem, elem_bt, VecMaskNotUsed)) {
    is_supported = true;
  }
  return is_supported;
}

Node* GraphKit::box_vector(Node* vector, const TypeInstPtr* vbox_type, BasicType elem_bt, int num_elem, bool deoptimize_on_exception) {
  assert(EnableVectorSupport, "");

  PreserveReexecuteState preexecs(this);
  jvms()->set_should_reexecute(true);

  VectorBoxAllocateNode* alloc = new VectorBoxAllocateNode(C, vbox_type);
  set_edges_for_java_call(alloc, /*must_throw=*/false, /*separate_io_proj=*/true);
  make_slow_call_ex(alloc, env()->Throwable_klass(), /*separate_io_proj=*/true, deoptimize_on_exception);
  set_i_o(gvn().transform( new ProjNode(alloc, TypeFunc::I_O) ));
  set_all_memory(gvn().transform( new ProjNode(alloc, TypeFunc::Memory) ));
  Node* ret = gvn().transform(new ProjNode(alloc, TypeFunc::Parms));

  assert(check_vbox(vbox_type), "");
  const TypeVect* vt = TypeVect::make(elem_bt, num_elem, is_vector_mask(vbox_type->instance_klass()));
  VectorBoxNode* vbox = new VectorBoxNode(C, ret, vector, vbox_type, vt);
  return gvn().transform(vbox);
}

Node* GraphKit::unbox_vector(Node* v, const TypeInstPtr* vbox_type, BasicType elem_bt, int num_elem, bool shuffle_to_vector) {
  assert(EnableVectorSupport, "");
  const TypeInstPtr* vbox_type_v = gvn().type(v)->isa_instptr();
  if (vbox_type_v == nullptr || vbox_type->instance_klass() != vbox_type_v->instance_klass()) {
    return nullptr; // arguments don't agree on vector shapes
  }
  if (vbox_type_v->maybe_null()) {
    return nullptr; // no nulls are allowed
  }
  assert(check_vbox(vbox_type), "");
  const TypeVect* vt = TypeVect::make(elem_bt, num_elem, is_vector_mask(vbox_type->instance_klass()));
  Node* unbox = gvn().transform(new VectorUnboxNode(C, vt, v, merged_memory(), shuffle_to_vector));
  return unbox;
}

Node* GraphKit::vector_shift_count(Node* cnt, int shift_op, BasicType bt, int num_elem) {
  assert(bt == T_INT || bt == T_LONG || bt == T_SHORT || bt == T_BYTE, "byte, short, long and int are supported");
  juint mask = (type2aelembytes(bt) * BitsPerByte - 1);
  Node* nmask = gvn().transform(ConNode::make(TypeInt::make(mask)));
  Node* mcnt = gvn().transform(new AndINode(cnt, nmask));
  return gvn().transform(VectorNode::shift_count(shift_op, mcnt, num_elem, bt));
}

bool LibraryCallKit::arch_supports_vector(int sopc, int num_elem, BasicType type, VectorMaskUseType mask_use_type, bool has_scalar_args) {
  // Check that the operation is valid.
  if (sopc <= 0) {
    non_product_log_if_needed("  ** Rejected intrinsification because no valid vector op could be extracted");
    return false;
  }

  if (VectorNode::is_vector_rotate(sopc)) {
    if(!arch_supports_vector_rotate(sopc, num_elem, type, mask_use_type, has_scalar_args)) {
      non_product_log_if_needed("  ** Rejected vector op (%s,%s,%d) because architecture does not support variable vector shifts",
                                NodeClassNames[sopc], type2name(type), num_elem);
      return false;
    }
  } else if (VectorNode::is_vector_integral_negate(sopc)) {
    if (!VectorNode::is_vector_integral_negate_supported(sopc, num_elem, type, false)) {
      non_product_log_if_needed("  ** Rejected vector op (%s,%s,%d) because architecture does not support integral vector negate",
                                NodeClassNames[sopc], type2name(type), num_elem);
      return false;
    }
  } else {
    // Check that architecture supports this op-size-type combination.
    if (!Matcher::match_rule_supported_vector(sopc, num_elem, type)) {
      non_product_log_if_needed("  ** Rejected vector op (%s,%s,%d) because architecture does not support it",
                                NodeClassNames[sopc], type2name(type), num_elem);
      return false;
    } else {
      assert(Matcher::match_rule_supported(sopc), "must be supported");
    }
  }

  if (num_elem == 1) {
    if (mask_use_type != VecMaskNotUsed) {
      non_product_log_if_needed("  ** Rejected vector mask op (%s,%s,%d) because architecture does not support it",
                                NodeClassNames[sopc], type2name(type), num_elem);
      return false;
    }

    if (sopc != 0) {
      if (sopc != Op_LoadVector && sopc != Op_StoreVector) {
        non_product_log_if_needed("  ** Not a svml call or load/store vector op (%s,%s,%d)",
                                  NodeClassNames[sopc], type2name(type), num_elem);
        return false;
      }
    }
  }

  if (!has_scalar_args && VectorNode::is_vector_shift(sopc) &&
      Matcher::supports_vector_variable_shifts() == false) {
    log_if_needed("  ** Rejected vector op (%s,%s,%d) because architecture does not support variable vector shifts",
                  NodeClassNames[sopc], type2name(type), num_elem);
    return false;
  }

  // Check if mask unboxing is supported, this is a two step process which first loads the contents
  // of boolean array into vector followed by either lane expansion to match the lane size of masked
  // vector operation or populate the predicate register.
  if ((mask_use_type & VecMaskUseLoad) != 0) {
    if (!Matcher::match_rule_supported_vector(Op_VectorLoadMask, num_elem, type) ||
        !Matcher::match_rule_supported_vector(Op_LoadVector, num_elem, T_BOOLEAN)) {
      non_product_log_if_needed("  ** Rejected vector mask loading (%s,%s,%d) because architecture does not support it",
                                NodeClassNames[Op_VectorLoadMask], type2name(type), num_elem);
      return false;
    }
  }

  // Check if mask boxing is supported, this is a two step process which first stores the contents
  // of mask vector / predicate register into a boolean vector followed by vector store operation to
  // transfer the contents to underlined storage of mask boxes which is a boolean array.
  if ((mask_use_type & VecMaskUseStore) != 0) {
    if (!Matcher::match_rule_supported_vector(Op_VectorStoreMask, num_elem, type) ||
        !Matcher::match_rule_supported_vector(Op_StoreVector, num_elem, T_BOOLEAN)) {
      non_product_log_if_needed("Rejected vector mask storing (%s,%s,%d) because architecture does not support it",
                                NodeClassNames[Op_VectorStoreMask], type2name(type), num_elem);
      return false;
    }
  }

  if ((mask_use_type & VecMaskUsePred) != 0) {
    bool is_supported = false;
    if (Matcher::has_predicated_vectors()) {
      if (VectorNode::is_vector_integral_negate(sopc)) {
        is_supported = VectorNode::is_vector_integral_negate_supported(sopc, num_elem, type, true);
      } else {
        is_supported = Matcher::match_rule_supported_vector_masked(sopc, num_elem, type);
      }
    }
    is_supported |= Matcher::supports_vector_predicate_op_emulation(sopc, num_elem, type);

    if (!is_supported) {
      non_product_log_if_needed("Rejected vector mask predicate using (%s,%s,%d) because architecture does not support it",
                                NodeClassNames[sopc], type2name(type), num_elem);
      return false;
    }
  }

  return true;
}

static bool is_klass_initialized(const TypeInstPtr* vec_klass) {
  if (vec_klass->const_oop() == nullptr) {
    return false; // uninitialized or some kind of unsafe access
  }
  assert(vec_klass->const_oop()->as_instance()->java_lang_Class_klass() != nullptr, "klass instance expected");
  ciInstanceKlass* klass =  vec_klass->const_oop()->as_instance()->java_lang_Class_klass()->as_instance_klass();
  return klass->is_initialized();
}

// public static
// <V extends Vector<E>,
//  M extends VectorMask<E>,
//  E>
// V unaryOp(int oprId, Class<? extends V> vmClass, Class<? extends M> maskClass, Class<E> elementType,
//           int length, V v, M m,
//           UnaryOperation<V, M> defaultImpl)
//
// public static
// <V,
//  M extends VectorMask<E>,
//  E>
// V binaryOp(int oprId, Class<? extends V> vmClass, Class<? extends M> maskClass, Class<E> elementType,
//            int length, V v1, V v2, M m,
//            BinaryOperation<V, M> defaultImpl)
//
// public static
// <V extends Vector<E>,
//  M extends VectorMask<E>,
//  E>
// V ternaryOp(int oprId, Class<? extends V> vmClass, Class<? extends M> maskClass, Class<E> elementType,
//             int length, V v1, V v2, V v3, M m,
//             TernaryOperation<V, M> defaultImpl)
//
bool LibraryCallKit::inline_vector_nary_operation(int n) {
  const TypeInt*     opr          = gvn().type(argument(0))->isa_int();
  const TypeInstPtr* vector_klass = gvn().type(argument(1))->isa_instptr();
  const TypeInstPtr* mask_klass   = gvn().type(argument(2))->isa_instptr();
  const TypeInstPtr* elem_klass   = gvn().type(argument(3))->isa_instptr();
  const TypeInt*     vlen         = gvn().type(argument(4))->isa_int();

<<<<<<< HEAD
  if (opr          == nullptr || !opr->is_con() ||
      vector_klass == nullptr || vector_klass->const_oop() == nullptr ||
      elem_klass   == nullptr || elem_klass->const_oop()   == nullptr ||
      vlen         == nullptr || !vlen->is_con()) {
    if (C->print_intrinsics()) {
      tty->print_cr("  ** missing constant: opr=%s vclass=%s etype=%s vlen=%s",
=======
  if (opr == nullptr || vector_klass == nullptr || elem_klass == nullptr || vlen == nullptr ||
      !opr->is_con() || vector_klass->const_oop() == nullptr || elem_klass->const_oop() == nullptr || !vlen->is_con()) {
    log_if_needed("  ** missing constant: opr=%s vclass=%s etype=%s vlen=%s",
>>>>>>> b687aa55
                    NodeClassNames[argument(0)->Opcode()],
                    NodeClassNames[argument(1)->Opcode()],
                    NodeClassNames[argument(3)->Opcode()],
                    NodeClassNames[argument(4)->Opcode()]);
    return false; // not enough info for intrinsification
  }

  ciType* elem_type = elem_klass->const_oop()->as_instance()->java_mirror_type();
  if (!elem_type->is_primitive_type()) {
    log_if_needed("  ** not a primitive bt=%d", elem_type->basic_type());
    return false; // should be primitive type
  }
  if (!is_klass_initialized(vector_klass)) {
    log_if_needed("  ** klass argument not initialized");
    return false;
  }

  // "argument(n + 5)" should be the mask object. We assume it is "null" when no mask
  // is used to control this operation.
  const Type* vmask_type = gvn().type(argument(n + 5));
  bool is_masked_op = vmask_type != TypePtr::NULL_PTR;
  if (is_masked_op) {
    if (mask_klass == nullptr || mask_klass->const_oop() == nullptr) {
      log_if_needed("  ** missing constant: maskclass=%s", NodeClassNames[argument(2)->Opcode()]);
      return false; // not enough info for intrinsification
    }

    if (!is_klass_initialized(mask_klass)) {
      log_if_needed("  ** mask klass argument not initialized");
      return false;
    }

    if (vmask_type->maybe_null()) {
      log_if_needed("  ** null mask values are not allowed for masked op");
      return false;
    }
  }

  BasicType elem_bt = elem_type->basic_type();
  int num_elem = vlen->get_con();
  int opc = VectorSupport::vop2ideal(opr->get_con(), elem_bt);
  int sopc = VectorNode::opcode(opc, elem_bt);
  if ((opc != Op_CallLeafVector) && (sopc == 0)) {
    log_if_needed("  ** operation not supported: opc=%s bt=%s", NodeClassNames[opc], type2name(elem_bt));
    return false; // operation not supported
  }
  if (num_elem == 1) {
    if (opc != Op_CallLeafVector || elem_bt != T_DOUBLE) {
      log_if_needed("  ** not a svml call: arity=%d opc=%d vlen=%d etype=%s",
                      n, opc, num_elem, type2name(elem_bt));
      return false;
    }
  }
  ciKlass* vbox_klass = vector_klass->const_oop()->as_instance()->java_lang_Class_klass();
  const TypeInstPtr* vbox_type = TypeInstPtr::make_exact(TypePtr::NotNull, vbox_klass);

  if (is_vector_mask(vbox_klass)) {
    assert(!is_masked_op, "mask operations do not need mask to control");
  }

  if (opc == Op_CallLeafVector) {
    if (!UseVectorStubs) {
      log_if_needed("  ** vector stubs support is disabled");
      return false;
    }
    if (!Matcher::supports_vector_calling_convention()) {
      log_if_needed("  ** no vector calling conventions supported");
      return false;
    }
    if (!Matcher::vector_size_supported(elem_bt, num_elem)) {
      log_if_needed("  ** vector size (vlen=%d, etype=%s) is not supported",
                      num_elem, type2name(elem_bt));
      return false;
    }
  }

  // When using mask, mask use type needs to be VecMaskUseLoad.
  VectorMaskUseType mask_use_type = is_vector_mask(vbox_klass) ? VecMaskUseAll
                                      : is_masked_op ? VecMaskUseLoad : VecMaskNotUsed;
  if ((sopc != 0) && !arch_supports_vector(sopc, num_elem, elem_bt, mask_use_type)) {
    log_if_needed("  ** not supported: arity=%d opc=%d vlen=%d etype=%s ismask=%d is_masked_op=%d",
                    n, sopc, num_elem, type2name(elem_bt),
                    is_vector_mask(vbox_klass) ? 1 : 0, is_masked_op ? 1 : 0);
    return false; // not supported
  }

  // Return true if current platform has implemented the masked operation with predicate feature.
  bool use_predicate = is_masked_op && sopc != 0 && arch_supports_vector(sopc, num_elem, elem_bt, VecMaskUsePred);
  if (is_masked_op && !use_predicate && !arch_supports_vector(Op_VectorBlend, num_elem, elem_bt, VecMaskUseLoad)) {
    log_if_needed("  ** not supported: arity=%d opc=%d vlen=%d etype=%s ismask=0 is_masked_op=1",
                    n, sopc, num_elem, type2name(elem_bt));
    return false;
  }

  Node* opd1 = nullptr; Node* opd2 = nullptr; Node* opd3 = nullptr;
  switch (n) {
    case 3: {
      opd3 = unbox_vector(argument(7), vbox_type, elem_bt, num_elem);
      if (opd3 == nullptr) {
        log_if_needed("  ** unbox failed v3=%s",
                        NodeClassNames[argument(7)->Opcode()]);
        return false;
      }
      // fall-through
    }
    case 2: {
      opd2 = unbox_vector(argument(6), vbox_type, elem_bt, num_elem);
      if (opd2 == nullptr) {
        log_if_needed("  ** unbox failed v2=%s",
                        NodeClassNames[argument(6)->Opcode()]);
        return false;
      }
      // fall-through
    }
    case 1: {
      opd1 = unbox_vector(argument(5), vbox_type, elem_bt, num_elem);
      if (opd1 == nullptr) {
        log_if_needed("  ** unbox failed v1=%s",
                        NodeClassNames[argument(5)->Opcode()]);
        return false;
      }
      break;
    }
    default: fatal("unsupported arity: %d", n);
  }

  Node* mask = nullptr;
  if (is_masked_op) {
    ciKlass* mbox_klass = mask_klass->const_oop()->as_instance()->java_lang_Class_klass();
    assert(is_vector_mask(mbox_klass), "argument(2) should be a mask class");
    const TypeInstPtr* mbox_type = TypeInstPtr::make_exact(TypePtr::NotNull, mbox_klass);
    mask = unbox_vector(argument(n + 5), mbox_type, elem_bt, num_elem);
    if (mask == nullptr) {
      log_if_needed("  ** unbox failed mask=%s",
                      NodeClassNames[argument(n + 5)->Opcode()]);
      return false;
    }
  }

  Node* operation = nullptr;
  if (opc == Op_CallLeafVector) {
    assert(UseVectorStubs, "sanity");
    operation = gen_call_to_svml(opr->get_con(), elem_bt, num_elem, opd1, opd2);
    if (operation == nullptr) {
      log_if_needed("  ** svml call failed for %s_%s_%d",
                         (elem_bt == T_FLOAT)?"float":"double",
                         VectorSupport::svmlname[opr->get_con() - VectorSupport::VECTOR_OP_SVML_START],
                         num_elem * type2aelembytes(elem_bt));
      return false;
     }
  } else {
    const TypeVect* vt = TypeVect::make(elem_bt, num_elem, is_vector_mask(vbox_klass));
    switch (n) {
      case 1:
      case 2: {
        operation = VectorNode::make(sopc, opd1, opd2, vt, is_vector_mask(vbox_klass), VectorNode::is_shift_opcode(opc));
        break;
      }
      case 3: {
        operation = VectorNode::make(sopc, opd1, opd2, opd3, vt);
        break;
      }
      default: fatal("unsupported arity: %d", n);
    }
  }

  if (is_masked_op && mask != nullptr) {
    if (use_predicate) {
      operation->add_req(mask);
      operation->add_flag(Node::Flag_is_predicated_vector);
    } else {
      operation->add_flag(Node::Flag_is_predicated_using_blend);
      operation = gvn().transform(operation);
      operation = new VectorBlendNode(opd1, operation, mask);
    }
  }
  operation = gvn().transform(operation);

  // Wrap it up in VectorBox to keep object type information.
  Node* vbox = box_vector(operation, vbox_type, elem_bt, num_elem);
  set_result(vbox);
  C->set_max_vector_size(MAX2(C->max_vector_size(), (uint)(num_elem * type2aelembytes(elem_bt))));
  return true;
}

// <Sh extends VectorShuffle<E>,  E>
//  Sh ShuffleIota(Class<?> E, Class<?> shuffleClass, Vector.Species<E> s, int length,
//                  int start, int step, int wrap, ShuffleIotaOperation<Sh, E> defaultImpl)
bool LibraryCallKit::inline_vector_shuffle_iota() {
  const TypeInstPtr* shuffle_klass = gvn().type(argument(1))->isa_instptr();
  const TypeInt*     vlen          = gvn().type(argument(3))->isa_int();
  const TypeInt*     start_val     = gvn().type(argument(4))->isa_int();
  const TypeInt*     step_val      = gvn().type(argument(5))->isa_int();
  const TypeInt*     wrap          = gvn().type(argument(6))->isa_int();

  if (shuffle_klass == nullptr || shuffle_klass->const_oop() == nullptr ||
      vlen          == nullptr || !vlen->is_con() ||
      start_val     == nullptr ||
      step_val      == nullptr ||
      wrap          == nullptr || !wrap->is_con()) {
    return false; // not enough info for intrinsification
  }

  if (!is_klass_initialized(shuffle_klass)) {
    log_if_needed("  ** klass argument not initialized");
    return false;
  }

  int do_wrap = wrap->get_con();
  int num_elem = vlen->get_con();
  BasicType elem_bt = T_BYTE;

  bool effective_indices_in_range = false;
  if (start_val->is_con() && step_val->is_con()) {
    int effective_min_index = start_val->get_con();
    int effective_max_index = start_val->get_con() + step_val->get_con() * (num_elem - 1);
    effective_indices_in_range = effective_max_index >= effective_min_index && effective_min_index >= -128 && effective_max_index <= 127;
  }

  if (!do_wrap && !effective_indices_in_range) {
    // Disable instrinsification for unwrapped shuffle iota if start/step
    // values are non-constant OR if intermediate result overflows byte value range.
    return false;
  }

  if (!arch_supports_vector(Op_AddVB, num_elem, elem_bt, VecMaskNotUsed)           ||
      !arch_supports_vector(Op_AndV, num_elem, elem_bt, VecMaskNotUsed)            ||
      !arch_supports_vector(Op_VectorLoadConst, num_elem, elem_bt, VecMaskNotUsed) ||
      !arch_supports_vector(Op_Replicate, num_elem, elem_bt, VecMaskNotUsed)) {
    return false;
  }

  if (!do_wrap &&
      (!arch_supports_vector(Op_SubVB, num_elem, elem_bt, VecMaskNotUsed)       ||
      !arch_supports_vector(Op_VectorBlend, num_elem, elem_bt, VecMaskNotUsed)  ||
      !arch_supports_vector(Op_VectorMaskCmp, num_elem, elem_bt, VecMaskNotUsed))) {
    return false;
  }

  bool step_multiply = !step_val->is_con() || !is_power_of_2(step_val->get_con());
  if ((step_multiply && !arch_supports_vector(Op_MulVB, num_elem, elem_bt, VecMaskNotUsed)) ||
      (!step_multiply && !arch_supports_vector(Op_LShiftVB, num_elem, elem_bt, VecMaskNotUsed))) {
    return false;
  }

  const Type * type_bt = Type::get_const_basic_type(elem_bt);
  const TypeVect * vt  = TypeVect::make(type_bt, num_elem);

  Node* res = gvn().transform(new VectorLoadConstNode(gvn().makecon(TypeInt::ZERO), vt));

  Node* start = argument(4);
  Node* step  = argument(5);

  if (step_multiply) {
    Node* bcast_step     = gvn().transform(VectorNode::scalar2vector(step, num_elem, type_bt));
    res = gvn().transform(VectorNode::make(Op_MulVB, res, bcast_step, vt));
  } else if (step_val->get_con() > 1) {
    Node* cnt = gvn().makecon(TypeInt::make(log2i_exact(step_val->get_con())));
    Node* shift_cnt = vector_shift_count(cnt, Op_LShiftI, elem_bt, num_elem);
    res = gvn().transform(VectorNode::make(Op_LShiftVB, res, shift_cnt, vt));
  }

  if (!start_val->is_con() || start_val->get_con() != 0) {
    Node* bcast_start    = gvn().transform(VectorNode::scalar2vector(start, num_elem, type_bt));
    res = gvn().transform(VectorNode::make(Op_AddVB, res, bcast_start, vt));
  }

  Node * mod_val = gvn().makecon(TypeInt::make(num_elem-1));
  Node * bcast_mod  = gvn().transform(VectorNode::scalar2vector(mod_val, num_elem, type_bt));

  if (do_wrap)  {
    // Wrap the indices greater than lane count.
     res = gvn().transform(VectorNode::make(Op_AndV, res, bcast_mod, vt));
  } else {
    ConINode* pred_node = (ConINode*)gvn().makecon(TypeInt::make(BoolTest::ugt));
    Node * lane_cnt  = gvn().makecon(TypeInt::make(num_elem));
    Node * bcast_lane_cnt = gvn().transform(VectorNode::scalar2vector(lane_cnt, num_elem, type_bt));
    const TypeVect* vmask_type = TypeVect::makemask(elem_bt, num_elem);
    Node* mask = gvn().transform(new VectorMaskCmpNode(BoolTest::ugt, bcast_lane_cnt, res, pred_node, vmask_type));

    // Make the indices greater than lane count as -ve values to match the java side implementation.
    res = gvn().transform(VectorNode::make(Op_AndV, res, bcast_mod, vt));
    Node * biased_val = gvn().transform(VectorNode::make(Op_SubVB, res, bcast_lane_cnt, vt));
    res = gvn().transform(new VectorBlendNode(biased_val, res, mask));
  }

  ciKlass* sbox_klass = shuffle_klass->const_oop()->as_instance()->java_lang_Class_klass();
  const TypeInstPtr* shuffle_box_type = TypeInstPtr::make_exact(TypePtr::NotNull, sbox_klass);

  // Wrap it up in VectorBox to keep object type information.
  res = box_vector(res, shuffle_box_type, elem_bt, num_elem);
  set_result(res);
  C->set_max_vector_size(MAX2(C->max_vector_size(), (uint)(num_elem * type2aelembytes(elem_bt))));
  return true;
}

// <E, M>
// long maskReductionCoerced(int oper, Class<? extends M> maskClass, Class<?> elemClass,
//                          int length, M m, VectorMaskOp<M> defaultImpl)
bool LibraryCallKit::inline_vector_mask_operation() {
  const TypeInt*     oper       = gvn().type(argument(0))->isa_int();
  const TypeInstPtr* mask_klass = gvn().type(argument(1))->isa_instptr();
  const TypeInstPtr* elem_klass = gvn().type(argument(2))->isa_instptr();
  const TypeInt*     vlen       = gvn().type(argument(3))->isa_int();
  Node*              mask       = argument(4);

  if (mask_klass == nullptr || mask_klass->const_oop() == nullptr ||
      elem_klass == nullptr || elem_klass->const_oop() == nullptr ||
      vlen       == nullptr || !vlen->is_con() ||
      oper       == nullptr || !oper->is_con() ||
      mask->is_top()) {
    return false; // dead code
  }

  if (!is_klass_initialized(mask_klass)) {
    log_if_needed("  ** klass argument not initialized");
    return false;
  }

  int num_elem = vlen->get_con();
  ciType* elem_type = elem_klass->const_oop()->as_instance()->java_mirror_type();
  BasicType elem_bt = elem_type->basic_type();

  int mopc = VectorSupport::vop2ideal(oper->get_con(), elem_bt);
  if (!arch_supports_vector(mopc, num_elem, elem_bt, VecMaskUseLoad)) {
    log_if_needed("  ** not supported: arity=1 op=cast#%d/3 vlen2=%d etype2=%s",
                    mopc, num_elem, type2name(elem_bt));
    return false; // not supported
  }

  const Type* elem_ty = Type::get_const_basic_type(elem_bt);
  ciKlass* mbox_klass = mask_klass->const_oop()->as_instance()->java_lang_Class_klass();
  const TypeInstPtr* mask_box_type = TypeInstPtr::make_exact(TypePtr::NotNull, mbox_klass);
  Node* mask_vec = unbox_vector(mask, mask_box_type, elem_bt, num_elem, true);
  if (mask_vec == nullptr) {
    log_if_needed("  ** unbox failed mask=%s",
                      NodeClassNames[argument(4)->Opcode()]);
    return false;
  }

  if (mask_vec->bottom_type()->isa_vectmask() == nullptr) {
    mask_vec = gvn().transform(VectorStoreMaskNode::make(gvn(), mask_vec, elem_bt, num_elem));
  }
  const Type* maskoper_ty = mopc == Op_VectorMaskToLong ? (const Type*)TypeLong::LONG : (const Type*)TypeInt::INT;
  Node* maskoper = gvn().transform(VectorMaskOpNode::make(mask_vec, maskoper_ty, mopc));
  if (mopc != Op_VectorMaskToLong) {
    maskoper = ConvI2L(maskoper);
  }
  set_result(maskoper);

  C->set_max_vector_size(MAX2(C->max_vector_size(), (uint)(num_elem * type2aelembytes(elem_bt))));
  return true;
}

// public static
// <V,
//  Sh extends VectorShuffle<E>,
//  E>
// V shuffleToVector(Class<? extends Vector<E>> vclass, Class<E> elementType,
//                   Class<? extends Sh> shuffleClass, Sh s, int length,
//                   ShuffleToVectorOperation<V, Sh, E> defaultImpl)
bool LibraryCallKit::inline_vector_shuffle_to_vector() {
  const TypeInstPtr* vector_klass  = gvn().type(argument(0))->isa_instptr();
  const TypeInstPtr* elem_klass    = gvn().type(argument(1))->isa_instptr();
  const TypeInstPtr* shuffle_klass = gvn().type(argument(2))->isa_instptr();
  Node*              shuffle       = argument(3);
  const TypeInt*     vlen          = gvn().type(argument(4))->isa_int();

  if (vector_klass == nullptr || elem_klass == nullptr || shuffle_klass == nullptr || shuffle->is_top() || vlen == nullptr) {
    return false; // dead code
  }
  if (vector_klass->const_oop() == nullptr || elem_klass->const_oop() == nullptr || shuffle_klass->const_oop() == nullptr || !vlen->is_con()) {
    return false; // not enough info for intrinsification
  }
  if (!is_klass_initialized(shuffle_klass) || !is_klass_initialized(vector_klass) ) {
    log_if_needed("  ** klass argument not initialized");
    return false;
  }

  int num_elem = vlen->get_con();
  ciType* elem_type = elem_klass->const_oop()->as_instance()->java_mirror_type();
  BasicType elem_bt = elem_type->basic_type();

  if (num_elem < 4) {
    return false;
  }

  int cast_vopc = VectorCastNode::opcode(-1, T_BYTE); // from shuffle of type T_BYTE
  // Make sure that cast is implemented to particular type/size combination.
  if (!arch_supports_vector(cast_vopc, num_elem, elem_bt, VecMaskNotUsed)) {
    log_if_needed("  ** not supported: arity=1 op=cast#%d/3 vlen2=%d etype2=%s",
        cast_vopc, num_elem, type2name(elem_bt));
    return false;
  }

  ciKlass* sbox_klass = shuffle_klass->const_oop()->as_instance()->java_lang_Class_klass();
  const TypeInstPtr* shuffle_box_type = TypeInstPtr::make_exact(TypePtr::NotNull, sbox_klass);

  // Unbox shuffle with true flag to indicate its load shuffle to vector
  // shuffle is a byte array
  Node* shuffle_vec = unbox_vector(shuffle, shuffle_box_type, T_BYTE, num_elem, true);

  // cast byte to target element type
  shuffle_vec = gvn().transform(VectorCastNode::make(cast_vopc, shuffle_vec, elem_bt, num_elem));

  ciKlass* vbox_klass = vector_klass->const_oop()->as_instance()->java_lang_Class_klass();
  const TypeInstPtr* vec_box_type = TypeInstPtr::make_exact(TypePtr::NotNull, vbox_klass);

  // Box vector
  Node* res = box_vector(shuffle_vec, vec_box_type, elem_bt, num_elem);
  set_result(res);
  C->set_max_vector_size(MAX2(C->max_vector_size(), (uint)(num_elem * type2aelembytes(elem_bt))));
  return true;
}

// public static
// <M,
//  S extends VectorSpecies<E>,
//  E>
// M fromBitsCoerced(Class<? extends M> vmClass, Class<E> elementType, int length,
//                    long bits, int mode, S s,
//                    BroadcastOperation<M, E, S> defaultImpl)
bool LibraryCallKit::inline_vector_frombits_coerced() {
  const TypeInstPtr* vector_klass = gvn().type(argument(0))->isa_instptr();
  const TypeInstPtr* elem_klass   = gvn().type(argument(1))->isa_instptr();
  const TypeInt*     vlen         = gvn().type(argument(2))->isa_int();
  const TypeLong*    bits_type    = gvn().type(argument(3))->isa_long();
  // Mode argument determines the mode of operation it can take following values:-
  // MODE_BROADCAST for vector Vector.broadcast and VectorMask.maskAll operations.
  // MODE_BITS_COERCED_LONG_TO_MASK for VectorMask.fromLong operation.
  const TypeInt*     mode         = gvn().type(argument(5))->isa_int();

<<<<<<< HEAD
  if (vector_klass == nullptr || vector_klass->const_oop() == nullptr ||
      elem_klass   == nullptr || elem_klass->const_oop()   == nullptr ||
      vlen         == nullptr || !vlen->is_con() ||
      bits_type    == nullptr ||
      mode         == nullptr || !mode->is_con()) {
    if (C->print_intrinsics()) {
      tty->print_cr("  ** missing constant: vclass=%s etype=%s vlen=%s bitwise=%s",
=======
  if (vector_klass == nullptr || elem_klass == nullptr || vlen == nullptr || mode == nullptr ||
      bits_type == nullptr || vector_klass->const_oop() == nullptr || elem_klass->const_oop() == nullptr ||
      !vlen->is_con() || !mode->is_con()) {
    log_if_needed("  ** missing constant: vclass=%s etype=%s vlen=%s bitwise=%s",
>>>>>>> b687aa55
                    NodeClassNames[argument(0)->Opcode()],
                    NodeClassNames[argument(1)->Opcode()],
                    NodeClassNames[argument(2)->Opcode()],
                    NodeClassNames[argument(5)->Opcode()]);
    return false; // not enough info for intrinsification
  }

  if (!is_klass_initialized(vector_klass)) {
    log_if_needed("  ** klass argument not initialized");
    return false;
  }
  ciType* elem_type = elem_klass->const_oop()->as_instance()->java_mirror_type();
  if (!elem_type->is_primitive_type()) {
    log_if_needed("  ** not a primitive bt=%d", elem_type->basic_type());
    return false; // should be primitive type
  }
  BasicType elem_bt = elem_type->basic_type();
  int num_elem = vlen->get_con();
  ciKlass* vbox_klass = vector_klass->const_oop()->as_instance()->java_lang_Class_klass();
  const TypeInstPtr* vbox_type = TypeInstPtr::make_exact(TypePtr::NotNull, vbox_klass);

  bool is_mask = is_vector_mask(vbox_klass);
  int  bcast_mode = mode->get_con();
  VectorMaskUseType checkFlags = (VectorMaskUseType)(is_mask ? VecMaskUseAll : VecMaskNotUsed);
  int opc = bcast_mode == VectorSupport::MODE_BITS_COERCED_LONG_TO_MASK ? Op_VectorLongToMask : Op_Replicate;

  if (!arch_supports_vector(opc, num_elem, elem_bt, checkFlags, true /*has_scalar_args*/)) {
    log_if_needed("  ** not supported: arity=0 op=broadcast vlen=%d etype=%s ismask=%d bcast_mode=%d",
                    num_elem, type2name(elem_bt),
                    is_mask ? 1 : 0,
                    bcast_mode);
    return false; // not supported
  }

  Node* broadcast = nullptr;
  Node* bits = argument(3);
  Node* elem = bits;

  if (opc == Op_VectorLongToMask) {
    const TypeVect* vt = TypeVect::makemask(elem_bt, num_elem);
    if (vt->isa_vectmask()) {
      broadcast = gvn().transform(new VectorLongToMaskNode(elem, vt));
    } else {
      const TypeVect* mvt = TypeVect::make(T_BOOLEAN, num_elem);
      broadcast = gvn().transform(new VectorLongToMaskNode(elem, mvt));
      broadcast = gvn().transform(new VectorLoadMaskNode(broadcast, vt));
    }
  } else {
    switch (elem_bt) {
      case T_BOOLEAN: // fall-through
      case T_BYTE:    // fall-through
      case T_SHORT:   // fall-through
      case T_CHAR:    // fall-through
      case T_INT: {
        elem = gvn().transform(new ConvL2INode(bits));
        break;
      }
      case T_DOUBLE: {
        elem = gvn().transform(new MoveL2DNode(bits));
        break;
      }
      case T_FLOAT: {
        bits = gvn().transform(new ConvL2INode(bits));
        elem = gvn().transform(new MoveI2FNode(bits));
        break;
      }
      case T_LONG: {
        // no conversion needed
        break;
      }
      default: fatal("%s", type2name(elem_bt));
    }
    broadcast = VectorNode::scalar2vector(elem, num_elem, Type::get_const_basic_type(elem_bt), is_mask);
    broadcast = gvn().transform(broadcast);
  }

  Node* box = box_vector(broadcast, vbox_type, elem_bt, num_elem);
  set_result(box);
  C->set_max_vector_size(MAX2(C->max_vector_size(), (uint)(num_elem * type2aelembytes(elem_bt))));
  return true;
}

static bool elem_consistent_with_arr(BasicType elem_bt, const TypeAryPtr* arr_type, bool mismatched_ms) {
  assert(arr_type != nullptr, "unexpected");
  BasicType arr_elem_bt = arr_type->elem()->array_element_basic_type();
  if (elem_bt == arr_elem_bt) {
    return true;
  } else if (elem_bt == T_SHORT && arr_elem_bt == T_CHAR) {
    // Load/store of short vector from/to char[] is supported
    return true;
  } else if (elem_bt == T_BYTE && arr_elem_bt == T_BOOLEAN) {
    // Load/store of byte vector from/to boolean[] is supported
    return true;
  } else {
    return mismatched_ms;
  }
}

//  public static
//  <C,
//   VM extends VectorPayload,
//   E,
//   S extends VectorSpecies<E>>
//  VM load(Class<? extends VM> vmClass, Class<E> eClass,
//          int length,
//          Object base, long offset,            // Unsafe addressing
//          boolean fromSegment,
//          C container, long index, S s,        // Arguments for default implementation
//          LoadOperation<C, VM, S> defaultImpl) {
//  public static
//  <C,
//   V extends VectorPayload>
//  void store(Class<?> vClass, Class<?> eClass,
//             int length,
//             Object base, long offset,        // Unsafe addressing
//             boolean fromSegment,
//             V v, C container, long index,    // Arguments for default implementation
//             StoreVectorOperation<C, V> defaultImpl) {
bool LibraryCallKit::inline_vector_mem_operation(bool is_store) {
  const TypeInstPtr* vector_klass = gvn().type(argument(0))->isa_instptr();
  const TypeInstPtr* elem_klass   = gvn().type(argument(1))->isa_instptr();
  const TypeInt*     vlen         = gvn().type(argument(2))->isa_int();
  const TypeInt*     from_ms      = gvn().type(argument(6))->isa_int();

<<<<<<< HEAD
  if (vector_klass == nullptr || vector_klass->const_oop() == nullptr ||
      elem_klass   == nullptr || elem_klass->const_oop()   == nullptr ||
      vlen         == nullptr || !vlen->is_con() ||
      from_ms      == nullptr || !from_ms->is_con()) {
    if (C->print_intrinsics()) {
      tty->print_cr("  ** missing constant: vclass=%s etype=%s vlen=%s from_ms=%s",
=======
  if (vector_klass == nullptr || elem_klass == nullptr || vlen == nullptr || !from_ms->is_con() ||
      vector_klass->const_oop() == nullptr || elem_klass->const_oop() == nullptr || !vlen->is_con()) {
    log_if_needed("  ** missing constant: vclass=%s etype=%s vlen=%s from_ms=%s",
>>>>>>> b687aa55
                    NodeClassNames[argument(0)->Opcode()],
                    NodeClassNames[argument(1)->Opcode()],
                    NodeClassNames[argument(2)->Opcode()],
                    NodeClassNames[argument(6)->Opcode()]);
    return false; // not enough info for intrinsification
  }
  if (!is_klass_initialized(vector_klass)) {
    log_if_needed("  ** klass argument not initialized");
    return false;
  }

  ciType* elem_type = elem_klass->const_oop()->as_instance()->java_mirror_type();
  if (!elem_type->is_primitive_type()) {
    log_if_needed("  ** not a primitive bt=%d", elem_type->basic_type());
    return false; // should be primitive type
  }
  BasicType elem_bt = elem_type->basic_type();
  int num_elem = vlen->get_con();

  // TODO When mask usage is supported, VecMaskNotUsed needs to be VecMaskUseLoad.
  if (!arch_supports_vector(is_store ? Op_StoreVector : Op_LoadVector, num_elem, elem_bt, VecMaskNotUsed)) {
    log_if_needed("  ** not supported: arity=%d op=%s vlen=%d etype=%s ismask=no",
                    is_store, is_store ? "store" : "load",
                    num_elem, type2name(elem_bt));
    return false; // not supported
  }

  ciKlass* vbox_klass = vector_klass->const_oop()->as_instance()->java_lang_Class_klass();
  bool is_mask = is_vector_mask(vbox_klass);

  Node* base = argument(3);
  Node* offset = ConvL2X(argument(4));

  // Save state and restore on bailout
  uint old_sp = sp();
  SafePointNode* old_map = clone_map();

  Node* addr = make_unsafe_address(base, offset, (is_mask ? T_BOOLEAN : elem_bt), true);

  // The memory barrier checks are based on ones for unsafe access.
  // This is not 1-1 implementation.
  const Type *const base_type = gvn().type(base);

  const TypePtr *addr_type = gvn().type(addr)->isa_ptr();
  const TypeAryPtr* arr_type = addr_type->isa_aryptr();

  const bool in_native = TypePtr::NULL_PTR == base_type; // base always null
  const bool in_heap   = !TypePtr::NULL_PTR->higher_equal(base_type); // base never null

  const bool is_mixed_access = !in_heap && !in_native;

  const bool is_mismatched_access = in_heap && (addr_type->isa_aryptr() == nullptr);

  const bool needs_cpu_membar = is_mixed_access || is_mismatched_access;

  // For non-masked mismatched memory segment vector read/write accesses, intrinsification can continue
  // with unknown backing storage type and compiler can skip inserting explicit reinterpretation IR after
  // loading from or before storing to backing storage which is mandatory for semantic correctness of
  // big-endian memory layout.
  bool mismatched_ms = LITTLE_ENDIAN_ONLY(false)
      BIG_ENDIAN_ONLY(from_ms->get_con() && !is_mask && arr_type != nullptr &&
                      arr_type->elem()->array_element_basic_type() != elem_bt);
  BasicType mem_elem_bt = mismatched_ms ? arr_type->elem()->array_element_basic_type() : elem_bt;
  if (!is_java_primitive(mem_elem_bt)) {
    log_if_needed("  ** non-primitive array element type");
    return false;
  }
  int mem_num_elem = mismatched_ms ? (num_elem * type2aelembytes(elem_bt)) / type2aelembytes(mem_elem_bt) : num_elem;
  if (arr_type != nullptr && !is_mask && !elem_consistent_with_arr(elem_bt, arr_type, mismatched_ms)) {
    log_if_needed("  ** not supported: arity=%d op=%s vlen=%d etype=%s atype=%s ismask=no",
                    is_store, is_store ? "store" : "load",
                    num_elem, type2name(elem_bt), type2name(arr_type->elem()->array_element_basic_type()));
    set_map(old_map);
    set_sp(old_sp);
    return false;
  }

  // In case of mismatched memory segment accesses, we need to double check that the source type memory operations are supported by backend.
  if (mismatched_ms) {
    if (is_store) {
      if (!arch_supports_vector(Op_StoreVector, num_elem, elem_bt, VecMaskNotUsed)
          || !arch_supports_vector(Op_VectorReinterpret, mem_num_elem, mem_elem_bt, VecMaskNotUsed)) {
        log_if_needed("  ** not supported: arity=%d op=%s vlen=%d*8 etype=%s/8 ismask=no",
                        is_store, "store",
                        num_elem, type2name(elem_bt));
        set_map(old_map);
        set_sp(old_sp);
        return false; // not supported
      }
    } else {
      if (!arch_supports_vector(Op_LoadVector, mem_num_elem, mem_elem_bt, VecMaskNotUsed)
          || !arch_supports_vector(Op_VectorReinterpret, num_elem, elem_bt, VecMaskNotUsed)) {
        log_if_needed("  ** not supported: arity=%d op=%s vlen=%d*8 etype=%s/8 ismask=no",
                        is_store, "load",
                        mem_num_elem, type2name(mem_elem_bt));
        set_map(old_map);
        set_sp(old_sp);
        return false; // not supported
      }
    }
  }
  if (is_mask) {
    if (!is_store) {
      if (!arch_supports_vector(Op_LoadVector, num_elem, elem_bt, VecMaskUseLoad)) {
        set_map(old_map);
        set_sp(old_sp);
        return false; // not supported
      }
    } else {
      if (!arch_supports_vector(Op_StoreVector, num_elem, elem_bt, VecMaskUseStore)) {
        set_map(old_map);
        set_sp(old_sp);
        return false; // not supported
      }
    }
  }

  const TypeInstPtr* vbox_type = TypeInstPtr::make_exact(TypePtr::NotNull, vbox_klass);

  if (needs_cpu_membar) {
    insert_mem_bar(Op_MemBarCPUOrder);
  }

  if (is_store) {
    Node* val = unbox_vector(argument(7), vbox_type, elem_bt, num_elem);
    if (val == nullptr) {
      set_map(old_map);
      set_sp(old_sp);
      return false; // operand unboxing failed
    }
    set_all_memory(reset_memory());

    // In case the store needs to happen to byte array, reinterpret the incoming vector to byte vector.
    int store_num_elem = num_elem;
    if (mismatched_ms) {
      store_num_elem = mem_num_elem;
      const TypeVect* to_vect_type = TypeVect::make(mem_elem_bt, store_num_elem);
      val = gvn().transform(new VectorReinterpretNode(val, val->bottom_type()->is_vect(), to_vect_type));
    }
    if (is_mask) {
      val = gvn().transform(VectorStoreMaskNode::make(gvn(), val, elem_bt, num_elem));
    }
    Node* vstore = gvn().transform(StoreVectorNode::make(0, control(), memory(addr), addr, addr_type, val, store_num_elem));
    set_memory(vstore, addr_type);
  } else {
    // When using byte array, we need to load as byte then reinterpret the value. Otherwise, do a simple vector load.
    Node* vload = nullptr;
    if (mismatched_ms) {
      vload = gvn().transform(LoadVectorNode::make(0, control(), memory(addr), addr, addr_type, mem_num_elem, mem_elem_bt));
      const TypeVect* to_vect_type = TypeVect::make(elem_bt, num_elem);
      vload = gvn().transform(new VectorReinterpretNode(vload, vload->bottom_type()->is_vect(), to_vect_type));
    } else {
      // Special handle for masks
      if (is_mask) {
        vload = gvn().transform(LoadVectorNode::make(0, control(), memory(addr), addr, addr_type, num_elem, T_BOOLEAN));
        vload = gvn().transform(new VectorLoadMaskNode(vload, TypeVect::makemask(elem_bt, num_elem)));
      } else {
        vload = gvn().transform(LoadVectorNode::make(0, control(), memory(addr), addr, addr_type, num_elem, elem_bt));
      }
    }
    Node* box = box_vector(vload, vbox_type, elem_bt, num_elem);
    set_result(box);
  }

  destruct_map_clone(old_map);

  if (needs_cpu_membar) {
    insert_mem_bar(Op_MemBarCPUOrder);
  }

  C->set_max_vector_size(MAX2(C->max_vector_size(), (uint)(num_elem * type2aelembytes(elem_bt))));
  return true;
}

//  public static
//  <C,
//   V extends Vector<?>,
//   E,
//   S extends VectorSpecies<E>,
//   M extends VectorMask<E>>
//  V loadMasked(Class<? extends V> vClass, Class<M> mClass, Class<E> eClass,
//               int length, Object base, long offset,          // Unsafe addressing
//               boolean fromSegment,
//               M m, int offsetInRange,
//               C container, long index, S s,                  // Arguments for default implementation
//               LoadVectorMaskedOperation<C, V, S, M> defaultImpl) {
//  public static
//  <C,
//   V extends Vector<E>,
//   M extends VectorMask<E>,
//   E>
//  void storeMasked(Class<? extends V> vClass, Class<M> mClass, Class<E> eClass,
//                   int length,
//                   Object base, long offset,                  // Unsafe addressing
//                   boolean fromSegment,
//                   V v, M m, C container, long index,         // Arguments for default implementation
//                   StoreVectorMaskedOperation<C, V, M> defaultImpl) {

bool LibraryCallKit::inline_vector_mem_masked_operation(bool is_store) {
  const TypeInstPtr* vector_klass = gvn().type(argument(0))->isa_instptr();
  const TypeInstPtr* mask_klass   = gvn().type(argument(1))->isa_instptr();
  const TypeInstPtr* elem_klass   = gvn().type(argument(2))->isa_instptr();
  const TypeInt*     vlen         = gvn().type(argument(3))->isa_int();
  const TypeInt*     from_ms      = gvn().type(argument(7))->isa_int();

<<<<<<< HEAD
  if (vector_klass == nullptr || vector_klass->const_oop() == nullptr ||
      mask_klass   == nullptr || mask_klass->const_oop()   == nullptr ||
      elem_klass   == nullptr || elem_klass->const_oop()   == nullptr ||
      vlen         == nullptr || !vlen->is_con() ||
      from_ms      == nullptr || !from_ms->is_con()) {
    if (C->print_intrinsics()) {
      tty->print_cr("  ** missing constant: vclass=%s mclass=%s etype=%s vlen=%s from_ms=%s",
=======
  if (vector_klass == nullptr || mask_klass == nullptr || elem_klass == nullptr || vlen == nullptr ||
      vector_klass->const_oop() == nullptr || mask_klass->const_oop() == nullptr || from_ms == nullptr ||
      elem_klass->const_oop() == nullptr || !vlen->is_con() || !from_ms->is_con()) {
    log_if_needed("  ** missing constant: vclass=%s mclass=%s etype=%s vlen=%s from_ms=%s",
>>>>>>> b687aa55
                    NodeClassNames[argument(0)->Opcode()],
                    NodeClassNames[argument(1)->Opcode()],
                    NodeClassNames[argument(2)->Opcode()],
                    NodeClassNames[argument(3)->Opcode()],
                    NodeClassNames[argument(7)->Opcode()]);
    return false; // not enough info for intrinsification
  }
  if (!is_klass_initialized(vector_klass)) {
    log_if_needed("  ** klass argument not initialized");
    return false;
  }

  if (!is_klass_initialized(mask_klass)) {
    log_if_needed("  ** mask klass argument not initialized");
    return false;
  }

  ciType* elem_type = elem_klass->const_oop()->as_instance()->java_mirror_type();
  if (!elem_type->is_primitive_type()) {
    log_if_needed("  ** not a primitive bt=%d", elem_type->basic_type());
    return false; // should be primitive type
  }

  BasicType elem_bt = elem_type->basic_type();
  int num_elem = vlen->get_con();

  Node* base = argument(4);
  Node* offset = ConvL2X(argument(5));

  // Save state and restore on bailout
  uint old_sp = sp();
  SafePointNode* old_map = clone_map();

  Node* addr = make_unsafe_address(base, offset, elem_bt, true);
  const TypePtr *addr_type = gvn().type(addr)->isa_ptr();
  const TypeAryPtr* arr_type = addr_type->isa_aryptr();

  bool mismatched_ms = from_ms->get_con() && arr_type != nullptr && arr_type->elem()->array_element_basic_type() != elem_bt;
  BIG_ENDIAN_ONLY(if (mismatched_ms) return false;)
  // If there is no consistency between array and vector element types, it must be special byte array case
  if (arr_type != nullptr && !elem_consistent_with_arr(elem_bt, arr_type, mismatched_ms)) {
    log_if_needed("  ** not supported: arity=%d op=%s vlen=%d etype=%s atype=%s",
                    is_store, is_store ? "storeMasked" : "loadMasked",
                    num_elem, type2name(elem_bt), type2name(arr_type->elem()->array_element_basic_type()));
    set_map(old_map);
    set_sp(old_sp);
    return false;
  }

  int mem_num_elem = mismatched_ms ? num_elem * type2aelembytes(elem_bt) : num_elem;
  BasicType mem_elem_bt = mismatched_ms ? T_BYTE : elem_bt;
  bool supports_predicate = arch_supports_vector(is_store ? Op_StoreVectorMasked : Op_LoadVectorMasked,
                                                mem_num_elem, mem_elem_bt, VecMaskUseLoad);

  // If current arch does not support the predicated operations, we have to bail
  // out when current case uses the predicate feature.
  if (!supports_predicate) {
    bool needs_predicate = false;
    if (is_store) {
      // Masked vector store always uses the predicated store.
      needs_predicate = true;
    } else {
      // Masked vector load with IOOBE always uses the predicated load.
      const TypeInt* offset_in_range = gvn().type(argument(9))->isa_int();
      if (!offset_in_range->is_con()) {
        log_if_needed("  ** missing constant: offsetInRange=%s",
                        NodeClassNames[argument(8)->Opcode()]);
        set_map(old_map);
        set_sp(old_sp);
        return false;
      }
      needs_predicate = (offset_in_range->get_con() == 0);
    }

    if (needs_predicate) {
      log_if_needed("  ** not supported: op=%s vlen=%d etype=%s mismatched_ms=%d",
                      is_store ? "storeMasked" : "loadMasked",
                      num_elem, type2name(elem_bt), mismatched_ms ? 1 : 0);
      set_map(old_map);
      set_sp(old_sp);
      return false;
    }
  }

  // This only happens for masked vector load. If predicate is not supported, then check whether
  // the normal vector load and blend operations are supported by backend.
  if (!supports_predicate && (!arch_supports_vector(Op_LoadVector, mem_num_elem, mem_elem_bt, VecMaskNotUsed) ||
      !arch_supports_vector(Op_VectorBlend, mem_num_elem, mem_elem_bt, VecMaskUseLoad))) {
    log_if_needed("  ** not supported: op=loadMasked vlen=%d etype=%s mismatched_ms=%d",
                    num_elem, type2name(elem_bt), mismatched_ms ? 1 : 0);
    set_map(old_map);
    set_sp(old_sp);
    return false;
  }

  // Since we are using byte array, we need to double check that the vector reinterpret operation
  // with byte type is supported by backend.
  if (mismatched_ms) {
    if (!arch_supports_vector(Op_VectorReinterpret, mem_num_elem, T_BYTE, VecMaskNotUsed)) {
      log_if_needed("  ** not supported: arity=%d op=%s vlen=%d etype=%s mismatched_ms=1",
                      is_store, is_store ? "storeMasked" : "loadMasked",
                      num_elem, type2name(elem_bt));
      set_map(old_map);
      set_sp(old_sp);
      return false;
    }
  }

  // Since it needs to unbox the mask, we need to double check that the related load operations
  // for mask are supported by backend.
  if (!arch_supports_vector(Op_LoadVector, num_elem, elem_bt, VecMaskUseLoad)) {
    log_if_needed("  ** not supported: arity=%d op=%s vlen=%d etype=%s",
                      is_store, is_store ? "storeMasked" : "loadMasked",
                      num_elem, type2name(elem_bt));
    set_map(old_map);
    set_sp(old_sp);
    return false;
  }

  // Can base be null? Otherwise, always on-heap access.
  bool can_access_non_heap = TypePtr::NULL_PTR->higher_equal(gvn().type(base));
  if (can_access_non_heap) {
    insert_mem_bar(Op_MemBarCPUOrder);
  }

  ciKlass* vbox_klass = vector_klass->const_oop()->as_instance()->java_lang_Class_klass();
  ciKlass* mbox_klass = mask_klass->const_oop()->as_instance()->java_lang_Class_klass();
  assert(!is_vector_mask(vbox_klass) && is_vector_mask(mbox_klass), "Invalid class type");
  const TypeInstPtr* vbox_type = TypeInstPtr::make_exact(TypePtr::NotNull, vbox_klass);
  const TypeInstPtr* mbox_type = TypeInstPtr::make_exact(TypePtr::NotNull, mbox_klass);

  Node* mask = unbox_vector(is_store ? argument(9) : argument(8), mbox_type, elem_bt, num_elem);
  if (mask == nullptr) {
    log_if_needed("  ** unbox failed mask=%s",
                    is_store ? NodeClassNames[argument(9)->Opcode()]
                             : NodeClassNames[argument(8)->Opcode()]);
    set_map(old_map);
    set_sp(old_sp);
    return false;
  }

  if (is_store) {
    Node* val = unbox_vector(argument(8), vbox_type, elem_bt, num_elem);
    if (val == nullptr) {
      log_if_needed("  ** unbox failed vector=%s",
                      NodeClassNames[argument(8)->Opcode()]);
      set_map(old_map);
      set_sp(old_sp);
      return false; // operand unboxing failed
    }
    set_all_memory(reset_memory());

    if (mismatched_ms) {
      // Reinterpret the incoming vector to byte vector.
      const TypeVect* to_vect_type = TypeVect::make(mem_elem_bt, mem_num_elem);
      val = gvn().transform(new VectorReinterpretNode(val, val->bottom_type()->is_vect(), to_vect_type));
      // Reinterpret the vector mask to byte type.
      const TypeVect* from_mask_type = TypeVect::makemask(elem_bt, num_elem);
      const TypeVect* to_mask_type = TypeVect::makemask(mem_elem_bt, mem_num_elem);
      mask = gvn().transform(new VectorReinterpretNode(mask, from_mask_type, to_mask_type));
    }
    Node* vstore = gvn().transform(new StoreVectorMaskedNode(control(), memory(addr), addr, val, addr_type, mask));
    set_memory(vstore, addr_type);
  } else {
    Node* vload = nullptr;

    if (mismatched_ms) {
      // Reinterpret the vector mask to byte type.
      const TypeVect* from_mask_type = TypeVect::makemask(elem_bt, num_elem);
      const TypeVect* to_mask_type = TypeVect::makemask(mem_elem_bt, mem_num_elem);
      mask = gvn().transform(new VectorReinterpretNode(mask, from_mask_type, to_mask_type));
    }

    if (supports_predicate) {
      // Generate masked load vector node if predicate feature is supported.
      const TypeVect* vt = TypeVect::make(mem_elem_bt, mem_num_elem);
      vload = gvn().transform(new LoadVectorMaskedNode(control(), memory(addr), addr, addr_type, vt, mask));
    } else {
      // Use the vector blend to implement the masked load vector. The biased elements are zeros.
      Node* zero = gvn().transform(gvn().zerocon(mem_elem_bt));
      zero = gvn().transform(VectorNode::scalar2vector(zero, mem_num_elem, Type::get_const_basic_type(mem_elem_bt)));
      vload = gvn().transform(LoadVectorNode::make(0, control(), memory(addr), addr, addr_type, mem_num_elem, mem_elem_bt));
      vload = gvn().transform(new VectorBlendNode(zero, vload, mask));
    }

    if (mismatched_ms) {
      const TypeVect* to_vect_type = TypeVect::make(elem_bt, num_elem);
      vload = gvn().transform(new VectorReinterpretNode(vload, vload->bottom_type()->is_vect(), to_vect_type));
    }

    Node* box = box_vector(vload, vbox_type, elem_bt, num_elem);
    set_result(box);
  }

  destruct_map_clone(old_map);

  if (can_access_non_heap) {
    insert_mem_bar(Op_MemBarCPUOrder);
  }

  C->set_max_vector_size(MAX2(C->max_vector_size(), (uint)(num_elem * type2aelembytes(elem_bt))));
  return true;
}

// <C,
//  V extends Vector<?>,
//  W extends Vector<Integer>,
//  S extends VectorSpecies<E>,
//  M extends VectorMask<E>,
//  E>
// V loadWithMap(Class<? extends V> vectorClass, Class<M> maskClass, Class<E> elementType, int length,
//               Class<? extends Vector<Integer>> vectorIndexClass,
//               Object base, long offset, // Unsafe addressing
//               W index_vector, M m,
//               C container, int index, int[] indexMap, int indexM, S s, // Arguments for default implementation
//               LoadVectorOperationWithMap<C, V, E, S, M> defaultImpl)
//
//  <C,
//   V extends Vector<E>,
//   W extends Vector<Integer>,
//   M extends VectorMask<E>,
//   E>
//  void storeWithMap(Class<? extends V> vectorClass, Class<M> maskClass, Class<E> elementType,
//                    int length, Class<? extends Vector<Integer>> vectorIndexClass, Object base, long offset,    // Unsafe addressing
//                    W index_vector, V v, M m,
//                    C container, int index, int[] indexMap, int indexM, // Arguments for default implementation
//                    StoreVectorOperationWithMap<C, V, M, E> defaultImpl)
//
bool LibraryCallKit::inline_vector_gather_scatter(bool is_scatter) {
  const TypeInstPtr* vector_klass     = gvn().type(argument(0))->isa_instptr();
  const TypeInstPtr* mask_klass       = gvn().type(argument(1))->isa_instptr();
  const TypeInstPtr* elem_klass       = gvn().type(argument(2))->isa_instptr();
  const TypeInt*     vlen             = gvn().type(argument(3))->isa_int();
  const TypeInstPtr* vector_idx_klass = gvn().type(argument(4))->isa_instptr();

<<<<<<< HEAD
  if (vector_klass     == nullptr || vector_klass->const_oop()     == nullptr ||
//      mask_klass       == nullptr || mask_klass->const_oop()       == nullptr ||
      elem_klass       == nullptr || elem_klass->const_oop()       == nullptr ||
      vlen             == nullptr || !vlen->is_con() ||
      vector_idx_klass == nullptr || vector_idx_klass->const_oop() == nullptr) {
    if (C->print_intrinsics()) {
      tty->print_cr("  ** missing constant: vclass=%s etype=%s vlen=%s viclass=%s",
=======
  if (vector_klass == nullptr || elem_klass == nullptr || vector_idx_klass == nullptr || vlen == nullptr ||
      vector_klass->const_oop() == nullptr || elem_klass->const_oop() == nullptr || vector_idx_klass->const_oop() == nullptr || !vlen->is_con()) {
    log_if_needed("  ** missing constant: vclass=%s etype=%s vlen=%s viclass=%s",
>>>>>>> b687aa55
                    NodeClassNames[argument(0)->Opcode()],
                    NodeClassNames[argument(2)->Opcode()],
                    NodeClassNames[argument(3)->Opcode()],
                    NodeClassNames[argument(4)->Opcode()]);
    return false; // not enough info for intrinsification
  }

  if (!is_klass_initialized(vector_klass) || !is_klass_initialized(vector_idx_klass)) {
    log_if_needed("  ** klass argument not initialized");
    return false;
  }

  ciType* elem_type = elem_klass->const_oop()->as_instance()->java_mirror_type();
  if (!elem_type->is_primitive_type()) {
    log_if_needed("  ** not a primitive bt=%d", elem_type->basic_type());
    return false; // should be primitive type
  }

  BasicType elem_bt = elem_type->basic_type();
  int num_elem = vlen->get_con();

  const Type* vmask_type = gvn().type(is_scatter ? argument(10) : argument(9));
  bool is_masked_op = vmask_type != TypePtr::NULL_PTR;
  if (is_masked_op) {
    if (mask_klass == nullptr || mask_klass->const_oop() == nullptr) {
      log_if_needed("  ** missing constant: maskclass=%s", NodeClassNames[argument(1)->Opcode()]);
      return false; // not enough info for intrinsification
    }

    if (!is_klass_initialized(mask_klass)) {
      log_if_needed("  ** mask klass argument not initialized");
      return false;
    }

    if (vmask_type->maybe_null()) {
      log_if_needed("  ** null mask values are not allowed for masked op");
      return false;
    }

    // Check whether the predicated gather/scatter node is supported by architecture.
    VectorMaskUseType mask = (VectorMaskUseType) (VecMaskUseLoad | VecMaskUsePred);
    if (!arch_supports_vector(is_scatter ? Op_StoreVectorScatterMasked : Op_LoadVectorGatherMasked, num_elem, elem_bt, mask)) {
      log_if_needed("  ** not supported: arity=%d op=%s vlen=%d etype=%s is_masked_op=1",
                      is_scatter, is_scatter ? "scatterMasked" : "gatherMasked",
                      num_elem, type2name(elem_bt));
      return false; // not supported
    }
  } else {
    // Check whether the normal gather/scatter node is supported for non-masked operation.
    if (!arch_supports_vector(is_scatter ? Op_StoreVectorScatter : Op_LoadVectorGather, num_elem, elem_bt, VecMaskNotUsed)) {
      log_if_needed("  ** not supported: arity=%d op=%s vlen=%d etype=%s is_masked_op=0",
                      is_scatter, is_scatter ? "scatter" : "gather",
                      num_elem, type2name(elem_bt));
      return false; // not supported
    }
  }

  // Check that the vector holding indices is supported by architecture
  // For sub-word gathers expander receive index array.
  if (!is_subword_type(elem_bt) && !arch_supports_vector(Op_LoadVector, num_elem, T_INT, VecMaskNotUsed)) {
      log_if_needed("  ** not supported: arity=%d op=%s/loadindex vlen=%d etype=int is_masked_op=%d",
                      is_scatter, is_scatter ? "scatter" : "gather",
                      num_elem, is_masked_op ? 1 : 0);
      return false; // not supported
  }

  Node* base = argument(5);
  Node* offset = ConvL2X(argument(6));

  // Save state and restore on bailout
  uint old_sp = sp();
  SafePointNode* old_map = clone_map();

  Node* addr = make_unsafe_address(base, offset, elem_bt, true);

  const TypePtr *addr_type = gvn().type(addr)->isa_ptr();
  const TypeAryPtr* arr_type = addr_type->isa_aryptr();

  // The array must be consistent with vector type
  if (arr_type == nullptr || (arr_type != nullptr && !elem_consistent_with_arr(elem_bt, arr_type, false))) {
    log_if_needed("  ** not supported: arity=%d op=%s vlen=%d etype=%s atype=%s ismask=no",
                    is_scatter, is_scatter ? "scatter" : "gather",
                    num_elem, type2name(elem_bt), type2name(arr_type->elem()->array_element_basic_type()));
    set_map(old_map);
    set_sp(old_sp);
    return false;
  }

  ciKlass* vbox_klass = vector_klass->const_oop()->as_instance()->java_lang_Class_klass();
  const TypeInstPtr* vbox_type = TypeInstPtr::make_exact(TypePtr::NotNull, vbox_klass);
  ciKlass* vbox_idx_klass = vector_idx_klass->const_oop()->as_instance()->java_lang_Class_klass();
  if (vbox_idx_klass == nullptr) {
    set_map(old_map);
    set_sp(old_sp);
    return false;
  }

  Node* index_vect = nullptr;
  const TypeInstPtr* vbox_idx_type = TypeInstPtr::make_exact(TypePtr::NotNull, vbox_idx_klass);
  if (!is_subword_type(elem_bt)) {
    index_vect = unbox_vector(argument(8), vbox_idx_type, T_INT, num_elem);
    if (index_vect == nullptr) {
      set_map(old_map);
      set_sp(old_sp);
      return false;
    }
  }

  Node* mask = nullptr;
  if (is_masked_op) {
    ciKlass* mbox_klass = mask_klass->const_oop()->as_instance()->java_lang_Class_klass();
    const TypeInstPtr* mbox_type = TypeInstPtr::make_exact(TypePtr::NotNull, mbox_klass);
    mask = unbox_vector(is_scatter ? argument(10) : argument(9), mbox_type, elem_bt, num_elem);
    if (mask == nullptr) {
      log_if_needed("  ** unbox failed mask=%s",
                    is_scatter ? NodeClassNames[argument(10)->Opcode()]
                               : NodeClassNames[argument(9)->Opcode()]);
      set_map(old_map);
      set_sp(old_sp);
      return false;
    }
  }

  const TypeVect* vector_type = TypeVect::make(elem_bt, num_elem);
  if (is_scatter) {
    Node* val = unbox_vector(argument(9), vbox_type, elem_bt, num_elem);
    if (val == nullptr) {
      set_map(old_map);
      set_sp(old_sp);
      return false; // operand unboxing failed
    }
    set_all_memory(reset_memory());

    Node* vstore = nullptr;
    if (mask != nullptr) {
      vstore = gvn().transform(new StoreVectorScatterMaskedNode(control(), memory(addr), addr, addr_type, val, index_vect, mask));
    } else {
      vstore = gvn().transform(new StoreVectorScatterNode(control(), memory(addr), addr, addr_type, val, index_vect));
    }
    set_memory(vstore, addr_type);
  } else {
    Node* vload = nullptr;
    Node* index    = argument(11);
    Node* indexMap = argument(12);
    Node* indexM   = argument(13);
    if (mask != nullptr) {
      if (is_subword_type(elem_bt)) {
        Node* index_arr_base = array_element_address(indexMap, indexM, T_INT);
        vload = gvn().transform(new LoadVectorGatherMaskedNode(control(), memory(addr), addr, addr_type, vector_type, index_arr_base, mask, index));
      } else {
        vload = gvn().transform(new LoadVectorGatherMaskedNode(control(), memory(addr), addr, addr_type, vector_type, index_vect, mask));
      }
    } else {
      if (is_subword_type(elem_bt)) {
        Node* index_arr_base = array_element_address(indexMap, indexM, T_INT);
        vload = gvn().transform(new LoadVectorGatherNode(control(), memory(addr), addr, addr_type, vector_type, index_arr_base, index));
      } else {
        vload = gvn().transform(new LoadVectorGatherNode(control(), memory(addr), addr, addr_type, vector_type, index_vect));
      }
    }
    Node* box = box_vector(vload, vbox_type, elem_bt, num_elem);
    set_result(box);
  }

  destruct_map_clone(old_map);

  C->set_max_vector_size(MAX2(C->max_vector_size(), (uint)(num_elem * type2aelembytes(elem_bt))));
  return true;
}

// public static
// <V extends Vector<E>,
//  M extends VectorMask<E>,
//  E>
// long reductionCoerced(int oprId, Class<? extends V> vectorClass, Class<? extends M> maskClass,
//                       Class<E> elementType, int length, V v, M m,
//                       ReductionOperation<V, M> defaultImpl)
bool LibraryCallKit::inline_vector_reduction() {
  const TypeInt*     opr          = gvn().type(argument(0))->isa_int();
  const TypeInstPtr* vector_klass = gvn().type(argument(1))->isa_instptr();
  const TypeInstPtr* mask_klass   = gvn().type(argument(2))->isa_instptr();
  const TypeInstPtr* elem_klass   = gvn().type(argument(3))->isa_instptr();
  const TypeInt*     vlen         = gvn().type(argument(4))->isa_int();

<<<<<<< HEAD
  if (opr          == nullptr || !opr->is_con() ||
      vector_klass == nullptr || vector_klass->const_oop() == nullptr ||
//      mask_klass   == nullptr || mask_klass->const_oop()   == nullptr ||
      elem_klass   == nullptr || elem_klass->const_oop()   == nullptr ||
      vlen         == nullptr || !vlen->is_con()) {
    if (C->print_intrinsics()) {
      tty->print_cr("  ** missing constant: opr=%s vclass=%s etype=%s vlen=%s",
=======
  if (opr == nullptr || vector_klass == nullptr || elem_klass == nullptr || vlen == nullptr ||
      !opr->is_con() || vector_klass->const_oop() == nullptr || elem_klass->const_oop() == nullptr || !vlen->is_con()) {
    log_if_needed("  ** missing constant: opr=%s vclass=%s etype=%s vlen=%s",
>>>>>>> b687aa55
                    NodeClassNames[argument(0)->Opcode()],
                    NodeClassNames[argument(1)->Opcode()],
                    NodeClassNames[argument(3)->Opcode()],
                    NodeClassNames[argument(4)->Opcode()]);
    return false; // not enough info for intrinsification
  }
  if (!is_klass_initialized(vector_klass)) {
    log_if_needed("  ** klass argument not initialized");
    return false;
  }
  ciType* elem_type = elem_klass->const_oop()->as_instance()->java_mirror_type();
  if (!elem_type->is_primitive_type()) {
    log_if_needed("  ** not a primitive bt=%d", elem_type->basic_type());
    return false; // should be primitive type
  }

  const Type* vmask_type = gvn().type(argument(6));
  bool is_masked_op = vmask_type != TypePtr::NULL_PTR;
  if (is_masked_op) {
    if (mask_klass == nullptr || mask_klass->const_oop() == nullptr) {
      log_if_needed("  ** missing constant: maskclass=%s", NodeClassNames[argument(2)->Opcode()]);
      return false; // not enough info for intrinsification
    }

    if (!is_klass_initialized(mask_klass)) {
      log_if_needed("  ** mask klass argument not initialized");
      return false;
    }

    if (vmask_type->maybe_null()) {
      log_if_needed("  ** null mask values are not allowed for masked op");
      return false;
    }
  }

  BasicType elem_bt = elem_type->basic_type();
  int num_elem = vlen->get_con();
  int opc  = VectorSupport::vop2ideal(opr->get_con(), elem_bt);
  int sopc = ReductionNode::opcode(opc, elem_bt);

  // When using mask, mask use type needs to be VecMaskUseLoad.
  if (!arch_supports_vector(sopc, num_elem, elem_bt, is_masked_op ? VecMaskUseLoad : VecMaskNotUsed)) {
    log_if_needed("  ** not supported: arity=1 op=%d/reduce vlen=%d etype=%s is_masked_op=%d",
                    sopc, num_elem, type2name(elem_bt), is_masked_op ? 1 : 0);
    return false;
  }

  // Return true if current platform has implemented the masked operation with predicate feature.
  bool use_predicate = is_masked_op && arch_supports_vector(sopc, num_elem, elem_bt, VecMaskUsePred);
  if (is_masked_op && !use_predicate && !arch_supports_vector(Op_VectorBlend, num_elem, elem_bt, VecMaskUseLoad)) {
    log_if_needed("  ** not supported: arity=1 op=%d/reduce vlen=%d etype=%s is_masked_op=1",
                    sopc, num_elem, type2name(elem_bt));
    return false;
  }

  ciKlass* vbox_klass = vector_klass->const_oop()->as_instance()->java_lang_Class_klass();
  const TypeInstPtr* vbox_type = TypeInstPtr::make_exact(TypePtr::NotNull, vbox_klass);

  Node* opd = unbox_vector(argument(5), vbox_type, elem_bt, num_elem);
  if (opd == nullptr) {
    return false; // operand unboxing failed
  }

  Node* mask = nullptr;
  if (is_masked_op) {
    ciKlass* mbox_klass = mask_klass->const_oop()->as_instance()->java_lang_Class_klass();
    assert(is_vector_mask(mbox_klass), "argument(2) should be a mask class");
    const TypeInstPtr* mbox_type = TypeInstPtr::make_exact(TypePtr::NotNull, mbox_klass);
    mask = unbox_vector(argument(6), mbox_type, elem_bt, num_elem);
    if (mask == nullptr) {
      log_if_needed("  ** unbox failed mask=%s",
                      NodeClassNames[argument(6)->Opcode()]);
      return false;
    }
  }

  Node* init = ReductionNode::make_identity_con_scalar(gvn(), opc, elem_bt);
  Node* value = nullptr;
  if (mask == nullptr) {
    assert(!is_masked_op, "Masked op needs the mask value never null");
    value = ReductionNode::make(opc, nullptr, init, opd, elem_bt);
  } else {
    if (use_predicate) {
      value = ReductionNode::make(opc, nullptr, init, opd, elem_bt);
      value->add_req(mask);
      value->add_flag(Node::Flag_is_predicated_vector);
    } else {
      Node* reduce_identity = gvn().transform(VectorNode::scalar2vector(init, num_elem, Type::get_const_basic_type(elem_bt)));
      value = gvn().transform(new VectorBlendNode(reduce_identity, opd, mask));
      value = ReductionNode::make(opc, nullptr, init, value, elem_bt);
    }
  }
  value = gvn().transform(value);

  Node* bits = nullptr;
  switch (elem_bt) {
    case T_BYTE:
    case T_SHORT:
    case T_INT: {
      bits = gvn().transform(new ConvI2LNode(value));
      break;
    }
    case T_FLOAT: {
      value = gvn().transform(new MoveF2INode(value));
      bits  = gvn().transform(new ConvI2LNode(value));
      break;
    }
    case T_DOUBLE: {
      bits = gvn().transform(new MoveD2LNode(value));
      break;
    }
    case T_LONG: {
      bits = value; // no conversion needed
      break;
    }
    default: fatal("%s", type2name(elem_bt));
  }
  set_result(bits);
  C->set_max_vector_size(MAX2(C->max_vector_size(), (uint)(num_elem * type2aelembytes(elem_bt))));
  return true;
}

// public static <V> boolean test(int cond, Class<?> vectorClass, Class<?> elementType, int vlen,
//                                V v1, V v2,
//                                BiFunction<V, V, Boolean> defaultImpl)
//
bool LibraryCallKit::inline_vector_test() {
  const TypeInt*     cond         = gvn().type(argument(0))->isa_int();
  const TypeInstPtr* vector_klass = gvn().type(argument(1))->isa_instptr();
  const TypeInstPtr* elem_klass   = gvn().type(argument(2))->isa_instptr();
  const TypeInt*     vlen         = gvn().type(argument(3))->isa_int();

<<<<<<< HEAD
  if (cond         == nullptr || !cond->is_con() ||
      vector_klass == nullptr || vector_klass->const_oop() == nullptr ||
      elem_klass   == nullptr || elem_klass->const_oop()   == nullptr ||
      vlen         == nullptr || !vlen->is_con()) {
    if (C->print_intrinsics()) {
      tty->print_cr("  ** missing constant: cond=%s vclass=%s etype=%s vlen=%s",
=======
  if (cond == nullptr || vector_klass == nullptr || elem_klass == nullptr || vlen == nullptr ||
      !cond->is_con() || vector_klass->const_oop() == nullptr || elem_klass->const_oop() == nullptr || !vlen->is_con()) {
    log_if_needed("  ** missing constant: cond=%s vclass=%s etype=%s vlen=%s",
>>>>>>> b687aa55
                    NodeClassNames[argument(0)->Opcode()],
                    NodeClassNames[argument(1)->Opcode()],
                    NodeClassNames[argument(2)->Opcode()],
                    NodeClassNames[argument(3)->Opcode()]);
    return false; // not enough info for intrinsification
  }
  if (!is_klass_initialized(vector_klass)) {
    log_if_needed("  ** klass argument not initialized");
    return false;
  }
  ciType* elem_type = elem_klass->const_oop()->as_instance()->java_mirror_type();
  if (!elem_type->is_primitive_type()) {
    log_if_needed("  ** not a primitive bt=%d", elem_type->basic_type());
    return false; // should be primitive type
  }
  BasicType elem_bt = elem_type->basic_type();
  int num_elem = vlen->get_con();
  BoolTest::mask booltest = (BoolTest::mask)cond->get_con();
  ciKlass* vbox_klass = vector_klass->const_oop()->as_instance()->java_lang_Class_klass();
  const TypeInstPtr* vbox_type = TypeInstPtr::make_exact(TypePtr::NotNull, vbox_klass);

  if (!arch_supports_vector(Op_VectorTest, num_elem, elem_bt, is_vector_mask(vbox_klass) ? VecMaskUseLoad : VecMaskNotUsed)) {
    log_if_needed("  ** not supported: arity=2 op=test/%d vlen=%d etype=%s ismask=%d",
                    cond->get_con(), num_elem, type2name(elem_bt),
                    is_vector_mask(vbox_klass));
    return false;
  }

  Node* opd1 = unbox_vector(argument(4), vbox_type, elem_bt, num_elem);
  Node* opd2;
  if (Matcher::vectortest_needs_second_argument(booltest == BoolTest::overflow,
                                                opd1->bottom_type()->isa_vectmask())) {
    opd2 = unbox_vector(argument(5), vbox_type, elem_bt, num_elem);
  } else {
    opd2 = opd1;
  }
  if (opd1 == nullptr || opd2 == nullptr) {
    return false; // operand unboxing failed
  }

  Node* cmp = gvn().transform(new VectorTestNode(opd1, opd2, booltest));
  BoolTest::mask test = Matcher::vectortest_mask(booltest == BoolTest::overflow,
                                                 opd1->bottom_type()->isa_vectmask(), num_elem);
  Node* bol = gvn().transform(new BoolNode(cmp, test));
  Node* res = gvn().transform(new CMoveINode(bol, gvn().intcon(0), gvn().intcon(1), TypeInt::BOOL));

  set_result(res);
  C->set_max_vector_size(MAX2(C->max_vector_size(), (uint)(num_elem * type2aelembytes(elem_bt))));
  return true;
}

// public static
// <V extends Vector<E>,
//  M extends VectorMask<E>,
//  E>
// V blend(Class<? extends V> vectorClass, Class<M> maskClass, Class<E> elementType, int vlen,
//         V v1, V v2, M m,
//         VectorBlendOp<V, M, E> defaultImpl)
bool LibraryCallKit::inline_vector_blend() {
  const TypeInstPtr* vector_klass = gvn().type(argument(0))->isa_instptr();
  const TypeInstPtr* mask_klass   = gvn().type(argument(1))->isa_instptr();
  const TypeInstPtr* elem_klass   = gvn().type(argument(2))->isa_instptr();
  const TypeInt*     vlen         = gvn().type(argument(3))->isa_int();

  if (mask_klass == nullptr || vector_klass == nullptr || elem_klass == nullptr || vlen == nullptr) {
    return false; // dead code
  }
  if (mask_klass->const_oop() == nullptr || vector_klass->const_oop() == nullptr ||
      elem_klass->const_oop() == nullptr || !vlen->is_con()) {
    log_if_needed("  ** missing constant: vclass=%s mclass=%s etype=%s vlen=%s",
                    NodeClassNames[argument(0)->Opcode()],
                    NodeClassNames[argument(1)->Opcode()],
                    NodeClassNames[argument(2)->Opcode()],
                    NodeClassNames[argument(3)->Opcode()]);
    return false; // not enough info for intrinsification
  }
  if (!is_klass_initialized(vector_klass) || !is_klass_initialized(mask_klass)) {
    log_if_needed("  ** klass argument not initialized");
    return false;
  }
  ciType* elem_type = elem_klass->const_oop()->as_instance()->java_mirror_type();
  if (!elem_type->is_primitive_type()) {
    log_if_needed("  ** not a primitive bt=%d", elem_type->basic_type());
    return false; // should be primitive type
  }
  BasicType elem_bt = elem_type->basic_type();
  BasicType mask_bt = elem_bt;
  int num_elem = vlen->get_con();

  if (!arch_supports_vector(Op_VectorBlend, num_elem, elem_bt, VecMaskUseLoad)) {
    log_if_needed("  ** not supported: arity=2 op=blend vlen=%d etype=%s ismask=useload",
                    num_elem, type2name(elem_bt));
    return false; // not supported
  }
  ciKlass* vbox_klass = vector_klass->const_oop()->as_instance()->java_lang_Class_klass();
  const TypeInstPtr* vbox_type = TypeInstPtr::make_exact(TypePtr::NotNull, vbox_klass);

  ciKlass* mbox_klass = mask_klass->const_oop()->as_instance()->java_lang_Class_klass();
  const TypeInstPtr* mbox_type = TypeInstPtr::make_exact(TypePtr::NotNull, mbox_klass);

  Node* v1   = unbox_vector(argument(4), vbox_type, elem_bt, num_elem);
  Node* v2   = unbox_vector(argument(5), vbox_type, elem_bt, num_elem);
  Node* mask = unbox_vector(argument(6), mbox_type, mask_bt, num_elem);

  if (v1 == nullptr || v2 == nullptr || mask == nullptr) {
    return false; // operand unboxing failed
  }

  Node* blend = gvn().transform(new VectorBlendNode(v1, v2, mask));

  Node* box = box_vector(blend, vbox_type, elem_bt, num_elem);
  set_result(box);
  C->set_max_vector_size(MAX2(C->max_vector_size(), (uint)(num_elem * type2aelembytes(elem_bt))));
  return true;
}

//  public static
//  <V extends Vector<E>,
//   M extends VectorMask<E>,
//   E>
//  M compare(int cond, Class<? extends V> vectorClass, Class<M> maskClass, Class<E> elementType, int vlen,
//            V v1, V v2, M m,
//            VectorCompareOp<V,M> defaultImpl)
bool LibraryCallKit::inline_vector_compare() {
  const TypeInt*     cond         = gvn().type(argument(0))->isa_int();
  const TypeInstPtr* vector_klass = gvn().type(argument(1))->isa_instptr();
  const TypeInstPtr* mask_klass   = gvn().type(argument(2))->isa_instptr();
  const TypeInstPtr* elem_klass   = gvn().type(argument(3))->isa_instptr();
  const TypeInt*     vlen         = gvn().type(argument(4))->isa_int();

  if (cond == nullptr || vector_klass == nullptr || mask_klass == nullptr || elem_klass == nullptr || vlen == nullptr) {
    return false; // dead code
  }
  if (!cond->is_con() || vector_klass->const_oop() == nullptr || mask_klass->const_oop() == nullptr ||
      elem_klass->const_oop() == nullptr || !vlen->is_con()) {
    log_if_needed("  ** missing constant: cond=%s vclass=%s mclass=%s etype=%s vlen=%s",
                    NodeClassNames[argument(0)->Opcode()],
                    NodeClassNames[argument(1)->Opcode()],
                    NodeClassNames[argument(2)->Opcode()],
                    NodeClassNames[argument(3)->Opcode()],
                    NodeClassNames[argument(4)->Opcode()]);
    return false; // not enough info for intrinsification
  }
  if (!is_klass_initialized(vector_klass) || !is_klass_initialized(mask_klass)) {
    log_if_needed("  ** klass argument not initialized");
    return false;
  }
  ciType* elem_type = elem_klass->const_oop()->as_instance()->java_mirror_type();
  if (!elem_type->is_primitive_type()) {
    log_if_needed("  ** not a primitive bt=%d", elem_type->basic_type());
    return false; // should be primitive type
  }

  int num_elem = vlen->get_con();
  BasicType elem_bt = elem_type->basic_type();
  BasicType mask_bt = elem_bt;

  if ((cond->get_con() & BoolTest::unsigned_compare) != 0) {
    if (!Matcher::supports_vector_comparison_unsigned(num_elem, elem_bt)) {
      log_if_needed("  ** not supported: unsigned comparison op=comp/%d vlen=%d etype=%s ismask=usestore",
                      cond->get_con() & (BoolTest::unsigned_compare - 1), num_elem, type2name(elem_bt));
      return false;
    }
  }

  if (!arch_supports_vector(Op_VectorMaskCmp, num_elem, elem_bt, VecMaskUseStore)) {
    log_if_needed("  ** not supported: arity=2 op=comp/%d vlen=%d etype=%s ismask=usestore",
                    cond->get_con(), num_elem, type2name(elem_bt));
    return false;
  }

  ciKlass* vbox_klass = vector_klass->const_oop()->as_instance()->java_lang_Class_klass();
  const TypeInstPtr* vbox_type = TypeInstPtr::make_exact(TypePtr::NotNull, vbox_klass);

  ciKlass* mbox_klass = mask_klass->const_oop()->as_instance()->java_lang_Class_klass();
  const TypeInstPtr* mbox_type = TypeInstPtr::make_exact(TypePtr::NotNull, mbox_klass);

  Node* v1 = unbox_vector(argument(5), vbox_type, elem_bt, num_elem);
  Node* v2 = unbox_vector(argument(6), vbox_type, elem_bt, num_elem);

  bool is_masked_op = argument(7)->bottom_type() != TypePtr::NULL_PTR;
  Node* mask = is_masked_op ? unbox_vector(argument(7), mbox_type, elem_bt, num_elem) : nullptr;
  if (is_masked_op && mask == nullptr) {
    log_if_needed("  ** not supported: mask = null arity=2 op=comp/%d vlen=%d etype=%s ismask=usestore is_masked_op=1",
                    cond->get_con(), num_elem, type2name(elem_bt));
    return false;
  }

  bool use_predicate = is_masked_op && arch_supports_vector(Op_VectorMaskCmp, num_elem, elem_bt, VecMaskUsePred);
  if (is_masked_op && !use_predicate && !arch_supports_vector(Op_AndV, num_elem, elem_bt, VecMaskUseLoad)) {
    log_if_needed("  ** not supported: arity=2 op=comp/%d vlen=%d etype=%s ismask=usestore is_masked_op=1",
                    cond->get_con(), num_elem, type2name(elem_bt));
    return false;
  }

  if (v1 == nullptr || v2 == nullptr) {
    return false; // operand unboxing failed
  }
  BoolTest::mask pred = (BoolTest::mask)cond->get_con();
  ConINode* pred_node = (ConINode*)gvn().makecon(cond);

  const TypeVect* vmask_type = TypeVect::makemask(mask_bt, num_elem);
  Node* operation = new VectorMaskCmpNode(pred, v1, v2, pred_node, vmask_type);

  if (is_masked_op) {
    if (use_predicate) {
      operation->add_req(mask);
      operation->add_flag(Node::Flag_is_predicated_vector);
    } else {
      operation = gvn().transform(operation);
      operation = VectorNode::make(Op_AndV, operation, mask, vmask_type);
    }
  }

  operation = gvn().transform(operation);

  Node* box = box_vector(operation, mbox_type, mask_bt, num_elem);
  set_result(box);
  C->set_max_vector_size(MAX2(C->max_vector_size(), (uint)(num_elem * type2aelembytes(elem_bt))));
  return true;
}

// public static
// <V extends Vector<E>,
//  Sh extends VectorShuffle<E>,
//  M extends VectorMask<E>,
//  E>
// V rearrangeOp(Class<? extends V> vectorClass, Class<Sh> shuffleClass, Class<M> maskClass, Class<E> elementType, int vlen,
//               V v1, Sh sh, M m,
//               VectorRearrangeOp<V, Sh, M, E> defaultImpl)
bool LibraryCallKit::inline_vector_rearrange() {
  const TypeInstPtr* vector_klass  = gvn().type(argument(0))->isa_instptr();
  const TypeInstPtr* shuffle_klass = gvn().type(argument(1))->isa_instptr();
  const TypeInstPtr* mask_klass    = gvn().type(argument(2))->isa_instptr();
  const TypeInstPtr* elem_klass    = gvn().type(argument(3))->isa_instptr();
  const TypeInt*     vlen          = gvn().type(argument(4))->isa_int();

  if (vector_klass == nullptr  || shuffle_klass == nullptr ||  elem_klass == nullptr || vlen == nullptr) {
    return false; // dead code
  }
  if (shuffle_klass->const_oop() == nullptr ||
      vector_klass->const_oop()  == nullptr ||
      elem_klass->const_oop()    == nullptr ||
      !vlen->is_con()) {
    log_if_needed("  ** missing constant: vclass=%s sclass=%s etype=%s vlen=%s",
                    NodeClassNames[argument(0)->Opcode()],
                    NodeClassNames[argument(1)->Opcode()],
                    NodeClassNames[argument(3)->Opcode()],
                    NodeClassNames[argument(4)->Opcode()]);
    return false; // not enough info for intrinsification
  }
  if (!is_klass_initialized(vector_klass)  ||
      !is_klass_initialized(shuffle_klass)) {
    log_if_needed("  ** klass argument not initialized");
    return false;
  }
  ciType* elem_type = elem_klass->const_oop()->as_instance()->java_mirror_type();
  if (!elem_type->is_primitive_type()) {
    log_if_needed("  ** not a primitive bt=%d", elem_type->basic_type());
    return false; // should be primitive type
  }
  BasicType elem_bt = elem_type->basic_type();
  BasicType shuffle_bt = elem_bt;
  int num_elem = vlen->get_con();

  if (!arch_supports_vector(Op_VectorLoadShuffle, num_elem, elem_bt, VecMaskNotUsed)) {
    log_if_needed("  ** not supported: arity=0 op=load/shuffle vlen=%d etype=%s ismask=no",
                    num_elem, type2name(elem_bt));
    return false; // not supported
  }

  bool is_masked_op = argument(7)->bottom_type() != TypePtr::NULL_PTR;
  bool use_predicate = is_masked_op;
  if (is_masked_op &&
      (mask_klass == nullptr ||
       mask_klass->const_oop() == nullptr ||
       !is_klass_initialized(mask_klass))) {
    log_if_needed("  ** mask_klass argument not initialized");
  }
  VectorMaskUseType checkFlags = (VectorMaskUseType)(is_masked_op ? (VecMaskUseLoad | VecMaskUsePred) : VecMaskNotUsed);
  if (!arch_supports_vector(Op_VectorRearrange, num_elem, elem_bt, checkFlags)) {
    use_predicate = false;
    if(!is_masked_op ||
       (!arch_supports_vector(Op_VectorRearrange, num_elem, elem_bt, VecMaskNotUsed) ||
        !arch_supports_vector(Op_VectorBlend, num_elem, elem_bt, VecMaskUseLoad)     ||
        !arch_supports_vector(Op_Replicate, num_elem, elem_bt, VecMaskNotUsed))) {
      log_if_needed("  ** not supported: arity=2 op=shuffle/rearrange vlen=%d etype=%s ismask=no",
                      num_elem, type2name(elem_bt));
      return false; // not supported
    }
  }
  ciKlass* vbox_klass = vector_klass->const_oop()->as_instance()->java_lang_Class_klass();
  const TypeInstPtr* vbox_type = TypeInstPtr::make_exact(TypePtr::NotNull, vbox_klass);

  ciKlass* shbox_klass = shuffle_klass->const_oop()->as_instance()->java_lang_Class_klass();
  const TypeInstPtr* shbox_type = TypeInstPtr::make_exact(TypePtr::NotNull, shbox_klass);

  Node* v1 = unbox_vector(argument(5), vbox_type, elem_bt, num_elem);
  Node* shuffle = unbox_vector(argument(6), shbox_type, shuffle_bt, num_elem);

  if (v1 == nullptr || shuffle == nullptr) {
    return false; // operand unboxing failed
  }

  Node* mask = nullptr;
  if (is_masked_op) {
    ciKlass* mbox_klass = mask_klass->const_oop()->as_instance()->java_lang_Class_klass();
    const TypeInstPtr* mbox_type = TypeInstPtr::make_exact(TypePtr::NotNull, mbox_klass);
    mask = unbox_vector(argument(7), mbox_type, elem_bt, num_elem);
    if (mask == nullptr) {
      log_if_needed("  ** not supported: arity=3 op=shuffle/rearrange vlen=%d etype=%s ismask=useload is_masked_op=1",
                      num_elem, type2name(elem_bt));
      return false;
    }
  }

  Node* rearrange = new VectorRearrangeNode(v1, shuffle);
  if (is_masked_op) {
    if (use_predicate) {
      rearrange->add_req(mask);
      rearrange->add_flag(Node::Flag_is_predicated_vector);
    } else {
      const TypeVect* vt = v1->bottom_type()->is_vect();
      rearrange = gvn().transform(rearrange);
      Node* zero = gvn().makecon(Type::get_zero_type(elem_bt));
      Node* zerovec = gvn().transform(VectorNode::scalar2vector(zero, num_elem, Type::get_const_basic_type(elem_bt)));
      rearrange = new VectorBlendNode(zerovec, rearrange, mask);
    }
  }
  rearrange = gvn().transform(rearrange);

  Node* box = box_vector(rearrange, vbox_type, elem_bt, num_elem);
  set_result(box);
  C->set_max_vector_size(MAX2(C->max_vector_size(), (uint)(num_elem * type2aelembytes(elem_bt))));
  return true;
}

static address get_svml_address(int vop, int bits, BasicType bt, char* name_ptr, int name_len) {
  address addr = nullptr;
  assert(UseVectorStubs, "sanity");
  assert(name_ptr != nullptr, "unexpected");
  assert((vop >= VectorSupport::VECTOR_OP_SVML_START) && (vop <= VectorSupport::VECTOR_OP_SVML_END), "unexpected");
  int op = vop - VectorSupport::VECTOR_OP_SVML_START;

  switch(bits) {
    case 64:  //fallthough
    case 128: //fallthough
    case 256: //fallthough
    case 512:
      if (bt == T_FLOAT) {
        snprintf(name_ptr, name_len, "vector_%s_float%d", VectorSupport::svmlname[op], bits);
        addr = StubRoutines::_vector_f_math[exact_log2(bits/64)][op];
      } else {
        assert(bt == T_DOUBLE, "must be FP type only");
        snprintf(name_ptr, name_len, "vector_%s_double%d", VectorSupport::svmlname[op], bits);
        addr = StubRoutines::_vector_d_math[exact_log2(bits/64)][op];
      }
      break;
    default:
      snprintf(name_ptr, name_len, "invalid");
      addr = nullptr;
      Unimplemented();
      break;
  }

  return addr;
}

Node* LibraryCallKit::gen_call_to_svml(int vector_api_op_id, BasicType bt, int num_elem, Node* opd1, Node* opd2) {
  assert(UseVectorStubs, "sanity");
  assert(vector_api_op_id >= VectorSupport::VECTOR_OP_SVML_START && vector_api_op_id <= VectorSupport::VECTOR_OP_SVML_END, "need valid op id");
  assert(opd1 != nullptr, "must not be null");
  const TypeVect* vt = TypeVect::make(bt, num_elem);
  const TypeFunc* call_type = OptoRuntime::Math_Vector_Vector_Type(opd2 != nullptr ? 2 : 1, vt, vt);
  char name[100] = "";

  // Get address for svml method.
  address addr = get_svml_address(vector_api_op_id, vt->length_in_bytes() * BitsPerByte, bt, name, 100);

  if (addr == nullptr) {
    return nullptr;
  }

  assert(name[0] != '\0', "name must not be null");
  Node* operation = make_runtime_call(RC_VECTOR,
                                      call_type,
                                      addr,
                                      name,
                                      TypePtr::BOTTOM,
                                      opd1,
                                      opd2);
  return gvn().transform(new ProjNode(gvn().transform(operation), TypeFunc::Parms));
}

//  public static
//  <V extends Vector<E>,
//   M extends VectorMask<E>,
//   E>
//  V broadcastInt(int opr, Class<? extends V> vectorClass, Class<? extends M> maskClass,
//                 Class<E> elementType, int length,
//                 V v, int n, M m,
//                 VectorBroadcastIntOp<V, M> defaultImpl)
bool LibraryCallKit::inline_vector_broadcast_int() {
  const TypeInt*     opr          = gvn().type(argument(0))->isa_int();
  const TypeInstPtr* vector_klass = gvn().type(argument(1))->isa_instptr();
  const TypeInstPtr* mask_klass   = gvn().type(argument(2))->isa_instptr();
  const TypeInstPtr* elem_klass   = gvn().type(argument(3))->isa_instptr();
  const TypeInt*     vlen         = gvn().type(argument(4))->isa_int();

  if (opr == nullptr || vector_klass == nullptr || elem_klass == nullptr || vlen == nullptr) {
    return false; // dead code
  }
  if (!opr->is_con() || vector_klass->const_oop() == nullptr || elem_klass->const_oop() == nullptr || !vlen->is_con()) {
    log_if_needed("  ** missing constant: opr=%s vclass=%s etype=%s vlen=%s",
                    NodeClassNames[argument(0)->Opcode()],
                    NodeClassNames[argument(1)->Opcode()],
                    NodeClassNames[argument(3)->Opcode()],
                    NodeClassNames[argument(4)->Opcode()]);
    return false; // not enough info for intrinsification
  }
  if (!is_klass_initialized(vector_klass)) {
    log_if_needed("  ** klass argument not initialized");
    return false;
  }

  const Type* vmask_type = gvn().type(argument(7));
  bool is_masked_op = vmask_type != TypePtr::NULL_PTR;
  if (is_masked_op) {
    if (mask_klass == nullptr || mask_klass->const_oop() == nullptr) {
      log_if_needed("  ** missing constant: maskclass=%s", NodeClassNames[argument(2)->Opcode()]);
      return false; // not enough info for intrinsification
    }

    if (!is_klass_initialized(mask_klass)) {
      log_if_needed("  ** mask klass argument not initialized");
      return false;
    }

    if (vmask_type->maybe_null()) {
      log_if_needed("  ** null mask values are not allowed for masked op");
      return false;
    }
  }

  ciType* elem_type = elem_klass->const_oop()->as_instance()->java_mirror_type();
  if (!elem_type->is_primitive_type()) {
    log_if_needed("  ** not a primitive bt=%d", elem_type->basic_type());
    return false; // should be primitive type
  }

  int num_elem = vlen->get_con();
  BasicType elem_bt = elem_type->basic_type();
  int opc = VectorSupport::vop2ideal(opr->get_con(), elem_bt);

  bool is_shift  = VectorNode::is_shift_opcode(opc);
  bool is_rotate = VectorNode::is_rotate_opcode(opc);

  if (opc == 0 || (!is_shift && !is_rotate)) {
    log_if_needed("  ** operation not supported: op=%d bt=%s", opr->get_con(), type2name(elem_bt));
    return false; // operation not supported
  }

  int sopc = VectorNode::opcode(opc, elem_bt);
  if (sopc == 0) {
    log_if_needed("  ** operation not supported: opc=%s bt=%s", NodeClassNames[opc], type2name(elem_bt));
    return false; // operation not supported
  }

  Node* cnt  = argument(6);
  ciKlass* vbox_klass = vector_klass->const_oop()->as_instance()->java_lang_Class_klass();
  const TypeInstPtr* vbox_type = TypeInstPtr::make_exact(TypePtr::NotNull, vbox_klass);
  const TypeInt* cnt_type = cnt->bottom_type()->isa_int();

  // If CPU supports vector constant rotate instructions pass it directly
  bool is_const_rotate = is_rotate && cnt_type && cnt_type->is_con() &&
                         Matcher::supports_vector_constant_rotates(cnt_type->get_con());
  bool has_scalar_args = is_rotate ? !is_const_rotate : true;

  VectorMaskUseType checkFlags = (VectorMaskUseType)(is_masked_op ? (VecMaskUseLoad | VecMaskUsePred) : VecMaskNotUsed);
  bool use_predicate = is_masked_op;

  if (!arch_supports_vector(sopc, num_elem, elem_bt, checkFlags, has_scalar_args)) {
    use_predicate = false;
    if (!is_masked_op ||
        (!arch_supports_vector(sopc, num_elem, elem_bt, VecMaskNotUsed, has_scalar_args) ||
         !arch_supports_vector(Op_VectorBlend, num_elem, elem_bt, VecMaskUseLoad))) {

      log_if_needed("  ** not supported: arity=0 op=int/%d vlen=%d etype=%s is_masked_op=%d",
                      sopc, num_elem, type2name(elem_bt), is_masked_op ? 1 : 0);
      return false; // not supported
    }
  }

  Node* opd1 = unbox_vector(argument(5), vbox_type, elem_bt, num_elem);
  Node* opd2 = nullptr;
  if (is_shift) {
    opd2 = vector_shift_count(cnt, opc, elem_bt, num_elem);
  } else {
    assert(is_rotate, "unexpected operation");
    if (!is_const_rotate) {
      const Type * type_bt = Type::get_const_basic_type(elem_bt);
      cnt = elem_bt == T_LONG ? gvn().transform(new ConvI2LNode(cnt)) : cnt;
      opd2 = gvn().transform(VectorNode::scalar2vector(cnt, num_elem, type_bt));
    } else {
      // Constant shift value.
      opd2 = cnt;
    }
  }

  if (opd1 == nullptr || opd2 == nullptr) {
    return false;
  }

  Node* mask = nullptr;
  if (is_masked_op) {
    ciKlass* mbox_klass = mask_klass->const_oop()->as_instance()->java_lang_Class_klass();
    const TypeInstPtr* mbox_type = TypeInstPtr::make_exact(TypePtr::NotNull, mbox_klass);
    mask = unbox_vector(argument(7), mbox_type, elem_bt, num_elem);
    if (mask == nullptr) {
      log_if_needed("  ** unbox failed mask=%s", NodeClassNames[argument(7)->Opcode()]);
      return false;
    }
  }

  Node* operation = VectorNode::make(opc, opd1, opd2, num_elem, elem_bt);
  if (is_masked_op && mask != nullptr) {
    if (use_predicate) {
      operation->add_req(mask);
      operation->add_flag(Node::Flag_is_predicated_vector);
    } else {
      operation = gvn().transform(operation);
      operation = new VectorBlendNode(opd1, operation, mask);
    }
  }
  operation = gvn().transform(operation);
  Node* vbox = box_vector(operation, vbox_type, elem_bt, num_elem);
  set_result(vbox);
  C->set_max_vector_size(MAX2(C->max_vector_size(), (uint)(num_elem * type2aelembytes(elem_bt))));
  return true;
}

// public static <VOUT extends VectorPayload,
//                 VIN extends VectorPayload,
//                   S extends VectorSpecies>
// VOUT convert(int oprId,
//           Class<?> fromVectorClass, Class<?> fromElementType, int fromVLen,
//           Class<?>   toVectorClass, Class<?>   toElementType, int   toVLen,
//           VIN v, S s,
//           VectorConvertOp<VOUT, VIN, S> defaultImpl)
//
bool LibraryCallKit::inline_vector_convert() {
  const TypeInt*     opr               = gvn().type(argument(0))->isa_int();

  const TypeInstPtr* vector_klass_from = gvn().type(argument(1))->isa_instptr();
  const TypeInstPtr* elem_klass_from   = gvn().type(argument(2))->isa_instptr();
  const TypeInt*     vlen_from         = gvn().type(argument(3))->isa_int();

  const TypeInstPtr* vector_klass_to   = gvn().type(argument(4))->isa_instptr();
  const TypeInstPtr* elem_klass_to     = gvn().type(argument(5))->isa_instptr();
  const TypeInt*     vlen_to           = gvn().type(argument(6))->isa_int();

  if (opr == nullptr ||
      vector_klass_from == nullptr || elem_klass_from == nullptr || vlen_from == nullptr ||
      vector_klass_to   == nullptr || elem_klass_to   == nullptr || vlen_to   == nullptr) {
    return false; // dead code
  }
  if (!opr->is_con() ||
      vector_klass_from->const_oop() == nullptr || elem_klass_from->const_oop() == nullptr || !vlen_from->is_con() ||
      vector_klass_to->const_oop() == nullptr || elem_klass_to->const_oop() == nullptr || !vlen_to->is_con()) {
    log_if_needed("  ** missing constant: opr=%s vclass_from=%s etype_from=%s vlen_from=%s vclass_to=%s etype_to=%s vlen_to=%s",
                    NodeClassNames[argument(0)->Opcode()],
                    NodeClassNames[argument(1)->Opcode()],
                    NodeClassNames[argument(2)->Opcode()],
                    NodeClassNames[argument(3)->Opcode()],
                    NodeClassNames[argument(4)->Opcode()],
                    NodeClassNames[argument(5)->Opcode()],
                    NodeClassNames[argument(6)->Opcode()]);
    return false; // not enough info for intrinsification
  }
  if (!is_klass_initialized(vector_klass_from) || !is_klass_initialized(vector_klass_to)) {
    log_if_needed("  ** klass argument not initialized");
    return false;
  }

  assert(opr->get_con() == VectorSupport::VECTOR_OP_CAST  ||
         opr->get_con() == VectorSupport::VECTOR_OP_UCAST ||
         opr->get_con() == VectorSupport::VECTOR_OP_REINTERPRET, "wrong opcode");
  bool is_cast = (opr->get_con() == VectorSupport::VECTOR_OP_CAST || opr->get_con() == VectorSupport::VECTOR_OP_UCAST);
  bool is_ucast = (opr->get_con() == VectorSupport::VECTOR_OP_UCAST);

  ciKlass* vbox_klass_from = vector_klass_from->const_oop()->as_instance()->java_lang_Class_klass();
  ciKlass* vbox_klass_to = vector_klass_to->const_oop()->as_instance()->java_lang_Class_klass();
  if (is_vector_shuffle(vbox_klass_from)) {
    return false; // vector shuffles aren't supported
  }
  bool is_mask = is_vector_mask(vbox_klass_from);

  ciType* elem_type_from = elem_klass_from->const_oop()->as_instance()->java_mirror_type();
  if (!elem_type_from->is_primitive_type()) {
    return false; // should be primitive type
  }
  BasicType elem_bt_from = elem_type_from->basic_type();
  ciType* elem_type_to = elem_klass_to->const_oop()->as_instance()->java_mirror_type();
  if (!elem_type_to->is_primitive_type()) {
    return false; // should be primitive type
  }
  BasicType elem_bt_to = elem_type_to->basic_type();

  int num_elem_from = vlen_from->get_con();
  int num_elem_to = vlen_to->get_con();

  // Check whether we can unbox to appropriate size. Even with casting, checking for reinterpret is needed
  // since we may need to change size.
  if (!arch_supports_vector(Op_VectorReinterpret,
                            num_elem_from,
                            elem_bt_from,
                            is_mask ? VecMaskUseAll : VecMaskNotUsed)) {
    log_if_needed("  ** not supported: arity=1 op=%s/1 vlen1=%d etype1=%s ismask=%d",
                    is_cast ? "cast" : "reinterpret",
                    num_elem_from, type2name(elem_bt_from), is_mask);
    return false;
  }

  // Check whether we can support resizing/reinterpreting to the new size.
  if (!arch_supports_vector(Op_VectorReinterpret,
                            num_elem_to,
                            elem_bt_to,
                            is_mask ? VecMaskUseAll : VecMaskNotUsed)) {
    log_if_needed("  ** not supported: arity=1 op=%s/2 vlen2=%d etype2=%s ismask=%d",
                    is_cast ? "cast" : "reinterpret",
                    num_elem_to, type2name(elem_bt_to), is_mask);
    return false;
  }

  // At this point, we know that both input and output vector registers are supported
  // by the architecture. Next check if the casted type is simply to same type - which means
  // that it is actually a resize and not a cast.
  if (is_cast && elem_bt_from == elem_bt_to) {
    is_cast = false;
  }

  const TypeInstPtr* vbox_type_from = TypeInstPtr::make_exact(TypePtr::NotNull, vbox_klass_from);

  Node* opd1 = unbox_vector(argument(7), vbox_type_from, elem_bt_from, num_elem_from);
  if (opd1 == nullptr) {
    return false;
  }

  const TypeVect* src_type = TypeVect::make(elem_bt_from, num_elem_from, is_mask);
  const TypeVect* dst_type = TypeVect::make(elem_bt_to, num_elem_to, is_mask);

  // Safety check to prevent casting if source mask is of type vector
  // and destination mask of type predicate vector and vice-versa.
  // From X86 standpoint, this case will only arise over KNL target,
  // where certain masks (depending on the species) are either propagated
  // through a vector or predicate register.
  if (is_mask &&
      ((src_type->isa_vectmask() == nullptr && dst_type->isa_vectmask()) ||
       (dst_type->isa_vectmask() == nullptr && src_type->isa_vectmask()))) {
    return false;
  }

  Node* op = opd1;
  if (is_cast) {
    assert(!is_mask || num_elem_from == num_elem_to, "vector mask cast needs the same elem num");
    int cast_vopc = VectorCastNode::opcode(-1, elem_bt_from, !is_ucast);

    // Make sure that vector cast is implemented to particular type/size combination if it is
    // not a mask casting.
    if (!is_mask && !arch_supports_vector(cast_vopc, num_elem_to, elem_bt_to, VecMaskNotUsed)) {
      log_if_needed("  ** not supported: arity=1 op=cast#%d/3 vlen2=%d etype2=%s ismask=%d",
                      cast_vopc, num_elem_to, type2name(elem_bt_to), is_mask);
      return false;
    }

    if (num_elem_from < num_elem_to) {
      // Since input and output number of elements are not consistent, we need to make sure we
      // properly size. Thus, first make a cast that retains the number of elements from source.
      int num_elem_for_cast = num_elem_from;

      // It is possible that arch does not support this intermediate vector size
      // TODO More complex logic required here to handle this corner case for the sizes.
      if (!arch_supports_vector(cast_vopc, num_elem_for_cast, elem_bt_to, VecMaskNotUsed)) {
        log_if_needed("  ** not supported: arity=1 op=cast#%d/4 vlen1=%d etype2=%s ismask=%d",
                        cast_vopc,
                        num_elem_for_cast, type2name(elem_bt_to), is_mask);
        return false;
      }

      op = gvn().transform(VectorCastNode::make(cast_vopc, op, elem_bt_to, num_elem_for_cast));
      // Now ensure that the destination gets properly resized to needed size.
      op = gvn().transform(new VectorReinterpretNode(op, op->bottom_type()->is_vect(), dst_type));
    } else if (num_elem_from > num_elem_to) {
      // Since number of elements from input is larger than output, simply reduce size of input
      // (we are supposed to drop top elements anyway).
      int num_elem_for_resize = num_elem_to;

      // It is possible that arch does not support this intermediate vector size
      // TODO More complex logic required here to handle this corner case for the sizes.
      if (!arch_supports_vector(Op_VectorReinterpret,
                                num_elem_for_resize,
                                elem_bt_from,
                                VecMaskNotUsed)) {
        log_if_needed("  ** not supported: arity=1 op=cast/5 vlen2=%d etype1=%s ismask=%d",
                        num_elem_for_resize, type2name(elem_bt_from), is_mask);
        return false;
      }

      const TypeVect* resize_type = TypeVect::make(elem_bt_from, num_elem_for_resize);
      op = gvn().transform(new VectorReinterpretNode(op, src_type, resize_type));
      op = gvn().transform(VectorCastNode::make(cast_vopc, op, elem_bt_to, num_elem_to));
    } else { // num_elem_from == num_elem_to
      if (is_mask) {
        // Make sure that cast for vector mask is implemented to particular type/size combination.
        if (!arch_supports_vector(Op_VectorMaskCast, num_elem_to, elem_bt_to, VecMaskNotUsed)) {
          log_if_needed("  ** not supported: arity=1 op=maskcast vlen2=%d etype2=%s ismask=%d",
                          num_elem_to, type2name(elem_bt_to), is_mask);
          return false;
        }
        op = gvn().transform(new VectorMaskCastNode(op, dst_type));
      } else {
        // Since input and output number of elements match, and since we know this vector size is
        // supported, simply do a cast with no resize needed.
        op = gvn().transform(VectorCastNode::make(cast_vopc, op, elem_bt_to, num_elem_to));
      }
    }
  } else if (!Type::equals(src_type, dst_type)) {
    assert(!is_cast, "must be reinterpret");
    op = gvn().transform(new VectorReinterpretNode(op, src_type, dst_type));
  }

  const TypeInstPtr* vbox_type_to = TypeInstPtr::make_exact(TypePtr::NotNull, vbox_klass_to);
  Node* vbox = box_vector(op, vbox_type_to, elem_bt_to, num_elem_to);
  set_result(vbox);
  C->set_max_vector_size(MAX2(C->max_vector_size(), (uint)(num_elem_to * type2aelembytes(elem_bt_to))));
  return true;
}

//  public static
//  <V extends Vector<E>,
//   E>
//  V insert(Class<? extends V> vectorClass, Class<E> elementType, int vlen,
//           V vec, int ix, long val,
//           VecInsertOp<V> defaultImpl)
bool LibraryCallKit::inline_vector_insert() {
  const TypeInstPtr* vector_klass = gvn().type(argument(0))->isa_instptr();
  const TypeInstPtr* elem_klass   = gvn().type(argument(1))->isa_instptr();
  const TypeInt*     vlen         = gvn().type(argument(2))->isa_int();
  const TypeInt*     idx          = gvn().type(argument(4))->isa_int();

  if (vector_klass == nullptr || elem_klass == nullptr || vlen == nullptr || idx == nullptr) {
    return false; // dead code
  }
  if (vector_klass->const_oop() == nullptr || elem_klass->const_oop() == nullptr || !vlen->is_con() || !idx->is_con()) {
    log_if_needed("  ** missing constant: vclass=%s etype=%s vlen=%s idx=%s",
                    NodeClassNames[argument(0)->Opcode()],
                    NodeClassNames[argument(1)->Opcode()],
                    NodeClassNames[argument(2)->Opcode()],
                    NodeClassNames[argument(4)->Opcode()]);
    return false; // not enough info for intrinsification
  }
  if (!is_klass_initialized(vector_klass)) {
    log_if_needed("  ** klass argument not initialized");
    return false;
  }
  ciType* elem_type = elem_klass->const_oop()->as_instance()->java_mirror_type();
  if (!elem_type->is_primitive_type()) {
    log_if_needed("  ** not a primitive bt=%d", elem_type->basic_type());
    return false; // should be primitive type
  }
  BasicType elem_bt = elem_type->basic_type();
  int num_elem = vlen->get_con();
  if (!arch_supports_vector(Op_VectorInsert, num_elem, elem_bt, VecMaskNotUsed)) {
    log_if_needed("  ** not supported: arity=1 op=insert vlen=%d etype=%s ismask=no",
                    num_elem, type2name(elem_bt));
    return false; // not supported
  }

  ciKlass* vbox_klass = vector_klass->const_oop()->as_instance()->java_lang_Class_klass();
  const TypeInstPtr* vbox_type = TypeInstPtr::make_exact(TypePtr::NotNull, vbox_klass);

  Node* opd = unbox_vector(argument(3), vbox_type, elem_bt, num_elem);
  if (opd == nullptr) {
    return false;
  }

  Node* insert_val = argument(5);
  assert(gvn().type(insert_val)->isa_long() != nullptr, "expected to be long");

  // Convert insert value back to its appropriate type.
  switch (elem_bt) {
    case T_BYTE:
      insert_val = gvn().transform(new ConvL2INode(insert_val));
      insert_val = gvn().transform(new CastIINode(insert_val, TypeInt::BYTE));
      break;
    case T_SHORT:
      insert_val = gvn().transform(new ConvL2INode(insert_val));
      insert_val = gvn().transform(new CastIINode(insert_val, TypeInt::SHORT));
      break;
    case T_INT:
      insert_val = gvn().transform(new ConvL2INode(insert_val));
      break;
    case T_FLOAT:
      insert_val = gvn().transform(new ConvL2INode(insert_val));
      insert_val = gvn().transform(new MoveI2FNode(insert_val));
      break;
    case T_DOUBLE:
      insert_val = gvn().transform(new MoveL2DNode(insert_val));
      break;
    case T_LONG:
      // no conversion needed
      break;
    default: fatal("%s", type2name(elem_bt)); break;
  }

  Node* operation = gvn().transform(VectorInsertNode::make(opd, insert_val, idx->get_con(), gvn()));

  Node* vbox = box_vector(operation, vbox_type, elem_bt, num_elem);
  set_result(vbox);
  C->set_max_vector_size(MAX2(C->max_vector_size(), (uint)(num_elem * type2aelembytes(elem_bt))));
  return true;
}

//  public static
//  <VM extends VectorPayload,
//   E>
//  long extract(Class<? extends VM> vClass, Class<E> eClass,
//               int length,
//               VM vm, int i,
//               VecExtractOp<VM> defaultImpl)
bool LibraryCallKit::inline_vector_extract() {
  const TypeInstPtr* vector_klass = gvn().type(argument(0))->isa_instptr();
  const TypeInstPtr* elem_klass   = gvn().type(argument(1))->isa_instptr();
  const TypeInt*     vlen         = gvn().type(argument(2))->isa_int();
  const TypeInt*     idx          = gvn().type(argument(4))->isa_int();

  if (vector_klass == nullptr || elem_klass == nullptr || vlen == nullptr || idx == nullptr) {
    return false; // dead code
  }
<<<<<<< HEAD
  if (vector_klass->const_oop() == nullptr || elem_klass->const_oop() == nullptr || !vlen->is_con() || !idx->is_con()) {
    if (C->print_intrinsics()) {
      tty->print_cr("  ** missing constant: vclass=%s etype=%s vlen=%s",
=======
  if (vector_klass->const_oop() == nullptr || elem_klass->const_oop() == nullptr || !vlen->is_con()) {
    log_if_needed("  ** missing constant: vclass=%s etype=%s vlen=%s",
>>>>>>> b687aa55
                    NodeClassNames[argument(0)->Opcode()],
                    NodeClassNames[argument(1)->Opcode()],
                    NodeClassNames[argument(2)->Opcode()]);
    return false; // not enough info for intrinsification
  }
  if (!is_klass_initialized(vector_klass)) {
    log_if_needed("  ** klass argument not initialized");
    return false;
  }
  ciType* elem_type = elem_klass->const_oop()->as_instance()->java_mirror_type();
  if (!elem_type->is_primitive_type()) {
    log_if_needed("  ** not a primitive bt=%d", elem_type->basic_type());
    return false; // should be primitive type
  }
  BasicType elem_bt = elem_type->basic_type();
  int num_elem = vlen->get_con();

  ciKlass* vbox_klass = vector_klass->const_oop()->as_instance()->java_lang_Class_klass();
  const TypeInstPtr* vbox_type = TypeInstPtr::make_exact(TypePtr::NotNull, vbox_klass);

  Node* opd = nullptr;

  if (is_vector_mask(vbox_klass)) {
    // vbox_klass is mask. This is used for VectorMask.laneIsSet(int).

    Node* pos = argument(4); // can be variable
    if (arch_supports_vector(Op_ExtractUB, num_elem, elem_bt, VecMaskUseAll)) {
      // Transform mask to vector with type of boolean and utilize ExtractUB node.
      opd = unbox_vector(argument(3), vbox_type, elem_bt, num_elem);
      if (opd == nullptr) {
        return false;
      }
      opd = gvn().transform(VectorStoreMaskNode::make(gvn(), opd, elem_bt, num_elem));
      opd = gvn().transform(new ExtractUBNode(opd, pos));
      opd = gvn().transform(new ConvI2LNode(opd));
    } else if (arch_supports_vector(Op_VectorMaskToLong, num_elem, elem_bt, VecMaskUseLoad)) {
      opd = unbox_vector(argument(3), vbox_type, elem_bt, num_elem);
      if (opd == nullptr) {
        return false;
      }
      // VectorMaskToLongNode requires the input is either a mask or a vector with BOOLEAN type.
      if (opd->bottom_type()->isa_vectmask() == nullptr) {
        opd = gvn().transform(VectorStoreMaskNode::make(gvn(), opd, elem_bt, num_elem));
      }
      // ((toLong() >>> pos) & 1L
      opd = gvn().transform(new VectorMaskToLongNode(opd, TypeLong::LONG));
      opd = gvn().transform(new URShiftLNode(opd, pos));
      opd = gvn().transform(new AndLNode(opd, gvn().makecon(TypeLong::ONE)));
    } else {
      log_if_needed("  ** Rejected mask extraction because architecture does not support it");
      return false; // not supported
    }
  } else {
    // vbox_klass is vector. This is used for Vector.lane(int).
    if (!idx->is_con()) {
      log_if_needed("  ** missing constant: idx=%s", NodeClassNames[argument(4)->Opcode()]);
      return false; // not enough info for intrinsification
    }

    int vopc = ExtractNode::opcode(elem_bt);
    if (!arch_supports_vector(vopc, num_elem, elem_bt, VecMaskNotUsed)) {
      log_if_needed("  ** not supported: arity=1 op=extract vlen=%d etype=%s ismask=no",
                      num_elem, type2name(elem_bt));
      return false; // not supported
    }

    opd = unbox_vector(argument(3), vbox_type, elem_bt, num_elem);
    if (opd == nullptr) {
      return false;
    }
    ConINode* idx_con = gvn().intcon(idx->get_con())->as_ConI();

    opd = gvn().transform(ExtractNode::make(opd, idx_con, elem_bt));
    switch (elem_bt) {
      case T_BYTE:
      case T_SHORT:
      case T_INT: {
        opd = gvn().transform(new ConvI2LNode(opd));
        break;
      }
      case T_FLOAT: {
        opd = gvn().transform(new MoveF2INode(opd));
        opd = gvn().transform(new ConvI2LNode(opd));
        break;
      }
      case T_DOUBLE: {
        opd = gvn().transform(new MoveD2LNode(opd));
        break;
      }
      case T_LONG: {
        // no conversion needed
        break;
      }
      default: fatal("%s", type2name(elem_bt));
    }
  }
  set_result(opd);
  return true;
}

// public static
// <V extends Vector<E>,
//  M extends VectorMask<E>,
//  E>
//  V compressExpandOp(int opr,
//                    Class<? extends V> vClass, Class<? extends M> mClass, Class<E> eClass,
//                    int length, V v, M m,
//                    CompressExpandOperation<V, M> defaultImpl)
bool LibraryCallKit::inline_vector_compress_expand() {
  const TypeInt*     opr          = gvn().type(argument(0))->isa_int();
  const TypeInstPtr* vector_klass = gvn().type(argument(1))->isa_instptr();
  const TypeInstPtr* mask_klass   = gvn().type(argument(2))->isa_instptr();
  const TypeInstPtr* elem_klass   = gvn().type(argument(3))->isa_instptr();
  const TypeInt*     vlen         = gvn().type(argument(4))->isa_int();

<<<<<<< HEAD
  if (opr          == nullptr || !opr->is_con() ||
      vector_klass == nullptr || vector_klass->const_oop() == nullptr ||
      mask_klass   == nullptr || mask_klass->const_oop()   == nullptr ||
      elem_klass   == nullptr || elem_klass->const_oop()   == nullptr ||
      vlen         == nullptr || !vlen->is_con()) {
    if (C->print_intrinsics()) {
      tty->print_cr("  ** missing constant: opr=%s vclass=%s mclass=%s etype=%s vlen=%s",
=======
  if (vector_klass == nullptr || elem_klass == nullptr || mask_klass == nullptr || vlen == nullptr ||
      vector_klass->const_oop() == nullptr || mask_klass->const_oop() == nullptr ||
      elem_klass->const_oop() == nullptr || !vlen->is_con() || !opr->is_con()) {
    log_if_needed("  ** missing constant: opr=%s vclass=%s mclass=%s etype=%s vlen=%s",
>>>>>>> b687aa55
                    NodeClassNames[argument(0)->Opcode()],
                    NodeClassNames[argument(1)->Opcode()],
                    NodeClassNames[argument(2)->Opcode()],
                    NodeClassNames[argument(3)->Opcode()],
                    NodeClassNames[argument(4)->Opcode()]);
    return false; // not enough info for intrinsification
  }

  if (!is_klass_initialized(vector_klass) || !is_klass_initialized(mask_klass)) {
    log_if_needed("  ** klass argument not initialized");
    return false;
  }

  ciType* elem_type = elem_klass->const_oop()->as_instance()->java_mirror_type();
  if (!elem_type->is_primitive_type()) {
    log_if_needed("  ** not a primitive bt=%d", elem_type->basic_type());
    return false; // should be primitive type
  }

  int num_elem = vlen->get_con();
  BasicType elem_bt = elem_type->basic_type();
  int opc = VectorSupport::vop2ideal(opr->get_con(), elem_bt);

  if (!arch_supports_vector(opc, num_elem, elem_bt, VecMaskUseLoad)) {
    log_if_needed("  ** not supported: opc=%d vlen=%d etype=%s ismask=useload",
                    opc, num_elem, type2name(elem_bt));
    return false; // not supported
  }

  Node* opd1 = nullptr;
  const TypeInstPtr* vbox_type = nullptr;
  if (opc != Op_CompressM) {
    ciKlass* vbox_klass = vector_klass->const_oop()->as_instance()->java_lang_Class_klass();
    vbox_type = TypeInstPtr::make_exact(TypePtr::NotNull, vbox_klass);
    opd1 = unbox_vector(argument(5), vbox_type, elem_bt, num_elem);
    if (opd1 == nullptr) {
      log_if_needed("  ** unbox failed vector=%s",
                      NodeClassNames[argument(5)->Opcode()]);
      return false;
    }
  }

  ciKlass* mbox_klass = mask_klass->const_oop()->as_instance()->java_lang_Class_klass();
  assert(is_vector_mask(mbox_klass), "argument(6) should be a mask class");
  const TypeInstPtr* mbox_type = TypeInstPtr::make_exact(TypePtr::NotNull, mbox_klass);

  Node* mask = unbox_vector(argument(6), mbox_type, elem_bt, num_elem);
  if (mask == nullptr) {
    log_if_needed("  ** unbox failed mask=%s",
                    NodeClassNames[argument(6)->Opcode()]);
    return false;
  }

  const TypeVect* vt = TypeVect::make(elem_bt, num_elem, opc == Op_CompressM);
  Node* operation = gvn().transform(VectorNode::make(opc, opd1, mask, vt));

  // Wrap it up in VectorBox to keep object type information.
  const TypeInstPtr* box_type = opc == Op_CompressM ? mbox_type : vbox_type;
  Node* vbox = box_vector(operation, box_type, elem_bt, num_elem);
  set_result(vbox);
  C->set_max_vector_size(MAX2(C->max_vector_size(), (uint)(num_elem * type2aelembytes(elem_bt))));
  return true;
}

// public static
// <V extends Vector<E>,
//  E,
//  S extends VectorSpecies<E>>
//  V indexVector(Class<? extends V> vClass, Class<E> eClass,
//                int length,
//                V v, int step, S s,
//                IndexOperation<V, S> defaultImpl)
bool LibraryCallKit::inline_index_vector() {
  const TypeInstPtr* vector_klass = gvn().type(argument(0))->isa_instptr();
  const TypeInstPtr* elem_klass   = gvn().type(argument(1))->isa_instptr();
  const TypeInt*     vlen         = gvn().type(argument(2))->isa_int();

<<<<<<< HEAD
  if (vector_klass == nullptr || vector_klass->const_oop() == nullptr ||
      elem_klass   == nullptr || elem_klass->const_oop()   == nullptr ||
      vlen         == nullptr || !vlen->is_con() ) {
    if (C->print_intrinsics()) {
      tty->print_cr("  ** missing constant: vclass=%s etype=%s vlen=%s",
=======
  if (vector_klass == nullptr || elem_klass == nullptr || vlen == nullptr ||
      vector_klass->const_oop() == nullptr || !vlen->is_con() ||
      elem_klass->const_oop() == nullptr) {
    log_if_needed("  ** missing constant: vclass=%s etype=%s vlen=%s",
>>>>>>> b687aa55
                    NodeClassNames[argument(0)->Opcode()],
                    NodeClassNames[argument(1)->Opcode()],
                    NodeClassNames[argument(2)->Opcode()]);
    return false; // not enough info for intrinsification
  }

  if (!is_klass_initialized(vector_klass)) {
    log_if_needed("  ** klass argument not initialized");
    return false;
  }

  ciType* elem_type = elem_klass->const_oop()->as_instance()->java_mirror_type();
  if (!elem_type->is_primitive_type()) {
    log_if_needed("  ** not a primitive bt=%d", elem_type->basic_type());
    return false; // should be primitive type
  }

  int num_elem = vlen->get_con();
  BasicType elem_bt = elem_type->basic_type();

  // Check whether the iota index generation op is supported by the current hardware
  if (!arch_supports_vector(Op_VectorLoadConst, num_elem, elem_bt, VecMaskNotUsed)) {
    log_if_needed("  ** not supported: vlen=%d etype=%s", num_elem, type2name(elem_bt));
    return false; // not supported
  }

  int mul_op = VectorSupport::vop2ideal(VectorSupport::VECTOR_OP_MUL, elem_bt);
  int vmul_op = VectorNode::opcode(mul_op, elem_bt);
  bool needs_mul = true;
  Node* scale = argument(4);
  const TypeInt* scale_type = gvn().type(scale)->isa_int();
  // Multiply is not needed if the scale is a constant "1".
  if (scale_type && scale_type->is_con() && scale_type->get_con() == 1) {
    needs_mul = false;
  } else {
    // Check whether the vector multiply op is supported by the current hardware
    if (!arch_supports_vector(vmul_op, num_elem, elem_bt, VecMaskNotUsed)) {
      log_if_needed("  ** not supported: vlen=%d etype=%s", num_elem, type2name(elem_bt));
      return false; // not supported
    }

    // Check whether the scalar cast op is supported by the current hardware
    if (is_floating_point_type(elem_bt) || elem_bt == T_LONG) {
      int cast_op = elem_bt == T_LONG ? Op_ConvI2L :
                    elem_bt == T_FLOAT? Op_ConvI2F : Op_ConvI2D;
      if (!Matcher::match_rule_supported(cast_op)) {
        log_if_needed("  ** Rejected op (%s) because architecture does not support it",
                        NodeClassNames[cast_op]);
        return false; // not supported
      }
    }
  }

  ciKlass* vbox_klass = vector_klass->const_oop()->as_instance()->java_lang_Class_klass();
  const TypeInstPtr* vbox_type = TypeInstPtr::make_exact(TypePtr::NotNull, vbox_klass);
  Node* opd = unbox_vector(argument(3), vbox_type, elem_bt, num_elem);
  if (opd == nullptr) {
    log_if_needed("  ** unbox failed vector=%s",
                    NodeClassNames[argument(3)->Opcode()]);
    return false;
  }

  int add_op = VectorSupport::vop2ideal(VectorSupport::VECTOR_OP_ADD, elem_bt);
  int vadd_op = VectorNode::opcode(add_op, elem_bt);
  bool needs_add = true;
  // The addition is not needed if all the element values of "opd" are zero
  if (VectorNode::is_all_zeros_vector(opd)) {
    needs_add = false;
  } else {
    // Check whether the vector addition op is supported by the current hardware
    if (!arch_supports_vector(vadd_op, num_elem, elem_bt, VecMaskNotUsed)) {
      log_if_needed("  ** not supported: vlen=%d etype=%s", num_elem, type2name(elem_bt));
      return false; // not supported
    }
  }

  // Compute the iota indice vector
  const TypeVect* vt = TypeVect::make(elem_bt, num_elem);
  Node* index = gvn().transform(new VectorLoadConstNode(gvn().makecon(TypeInt::ZERO), vt));

  // Broadcast the "scale" to a vector, and multiply the "scale" with iota indice vector.
  if (needs_mul) {
    switch (elem_bt) {
      case T_BOOLEAN: // fall-through
      case T_BYTE:    // fall-through
      case T_SHORT:   // fall-through
      case T_CHAR:    // fall-through
      case T_INT: {
        // no conversion needed
        break;
      }
      case T_LONG: {
        scale = gvn().transform(new ConvI2LNode(scale));
        break;
      }
      case T_FLOAT: {
        scale = gvn().transform(new ConvI2FNode(scale));
        break;
      }
      case T_DOUBLE: {
        scale = gvn().transform(new ConvI2DNode(scale));
        break;
      }
      default: fatal("%s", type2name(elem_bt));
    }
    scale = gvn().transform(VectorNode::scalar2vector(scale, num_elem, Type::get_const_basic_type(elem_bt)));
    index = gvn().transform(VectorNode::make(vmul_op, index, scale, vt));
  }

  // Add "opd" if addition is needed.
  if (needs_add) {
    index = gvn().transform(VectorNode::make(vadd_op, opd, index, vt));
  }
  Node* vbox = box_vector(index, vbox_type, elem_bt, num_elem);
  set_result(vbox);
  C->set_max_vector_size(MAX2(C->max_vector_size(), (uint)(num_elem * type2aelembytes(elem_bt))));
  return true;
}

// public static
// <E,
//  M extends VectorMask<E>>
// M indexPartiallyInUpperRange(Class<? extends M> mClass, Class<E> eClass, int length,
//                              long offset, long limit,
//                              IndexPartiallyInUpperRangeOperation<E, M> defaultImpl)
bool LibraryCallKit::inline_index_partially_in_upper_range() {
  const TypeInstPtr* mask_klass   = gvn().type(argument(0))->isa_instptr();
  const TypeInstPtr* elem_klass   = gvn().type(argument(1))->isa_instptr();
  const TypeInt*     vlen         = gvn().type(argument(2))->isa_int();

<<<<<<< HEAD
  if (mask_klass == nullptr || mask_klass->const_oop() == nullptr ||
      elem_klass == nullptr || elem_klass->const_oop() == nullptr ||
      vlen       == nullptr || !vlen->is_con()) {
    if (C->print_intrinsics()) {
      tty->print_cr("  ** missing constant: mclass=%s etype=%s vlen=%s",
=======
  if (mask_klass == nullptr || elem_klass == nullptr || vlen == nullptr ||
      mask_klass->const_oop() == nullptr || elem_klass->const_oop() == nullptr || !vlen->is_con()) {
    log_if_needed("  ** missing constant: mclass=%s etype=%s vlen=%s",
>>>>>>> b687aa55
                    NodeClassNames[argument(0)->Opcode()],
                    NodeClassNames[argument(1)->Opcode()],
                    NodeClassNames[argument(2)->Opcode()]);
    return false; // not enough info for intrinsification
  }

  if (!is_klass_initialized(mask_klass)) {
    log_if_needed("  ** klass argument not initialized");
    return false;
  }

  ciType* elem_type = elem_klass->const_oop()->as_instance()->java_mirror_type();
  if (!elem_type->is_primitive_type()) {
    log_if_needed("  ** not a primitive bt=%d", elem_type->basic_type());
    return false; // should be primitive type
  }

  int num_elem = vlen->get_con();
  BasicType elem_bt = elem_type->basic_type();

  // Check whether the necessary ops are supported by current hardware.
  bool supports_mask_gen = arch_supports_vector(Op_VectorMaskGen, num_elem, elem_bt, VecMaskUseStore);
  if (!supports_mask_gen) {
    if (!arch_supports_vector(Op_VectorLoadConst, num_elem, elem_bt, VecMaskNotUsed) ||
        !arch_supports_vector(Op_Replicate, num_elem, elem_bt, VecMaskNotUsed) ||
        !arch_supports_vector(Op_VectorMaskCmp, num_elem, elem_bt, VecMaskUseStore)) {
      log_if_needed("  ** not supported: vlen=%d etype=%s", num_elem, type2name(elem_bt));
      return false; // not supported
    }

    // Check whether the scalar cast operation is supported by current hardware.
    if (elem_bt != T_LONG) {
      int cast_op = is_integral_type(elem_bt) ? Op_ConvL2I
                                              : (elem_bt == T_FLOAT ? Op_ConvL2F : Op_ConvL2D);
      if (!Matcher::match_rule_supported(cast_op)) {
        log_if_needed("  ** Rejected op (%s) because architecture does not support it",
                        NodeClassNames[cast_op]);
        return false; // not supported
      }
    }
  }

  Node* offset = argument(3);
  Node* limit = argument(5);
  if (offset == nullptr || limit == nullptr) {
    log_if_needed("  ** offset or limit argument is null");
    return false; // not supported
  }

  ciKlass* box_klass = mask_klass->const_oop()->as_instance()->java_lang_Class_klass();
  assert(is_vector_mask(box_klass), "argument(0) should be a mask class");
  const TypeInstPtr* box_type = TypeInstPtr::make_exact(TypePtr::NotNull, box_klass);

  // We assume "offset > 0 && limit >= offset && limit - offset < num_elem".
  // So directly get indexLimit with "indexLimit = limit - offset".
  Node* indexLimit = gvn().transform(new SubLNode(limit, offset));
  Node* mask = nullptr;
  if (supports_mask_gen) {
    mask = gvn().transform(VectorMaskGenNode::make(indexLimit, elem_bt, num_elem));
  } else {
    // Generate the vector mask based on "mask = iota < indexLimit".
    // Broadcast "indexLimit" to a vector.
    switch (elem_bt) {
      case T_BOOLEAN: // fall-through
      case T_BYTE:    // fall-through
      case T_SHORT:   // fall-through
      case T_CHAR:    // fall-through
      case T_INT: {
        indexLimit = gvn().transform(new ConvL2INode(indexLimit));
        break;
      }
      case T_DOUBLE: {
        indexLimit = gvn().transform(new ConvL2DNode(indexLimit));
        break;
      }
      case T_FLOAT: {
        indexLimit = gvn().transform(new ConvL2FNode(indexLimit));
        break;
      }
      case T_LONG: {
        // no conversion needed
        break;
      }
      default: fatal("%s", type2name(elem_bt));
    }
    indexLimit = gvn().transform(VectorNode::scalar2vector(indexLimit, num_elem, Type::get_const_basic_type(elem_bt)));

    // Load the "iota" vector.
    const TypeVect* vt = TypeVect::make(elem_bt, num_elem);
    Node* iota = gvn().transform(new VectorLoadConstNode(gvn().makecon(TypeInt::ZERO), vt));

    // Compute the vector mask with "mask = iota < indexLimit".
    ConINode* pred_node = (ConINode*)gvn().makecon(TypeInt::make(BoolTest::lt));
    const TypeVect* vmask_type = TypeVect::makemask(elem_bt, num_elem);
    mask = gvn().transform(new VectorMaskCmpNode(BoolTest::lt, iota, indexLimit, pred_node, vmask_type));
  }
  Node* vbox = box_vector(mask, box_type, elem_bt, num_elem);
  set_result(vbox);
  C->set_max_vector_size(MAX2(C->max_vector_size(), (uint)(num_elem * type2aelembytes(elem_bt))));
  return true;
}

#undef non_product_log_if_needed
#undef log_if_needed<|MERGE_RESOLUTION|>--- conflicted
+++ resolved
@@ -323,18 +323,11 @@
   const TypeInstPtr* elem_klass   = gvn().type(argument(3))->isa_instptr();
   const TypeInt*     vlen         = gvn().type(argument(4))->isa_int();
 
-<<<<<<< HEAD
   if (opr          == nullptr || !opr->is_con() ||
       vector_klass == nullptr || vector_klass->const_oop() == nullptr ||
       elem_klass   == nullptr || elem_klass->const_oop()   == nullptr ||
       vlen         == nullptr || !vlen->is_con()) {
-    if (C->print_intrinsics()) {
-      tty->print_cr("  ** missing constant: opr=%s vclass=%s etype=%s vlen=%s",
-=======
-  if (opr == nullptr || vector_klass == nullptr || elem_klass == nullptr || vlen == nullptr ||
-      !opr->is_con() || vector_klass->const_oop() == nullptr || elem_klass->const_oop() == nullptr || !vlen->is_con()) {
     log_if_needed("  ** missing constant: opr=%s vclass=%s etype=%s vlen=%s",
->>>>>>> b687aa55
                     NodeClassNames[argument(0)->Opcode()],
                     NodeClassNames[argument(1)->Opcode()],
                     NodeClassNames[argument(3)->Opcode()],
@@ -767,20 +760,12 @@
   // MODE_BITS_COERCED_LONG_TO_MASK for VectorMask.fromLong operation.
   const TypeInt*     mode         = gvn().type(argument(5))->isa_int();
 
-<<<<<<< HEAD
   if (vector_klass == nullptr || vector_klass->const_oop() == nullptr ||
       elem_klass   == nullptr || elem_klass->const_oop()   == nullptr ||
       vlen         == nullptr || !vlen->is_con() ||
       bits_type    == nullptr ||
       mode         == nullptr || !mode->is_con()) {
-    if (C->print_intrinsics()) {
-      tty->print_cr("  ** missing constant: vclass=%s etype=%s vlen=%s bitwise=%s",
-=======
-  if (vector_klass == nullptr || elem_klass == nullptr || vlen == nullptr || mode == nullptr ||
-      bits_type == nullptr || vector_klass->const_oop() == nullptr || elem_klass->const_oop() == nullptr ||
-      !vlen->is_con() || !mode->is_con()) {
     log_if_needed("  ** missing constant: vclass=%s etype=%s vlen=%s bitwise=%s",
->>>>>>> b687aa55
                     NodeClassNames[argument(0)->Opcode()],
                     NodeClassNames[argument(1)->Opcode()],
                     NodeClassNames[argument(2)->Opcode()],
@@ -905,18 +890,11 @@
   const TypeInt*     vlen         = gvn().type(argument(2))->isa_int();
   const TypeInt*     from_ms      = gvn().type(argument(6))->isa_int();
 
-<<<<<<< HEAD
   if (vector_klass == nullptr || vector_klass->const_oop() == nullptr ||
       elem_klass   == nullptr || elem_klass->const_oop()   == nullptr ||
       vlen         == nullptr || !vlen->is_con() ||
       from_ms      == nullptr || !from_ms->is_con()) {
-    if (C->print_intrinsics()) {
-      tty->print_cr("  ** missing constant: vclass=%s etype=%s vlen=%s from_ms=%s",
-=======
-  if (vector_klass == nullptr || elem_klass == nullptr || vlen == nullptr || !from_ms->is_con() ||
-      vector_klass->const_oop() == nullptr || elem_klass->const_oop() == nullptr || !vlen->is_con()) {
     log_if_needed("  ** missing constant: vclass=%s etype=%s vlen=%s from_ms=%s",
->>>>>>> b687aa55
                     NodeClassNames[argument(0)->Opcode()],
                     NodeClassNames[argument(1)->Opcode()],
                     NodeClassNames[argument(2)->Opcode()],
@@ -1122,20 +1100,12 @@
   const TypeInt*     vlen         = gvn().type(argument(3))->isa_int();
   const TypeInt*     from_ms      = gvn().type(argument(7))->isa_int();
 
-<<<<<<< HEAD
   if (vector_klass == nullptr || vector_klass->const_oop() == nullptr ||
       mask_klass   == nullptr || mask_klass->const_oop()   == nullptr ||
       elem_klass   == nullptr || elem_klass->const_oop()   == nullptr ||
       vlen         == nullptr || !vlen->is_con() ||
       from_ms      == nullptr || !from_ms->is_con()) {
-    if (C->print_intrinsics()) {
-      tty->print_cr("  ** missing constant: vclass=%s mclass=%s etype=%s vlen=%s from_ms=%s",
-=======
-  if (vector_klass == nullptr || mask_klass == nullptr || elem_klass == nullptr || vlen == nullptr ||
-      vector_klass->const_oop() == nullptr || mask_klass->const_oop() == nullptr || from_ms == nullptr ||
-      elem_klass->const_oop() == nullptr || !vlen->is_con() || !from_ms->is_con()) {
     log_if_needed("  ** missing constant: vclass=%s mclass=%s etype=%s vlen=%s from_ms=%s",
->>>>>>> b687aa55
                     NodeClassNames[argument(0)->Opcode()],
                     NodeClassNames[argument(1)->Opcode()],
                     NodeClassNames[argument(2)->Opcode()],
@@ -1371,19 +1341,12 @@
   const TypeInt*     vlen             = gvn().type(argument(3))->isa_int();
   const TypeInstPtr* vector_idx_klass = gvn().type(argument(4))->isa_instptr();
 
-<<<<<<< HEAD
   if (vector_klass     == nullptr || vector_klass->const_oop()     == nullptr ||
 //      mask_klass       == nullptr || mask_klass->const_oop()       == nullptr ||
       elem_klass       == nullptr || elem_klass->const_oop()       == nullptr ||
       vlen             == nullptr || !vlen->is_con() ||
       vector_idx_klass == nullptr || vector_idx_klass->const_oop() == nullptr) {
-    if (C->print_intrinsics()) {
-      tty->print_cr("  ** missing constant: vclass=%s etype=%s vlen=%s viclass=%s",
-=======
-  if (vector_klass == nullptr || elem_klass == nullptr || vector_idx_klass == nullptr || vlen == nullptr ||
-      vector_klass->const_oop() == nullptr || elem_klass->const_oop() == nullptr || vector_idx_klass->const_oop() == nullptr || !vlen->is_con()) {
     log_if_needed("  ** missing constant: vclass=%s etype=%s vlen=%s viclass=%s",
->>>>>>> b687aa55
                     NodeClassNames[argument(0)->Opcode()],
                     NodeClassNames[argument(2)->Opcode()],
                     NodeClassNames[argument(3)->Opcode()],
@@ -1568,19 +1531,12 @@
   const TypeInstPtr* elem_klass   = gvn().type(argument(3))->isa_instptr();
   const TypeInt*     vlen         = gvn().type(argument(4))->isa_int();
 
-<<<<<<< HEAD
   if (opr          == nullptr || !opr->is_con() ||
       vector_klass == nullptr || vector_klass->const_oop() == nullptr ||
 //      mask_klass   == nullptr || mask_klass->const_oop()   == nullptr ||
       elem_klass   == nullptr || elem_klass->const_oop()   == nullptr ||
       vlen         == nullptr || !vlen->is_con()) {
-    if (C->print_intrinsics()) {
-      tty->print_cr("  ** missing constant: opr=%s vclass=%s etype=%s vlen=%s",
-=======
-  if (opr == nullptr || vector_klass == nullptr || elem_klass == nullptr || vlen == nullptr ||
-      !opr->is_con() || vector_klass->const_oop() == nullptr || elem_klass->const_oop() == nullptr || !vlen->is_con()) {
     log_if_needed("  ** missing constant: opr=%s vclass=%s etype=%s vlen=%s",
->>>>>>> b687aa55
                     NodeClassNames[argument(0)->Opcode()],
                     NodeClassNames[argument(1)->Opcode()],
                     NodeClassNames[argument(3)->Opcode()],
@@ -1713,18 +1669,11 @@
   const TypeInstPtr* elem_klass   = gvn().type(argument(2))->isa_instptr();
   const TypeInt*     vlen         = gvn().type(argument(3))->isa_int();
 
-<<<<<<< HEAD
   if (cond         == nullptr || !cond->is_con() ||
       vector_klass == nullptr || vector_klass->const_oop() == nullptr ||
       elem_klass   == nullptr || elem_klass->const_oop()   == nullptr ||
       vlen         == nullptr || !vlen->is_con()) {
-    if (C->print_intrinsics()) {
-      tty->print_cr("  ** missing constant: cond=%s vclass=%s etype=%s vlen=%s",
-=======
-  if (cond == nullptr || vector_klass == nullptr || elem_klass == nullptr || vlen == nullptr ||
-      !cond->is_con() || vector_klass->const_oop() == nullptr || elem_klass->const_oop() == nullptr || !vlen->is_con()) {
     log_if_needed("  ** missing constant: cond=%s vclass=%s etype=%s vlen=%s",
->>>>>>> b687aa55
                     NodeClassNames[argument(0)->Opcode()],
                     NodeClassNames[argument(1)->Opcode()],
                     NodeClassNames[argument(2)->Opcode()],
@@ -2564,14 +2513,8 @@
   if (vector_klass == nullptr || elem_klass == nullptr || vlen == nullptr || idx == nullptr) {
     return false; // dead code
   }
-<<<<<<< HEAD
   if (vector_klass->const_oop() == nullptr || elem_klass->const_oop() == nullptr || !vlen->is_con() || !idx->is_con()) {
-    if (C->print_intrinsics()) {
-      tty->print_cr("  ** missing constant: vclass=%s etype=%s vlen=%s",
-=======
-  if (vector_klass->const_oop() == nullptr || elem_klass->const_oop() == nullptr || !vlen->is_con()) {
     log_if_needed("  ** missing constant: vclass=%s etype=%s vlen=%s",
->>>>>>> b687aa55
                     NodeClassNames[argument(0)->Opcode()],
                     NodeClassNames[argument(1)->Opcode()],
                     NodeClassNames[argument(2)->Opcode()]);
@@ -2687,20 +2630,12 @@
   const TypeInstPtr* elem_klass   = gvn().type(argument(3))->isa_instptr();
   const TypeInt*     vlen         = gvn().type(argument(4))->isa_int();
 
-<<<<<<< HEAD
   if (opr          == nullptr || !opr->is_con() ||
       vector_klass == nullptr || vector_klass->const_oop() == nullptr ||
       mask_klass   == nullptr || mask_klass->const_oop()   == nullptr ||
       elem_klass   == nullptr || elem_klass->const_oop()   == nullptr ||
       vlen         == nullptr || !vlen->is_con()) {
-    if (C->print_intrinsics()) {
-      tty->print_cr("  ** missing constant: opr=%s vclass=%s mclass=%s etype=%s vlen=%s",
-=======
-  if (vector_klass == nullptr || elem_klass == nullptr || mask_klass == nullptr || vlen == nullptr ||
-      vector_klass->const_oop() == nullptr || mask_klass->const_oop() == nullptr ||
-      elem_klass->const_oop() == nullptr || !vlen->is_con() || !opr->is_con()) {
     log_if_needed("  ** missing constant: opr=%s vclass=%s mclass=%s etype=%s vlen=%s",
->>>>>>> b687aa55
                     NodeClassNames[argument(0)->Opcode()],
                     NodeClassNames[argument(1)->Opcode()],
                     NodeClassNames[argument(2)->Opcode()],
@@ -2778,18 +2713,10 @@
   const TypeInstPtr* elem_klass   = gvn().type(argument(1))->isa_instptr();
   const TypeInt*     vlen         = gvn().type(argument(2))->isa_int();
 
-<<<<<<< HEAD
   if (vector_klass == nullptr || vector_klass->const_oop() == nullptr ||
       elem_klass   == nullptr || elem_klass->const_oop()   == nullptr ||
       vlen         == nullptr || !vlen->is_con() ) {
-    if (C->print_intrinsics()) {
-      tty->print_cr("  ** missing constant: vclass=%s etype=%s vlen=%s",
-=======
-  if (vector_klass == nullptr || elem_klass == nullptr || vlen == nullptr ||
-      vector_klass->const_oop() == nullptr || !vlen->is_con() ||
-      elem_klass->const_oop() == nullptr) {
     log_if_needed("  ** missing constant: vclass=%s etype=%s vlen=%s",
->>>>>>> b687aa55
                     NodeClassNames[argument(0)->Opcode()],
                     NodeClassNames[argument(1)->Opcode()],
                     NodeClassNames[argument(2)->Opcode()]);
@@ -2920,17 +2847,10 @@
   const TypeInstPtr* elem_klass   = gvn().type(argument(1))->isa_instptr();
   const TypeInt*     vlen         = gvn().type(argument(2))->isa_int();
 
-<<<<<<< HEAD
   if (mask_klass == nullptr || mask_klass->const_oop() == nullptr ||
       elem_klass == nullptr || elem_klass->const_oop() == nullptr ||
       vlen       == nullptr || !vlen->is_con()) {
-    if (C->print_intrinsics()) {
-      tty->print_cr("  ** missing constant: mclass=%s etype=%s vlen=%s",
-=======
-  if (mask_klass == nullptr || elem_klass == nullptr || vlen == nullptr ||
-      mask_klass->const_oop() == nullptr || elem_klass->const_oop() == nullptr || !vlen->is_con()) {
     log_if_needed("  ** missing constant: mclass=%s etype=%s vlen=%s",
->>>>>>> b687aa55
                     NodeClassNames[argument(0)->Opcode()],
                     NodeClassNames[argument(1)->Opcode()],
                     NodeClassNames[argument(2)->Opcode()]);
