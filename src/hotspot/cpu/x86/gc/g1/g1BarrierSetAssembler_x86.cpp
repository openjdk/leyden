/*
 * Copyright (c) 2018, 2025, Oracle and/or its affiliates. All rights reserved.
 * DO NOT ALTER OR REMOVE COPYRIGHT NOTICES OR THIS FILE HEADER.
 *
 * This code is free software; you can redistribute it and/or modify it
 * under the terms of the GNU General Public License version 2 only, as
 * published by the Free Software Foundation.
 *
 * This code is distributed in the hope that it will be useful, but WITHOUT
 * ANY WARRANTY; without even the implied warranty of MERCHANTABILITY or
 * FITNESS FOR A PARTICULAR PURPOSE.  See the GNU General Public License
 * version 2 for more details (a copy is included in the LICENSE file that
 * accompanied this code).
 *
 * You should have received a copy of the GNU General Public License version
 * 2 along with this work; if not, write to the Free Software Foundation,
 * Inc., 51 Franklin St, Fifth Floor, Boston, MA 02110-1301 USA.
 *
 * Please contact Oracle, 500 Oracle Parkway, Redwood Shores, CA 94065 USA
 * or visit www.oracle.com if you need additional information or have any
 * questions.
 *
 */

#include "asm/macroAssembler.inline.hpp"
#include "code/aotCodeCache.hpp"
#include "gc/g1/g1BarrierSet.hpp"
#include "gc/g1/g1BarrierSetAssembler.hpp"
#include "gc/g1/g1BarrierSetRuntime.hpp"
#include "gc/g1/g1CardTable.hpp"
#include "gc/g1/g1HeapRegion.hpp"
#include "gc/g1/g1ThreadLocalData.hpp"
#include "interpreter/interp_masm.hpp"
#include "runtime/sharedRuntime.hpp"
#include "utilities/debug.hpp"
#include "utilities/macros.hpp"
#ifdef COMPILER1
#include "c1/c1_LIRAssembler.hpp"
#include "c1/c1_MacroAssembler.hpp"
#include "gc/g1/c1/g1BarrierSetC1.hpp"
#endif // COMPILER1
#ifdef COMPILER2
#include "gc/g1/c2/g1BarrierSetC2.hpp"
#endif // COMPILER2

#define __ masm->

void G1BarrierSetAssembler::gen_write_ref_array_pre_barrier(MacroAssembler* masm, DecoratorSet decorators,
                                                            Register addr, Register count) {
  bool dest_uninitialized = (decorators & IS_DEST_UNINITIALIZED) != 0;

  if (!dest_uninitialized) {
    Register thread = r15_thread;

    Label filtered;
    Address in_progress(thread, in_bytes(G1ThreadLocalData::satb_mark_queue_active_offset()));
    // Is marking active?
    if (in_bytes(SATBMarkQueue::byte_width_of_active()) == 4) {
      __ cmpl(in_progress, 0);
    } else {
      assert(in_bytes(SATBMarkQueue::byte_width_of_active()) == 1, "Assumption");
      __ cmpb(in_progress, 0);
    }

    __ jcc(Assembler::equal, filtered);

    __ push_call_clobbered_registers(false /* save_fpu */);
    if (count == c_rarg0) {
      if (addr == c_rarg1) {
        // exactly backwards!!
        __ xchgptr(c_rarg1, c_rarg0);
      } else {
        __ movptr(c_rarg1, count);
        __ movptr(c_rarg0, addr);
      }
    } else {
      __ movptr(c_rarg0, addr);
      __ movptr(c_rarg1, count);
    }
    if (UseCompressedOops) {
      __ call_VM_leaf(CAST_FROM_FN_PTR(address, G1BarrierSetRuntime::write_ref_array_pre_narrow_oop_entry), 2);
    } else {
      __ call_VM_leaf(CAST_FROM_FN_PTR(address, G1BarrierSetRuntime::write_ref_array_pre_oop_entry), 2);
    }
    __ pop_call_clobbered_registers(false /* save_fpu */);

    __ bind(filtered);
  }
}

void G1BarrierSetAssembler::gen_write_ref_array_post_barrier(MacroAssembler* masm, DecoratorSet decorators,
                                                             Register addr, Register count, Register tmp) {
  Label done;

  __ testptr(count, count);
  __ jcc(Assembler::zero, done);

  // Calculate end address in "count".
  Address::ScaleFactor scale = UseCompressedOops ? Address::times_4 : Address::times_8;
  __ leaq(count, Address(addr, count, scale));

  // Calculate start card address in "addr".
  __ shrptr(addr, CardTable::card_shift());

  Register thread = r15_thread;

  __ movptr(tmp, Address(thread, in_bytes(G1ThreadLocalData::card_table_base_offset())));
  __ addptr(addr, tmp);

  // Calculate address of card of last word in the array.
  __ subptr(count, 1);
  __ shrptr(count, CardTable::card_shift());
  __ addptr(count, tmp);

  Label loop;
  // Iterate from start card to end card (inclusive).
  __ bind(loop);

  Label is_clean_card;
  if (UseCondCardMark) {
    __ cmpb(Address(addr, 0), G1CardTable::clean_card_val());
    __ jcc(Assembler::equal, is_clean_card);
  } else {
   __ movb(Address(addr, 0), G1CardTable::dirty_card_val());
  }

  Label next_card;
  __ bind(next_card);
  __ addptr(addr, sizeof(CardTable::CardValue));
  __ cmpptr(addr, count);
  __ jcc(Assembler::belowEqual, loop);
  __ jmp(done);

  __ bind(is_clean_card);
  // Card was clean. Dirty card and go to next..
  __ movb(Address(addr, 0), G1CardTable::dirty_card_val());
  __ jmp(next_card);

  __ bind(done);
}

void G1BarrierSetAssembler::load_at(MacroAssembler* masm, DecoratorSet decorators, BasicType type,
                                    Register dst, Address src, Register tmp1) {
  bool on_oop = is_reference_type(type);
  bool on_weak = (decorators & ON_WEAK_OOP_REF) != 0;
  bool on_phantom = (decorators & ON_PHANTOM_OOP_REF) != 0;
  bool on_reference = on_weak || on_phantom;
  ModRefBarrierSetAssembler::load_at(masm, decorators, type, dst, src, tmp1);
  if (on_oop && on_reference) {
    // Generate the G1 pre-barrier code to log the value of
    // the referent field in an SATB buffer.
    g1_write_barrier_pre(masm /* masm */,
                         noreg /* obj */,
                         dst /* pre_val */,
                         tmp1 /* tmp */,
                         true /* tosca_live */,
                         true /* expand_call */);
  }
}

static void generate_queue_insertion(MacroAssembler* masm, ByteSize index_offset, ByteSize buffer_offset, Label& runtime,
                                     const Register thread, const Register value, const Register temp) {
  // This code assumes that buffer index is pointer sized.
  STATIC_ASSERT(in_bytes(SATBMarkQueue::byte_width_of_index()) == sizeof(intptr_t));
  // Can we store a value in the given thread's buffer?
  // (The index field is typed as size_t.)
  __ movptr(temp, Address(thread, in_bytes(index_offset)));   // temp := *(index address)
  __ testptr(temp, temp);                                     // index == 0?
  __ jcc(Assembler::zero, runtime);                           // jump to runtime if index == 0 (full buffer)
  // The buffer is not full, store value into it.
  __ subptr(temp, wordSize);                                  // temp := next index
  __ movptr(Address(thread, in_bytes(index_offset)), temp);   // *(index address) := next index
  __ addptr(temp, Address(thread, in_bytes(buffer_offset)));  // temp := buffer address + next index
  __ movptr(Address(temp, 0), value);                         // *(buffer address + next index) := value
}

static void generate_pre_barrier_fast_path(MacroAssembler* masm,
                                           const Register thread) {
  Address in_progress(thread, in_bytes(G1ThreadLocalData::satb_mark_queue_active_offset()));
  // Is marking active?
  if (in_bytes(SATBMarkQueue::byte_width_of_active()) == 4) {
    __ cmpl(in_progress, 0);
  } else {
    assert(in_bytes(SATBMarkQueue::byte_width_of_active()) == 1, "Assumption");
    __ cmpb(in_progress, 0);
  }
}

static void generate_pre_barrier_slow_path(MacroAssembler* masm,
                                           const Register obj,
                                           const Register pre_val,
                                           const Register thread,
                                           const Register tmp,
                                           Label& done,
                                           Label& runtime) {
  // Do we need to load the previous value?
  if (obj != noreg) {
    __ load_heap_oop(pre_val, Address(obj, 0), noreg, AS_RAW);
  }
  // Is the previous value null?
  __ cmpptr(pre_val, NULL_WORD);
  __ jcc(Assembler::equal, done);
  generate_queue_insertion(masm,
                           G1ThreadLocalData::satb_mark_queue_index_offset(),
                           G1ThreadLocalData::satb_mark_queue_buffer_offset(),
                           runtime,
                           thread, pre_val, tmp);
  __ jmp(done);
}

void G1BarrierSetAssembler::g1_write_barrier_pre(MacroAssembler* masm,
                                                 Register obj,
                                                 Register pre_val,
                                                 Register tmp,
                                                 bool tosca_live,
                                                 bool expand_call) {
  // If expand_call is true then we expand the call_VM_leaf macro
  // directly to skip generating the check by
  // InterpreterMacroAssembler::call_VM_leaf_base that checks _last_sp.
  const Register thread = r15_thread;

  Label done;
  Label runtime;

  assert(pre_val != noreg, "check this code");

  if (obj != noreg) {
    assert_different_registers(obj, pre_val, tmp);
    assert(pre_val != rax, "check this code");
  }

  generate_pre_barrier_fast_path(masm, thread);
  // If marking is not active (*(mark queue active address) == 0), jump to done
  __ jcc(Assembler::equal, done);
  generate_pre_barrier_slow_path(masm, obj, pre_val, thread, tmp, done, runtime);

  __ bind(runtime);

  // Determine and save the live input values
  __ push_call_clobbered_registers();

  // Calling the runtime using the regular call_VM_leaf mechanism generates
  // code (generated by InterpreterMacroAssember::call_VM_leaf_base)
  // that checks that the *(ebp+frame::interpreter_frame_last_sp) == nullptr.
  //
  // If we care generating the pre-barrier without a frame (e.g. in the
  // intrinsified Reference.get() routine) then ebp might be pointing to
  // the caller frame and so this check will most likely fail at runtime.
  //
  // Expanding the call directly bypasses the generation of the check.
  // So when we do not have have a full interpreter frame on the stack
  // expand_call should be passed true.

  if (expand_call) {
    assert(pre_val != c_rarg1, "smashed arg");
    if (c_rarg1 != thread) {
      __ mov(c_rarg1, thread);
    }
    if (c_rarg0 != pre_val) {
      __ mov(c_rarg0, pre_val);
    }
    __ MacroAssembler::call_VM_leaf_base(CAST_FROM_FN_PTR(address, G1BarrierSetRuntime::write_ref_field_pre_entry), 2);
  } else {
    __ call_VM_leaf(CAST_FROM_FN_PTR(address, G1BarrierSetRuntime::write_ref_field_pre_entry), pre_val, thread);
  }

  __ pop_call_clobbered_registers();

  __ bind(done);
}

<<<<<<< HEAD
// return a register that differs from reg1, reg2, reg3 and is not rcx

static Register pick_different_reg(Register reg1, Register reg2 = noreg, Register reg3= noreg, Register reg4 = noreg) {
  RegSet available = (RegSet::of(rscratch1, rscratch2, rax, rbx) + rdx -
                      RegSet::of(reg1, reg2, reg3, reg4));
  return *(available.begin());
}

static void generate_post_barrier_fast_path(MacroAssembler* masm,
                                            const Register store_addr,
                                            const Register new_val,
                                            const Register tmp1,
                                            Label& done,
                                            bool new_val_may_be_null) {
=======
static void generate_post_barrier(MacroAssembler* masm,
                                  const Register store_addr,
                                  const Register new_val,
                                  const Register tmp1,
                                  Label& done,
                                  bool new_val_may_be_null) {
>>>>>>> 09e87971

  assert_different_registers(store_addr, new_val, tmp1, noreg);

  Register thread = r15_thread;

  // Does store cross heap regions?
#if INCLUDE_CDS
  // AOT code needs to load the barrier grain shift from the aot
  // runtime constants area in the code cache otherwise we can compile
  // it as an immediate operand

  if (AOTCodeCache::is_on_for_dump()) {
    address grain_shift_addr = AOTRuntimeConstants::grain_shift_address();
    Register save = pick_different_reg(rcx, tmp1, new_val, store_addr);
    __ push(save);
    __ movptr(save, store_addr);
    __ xorptr(save, new_val);
    __ push(rcx);
    __ lea(rcx, ExternalAddress(grain_shift_addr));
    __ movptr(rcx, Address(rcx, 0));
    __ shrptr(save);
    __ pop(rcx);
    __ mov(tmp1, save);
    __ pop(save);
    __ jcc(Assembler::equal, done);
  } else
#endif // INCLUDE_CDS
  {
    __ movptr(tmp1, store_addr);                                  // tmp1 := store address
    __ xorptr(tmp1, new_val);                                     // tmp1 := store address ^ new value
    __ shrptr(tmp1, G1HeapRegion::LogOfHRGrainBytes);             // ((store address ^ new value) >> LogOfHRGrainBytes) == 0?
    __ jcc(Assembler::equal, done);
  }

  // Crosses regions, storing null?
  if (new_val_may_be_null) {
    __ cmpptr(new_val, NULL_WORD);                                // new value == null?
    __ jcc(Assembler::equal, done);
  }

  __ movptr(tmp1, store_addr);                                    // tmp1 := store address
  __ shrptr(tmp1, CardTable::card_shift());                       // tmp1 := card address relative to card table base

  Address card_table_addr(thread, in_bytes(G1ThreadLocalData::card_table_base_offset()));
  __ addptr(tmp1, card_table_addr);                               // tmp1 := card address
  if (UseCondCardMark) {
    __ cmpb(Address(tmp1, 0), G1CardTable::clean_card_val());     // *(card address) == clean_card_val?
    __ jcc(Assembler::notEqual, done);
  }
  // Storing a region crossing, non-null oop, card is clean.
  // Dirty card.
  __ movb(Address(tmp1, 0), G1CardTable::dirty_card_val());       // *(card address) := dirty_card_val
}

void G1BarrierSetAssembler::g1_write_barrier_post(MacroAssembler* masm,
                                                  Register store_addr,
                                                  Register new_val,
                                                  Register tmp) {
  Label done;
  generate_post_barrier(masm, store_addr, new_val, tmp, done, true /* new_val_may_be_null */);
  __ bind(done);
}

#if defined(COMPILER2)

static void generate_c2_barrier_runtime_call(MacroAssembler* masm, G1BarrierStubC2* stub, const Register arg, const address runtime_path) {
  SaveLiveRegisters save_registers(masm, stub);
  if (c_rarg0 != arg) {
    __ mov(c_rarg0, arg);
  }
  __ mov(c_rarg1, r15_thread);
  // rax is a caller-saved, non-argument-passing register, so it does not
  // interfere with c_rarg0 or c_rarg1. If it contained any live value before
  // entering this stub, it is saved at this point, and restored after the
  // call. If it did not contain any live value, it is free to be used. In
  // either case, it is safe to use it here as a call scratch register.
  __ call(RuntimeAddress(runtime_path), rax);
}

void G1BarrierSetAssembler::g1_write_barrier_pre_c2(MacroAssembler* masm,
                                                    Register obj,
                                                    Register pre_val,
                                                    Register tmp,
                                                    G1PreBarrierStubC2* stub) {
  const Register thread = r15_thread;

  assert(pre_val != noreg, "check this code");
  if (obj != noreg) {
    assert_different_registers(obj, pre_val, tmp);
  }

  stub->initialize_registers(obj, pre_val, thread, tmp);

  generate_pre_barrier_fast_path(masm, thread);
  // If marking is active (*(mark queue active address) != 0), jump to stub (slow path)
  __ jcc(Assembler::notEqual, *stub->entry());

  __ bind(*stub->continuation());
}

void G1BarrierSetAssembler::generate_c2_pre_barrier_stub(MacroAssembler* masm,
                                                         G1PreBarrierStubC2* stub) const {
  Assembler::InlineSkippedInstructionsCounter skip_counter(masm);
  Label runtime;
  Register obj = stub->obj();
  Register pre_val = stub->pre_val();
  Register thread = stub->thread();
  Register tmp = stub->tmp1();
  assert(stub->tmp2() == noreg, "not needed in this platform");

  __ bind(*stub->entry());
  generate_pre_barrier_slow_path(masm, obj, pre_val, thread, tmp, *stub->continuation(), runtime);

  __ bind(runtime);
  generate_c2_barrier_runtime_call(masm, stub, pre_val, CAST_FROM_FN_PTR(address, G1BarrierSetRuntime::write_ref_field_pre_entry));
  __ jmp(*stub->continuation());
}

void G1BarrierSetAssembler::g1_write_barrier_post_c2(MacroAssembler* masm,
                                                     Register store_addr,
                                                     Register new_val,
                                                     Register tmp,
                                                     bool new_val_may_be_null) {
  Label done;
  generate_post_barrier(masm, store_addr, new_val, tmp, done, new_val_may_be_null);
  __ bind(done);
}

#endif // COMPILER2

void G1BarrierSetAssembler::oop_store_at(MacroAssembler* masm, DecoratorSet decorators, BasicType type,
                                         Address dst, Register val, Register tmp1, Register tmp2, Register tmp3) {
  bool in_heap = (decorators & IN_HEAP) != 0;
  bool as_normal = (decorators & AS_NORMAL) != 0;

  bool needs_pre_barrier = as_normal;
  bool needs_post_barrier = val != noreg && in_heap;

  // flatten object address if needed
  // We do it regardless of precise because we need the registers
  if (dst.index() == noreg && dst.disp() == 0) {
    if (dst.base() != tmp1) {
      __ movptr(tmp1, dst.base());
    }
  } else {
    __ lea(tmp1, dst);
  }

  if (needs_pre_barrier) {
    g1_write_barrier_pre(masm /*masm*/,
                         tmp1 /* obj */,
                         tmp2 /* pre_val */,
                         tmp3  /* tmp */,
                         val != noreg /* tosca_live */,
                         false /* expand_call */);
  }
  if (val == noreg) {
    BarrierSetAssembler::store_at(masm, decorators, type, Address(tmp1, 0), val, noreg, noreg, noreg);
  } else {
    Register new_val = val;
    if (needs_post_barrier) {
      // G1 barrier needs uncompressed oop for region cross check.
      if (UseCompressedOops) {
        new_val = tmp2;
        __ movptr(new_val, val);
      }
    }
    BarrierSetAssembler::store_at(masm, decorators, type, Address(tmp1, 0), val, noreg, noreg, noreg);
    if (needs_post_barrier) {
      g1_write_barrier_post(masm /*masm*/,
                            tmp1 /* store_adr */,
                            new_val /* new_val */,
                            tmp3 /* tmp */);
    }
  }
}

#ifdef COMPILER1

#undef __
#define __ ce->masm()->

void G1BarrierSetAssembler::gen_pre_barrier_stub(LIR_Assembler* ce, G1PreBarrierStub* stub) {
  G1BarrierSetC1* bs = (G1BarrierSetC1*)BarrierSet::barrier_set()->barrier_set_c1();
  // At this point we know that marking is in progress.
  // If do_load() is true then we have to emit the
  // load of the previous value; otherwise it has already
  // been loaded into _pre_val.

  __ bind(*stub->entry());
  assert(stub->pre_val()->is_register(), "Precondition.");

  Register pre_val_reg = stub->pre_val()->as_register();

  if (stub->do_load()) {
    ce->mem2reg(stub->addr(), stub->pre_val(), T_OBJECT, stub->patch_code(), stub->info(), false /*wide*/);
  }

  __ cmpptr(pre_val_reg, NULL_WORD);
  __ jcc(Assembler::equal, *stub->continuation());
  ce->store_parameter(stub->pre_val()->as_register(), 0);
  __ call(RuntimeAddress(bs->pre_barrier_c1_runtime_code_blob()->code_begin()));
  __ jmp(*stub->continuation());

}

#undef __

void G1BarrierSetAssembler::g1_write_barrier_post_c1(MacroAssembler* masm,
                                                     Register store_addr,
                                                     Register new_val,
                                                     Register thread,
                                                     Register tmp1,
                                                     Register tmp2 /* unused on x86 */) {
  Label done;
  generate_post_barrier(masm, store_addr, new_val, tmp1, done, true /* new_val_may_be_null */);
  masm->bind(done);
}

#define __ sasm->

void G1BarrierSetAssembler::generate_c1_pre_barrier_runtime_stub(StubAssembler* sasm) {
  // Generated code assumes that buffer index is pointer sized.
  STATIC_ASSERT(in_bytes(SATBMarkQueue::byte_width_of_index()) == sizeof(intptr_t));

  __ prologue("g1_pre_barrier", false);
  // arg0 : previous value of memory

  __ push_ppx(rax);
  __ push_ppx(rdx);

  const Register pre_val = rax;
  const Register thread = r15_thread;
  const Register tmp = rdx;

  Address queue_active(thread, in_bytes(G1ThreadLocalData::satb_mark_queue_active_offset()));
  Address queue_index(thread, in_bytes(G1ThreadLocalData::satb_mark_queue_index_offset()));
  Address buffer(thread, in_bytes(G1ThreadLocalData::satb_mark_queue_buffer_offset()));

  Label done;
  Label runtime;

  // Is marking still active?
  if (in_bytes(SATBMarkQueue::byte_width_of_active()) == 4) {
    __ cmpl(queue_active, 0);
  } else {
    assert(in_bytes(SATBMarkQueue::byte_width_of_active()) == 1, "Assumption");
    __ cmpb(queue_active, 0);
  }
  __ jcc(Assembler::equal, done);

  // Can we store original value in the thread's buffer?

  __ movptr(tmp, queue_index);
  __ testptr(tmp, tmp);
  __ jcc(Assembler::zero, runtime);
  __ subptr(tmp, wordSize);
  __ movptr(queue_index, tmp);
  __ addptr(tmp, buffer);

  // prev_val (rax)
  __ load_parameter(0, pre_val);
  __ movptr(Address(tmp, 0), pre_val);
  __ jmp(done);

  __ bind(runtime);

  __ push_call_clobbered_registers();

  // load the pre-value
  __ load_parameter(0, rcx);
  __ call_VM_leaf(CAST_FROM_FN_PTR(address, G1BarrierSetRuntime::write_ref_field_pre_entry), rcx, thread);

  __ pop_call_clobbered_registers();

  __ bind(done);

  __ pop_ppx(rdx);
  __ pop_ppx(rax);

  __ epilogue();
}

#undef __

#endif // COMPILER1<|MERGE_RESOLUTION|>--- conflicted
+++ resolved
@@ -269,7 +269,6 @@
   __ bind(done);
 }
 
-<<<<<<< HEAD
 // return a register that differs from reg1, reg2, reg3 and is not rcx
 
 static Register pick_different_reg(Register reg1, Register reg2 = noreg, Register reg3= noreg, Register reg4 = noreg) {
@@ -278,20 +277,12 @@
   return *(available.begin());
 }
 
-static void generate_post_barrier_fast_path(MacroAssembler* masm,
-                                            const Register store_addr,
-                                            const Register new_val,
-                                            const Register tmp1,
-                                            Label& done,
-                                            bool new_val_may_be_null) {
-=======
 static void generate_post_barrier(MacroAssembler* masm,
                                   const Register store_addr,
                                   const Register new_val,
                                   const Register tmp1,
                                   Label& done,
                                   bool new_val_may_be_null) {
->>>>>>> 09e87971
 
   assert_different_registers(store_addr, new_val, tmp1, noreg);
 
