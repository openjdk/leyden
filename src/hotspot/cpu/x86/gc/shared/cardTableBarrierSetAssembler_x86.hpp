/*
 * Copyright (c) 2018, Oracle and/or its affiliates. All rights reserved.
 * DO NOT ALTER OR REMOVE COPYRIGHT NOTICES OR THIS FILE HEADER.
 *
 * This code is free software; you can redistribute it and/or modify it
 * under the terms of the GNU General Public License version 2 only, as
 * published by the Free Software Foundation.
 *
 * This code is distributed in the hope that it will be useful, but WITHOUT
 * ANY WARRANTY; without even the implied warranty of MERCHANTABILITY or
 * FITNESS FOR A PARTICULAR PURPOSE.  See the GNU General Public License
 * version 2 for more details (a copy is included in the LICENSE file that
 * accompanied this code).
 *
 * You should have received a copy of the GNU General Public License version
 * 2 along with this work; if not, write to the Free Software Foundation,
 * Inc., 51 Franklin St, Fifth Floor, Boston, MA 02110-1301 USA.
 *
 * Please contact Oracle, 500 Oracle Parkway, Redwood Shores, CA 94065 USA
 * or visit www.oracle.com if you need additional information or have any
 * questions.
 *
 */

#ifndef CPU_X86_GC_SHARED_CARDTABLEBARRIERSETASSEMBLER_X86_HPP
#define CPU_X86_GC_SHARED_CARDTABLEBARRIERSETASSEMBLER_X86_HPP

#include "asm/macroAssembler.hpp"
#include "gc/shared/barrierSetAssembler.hpp"

class CardTableBarrierSetAssembler: public BarrierSetAssembler {
protected:
<<<<<<< HEAD
  void store_check(MacroAssembler* masm, Register obj, Address dst, Register rscratch);
=======
  virtual void gen_write_ref_array_pre_barrier(MacroAssembler* masm, DecoratorSet decorators,
                                               Register addr, Register count) {}

  void store_check(MacroAssembler* masm, Register obj, Address dst);
>>>>>>> d5803aa7

  virtual void gen_write_ref_array_post_barrier(MacroAssembler* masm, DecoratorSet decorators, Register addr, Register count, Register tmp);

  virtual void oop_store_at(MacroAssembler* masm, DecoratorSet decorators, BasicType type,
                            Address dst, Register val, Register tmp1, Register tmp2, Register tmp3);

public:
  virtual void arraycopy_prologue(MacroAssembler* masm, DecoratorSet decorators, BasicType type,
                                  Register src, Register dst, Register count);

  virtual void arraycopy_epilogue(MacroAssembler* masm, DecoratorSet decorators, BasicType type,
                                  Register src, Register dst, Register count);

  virtual void store_at(MacroAssembler* masm, DecoratorSet decorators, BasicType type,
                        Address dst, Register val, Register tmp1, Register tmp2, Register tmp3);

};

#endif // CPU_X86_GC_SHARED_CARDTABLEBARRIERSETASSEMBLER_X86_HPP<|MERGE_RESOLUTION|>--- conflicted
+++ resolved
@@ -30,14 +30,10 @@
 
 class CardTableBarrierSetAssembler: public BarrierSetAssembler {
 protected:
-<<<<<<< HEAD
-  void store_check(MacroAssembler* masm, Register obj, Address dst, Register rscratch);
-=======
   virtual void gen_write_ref_array_pre_barrier(MacroAssembler* masm, DecoratorSet decorators,
                                                Register addr, Register count) {}
 
-  void store_check(MacroAssembler* masm, Register obj, Address dst);
->>>>>>> d5803aa7
+  void store_check(MacroAssembler* masm, Register obj, Address dst, Register rscratch);
 
   virtual void gen_write_ref_array_post_barrier(MacroAssembler* masm, DecoratorSet decorators, Register addr, Register count, Register tmp);
 
