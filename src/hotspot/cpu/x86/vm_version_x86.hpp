/*
 * Copyright (c) 1997, 2025, Oracle and/or its affiliates. All rights reserved.
 * DO NOT ALTER OR REMOVE COPYRIGHT NOTICES OR THIS FILE HEADER.
 *
 * This code is free software; you can redistribute it and/or modify it
 * under the terms of the GNU General Public License version 2 only, as
 * published by the Free Software Foundation.
 *
 * This code is distributed in the hope that it will be useful, but WITHOUT
 * ANY WARRANTY; without even the implied warranty of MERCHANTABILITY or
 * FITNESS FOR A PARTICULAR PURPOSE.  See the GNU General Public License
 * version 2 for more details (a copy is included in the LICENSE file that
 * accompanied this code).
 *
 * You should have received a copy of the GNU General Public License version
 * 2 along with this work; if not, write to the Free Software Foundation,
 * Inc., 51 Franklin St, Fifth Floor, Boston, MA 02110-1301 USA.
 *
 * Please contact Oracle, 500 Oracle Parkway, Redwood Shores, CA 94065 USA
 * or visit www.oracle.com if you need additional information or have any
 * questions.
 *
 */

#ifndef CPU_X86_VM_VERSION_X86_HPP
#define CPU_X86_VM_VERSION_X86_HPP

#include "runtime/abstract_vm_version.hpp"
#include "utilities/debug.hpp"
#include "utilities/macros.hpp"
#include "utilities/sizes.hpp"

class stringStream;

class VM_Version : public Abstract_VM_Version {
  friend class VMStructs;
  friend class JVMCIVMStructs;

 public:
  // cpuid result register layouts.  These are all unions of a uint32_t
  // (in case anyone wants access to the register as a whole) and a bitfield.

  union StdCpuid1Eax {
    uint32_t value;
    struct {
      uint32_t stepping   : 4,
               model      : 4,
               family     : 4,
               proc_type  : 2,
                          : 2,
               ext_model  : 4,
               ext_family : 8,
                          : 4;
    } bits;
  };

  union StdCpuid1Ebx { // example, unused
    uint32_t value;
    struct {
      uint32_t brand_id         : 8,
               clflush_size     : 8,
               threads_per_cpu  : 8,
               apic_id          : 8;
    } bits;
  };

  union StdCpuid1Ecx {
    uint32_t value;
    struct {
      uint32_t sse3     : 1,
               clmul    : 1,
                        : 1,
               monitor  : 1,
                        : 1,
               vmx      : 1,
                        : 1,
               est      : 1,
                        : 1,
               ssse3    : 1,
               cid      : 1,
                        : 1,
               fma      : 1,
               cmpxchg16: 1,
                        : 4,
               dca      : 1,
               sse4_1   : 1,
               sse4_2   : 1,
                        : 2,
               popcnt   : 1,
                        : 1,
               aes      : 1,
                        : 1,
               osxsave  : 1,
               avx      : 1,
               f16c     : 1,
                        : 1,
               hv       : 1;
    } bits;
  };

  union StdCpuid1Edx {
    uint32_t value;
    struct {
      uint32_t          : 4,
               tsc      : 1,
                        : 3,
               cmpxchg8 : 1,
                        : 6,
               cmov     : 1,
                        : 3,
               clflush  : 1,
                        : 3,
               mmx      : 1,
               fxsr     : 1,
               sse      : 1,
               sse2     : 1,
                        : 1,
               ht       : 1,
                        : 3;
    } bits;
  };

  union DcpCpuid4Eax {
    uint32_t value;
    struct {
      uint32_t cache_type    : 5,
                             : 21,
               cores_per_cpu : 6;
    } bits;
  };

  union DcpCpuid4Ebx {
    uint32_t value;
    struct {
      uint32_t L1_line_size  : 12,
               partitions    : 10,
               associativity : 10;
    } bits;
  };

  union TplCpuidBEbx {
    uint32_t value;
    struct {
      uint32_t logical_cpus : 16,
                            : 16;
    } bits;
  };

  union ExtCpuid1Ecx {
    uint32_t value;
    struct {
      uint32_t LahfSahf     : 1,
               CmpLegacy    : 1,
                            : 3,
               lzcnt        : 1,
               sse4a        : 1,
               misalignsse  : 1,
               prefetchw    : 1,
                            : 23;
    } bits;
  };

  union ExtCpuid1Edx {
    uint32_t value;
    struct {
      uint32_t           : 22,
               mmx_amd   : 1,
               mmx       : 1,
               fxsr      : 1,
               fxsr_opt  : 1,
               pdpe1gb   : 1,
               rdtscp    : 1,
                         : 1,
               long_mode : 1,
               tdnow2    : 1,
               tdnow     : 1;
    } bits;
  };

  union ExtCpuid5Ex {
    uint32_t value;
    struct {
      uint32_t L1_line_size : 8,
               L1_tag_lines : 8,
               L1_assoc     : 8,
               L1_size      : 8;
    } bits;
  };

  union ExtCpuid7Edx {
    uint32_t value;
    struct {
      uint32_t               : 8,
              tsc_invariance : 1,
                             : 23;
    } bits;
  };

  union ExtCpuid8Ecx {
    uint32_t value;
    struct {
      uint32_t threads_per_cpu : 8,
                               : 24;
    } bits;
  };

  union SefCpuid7Eax {
    uint32_t value;
  };

  union SefCpuid7Ebx {
    uint32_t value;
    struct {
      uint32_t fsgsbase : 1,
                        : 2,
                   bmi1 : 1,
                        : 1,
                   avx2 : 1,
                        : 2,
                   bmi2 : 1,
                   erms : 1,
                        : 1,
                    rtm : 1,
                        : 4,
                avx512f : 1,
               avx512dq : 1,
                        : 1,
                    adx : 1,
                        : 1,
             avx512ifma : 1,
                        : 1,
             clflushopt : 1,
                   clwb : 1,
                        : 1,
               avx512pf : 1,
               avx512er : 1,
               avx512cd : 1,
                    sha : 1,
               avx512bw : 1,
               avx512vl : 1;
    } bits;
  };

  union SefCpuid7Ecx {
    uint32_t value;
    struct {
      uint32_t prefetchwt1 : 1,
               avx512_vbmi : 1,
                      umip : 1,
                       pku : 1,
                     ospke : 1,
                           : 1,
              avx512_vbmi2 : 1,
                    cet_ss : 1,
                      gfni : 1,
                      vaes : 1,
         avx512_vpclmulqdq : 1,
               avx512_vnni : 1,
             avx512_bitalg : 1,
                           : 1,
          avx512_vpopcntdq : 1,
                           : 1,
                           : 1,
                     mawau : 5,
                     rdpid : 1,
                           : 9;
    } bits;
  };

  union SefCpuid7Edx {
    uint32_t value;
    struct {
      uint32_t             : 2,
             avx512_4vnniw : 1,
             avx512_4fmaps : 1,
        fast_short_rep_mov : 1,
                           : 9,
                 serialize : 1,
                     hybrid: 1,
                           : 4,
                   cet_ibt : 1,
                           : 2,
              avx512_fp16  : 1,
                           : 8;
    } bits;
  };

  union SefCpuid7SubLeaf1Eax {
    uint32_t value;
    struct {
      uint32_t    sha512   : 1,
                           : 22,
                  avx_ifma : 1,
                           : 8;
    } bits;
  };

  union SefCpuid7SubLeaf1Edx {
    uint32_t value;
    struct {
      uint32_t       : 19,
              avx10  : 1,
                     : 1,
              apx_f  : 1,
                     : 10;
    } bits;
  };

  union StdCpuid24MainLeafEax {
    uint32_t value;
    struct {
      uint32_t  sub_leaves_cnt  : 31;
    } bits;
  };

  union StdCpuid24MainLeafEbx {
    uint32_t value;
    struct {
      uint32_t  avx10_converged_isa_version  : 8,
                                             : 8,
                                             : 2,
                avx10_vlen_512               : 1,
                                             : 13;
    } bits;
  };

  union ExtCpuid1EEbx {
    uint32_t value;
    struct {
      uint32_t                  : 8,
               threads_per_core : 8,
                                : 16;
    } bits;
  };

  union XemXcr0Eax {
    uint32_t value;
    struct {
      uint32_t x87     : 1,
               sse     : 1,
               ymm     : 1,
               bndregs : 1,
               bndcsr  : 1,
               opmask  : 1,
               zmm512  : 1,
               zmm32   : 1,
                       : 11,
               apx_f   : 1,
                       : 12;
    } bits;
  };

protected:
  static int _cpu;
  static int _model;
  static int _stepping;

  static bool _has_intel_jcc_erratum;

  static address   _cpuinfo_segv_addr;     // address of instruction which causes SEGV
  static address   _cpuinfo_cont_addr;     // address of instruction after the one which causes SEGV
  static address   _cpuinfo_segv_addr_apx; // address of instruction which causes APX specific SEGV
  static address   _cpuinfo_cont_addr_apx; // address of instruction after the one which causes APX specific SEGV

  /*
   * Update following files when declaring new flags:
   * test/lib-test/jdk/test/whitebox/CPUInfoTest.java
   * src/jdk.internal.vm.ci/share/classes/jdk/vm/ci/amd64/AMD64.java
   */
  enum Feature_Flag {
#define CPU_FEATURE_FLAGS(decl) \
    decl(CX8,               cx8,               0)  /*  next bits are from cpuid 1 (EDX) */ \
    decl(CMOV,              cmov,              1)  \
    decl(FXSR,              fxsr,              2)  \
    decl(HT,                ht,                3)  \
                                                     \
    decl(MMX,               mmx,               4)  \
    decl(3DNOW_PREFETCH,    3dnowpref,         5)  /* Processor supports 3dnow prefetch and prefetchw instructions */ \
                                                     /* may not necessarily support other 3dnow instructions */ \
    decl(SSE,               sse,               6)  \
    decl(SSE2,              sse2,              7)  \
                                                     \
    decl(SSE3,              sse3,              8 ) /* SSE3 comes from cpuid 1 (ECX) */ \
    decl(SSSE3,             ssse3,             9 ) \
    decl(SSE4A,             sse4a,             10) \
    decl(SSE4_1,            sse4.1,            11) \
                                                     \
    decl(SSE4_2,            sse4.2,            12) \
    decl(POPCNT,            popcnt,            13) \
    decl(LZCNT,             lzcnt,             14) \
    decl(TSC,               tsc,               15) \
                                                     \
    decl(TSCINV_BIT,        tscinvbit,         16) \
    decl(TSCINV,            tscinv,            17) \
    decl(AVX,               avx,               18) \
    decl(AVX2,              avx2,              19) \
                                                     \
    decl(AES,               aes,               20) \
    decl(ERMS,              erms,              21) /* enhanced 'rep movsb/stosb' instructions */ \
    decl(CLMUL,             clmul,             22) /* carryless multiply for CRC */ \
    decl(BMI1,              bmi1,              23) \
                                                     \
    decl(BMI2,              bmi2,              24) \
    decl(RTM,               rtm,               25) /* Restricted Transactional Memory instructions */ \
    decl(ADX,               adx,               26) \
    decl(AVX512F,           avx512f,           27) /* AVX 512bit foundation instructions */ \
                                                     \
    decl(AVX512DQ,          avx512dq,          28) \
    decl(AVX512PF,          avx512pf,          29) \
    decl(AVX512ER,          avx512er,          30) \
    decl(AVX512CD,          avx512cd,          31) \
                                                     \
    decl(AVX512BW,          avx512bw,          32) /* Byte and word vector instructions */ \
    decl(AVX512VL,          avx512vl,          33) /* EVEX instructions with smaller vector length */ \
    decl(SHA,               sha,               34) /* SHA instructions */ \
    decl(FMA,               fma,               35) /* FMA instructions */ \
                                                     \
    decl(VZEROUPPER,        vzeroupper,        36) /* Vzeroupper instruction */ \
    decl(AVX512_VPOPCNTDQ,  avx512_vpopcntdq,  37) /* Vector popcount */ \
    decl(AVX512_VPCLMULQDQ, avx512_vpclmulqdq, 38) /* Vector carryless multiplication */ \
    decl(AVX512_VAES,       avx512_vaes,       39) /* Vector AES instruction */ \
                                                     \
    decl(AVX512_VNNI,       avx512_vnni,       40) /* Vector Neural Network Instructions */ \
    decl(FLUSH,             clflush,           41) /* flush instruction */ \
    decl(FLUSHOPT,          clflushopt,        42) /* flusopth instruction */ \
    decl(CLWB,              clwb,              43) /* clwb instruction */ \
                                                     \
<<<<<<< HEAD
    decl(AVX512_VBMI2,      avx512_vbmi2,      44) /* VBMI2 shift left double instructions */ \
    decl(AVX512_VBMI,       avx512_vbmi,       45) /* Vector BMI instructions */ \
    decl(HV,                hv,                46) /* Hypervisor instructions */ \
    decl(SERIALIZE,         serialize,         47) /* CPU SERIALIZE */ \
    decl(RDTSCP,            rdtscp,            48) /* RDTSCP instruction */ \
    decl(RDPID,             rdpid,             49) /* RDPID instruction */ \
    decl(FSRM,              fsrm,              50) /* Fast Short REP MOV */ \
    decl(GFNI,              gfni,              51) /* Vector GFNI instructions */ \
    decl(AVX512_BITALG,     avx512_bitalg,     52) /* Vector sub-word popcount and bit gather instructions */\
    decl(F16C,              f16c,              53) /* Half-precision and single precision FP conversion instructions*/ \
    decl(PKU,               pku,               54) /* Protection keys for user-mode pages */ \
    decl(OSPKE,             ospke,             55) /* OS enables protection keys */ \
    decl(CET_IBT,           cet_ibt,           56) /* Control Flow Enforcement - Indirect Branch Tracking */ \
    decl(CET_SS,            cet_ss,            57) /* Control Flow Enforcement - Shadow Stack */ \
    decl(AVX512_IFMA,       avx512_ifma,       58) /* Integer Vector FMA instructions*/ \
    decl(AVX_IFMA,          avx_ifma,          59) /* 256-bit VEX-coded variant of AVX512-IFMA*/ \
    decl(APX_F,             apx_f,             60) /* Intel Advanced Performance Extensions*/ \
    decl(SHA512,            sha512,            61) /* SHA512 instructions*/ \
    decl(AVX512_FP16,       avx512_fp16,       62) /* AVX512 FP16 ISA support*/ \
    decl(AVX10_1,           avx10_1,           63) /* AVX10 512 bit vector ISA Version 1 support*/ \
    decl(AVX10_2,           avx10_2,           64) /* AVX10 512 bit vector ISA Version 2 support*/
=======
    decl(AVX512_VBMI2,      "avx512_vbmi2",      44) /* VBMI2 shift left double instructions */ \
    decl(AVX512_VBMI,       "avx512_vbmi",       45) /* Vector BMI instructions */ \
    decl(HV,                "hv",                46) /* Hypervisor instructions */ \
    decl(SERIALIZE,         "serialize",         47) /* CPU SERIALIZE */ \
    decl(RDTSCP,            "rdtscp",            48) /* RDTSCP instruction */ \
    decl(RDPID,             "rdpid",             49) /* RDPID instruction */ \
    decl(FSRM,              "fsrm",              50) /* Fast Short REP MOV */ \
    decl(GFNI,              "gfni",              51) /* Vector GFNI instructions */ \
    decl(AVX512_BITALG,     "avx512_bitalg",     52) /* Vector sub-word popcount and bit gather instructions */\
    decl(F16C,              "f16c",              53) /* Half-precision and single precision FP conversion instructions*/ \
    decl(PKU,               "pku",               54) /* Protection keys for user-mode pages */ \
    decl(OSPKE,             "ospke",             55) /* OS enables protection keys */ \
    decl(CET_IBT,           "cet_ibt",           56) /* Control Flow Enforcement - Indirect Branch Tracking */ \
    decl(CET_SS,            "cet_ss",            57) /* Control Flow Enforcement - Shadow Stack */ \
    decl(AVX512_IFMA,       "avx512_ifma",       58) /* Integer Vector FMA instructions*/ \
    decl(AVX_IFMA,          "avx_ifma",          59) /* 256-bit VEX-coded variant of AVX512-IFMA*/ \
    decl(APX_F,             "apx_f",             60) /* Intel Advanced Performance Extensions*/ \
    decl(SHA512,            "sha512",            61) /* SHA512 instructions*/ \
    decl(AVX512_FP16,       "avx512_fp16",       62) /* AVX512 FP16 ISA support*/ \
    decl(AVX10_1,           "avx10_1",           63) /* AVX10 512 bit vector ISA Version 1 support*/ \
    decl(AVX10_2,           "avx10_2",           64) /* AVX10 512 bit vector ISA Version 2 support*/ \
    decl(HYBRID,            "hybrid",            65) /* Hybrid architecture */
>>>>>>> 8c6d1225

#define DECLARE_CPU_FEATURE_FLAG(id, name, bit) CPU_##id = (bit),
    CPU_FEATURE_FLAGS(DECLARE_CPU_FEATURE_FLAG)
#undef DECLARE_CPU_FEATURE_FLAG
    MAX_CPU_FEATURES
  };

  class VM_Features {
    friend class VMStructs;
    friend class JVMCIVMStructs;

   private:
    uint64_t _features_bitmap[(MAX_CPU_FEATURES / BitsPerLong) + 1];

    STATIC_ASSERT(sizeof(_features_bitmap) * BitsPerByte >= MAX_CPU_FEATURES);

    // Number of 8-byte elements in _bitmap.
    constexpr static int features_bitmap_element_count() {
      return sizeof(_features_bitmap) / sizeof(uint64_t);
    }

    constexpr static int features_bitmap_element_shift_count() {
      return LogBitsPerLong;
    }

    constexpr static uint64_t features_bitmap_element_mask() {
      return (1ULL << features_bitmap_element_shift_count()) - 1;
    }

    static int index(Feature_Flag feature) {
      int idx = feature >> features_bitmap_element_shift_count();
      assert(idx < features_bitmap_element_count(), "Features array index out of bounds");
      return idx;
    }

    static uint64_t bit_mask(Feature_Flag feature) {
      return (1ULL << (feature & features_bitmap_element_mask()));
    }

    static int _features_bitmap_size; // for JVMCI purposes

   public:
    VM_Features() {
      for (int i = 0; i < features_bitmap_element_count(); i++) {
        _features_bitmap[i] = 0;
      }
    }

    void set_feature(Feature_Flag feature) {
      int idx = index(feature);
      _features_bitmap[idx] |= bit_mask(feature);
    }

    void clear_feature(VM_Version::Feature_Flag feature) {
      int idx = index(feature);
      _features_bitmap[idx] &= ~bit_mask(feature);
    }

    bool supports_feature(VM_Version::Feature_Flag feature) {
      int idx = index(feature);
      return (_features_bitmap[idx] & bit_mask(feature)) != 0;
    }

    bool supports_features(VM_Features* features_to_test) {
      for (int i = 0; i < features_bitmap_element_count(); i++) {
        if ((_features_bitmap[i] & features_to_test->_features_bitmap[i]) != features_to_test->_features_bitmap[i]) {
          return false;
       }
      }
      return true;
    }
  };

  // CPU feature flags vector, can be affected by VM settings.
  static VM_Features _features;

  // Original CPU feature flags vector, not affected by VM settings.
  static VM_Features _cpu_features;

  static const char* _features_names[];

  static void clear_cpu_features() {
    _features = VM_Features();
    _cpu_features = VM_Features();
  }

  enum Extended_Family {
    // AMD
    CPU_FAMILY_AMD_11H       = 0x11,
    CPU_FAMILY_AMD_17H       = 0x17, /* Zen1 & Zen2 */
    CPU_FAMILY_AMD_19H       = 0x19, /* Zen3 & Zen4 */
    // ZX
    CPU_FAMILY_ZX_CORE_F6    = 6,
    CPU_FAMILY_ZX_CORE_F7    = 7,
    // Intel
    CPU_FAMILY_INTEL_CORE    = 6,
    CPU_MODEL_NEHALEM        = 0x1e,
    CPU_MODEL_NEHALEM_EP     = 0x1a,
    CPU_MODEL_NEHALEM_EX     = 0x2e,
    CPU_MODEL_WESTMERE       = 0x25,
    CPU_MODEL_WESTMERE_EP    = 0x2c,
    CPU_MODEL_WESTMERE_EX    = 0x2f,
    CPU_MODEL_SANDYBRIDGE    = 0x2a,
    CPU_MODEL_SANDYBRIDGE_EP = 0x2d,
    CPU_MODEL_IVYBRIDGE_EP   = 0x3a,
    CPU_MODEL_HASWELL_E3     = 0x3c,
    CPU_MODEL_HASWELL_E7     = 0x3f,
    CPU_MODEL_BROADWELL      = 0x3d,
    CPU_MODEL_SKYLAKE        = 0x55
  };

  // cpuid information block.  All info derived from executing cpuid with
  // various function numbers is stored here.  Intel and AMD info is
  // merged in this block: accessor methods disentangle it.
  //
  // The info block is laid out in subblocks of 4 dwords corresponding to
  // eax, ebx, ecx and edx, whether or not they contain anything useful.
  class CpuidInfo {
  public:
    // cpuid function 0
    uint32_t std_max_function;
    uint32_t std_vendor_name_0;
    uint32_t std_vendor_name_1;
    uint32_t std_vendor_name_2;

    // cpuid function 1
    StdCpuid1Eax std_cpuid1_eax;
    StdCpuid1Ebx std_cpuid1_ebx;
    StdCpuid1Ecx std_cpuid1_ecx;
    StdCpuid1Edx std_cpuid1_edx;

    // cpuid function 4 (deterministic cache parameters)
    DcpCpuid4Eax dcp_cpuid4_eax;
    DcpCpuid4Ebx dcp_cpuid4_ebx;
    uint32_t     dcp_cpuid4_ecx; // unused currently
    uint32_t     dcp_cpuid4_edx; // unused currently

    // cpuid function 7 (structured extended features enumeration leaf)
    // eax = 7, ecx = 0
    SefCpuid7Eax sef_cpuid7_eax;
    SefCpuid7Ebx sef_cpuid7_ebx;
    SefCpuid7Ecx sef_cpuid7_ecx;
    SefCpuid7Edx sef_cpuid7_edx;

    // cpuid function 7 (structured extended features enumeration sub-leaf 1)
    // eax = 7, ecx = 1
    SefCpuid7SubLeaf1Eax sefsl1_cpuid7_eax;
    SefCpuid7SubLeaf1Edx sefsl1_cpuid7_edx;

    // cpuid function 24 converged vector ISA main leaf
    // eax = 24, ecx = 0
    StdCpuid24MainLeafEax std_cpuid24_eax;
    StdCpuid24MainLeafEbx std_cpuid24_ebx;

    // cpuid function 0xB (processor topology)
    // ecx = 0
    uint32_t     tpl_cpuidB0_eax;
    TplCpuidBEbx tpl_cpuidB0_ebx;
    uint32_t     tpl_cpuidB0_ecx; // unused currently
    uint32_t     tpl_cpuidB0_edx; // unused currently

    // ecx = 1
    uint32_t     tpl_cpuidB1_eax;
    TplCpuidBEbx tpl_cpuidB1_ebx;
    uint32_t     tpl_cpuidB1_ecx; // unused currently
    uint32_t     tpl_cpuidB1_edx; // unused currently

    // ecx = 2
    uint32_t     tpl_cpuidB2_eax;
    TplCpuidBEbx tpl_cpuidB2_ebx;
    uint32_t     tpl_cpuidB2_ecx; // unused currently
    uint32_t     tpl_cpuidB2_edx; // unused currently

    // cpuid function 0x80000000 // example, unused
    uint32_t ext_max_function;
    uint32_t ext_vendor_name_0;
    uint32_t ext_vendor_name_1;
    uint32_t ext_vendor_name_2;

    // cpuid function 0x80000001
    uint32_t     ext_cpuid1_eax; // reserved
    uint32_t     ext_cpuid1_ebx; // reserved
    ExtCpuid1Ecx ext_cpuid1_ecx;
    ExtCpuid1Edx ext_cpuid1_edx;

    // cpuid functions 0x80000002 thru 0x80000004: example, unused
    uint32_t proc_name_0, proc_name_1, proc_name_2, proc_name_3;
    uint32_t proc_name_4, proc_name_5, proc_name_6, proc_name_7;
    uint32_t proc_name_8, proc_name_9, proc_name_10,proc_name_11;

    // cpuid function 0x80000005 // AMD L1, Intel reserved
    uint32_t     ext_cpuid5_eax; // unused currently
    uint32_t     ext_cpuid5_ebx; // reserved
    ExtCpuid5Ex  ext_cpuid5_ecx; // L1 data cache info (AMD)
    ExtCpuid5Ex  ext_cpuid5_edx; // L1 instruction cache info (AMD)

    // cpuid function 0x80000007
    uint32_t     ext_cpuid7_eax; // reserved
    uint32_t     ext_cpuid7_ebx; // reserved
    uint32_t     ext_cpuid7_ecx; // reserved
    ExtCpuid7Edx ext_cpuid7_edx; // tscinv

    // cpuid function 0x80000008
    uint32_t     ext_cpuid8_eax; // unused currently
    uint32_t     ext_cpuid8_ebx; // reserved
    ExtCpuid8Ecx ext_cpuid8_ecx;
    uint32_t     ext_cpuid8_edx; // reserved

    // cpuid function 0x8000001E // AMD 17h
    uint32_t      ext_cpuid1E_eax;
    ExtCpuid1EEbx ext_cpuid1E_ebx; // threads per core (AMD17h)
    uint32_t      ext_cpuid1E_ecx;
    uint32_t      ext_cpuid1E_edx; // unused currently

    // extended control register XCR0 (the XFEATURE_ENABLED_MASK register)
    XemXcr0Eax   xem_xcr0_eax;
    uint32_t     xem_xcr0_edx; // reserved

    // Space to save ymm registers after signal handle
    int          ymm_save[8*4]; // Save ymm0, ymm7, ymm8, ymm15

    // Space to save zmm registers after signal handle
    int          zmm_save[16*4]; // Save zmm0, zmm7, zmm8, zmm31

    // Space to save apx registers after signal handle
    jlong        apx_save[2]; // Save r16 and r31

    VM_Features feature_flags() const;

    // Asserts
    void assert_is_initialized() const {
      assert(std_cpuid1_eax.bits.family != 0, "VM_Version not initialized");
    }

    // Extractors
    uint32_t extended_cpu_family() const {
      uint32_t result = std_cpuid1_eax.bits.family;
      result += std_cpuid1_eax.bits.ext_family;
      return result;
    }

    uint32_t extended_cpu_model() const {
      uint32_t result = std_cpuid1_eax.bits.model;
      result |= std_cpuid1_eax.bits.ext_model << 4;
      return result;
    }

    uint32_t cpu_stepping() const {
      uint32_t result = std_cpuid1_eax.bits.stepping;
      return result;
    }
  };

private:
  // The actual cpuid info block
  static CpuidInfo _cpuid_info;

  // Extractors and predicates
  static uint logical_processor_count() {
    uint result = threads_per_core();
    return result;
  }

  static bool compute_has_intel_jcc_erratum();

  static bool os_supports_avx_vectors();
  static bool os_supports_apx_egprs();
  static void get_processor_features();

public:
  // Offsets for cpuid asm stub
  static ByteSize std_cpuid0_offset() { return byte_offset_of(CpuidInfo, std_max_function); }
  static ByteSize std_cpuid1_offset() { return byte_offset_of(CpuidInfo, std_cpuid1_eax); }
  static ByteSize std_cpuid24_offset() { return byte_offset_of(CpuidInfo, std_cpuid24_eax); }
  static ByteSize dcp_cpuid4_offset() { return byte_offset_of(CpuidInfo, dcp_cpuid4_eax); }
  static ByteSize sef_cpuid7_offset() { return byte_offset_of(CpuidInfo, sef_cpuid7_eax); }
  static ByteSize sefsl1_cpuid7_offset() { return byte_offset_of(CpuidInfo, sefsl1_cpuid7_eax); }
  static ByteSize ext_cpuid1_offset() { return byte_offset_of(CpuidInfo, ext_cpuid1_eax); }
  static ByteSize ext_cpuid5_offset() { return byte_offset_of(CpuidInfo, ext_cpuid5_eax); }
  static ByteSize ext_cpuid7_offset() { return byte_offset_of(CpuidInfo, ext_cpuid7_eax); }
  static ByteSize ext_cpuid8_offset() { return byte_offset_of(CpuidInfo, ext_cpuid8_eax); }
  static ByteSize ext_cpuid1E_offset() { return byte_offset_of(CpuidInfo, ext_cpuid1E_eax); }
  static ByteSize tpl_cpuidB0_offset() { return byte_offset_of(CpuidInfo, tpl_cpuidB0_eax); }
  static ByteSize tpl_cpuidB1_offset() { return byte_offset_of(CpuidInfo, tpl_cpuidB1_eax); }
  static ByteSize tpl_cpuidB2_offset() { return byte_offset_of(CpuidInfo, tpl_cpuidB2_eax); }
  static ByteSize xem_xcr0_offset() { return byte_offset_of(CpuidInfo, xem_xcr0_eax); }
  static ByteSize ymm_save_offset() { return byte_offset_of(CpuidInfo, ymm_save); }
  static ByteSize zmm_save_offset() { return byte_offset_of(CpuidInfo, zmm_save); }
  static ByteSize apx_save_offset() { return byte_offset_of(CpuidInfo, apx_save); }

  // The value used to check ymm register after signal handle
  static int ymm_test_value()    { return 0xCAFEBABE; }
  static jlong egpr_test_value()   { return 0xCAFEBABECAFEBABELL; }

  static void get_cpu_info_wrapper();
  static void set_cpuinfo_segv_addr(address pc) { _cpuinfo_segv_addr = pc; }
  static bool  is_cpuinfo_segv_addr(address pc) { return _cpuinfo_segv_addr == pc; }
  static void set_cpuinfo_cont_addr(address pc) { _cpuinfo_cont_addr = pc; }
  static address  cpuinfo_cont_addr()           { return _cpuinfo_cont_addr; }

  static void set_cpuinfo_segv_addr_apx(address pc) { _cpuinfo_segv_addr_apx = pc; }
  static bool  is_cpuinfo_segv_addr_apx(address pc) { return _cpuinfo_segv_addr_apx == pc; }
  static void set_cpuinfo_cont_addr_apx(address pc) { _cpuinfo_cont_addr_apx = pc; }
  static address  cpuinfo_cont_addr_apx()           { return _cpuinfo_cont_addr_apx; }

  static void clear_apx_test_state();

  static void clean_cpuFeatures()   {
    VM_Version::clear_cpu_features();
  }
  static void set_avx_cpuFeatures() {
    _features.set_feature(CPU_SSE);
    _features.set_feature(CPU_SSE2);
    _features.set_feature(CPU_AVX);
    _features.set_feature(CPU_VZEROUPPER);
  }
  static void set_evex_cpuFeatures() {
    _features.set_feature(CPU_AVX10_1);
    _features.set_feature(CPU_AVX512F);
    _features.set_feature(CPU_SSE);
    _features.set_feature(CPU_SSE2);
    _features.set_feature(CPU_VZEROUPPER);
  }
  static void set_apx_cpuFeatures() { _features.set_feature(CPU_APX_F); }
  static void set_bmi_cpuFeatures() {
    _features.set_feature(CPU_BMI1);
    _features.set_feature(CPU_BMI2);
    _features.set_feature(CPU_LZCNT);
    _features.set_feature(CPU_POPCNT);
  }

  // Initialization
  static void initialize();

  // Override Abstract_VM_Version implementation
  static void print_platform_virtualization_info(outputStream*);

  //
  // Processor family:
  //       3   -  386
  //       4   -  486
  //       5   -  Pentium
  //       6   -  PentiumPro, Pentium II, Celeron, Xeon, Pentium III, Athlon,
  //              Pentium M, Core Solo, Core Duo, Core2 Duo
  //    family 6 model:   9,        13,       14,        15
  //    0x0f   -  Pentium 4, Opteron
  //
  // Note: The cpu family should be used to select between
  //       instruction sequences which are valid on all Intel
  //       processors.  Use the feature test functions below to
  //       determine whether a particular instruction is supported.
  //
  static void     assert_is_initialized() { _cpuid_info.assert_is_initialized(); }
  static uint32_t extended_cpu_family()   { return _cpuid_info.extended_cpu_family(); }
  static uint32_t extended_cpu_model()    { return _cpuid_info.extended_cpu_model(); }
  static uint32_t cpu_stepping()          { return _cpuid_info.cpu_stepping(); }
  static int  cpu_family()        { return _cpu;}
  static bool is_P6()             { return cpu_family() >= 6; }
  static bool is_intel_server_family()    { return cpu_family() == 6 || cpu_family() == 19; }
  static bool is_amd()            { assert_is_initialized(); return _cpuid_info.std_vendor_name_0 == 0x68747541; } // 'htuA'
  static bool is_hygon()          { assert_is_initialized(); return _cpuid_info.std_vendor_name_0 == 0x6F677948; } // 'ogyH'
  static bool is_amd_family()     { return is_amd() || is_hygon(); }
  static bool is_intel()          { assert_is_initialized(); return _cpuid_info.std_vendor_name_0 == 0x756e6547; } // 'uneG'
  static bool is_zx()             { assert_is_initialized(); return (_cpuid_info.std_vendor_name_0 == 0x746e6543) || (_cpuid_info.std_vendor_name_0 == 0x68532020); } // 'tneC'||'hS  '
  static bool is_atom_family()    { return ((cpu_family() == 0x06) && ((extended_cpu_model() == 0x36) || (extended_cpu_model() == 0x37) || (extended_cpu_model() == 0x4D))); } //Silvermont and Centerton
  static bool is_knights_family() { return UseKNLSetting || ((cpu_family() == 0x06) && ((extended_cpu_model() == 0x57) || (extended_cpu_model() == 0x85))); } // Xeon Phi 3200/5200/7200 and Future Xeon Phi

  static bool supports_processor_topology() {
    return (_cpuid_info.std_max_function >= 0xB) &&
           // eax[4:0] | ebx[0:15] == 0 indicates invalid topology level.
           // Some cpus have max cpuid >= 0xB but do not support processor topology.
           (((_cpuid_info.tpl_cpuidB0_eax & 0x1f) | _cpuid_info.tpl_cpuidB0_ebx.bits.logical_cpus) != 0);
  }

  static uint cores_per_cpu();
  static uint threads_per_core();
  static uint L1_line_size();

  static uint prefetch_data_size()  {
    return L1_line_size();
  }

  //
  // Feature identification which can be affected by VM settings
  //
  static bool supports_cmov()         { return _features.supports_feature(CPU_CMOV); }
  static bool supports_fxsr()         { return _features.supports_feature(CPU_FXSR); }
  static bool supports_ht()           { return _features.supports_feature(CPU_HT); }
  static bool supports_mmx()          { return _features.supports_feature(CPU_MMX); }
  static bool supports_sse()          { return _features.supports_feature(CPU_SSE); }
  static bool supports_sse2()         { return _features.supports_feature(CPU_SSE2); }
  static bool supports_sse3()         { return _features.supports_feature(CPU_SSE3); }
  static bool supports_ssse3()        { return _features.supports_feature(CPU_SSSE3); }
  static bool supports_sse4_1()       { return _features.supports_feature(CPU_SSE4_1); }
  static bool supports_sse4_2()       { return _features.supports_feature(CPU_SSE4_2); }
  static bool supports_popcnt()       { return _features.supports_feature(CPU_POPCNT); }
  static bool supports_avx()          { return _features.supports_feature(CPU_AVX); }
  static bool supports_avx2()         { return _features.supports_feature(CPU_AVX2); }
  static bool supports_tsc()          { return _features.supports_feature(CPU_TSC); }
  static bool supports_rdtscp()       { return _features.supports_feature(CPU_RDTSCP); }
  static bool supports_rdpid()        { return _features.supports_feature(CPU_RDPID); }
  static bool supports_aes()          { return _features.supports_feature(CPU_AES); }
  static bool supports_erms()         { return _features.supports_feature(CPU_ERMS); }
  static bool supports_fsrm()         { return _features.supports_feature(CPU_FSRM); }
  static bool supports_clmul()        { return _features.supports_feature(CPU_CLMUL); }
  static bool supports_rtm()          { return _features.supports_feature(CPU_RTM); }
  static bool supports_bmi1()         { return _features.supports_feature(CPU_BMI1); }
  static bool supports_bmi2()         { return _features.supports_feature(CPU_BMI2); }
  static bool supports_adx()          { return _features.supports_feature(CPU_ADX); }
  static bool supports_evex()         { return _features.supports_feature(CPU_AVX512F); }
  static bool supports_avx512dq()     { return _features.supports_feature(CPU_AVX512DQ); }
  static bool supports_avx512ifma()   { return _features.supports_feature(CPU_AVX512_IFMA); }
  static bool supports_avxifma()      { return _features.supports_feature(CPU_AVX_IFMA); }
  static bool supports_avx512pf()     { return _features.supports_feature(CPU_AVX512PF); }
  static bool supports_avx512er()     { return _features.supports_feature(CPU_AVX512ER); }
  static bool supports_avx512cd()     { return _features.supports_feature(CPU_AVX512CD); }
  static bool supports_avx512bw()     { return _features.supports_feature(CPU_AVX512BW); }
  static bool supports_avx512vl()     { return _features.supports_feature(CPU_AVX512VL); }
  static bool supports_avx512vlbw()   { return (supports_evex() && supports_avx512bw() && supports_avx512vl()); }
  static bool supports_avx512bwdq()   { return (supports_evex() && supports_avx512bw() && supports_avx512dq()); }
  static bool supports_avx512vldq()   { return (supports_evex() && supports_avx512dq() && supports_avx512vl()); }
  static bool supports_avx512vlbwdq() { return (supports_evex() && supports_avx512vl() &&
                                                supports_avx512bw() && supports_avx512dq()); }
  static bool supports_avx512novl()   { return (supports_evex() && !supports_avx512vl()); }
  static bool supports_avx512nobw()   { return (supports_evex() && !supports_avx512bw()); }
  static bool supports_avx256only()   { return (supports_avx2() && !supports_evex()); }
  static bool supports_apx_f()        { return _features.supports_feature(CPU_APX_F); }
  static bool supports_avxonly()      { return ((supports_avx2() || supports_avx()) && !supports_evex()); }
  static bool supports_sha()          { return _features.supports_feature(CPU_SHA); }
  static bool supports_fma()          { return _features.supports_feature(CPU_FMA) && supports_avx(); }
  static bool supports_vzeroupper()   { return _features.supports_feature(CPU_VZEROUPPER); }
  static bool supports_avx512_vpopcntdq()  { return _features.supports_feature(CPU_AVX512_VPOPCNTDQ); }
  static bool supports_avx512_vpclmulqdq() { return _features.supports_feature(CPU_AVX512_VPCLMULQDQ); }
  static bool supports_avx512_vaes()  { return _features.supports_feature(CPU_AVX512_VAES); }
  static bool supports_gfni()         { return _features.supports_feature(CPU_GFNI); }
  static bool supports_avx512_vnni()  { return _features.supports_feature(CPU_AVX512_VNNI); }
  static bool supports_avx512_bitalg()  { return _features.supports_feature(CPU_AVX512_BITALG); }
  static bool supports_avx512_vbmi()  { return _features.supports_feature(CPU_AVX512_VBMI); }
  static bool supports_avx512_vbmi2() { return _features.supports_feature(CPU_AVX512_VBMI2); }
  static bool supports_avx512_fp16()  { return _features.supports_feature(CPU_AVX512_FP16); }
  static bool supports_hv()           { return _features.supports_feature(CPU_HV); }
  static bool supports_serialize()    { return _features.supports_feature(CPU_SERIALIZE); }
  static bool supports_hybrid()       { return _features.supports_feature(CPU_HYBRID); }
  static bool supports_f16c()         { return _features.supports_feature(CPU_F16C); }
  static bool supports_pku()          { return _features.supports_feature(CPU_PKU); }
  static bool supports_ospke()        { return _features.supports_feature(CPU_OSPKE); }
  static bool supports_cet_ss()       { return _features.supports_feature(CPU_CET_SS); }
  static bool supports_cet_ibt()      { return _features.supports_feature(CPU_CET_IBT); }
  static bool supports_sha512()       { return _features.supports_feature(CPU_SHA512); }

  // Intel® AVX10 introduces a versioned approach for enumeration that is monotonically increasing, inclusive,
  // and supporting all vector lengths. Feature set supported by an AVX10 vector ISA version is also supported
  // by all the versions above it.
  static bool supports_avx10_1()      { return _features.supports_feature(CPU_AVX10_1);}
  static bool supports_avx10_2()      { return _features.supports_feature(CPU_AVX10_2);}

  //
  // Feature identification not affected by VM flags
  //
  static bool cpu_supports_evex()     { return _cpu_features.supports_feature(CPU_AVX512F); }

  static bool supports_avx512_simd_sort() {
    if (supports_avx512dq()) {
      // Disable AVX512 version of SIMD Sort on AMD Zen4 Processors.
      if (is_amd() && cpu_family() == CPU_FAMILY_AMD_19H) {
        return false;
      }
      return true;
    }
    return false;
  }

  // Intel features
  static bool is_intel_family_core() { return is_intel() &&
                                       extended_cpu_family() == CPU_FAMILY_INTEL_CORE; }

  static bool is_intel_skylake() { return is_intel_family_core() &&
                                          extended_cpu_model() == CPU_MODEL_SKYLAKE; }

#ifdef COMPILER2
  // Determine if it's running on Cascade Lake using default options.
  static bool is_default_intel_cascade_lake();
#endif

  static bool is_intel_cascade_lake();

  static int avx3_threshold();

  static bool is_intel_tsc_synched_at_init();

  static void insert_features_names(VM_Version::VM_Features features, stringStream& ss);

  // This checks if the JVM is potentially affected by an erratum on Intel CPUs (SKX102)
  // that causes unpredictable behaviour when jcc crosses 64 byte boundaries. Its microcode
  // mitigation causes regressions when jumps or fused conditional branches cross or end at
  // 32 byte boundaries.
  static bool has_intel_jcc_erratum() { return _has_intel_jcc_erratum; }

  // AMD features
  static bool supports_3dnow_prefetch()    { return _features.supports_feature(CPU_3DNOW_PREFETCH); }
  static bool supports_lzcnt()    { return _features.supports_feature(CPU_LZCNT); }
  static bool supports_sse4a()    { return _features.supports_feature(CPU_SSE4A); }

  static bool is_amd_Barcelona()  { return is_amd() &&
                                           extended_cpu_family() == CPU_FAMILY_AMD_11H; }

  // Intel and AMD newer cores support fast timestamps well
  static bool supports_tscinv_bit() {
    return _features.supports_feature(CPU_TSCINV_BIT);
  }
  static bool supports_tscinv() {
    return _features.supports_feature(CPU_TSCINV);
  }

  // Intel Core and newer cpus have fast IDIV instruction (excluding Atom).
  static bool has_fast_idiv()     { return is_intel() && is_intel_server_family() &&
                                           supports_sse3() && _model != 0x1C; }

  static bool supports_compare_and_exchange() { return true; }

  static int allocate_prefetch_distance(bool use_watermark_prefetch);

  // SSE2 and later processors implement a 'pause' instruction
  // that can be used for efficient implementation of
  // the intrinsic for java.lang.Thread.onSpinWait()
  static bool supports_on_spin_wait() { return supports_sse2(); }

  // x86_64 supports fast class initialization checks
  static bool supports_fast_class_init_checks() {
    return true;
  }

  // x86_64 supports secondary supers table
  constexpr static bool supports_secondary_supers_table() {
    return true;
  }

  constexpr static bool supports_stack_watermark_barrier() {
    return true;
  }

  constexpr static bool supports_recursive_lightweight_locking() {
    return true;
  }

  // For AVX CPUs only. f16c support is disabled if UseAVX == 0.
  static bool supports_float16() {
    return supports_f16c() || supports_avx512vl() || supports_avx512_fp16();
  }

  // Check intrinsic support
  static bool is_intrinsic_supported(vmIntrinsicID id);

  // there are several insns to force cache line sync to memory which
  // we can use to ensure mapped non-volatile memory is up to date with
  // pending in-cache changes.
  //
  // 64 bit cpus always support clflush which writes back and evicts
  // on 32 bit cpus support is recorded via a feature flag
  //
  // clflushopt is optional and acts like clflush except it does
  // not synchronize with other memory ops. it needs a preceding
  // and trailing StoreStore fence
  //
  // clwb is an optional intel-specific instruction which
  // writes back without evicting the line. it also does not
  // synchronize with other memory ops. so, it needs preceding
  // and trailing StoreStore fences.

  static bool supports_clflush(); // Can't inline due to header file conflict

  // Note: CPU_FLUSHOPT and CPU_CLWB bits should always be zero for 32-bit
  static bool supports_clflushopt() { return (_features.supports_feature(CPU_FLUSHOPT)); }
  static bool supports_clwb() { return (_features.supports_feature(CPU_CLWB)); }

  // Old CPUs perform lea on AGU which causes additional latency transferring the
  // value from/to ALU for other operations
  static bool supports_fast_2op_lea() {
    return (is_intel() && supports_avx()) || // Sandy Bridge and above
           (is_amd()   && supports_avx());   // Jaguar and Bulldozer and above
  }

  // Pre Icelake Intels suffer inefficiency regarding 3-operand lea, which contains
  // all of base register, index register and displacement immediate, with 3 latency.
  // Note that when the address contains no displacement but the base register is
  // rbp or r13, the machine code must contain a zero displacement immediate,
  // effectively transform a 2-operand lea into a 3-operand lea. This can be
  // replaced by add-add or lea-add
  static bool supports_fast_3op_lea() {
    return supports_fast_2op_lea() &&
           ((is_intel() && supports_clwb() && !is_intel_skylake()) || // Icelake and above
            is_amd());
  }

#ifdef __APPLE__
  // Is the CPU running emulated (for example macOS Rosetta running x86_64 code on M1 ARM (aarch64)
  static bool is_cpu_emulated();
#endif

  // support functions for virtualization detection
 private:
  static void check_virtualizations();

  static const char* cpu_family_description(void);
  static const char* cpu_model_description(void);
  static const char* cpu_brand(void);
  static const char* cpu_brand_string(void);

  static int cpu_type_description(char* const buf, size_t buf_len);
  static int cpu_detailed_description(char* const buf, size_t buf_len);
  static int cpu_extended_brand_string(char* const buf, size_t buf_len);

  static bool cpu_is_em64t(void);
  static bool is_netburst(void);

  // Returns bytes written excluding termninating null byte.
  static size_t cpu_write_support_string(char* const buf, size_t buf_len);
  static void resolve_cpu_information_details(void);
  static int64_t max_qualified_cpu_freq_from_brand_string(void);

 public:
  // Offsets for cpuid asm stub brand string
  static ByteSize proc_name_0_offset() { return byte_offset_of(CpuidInfo, proc_name_0); }
  static ByteSize proc_name_1_offset() { return byte_offset_of(CpuidInfo, proc_name_1); }
  static ByteSize proc_name_2_offset() { return byte_offset_of(CpuidInfo, proc_name_2); }
  static ByteSize proc_name_3_offset() { return byte_offset_of(CpuidInfo, proc_name_3); }
  static ByteSize proc_name_4_offset() { return byte_offset_of(CpuidInfo, proc_name_4); }
  static ByteSize proc_name_5_offset() { return byte_offset_of(CpuidInfo, proc_name_5); }
  static ByteSize proc_name_6_offset() { return byte_offset_of(CpuidInfo, proc_name_6); }
  static ByteSize proc_name_7_offset() { return byte_offset_of(CpuidInfo, proc_name_7); }
  static ByteSize proc_name_8_offset() { return byte_offset_of(CpuidInfo, proc_name_8); }
  static ByteSize proc_name_9_offset() { return byte_offset_of(CpuidInfo, proc_name_9); }
  static ByteSize proc_name_10_offset() { return byte_offset_of(CpuidInfo, proc_name_10); }
  static ByteSize proc_name_11_offset() { return byte_offset_of(CpuidInfo, proc_name_11); }

  static int64_t maximum_qualified_cpu_frequency(void);

  static bool supports_tscinv_ext(void);

  static void initialize_tsc();
  static void initialize_cpu_information(void);

  static void get_cpu_features_name(void* features_buffer, stringStream& ss);
  static void get_missing_features_name(void* features_buffer, stringStream& ss);

  // Returns number of bytes required to store cpu features representation
  static int cpu_features_size();

  // Stores cpu features representation in the provided buffer. This representation is arch dependent.
  // Size of the buffer must be same as returned by cpu_features_size()
  static void store_cpu_features(void* buf);

  static bool supports_features(void* features_to_test);
};

#endif // CPU_X86_VM_VERSION_X86_HPP<|MERGE_RESOLUTION|>--- conflicted
+++ resolved
@@ -425,7 +425,6 @@
     decl(FLUSHOPT,          clflushopt,        42) /* flusopth instruction */ \
     decl(CLWB,              clwb,              43) /* clwb instruction */ \
                                                      \
-<<<<<<< HEAD
     decl(AVX512_VBMI2,      avx512_vbmi2,      44) /* VBMI2 shift left double instructions */ \
     decl(AVX512_VBMI,       avx512_vbmi,       45) /* Vector BMI instructions */ \
     decl(HV,                hv,                46) /* Hypervisor instructions */ \
@@ -446,31 +445,8 @@
     decl(SHA512,            sha512,            61) /* SHA512 instructions*/ \
     decl(AVX512_FP16,       avx512_fp16,       62) /* AVX512 FP16 ISA support*/ \
     decl(AVX10_1,           avx10_1,           63) /* AVX10 512 bit vector ISA Version 1 support*/ \
-    decl(AVX10_2,           avx10_2,           64) /* AVX10 512 bit vector ISA Version 2 support*/
-=======
-    decl(AVX512_VBMI2,      "avx512_vbmi2",      44) /* VBMI2 shift left double instructions */ \
-    decl(AVX512_VBMI,       "avx512_vbmi",       45) /* Vector BMI instructions */ \
-    decl(HV,                "hv",                46) /* Hypervisor instructions */ \
-    decl(SERIALIZE,         "serialize",         47) /* CPU SERIALIZE */ \
-    decl(RDTSCP,            "rdtscp",            48) /* RDTSCP instruction */ \
-    decl(RDPID,             "rdpid",             49) /* RDPID instruction */ \
-    decl(FSRM,              "fsrm",              50) /* Fast Short REP MOV */ \
-    decl(GFNI,              "gfni",              51) /* Vector GFNI instructions */ \
-    decl(AVX512_BITALG,     "avx512_bitalg",     52) /* Vector sub-word popcount and bit gather instructions */\
-    decl(F16C,              "f16c",              53) /* Half-precision and single precision FP conversion instructions*/ \
-    decl(PKU,               "pku",               54) /* Protection keys for user-mode pages */ \
-    decl(OSPKE,             "ospke",             55) /* OS enables protection keys */ \
-    decl(CET_IBT,           "cet_ibt",           56) /* Control Flow Enforcement - Indirect Branch Tracking */ \
-    decl(CET_SS,            "cet_ss",            57) /* Control Flow Enforcement - Shadow Stack */ \
-    decl(AVX512_IFMA,       "avx512_ifma",       58) /* Integer Vector FMA instructions*/ \
-    decl(AVX_IFMA,          "avx_ifma",          59) /* 256-bit VEX-coded variant of AVX512-IFMA*/ \
-    decl(APX_F,             "apx_f",             60) /* Intel Advanced Performance Extensions*/ \
-    decl(SHA512,            "sha512",            61) /* SHA512 instructions*/ \
-    decl(AVX512_FP16,       "avx512_fp16",       62) /* AVX512 FP16 ISA support*/ \
-    decl(AVX10_1,           "avx10_1",           63) /* AVX10 512 bit vector ISA Version 1 support*/ \
-    decl(AVX10_2,           "avx10_2",           64) /* AVX10 512 bit vector ISA Version 2 support*/ \
-    decl(HYBRID,            "hybrid",            65) /* Hybrid architecture */
->>>>>>> 8c6d1225
+    decl(AVX10_2,           avx10_2,           64) /* AVX10 512 bit vector ISA Version 2 support*/ \
+    decl(HYBRID,            hybrid,            65) /* Hybrid architecture */
 
 #define DECLARE_CPU_FEATURE_FLAG(id, name, bit) CPU_##id = (bit),
     CPU_FEATURE_FLAGS(DECLARE_CPU_FEATURE_FLAG)
