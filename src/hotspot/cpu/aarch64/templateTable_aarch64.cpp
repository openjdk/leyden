--- conflicted
+++ resolved
@@ -2327,11 +2327,7 @@
   const Register temp = r19;
   assert_different_registers(Rcache, index, temp);
 
-<<<<<<< HEAD
-  Label resolved, clinit_barrier_slow;
-=======
   Label L_clinit_barrier_slow, L_done;
->>>>>>> 622a611c
 
   Bytecodes::Code code = bytecode();
   switch (code) {
@@ -2365,29 +2361,14 @@
   }
 
   // resolve first time through
-<<<<<<< HEAD
-  __ bind(clinit_barrier_slow);
-=======
   // Class initialization barrier slow path lands here as well.
->>>>>>> 622a611c
   address entry = CAST_FROM_FN_PTR(address, InterpreterRuntime::resolve_from_cache);
   __ mov(temp, (int) code);
   __ call_VM(noreg, entry, temp);
 
   // Update registers with resolved info
   __ load_field_entry(Rcache, index);
-<<<<<<< HEAD
-  __ bind(resolved);
-
-  // Class initialization barrier for static fields
-  if (VM_Version::supports_fast_class_init_checks() &&
-      (bytecode() == Bytecodes::_getstatic || bytecode() == Bytecodes::_putstatic)) {
-    __ ldr(temp, Address(Rcache, ResolvedFieldEntry::field_holder_offset()));
-    __ clinit_barrier(temp, rscratch1, nullptr, &clinit_barrier_slow);
-  }
-=======
   __ bind(L_done);
->>>>>>> 622a611c
 }
 
 void TemplateTable::load_resolved_field_entry(Register obj,
