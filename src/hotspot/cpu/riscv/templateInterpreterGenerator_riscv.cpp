/*
 * Copyright (c) 2003, 2025, Oracle and/or its affiliates. All rights reserved.
 * Copyright (c) 2014, 2020, Red Hat Inc. All rights reserved.
 * Copyright (c) 2020, 2022, Huawei Technologies Co., Ltd. All rights reserved.
 * DO NOT ALTER OR REMOVE COPYRIGHT NOTICES OR THIS FILE HEADER.
 *
 * This code is free software; you can redistribute it and/or modify it
 * under the terms of the GNU General Public License version 2 only, as
 * published by the Free Software Foundation.
 *
 * This code is distributed in the hope that it will be useful, but WITHOUT
 * ANY WARRANTY; without even the implied warranty of MERCHANTABILITY or
 * FITNESS FOR A PARTICULAR PURPOSE.  See the GNU General Public License
 * version 2 for more details (a copy is included in the LICENSE file that
 * accompanied this code).
 *
 * You should have received a copy of the GNU General Public License version
 * 2 along with this work; if not, write to the Free Software Foundation,
 * Inc., 51 Franklin St, Fifth Floor, Boston, MA 02110-1301 USA.
 *
 * Please contact Oracle, 500 Oracle Parkway, Redwood Shores, CA 94065 USA
 * or visit www.oracle.com if you need additional information or have any
 * questions.
 *
 */

#include "asm/macroAssembler.inline.hpp"
#include "classfile/javaClasses.hpp"
#include "compiler/disassembler.hpp"
#include "gc/shared/barrierSetAssembler.hpp"
#include "interpreter/bytecodeHistogram.hpp"
#include "interpreter/bytecodeTracer.hpp"
#include "interpreter/interp_masm.hpp"
#include "interpreter/interpreter.hpp"
#include "interpreter/interpreterRuntime.hpp"
#include "interpreter/templateInterpreterGenerator.hpp"
#include "interpreter/templateTable.hpp"
#include "memory/resourceArea.hpp"
#include "oops/arrayOop.hpp"
#include "oops/method.inline.hpp"
#include "oops/methodData.hpp"
#include "oops/oop.inline.hpp"
#include "oops/resolvedIndyEntry.hpp"
#include "oops/resolvedMethodEntry.hpp"
#include "prims/jvmtiExport.hpp"
#include "prims/jvmtiThreadState.hpp"
#include "runtime/arguments.hpp"
#include "runtime/deoptimization.hpp"
#include "runtime/frame.inline.hpp"
#include "runtime/globals.hpp"
#include "runtime/jniHandles.hpp"
#include "runtime/sharedRuntime.hpp"
#include "runtime/stubRoutines.hpp"
#include "runtime/synchronizer.hpp"
#include "runtime/timer.hpp"
#include "runtime/vframeArray.hpp"
#include "utilities/checkedCast.hpp"
#include "utilities/debug.hpp"
#include "utilities/powerOfTwo.hpp"
#include <sys/types.h>

#ifndef PRODUCT
#include "oops/method.hpp"
#endif // !PRODUCT

// Size of interpreter code.  Increase if too small.  Interpreter will
// fail with a guarantee ("not enough space for interpreter generation");
// if too small.
// Run with +PrintInterpreter to get the VM to print out the size.
// Max size with JVMTI
int TemplateInterpreter::InterpreterCodeSize = 256 * 1024;

#define __ Disassembler::hook<InterpreterMacroAssembler>(__FILE__, __LINE__, _masm)->

//-----------------------------------------------------------------------------

address TemplateInterpreterGenerator::generate_slow_signature_handler() {
  address entry = __ pc();

  __ andi(esp, esp, -16);
  __ mv(c_rarg3, esp);
  // xmethod
  // xlocals
  // c_rarg3: first stack arg - wordSize
  // adjust sp

  __ subi(sp, c_rarg3, 18 * wordSize);
  __ subi(sp, sp, 2 * wordSize);
  __ sd(ra, Address(sp, 0));

  __ call_VM(noreg,
             CAST_FROM_FN_PTR(address,
                              InterpreterRuntime::slow_signature_handler),
             xmethod, xlocals, c_rarg3);

  // x10: result handler

  // Stack layout:
  // sp: return address           <- sp
  //      1 garbage
  //      8 integer args (if static first is unused)
  //      1 float/double identifiers
  //      8 double args
  //        stack args              <- esp
  //        garbage
  //        expression stack bottom
  //        bcp (null)
  //        ...

  // Restore ra
  __ ld(ra, Address(sp, 0));
  __ addi(sp, sp , 2 * wordSize);

  // Do FP first so we can use c_rarg3 as temp
  __ lwu(c_rarg3, Address(sp, 9 * wordSize)); // float/double identifiers

  for (int i = 0; i < Argument::n_float_register_parameters_c; i++) {
    const FloatRegister r = g_FPArgReg[i];
    Label d, done;

    __ test_bit(t0, c_rarg3, i);
    __ bnez(t0, d);
    __ flw(r, Address(sp, (10 + i) * wordSize));
    __ j(done);
    __ bind(d);
    __ fld(r, Address(sp, (10 + i) * wordSize));
    __ bind(done);
  }

  // c_rarg0 contains the result from the call of
  // InterpreterRuntime::slow_signature_handler so we don't touch it
  // here.  It will be loaded with the JNIEnv* later.
  for (int i = 1; i < Argument::n_int_register_parameters_c; i++) {
    const Register rm = g_INTArgReg[i];
    __ ld(rm, Address(sp, i * wordSize));
  }

  __ addi(sp, sp, 18 * wordSize);
  __ ret();

  return entry;
}

// Various method entries
address TemplateInterpreterGenerator::generate_math_entry(AbstractInterpreter::MethodKind kind) {
  // xmethod: Method*
  // x19_sender_sp: sender sp
  // esp: args

  // These don't need a safepoint check because they aren't virtually
  // callable. We won't enter these intrinsics from compiled code.
  // If in the future we added an intrinsic which was virtually callable
  // we'd have to worry about how to safepoint so that this code is used.

  // mathematical functions inlined by compiler
  // (interpreter must provide identical implementation
  // in order to avoid monotonicity bugs when switching
  // from interpreter to compiler in the middle of some
  // computation)
  //
  // stack:
  //        [ arg ] <-- esp
  //        [ arg ]
  // retaddr in ra

  address fn = nullptr;
  address entry_point = nullptr;
  switch (kind) {
    case Interpreter::java_lang_math_abs:
      entry_point = __ pc();
      __ fld(f10, Address(esp));
      __ fabs_d(f10, f10);
      __ mv(sp, x19_sender_sp); // Restore caller's SP
      break;
    case Interpreter::java_lang_math_sqrt:
      entry_point = __ pc();
      __ fld(f10, Address(esp));
      __ fsqrt_d(f10, f10);
      __ mv(sp, x19_sender_sp);
      break;
    case Interpreter::java_lang_math_sin :
      entry_point = __ pc();
      __ fld(f10, Address(esp));
      __ mv(sp, x19_sender_sp);
      __ mv(x9, ra);
      if (StubRoutines::dsin() == nullptr) {
        fn = CAST_FROM_FN_PTR(address, SharedRuntime::dsin);
      } else {
        fn = CAST_FROM_FN_PTR(address, StubRoutines::dsin());
      }
      __ rt_call(fn);
      __ mv(ra, x9);
      break;
    case Interpreter::java_lang_math_cos :
      entry_point = __ pc();
      __ fld(f10, Address(esp));
      __ mv(sp, x19_sender_sp);
      __ mv(x9, ra);
      if (StubRoutines::dcos() == nullptr) {
        fn = CAST_FROM_FN_PTR(address, SharedRuntime::dcos);
      } else {
        fn = CAST_FROM_FN_PTR(address, StubRoutines::dcos());
      }
      __ rt_call(fn);
      __ mv(ra, x9);
      break;
    case Interpreter::java_lang_math_tan :
      entry_point = __ pc();
      __ fld(f10, Address(esp));
      __ mv(sp, x19_sender_sp);
      __ mv(x9, ra);
      if (StubRoutines::dtan() == nullptr) {
        fn = CAST_FROM_FN_PTR(address, SharedRuntime::dtan);
      } else {
        fn = CAST_FROM_FN_PTR(address, StubRoutines::dtan());
      }
      __ rt_call(fn);
      __ mv(ra, x9);
      break;
    case Interpreter::java_lang_math_log :
      entry_point = __ pc();
      __ fld(f10, Address(esp));
      __ mv(sp, x19_sender_sp);
      __ mv(x9, ra);
      if (StubRoutines::dlog() == nullptr) {
        fn = CAST_FROM_FN_PTR(address, SharedRuntime::dlog);
      } else {
        fn = CAST_FROM_FN_PTR(address, StubRoutines::dlog());
      }
      __ rt_call(fn);
      __ mv(ra, x9);
      break;
    case Interpreter::java_lang_math_log10 :
      entry_point = __ pc();
      __ fld(f10, Address(esp));
      __ mv(sp, x19_sender_sp);
      __ mv(x9, ra);
      if (StubRoutines::dlog10() == nullptr) {
        fn = CAST_FROM_FN_PTR(address, SharedRuntime::dlog10);
      } else {
        fn = CAST_FROM_FN_PTR(address, StubRoutines::dlog10());
      }
      __ rt_call(fn);
      __ mv(ra, x9);
      break;
    case Interpreter::java_lang_math_exp :
      entry_point = __ pc();
      __ fld(f10, Address(esp));
      __ mv(sp, x19_sender_sp);
      __ mv(x9, ra);
      if (StubRoutines::dexp() == nullptr) {
        fn = CAST_FROM_FN_PTR(address, SharedRuntime::dexp);
      } else {
        fn = CAST_FROM_FN_PTR(address, StubRoutines::dexp());
      }
      __ rt_call(fn);
      __ mv(ra, x9);
      break;
    case Interpreter::java_lang_math_pow :
      entry_point = __ pc();
      __ mv(x9, ra);
      __ fld(f10, Address(esp, 2 * Interpreter::stackElementSize));
      __ fld(f11, Address(esp));
      __ mv(sp, x19_sender_sp);
      if (StubRoutines::dpow() == nullptr) {
        fn = CAST_FROM_FN_PTR(address, SharedRuntime::dpow);
      } else {
        fn = CAST_FROM_FN_PTR(address, StubRoutines::dpow());
      }
      __ rt_call(fn);
      __ mv(ra, x9);
      break;
    case Interpreter::java_lang_math_fmaD :
      if (UseFMA) {
        entry_point = __ pc();
        __ fld(f10, Address(esp, 4 * Interpreter::stackElementSize));
        __ fld(f11, Address(esp, 2 * Interpreter::stackElementSize));
        __ fld(f12, Address(esp));
        __ fmadd_d(f10, f10, f11, f12);
        __ mv(sp, x19_sender_sp); // Restore caller's SP
      }
      break;
    case Interpreter::java_lang_math_fmaF :
      if (UseFMA) {
        entry_point = __ pc();
        __ flw(f10, Address(esp, 2 * Interpreter::stackElementSize));
        __ flw(f11, Address(esp, Interpreter::stackElementSize));
        __ flw(f12, Address(esp));
        __ fmadd_s(f10, f10, f11, f12);
        __ mv(sp, x19_sender_sp); // Restore caller's SP
      }
      break;
    default:
      ;
  }
  if (entry_point != nullptr) {
    __ ret();
  }

  return entry_point;
}

// Abstract method entry
// Attempt to execute abstract method. Throw exception
address TemplateInterpreterGenerator::generate_abstract_entry(void) {
  // xmethod: Method*
  // x19_sender_sp: sender SP

  address entry_point = __ pc();

  // abstract method entry

  //  pop return address, reset last_sp to null
  __ empty_expression_stack();
  __ restore_bcp();      // bcp must be correct for exception handler   (was destroyed)
  __ restore_locals();   // make sure locals pointer is correct as well (was destroyed)

  // throw exception
  __ call_VM(noreg, CAST_FROM_FN_PTR(address,
                                     InterpreterRuntime::throw_AbstractMethodErrorWithMethod),
                                     xmethod);
  // the call_VM checks for exception, so we should never return here.
  __ should_not_reach_here();

  return entry_point;
}

address TemplateInterpreterGenerator::generate_StackOverflowError_handler() {
  address entry = __ pc();

#ifdef ASSERT
  {
    Label L;
    __ ld(t0, Address(fp, frame::interpreter_frame_monitor_block_top_offset * wordSize));
    __ shadd(t0, t0, fp, t0, LogBytesPerWord);
    // maximal sp for current fp (stack grows negative)
    // check if frame is complete
    __ bge(t0, sp, L);
    __ stop ("interpreter frame not set up");
    __ bind(L);
  }
#endif // ASSERT
  // Restore bcp under the assumption that the current frame is still
  // interpreted
  __ restore_bcp();

  // expression stack must be empty before entering the VM if an
  // exception happened
  __ empty_expression_stack();
  // throw exception
  __ call_VM(noreg, CAST_FROM_FN_PTR(address, InterpreterRuntime::throw_StackOverflowError));
  return entry;
}

address TemplateInterpreterGenerator::generate_ArrayIndexOutOfBounds_handler() {
  address entry = __ pc();
  // expression stack must be empty before entering the VM if an
  // exception happened
  __ empty_expression_stack();
  // setup parameters

  // convention: expect aberrant index in register x11
  __ zext(c_rarg2, x11, 32);
  // convention: expect array in register x13
  __ mv(c_rarg1, x13);
  __ call_VM(noreg,
             CAST_FROM_FN_PTR(address,
                              InterpreterRuntime::
                              throw_ArrayIndexOutOfBoundsException),
             c_rarg1, c_rarg2);
  return entry;
}

address TemplateInterpreterGenerator::generate_ClassCastException_handler() {
  address entry = __ pc();

  // object is at TOS
  __ pop_reg(c_rarg1);

  // expression stack must be empty before entering the VM if an
  // exception happened
  __ empty_expression_stack();

  __ call_VM(noreg,
             CAST_FROM_FN_PTR(address,
                              InterpreterRuntime::
                              throw_ClassCastException),
             c_rarg1);
  return entry;
}

address TemplateInterpreterGenerator::generate_exception_handler_common(
  const char* name, const char* message, bool pass_oop) {
  assert(!pass_oop || message == nullptr, "either oop or message but not both");
  address entry = __ pc();
  if (pass_oop) {
    // object is at TOS
    __ pop_reg(c_rarg2);
  }
  // expression stack must be empty before entering the VM if an
  // exception happened
  __ empty_expression_stack();
  // setup parameters
  __ la(c_rarg1, Address((address)name));
  if (pass_oop) {
    __ call_VM(x10, CAST_FROM_FN_PTR(address,
                                     InterpreterRuntime::
                                     create_klass_exception),
               c_rarg1, c_rarg2);
  } else {
    // kind of lame ExternalAddress can't take null because
    // external_word_Relocation will assert.
    if (message != nullptr) {
      __ la(c_rarg2, Address((address)message));
    } else {
      __ mv(c_rarg2, NULL_WORD);
    }
    __ call_VM(x10,
               CAST_FROM_FN_PTR(address, InterpreterRuntime::create_exception),
               c_rarg1, c_rarg2);
  }
  // throw exception
  __ j(RuntimeAddress(Interpreter::throw_exception_entry()));
  return entry;
}

address TemplateInterpreterGenerator::generate_return_entry_for(TosState state, int step, size_t index_size) {
  address entry = __ pc();

  // Restore stack bottom in case i2c adjusted stack
  __ ld(t0, Address(fp, frame::interpreter_frame_last_sp_offset * wordSize));
  __ shadd(esp, t0, fp,  t0,  LogBytesPerWord);
  // and null it as marker that esp is now tos until next java call
  __ sd(zr, Address(fp, frame::interpreter_frame_last_sp_offset * wordSize));
  __ restore_bcp();
  __ restore_locals();
  __ restore_constant_pool_cache();
  __ get_method(xmethod);

  if (state == atos) {
    Register obj = x10;
    Register mdp = x11;
    Register tmp = x12;
    __ ld(mdp, Address(xmethod, Method::method_data_offset()));
    __ profile_return_type(mdp, obj, tmp);
  }

  const Register cache = x11;
  const Register index = x12;

  if (index_size == sizeof(u4)) {
    __ load_resolved_indy_entry(cache, index);
    __ load_unsigned_short(cache, Address(cache, in_bytes(ResolvedIndyEntry::num_parameters_offset())));
    __ shadd(esp, cache, esp, t0, 3);
  } else {
    // Pop N words from the stack
    assert(index_size == sizeof(u2), "Can only be u2");
    __ load_method_entry(cache, index);
    __ load_unsigned_short(cache, Address(cache, in_bytes(ResolvedMethodEntry::num_parameters_offset())));

    __ shadd(esp, cache, esp, t0, 3);
  }

  // Restore machine SP
  __ restore_sp_after_call();

  __ check_and_handle_popframe(xthread);
  __ check_and_handle_earlyret(xthread);

  __ get_dispatch();
  __ dispatch_next(state, step);

  return entry;
}

address TemplateInterpreterGenerator::generate_deopt_entry_for(TosState state,
                                                               int step,
                                                               address continuation) {
  address entry = __ pc();
  __ restore_bcp();
  __ restore_locals();
  __ restore_constant_pool_cache();
  __ get_method(xmethod);
  __ get_dispatch();

  __ restore_sp_after_call();  // Restore SP to extended SP

  // Restore expression stack pointer
  __ ld(t0, Address(fp, frame::interpreter_frame_last_sp_offset * wordSize));
  __ shadd(esp, t0, fp,  t0,  LogBytesPerWord);
  // null last_sp until next java call
  __ sd(zr, Address(fp, frame::interpreter_frame_last_sp_offset * wordSize));

  // handle exceptions
  {
    Label L;
    __ ld(t0, Address(xthread, Thread::pending_exception_offset()));
    __ beqz(t0, L);
    __ call_VM(noreg,
               CAST_FROM_FN_PTR(address, InterpreterRuntime::throw_pending_exception));
    __ should_not_reach_here();
    __ bind(L);
  }

  if (continuation == nullptr) {
    __ dispatch_next(state, step);
  } else {
    __ jump_to_entry(continuation);
  }
  return entry;
}

address TemplateInterpreterGenerator::generate_result_handler_for(BasicType type) {
  address entry = __ pc();
  if (type == T_OBJECT) {
    // retrieve result from frame
    __ ld(x10, Address(fp, frame::interpreter_frame_oop_temp_offset * wordSize));
    // and verify it
    __ verify_oop(x10);
  } else {
   __ cast_primitive_type(type, x10);
  }

  __ ret();                                  // return from result handler
  return entry;
}

address TemplateInterpreterGenerator::generate_safept_entry_for(TosState state,
                                                                address runtime_entry) {
  assert_cond(runtime_entry != nullptr);
  address entry = __ pc();
  __ push(state);
  __ push_cont_fastpath(xthread);
  __ call_VM(noreg, runtime_entry);
  __ pop_cont_fastpath(xthread);
  __ membar(MacroAssembler::AnyAny);
  __ dispatch_via(vtos, Interpreter::_normal_table.table_for(vtos));
  return entry;
}

address TemplateInterpreterGenerator::generate_cont_resume_interpreter_adapter() {
  if (!Continuations::enabled()) return nullptr;
  address start = __ pc();

  __ restore_bcp();
  __ restore_locals();

  // Restore constant pool cache
  __ ld(xcpool, Address(fp, frame::interpreter_frame_cache_offset * wordSize));

  // Restore Java expression stack pointer
  __ ld(t0, Address(fp, frame::interpreter_frame_last_sp_offset * wordSize));
  __ shadd(esp, t0, fp, t0, Interpreter::logStackElementSize);
  // and null it as marker that esp is now tos until next java call
  __ sd(zr, Address(fp, frame::interpreter_frame_last_sp_offset * wordSize));

  // Restore machine SP
  __ ld(t0, Address(fp, frame::interpreter_frame_extended_sp_offset * wordSize));
  __ shadd(sp, t0, fp, t0, LogBytesPerWord);

  // Restore method
  __ ld(xmethod, Address(fp, frame::interpreter_frame_method_offset * wordSize));

  // Restore dispatch
  __ la(xdispatch, ExternalAddress((address)Interpreter::dispatch_table()));

  __ ret();

  return start;
}


// Helpers for commoning out cases in the various type of method entries.
//


// increment invocation count & check for overflow
//
// Note: checking for negative value instead of overflow
//       so we have a 'sticky' overflow test
//
// xmethod: method
//
void TemplateInterpreterGenerator::generate_counter_incr(Label* overflow) {
  Label done;
  // Note: In tiered we increment either counters in Method* or in MDO depending if we're profiling or not.
  int increment = InvocationCounter::count_increment;
  Label no_mdo;
  if (ProfileInterpreter) {
    // Are we profiling?
    __ ld(x10, Address(xmethod, Method::method_data_offset()));
    __ beqz(x10, no_mdo);
    // Increment counter in the MDO
    const Address mdo_invocation_counter(x10, in_bytes(MethodData::invocation_counter_offset()) +
                                         in_bytes(InvocationCounter::counter_offset()));
    const Address mask(x10, in_bytes(MethodData::invoke_mask_offset()));
    __ increment_mask_and_jump(mdo_invocation_counter, increment, mask, t0, t1, false, overflow);
    __ j(done);
  }
  __ bind(no_mdo);
  // Increment counter in MethodCounters
  const Address invocation_counter(t1,
                                   MethodCounters::invocation_counter_offset() +
                                   InvocationCounter::counter_offset());
  __ get_method_counters(xmethod, t1, done);
  const Address mask(t1, in_bytes(MethodCounters::invoke_mask_offset()));
  __ increment_mask_and_jump(invocation_counter, increment, mask, t0, x11, false, overflow);
  __ bind(done);
}

void TemplateInterpreterGenerator::generate_counter_overflow(Label& do_continue) {
  __ mv(c_rarg1, zr);
  __ call_VM(noreg,
             CAST_FROM_FN_PTR(address, InterpreterRuntime::frequency_counter_overflow), c_rarg1);
  __ j(do_continue);
}

// See if we've got enough room on the stack for locals plus overhead
// below JavaThread::stack_overflow_limit(). If not, throw a StackOverflowError
// without going through the signal handler, i.e., reserved and yellow zones
// will not be made usable. The shadow zone must suffice to handle the
// overflow.
// The expression stack grows down incrementally, so the normal guard
// page mechanism will work for that.
//
// NOTE: Since the additional locals are also always pushed (wasn't
// obvious in generate_method_entry) so the guard should work for them
// too.
//
// Args:
//      x13: number of additional locals this frame needs (what we must check)
//      xmethod: Method*
//
// Kills:
//      x10
void TemplateInterpreterGenerator::generate_stack_overflow_check(void) {

  // monitor entry size: see picture of stack set
  // (generate_method_entry) and frame_amd64.hpp
  const int entry_size = frame::interpreter_frame_monitor_size_in_bytes();

  // total overhead size: entry_size + (saved fp through expr stack
  // bottom).  be sure to change this if you add/subtract anything
  // to/from the overhead area
  const int overhead_size =
    -(frame::interpreter_frame_initial_sp_offset * wordSize) + entry_size;

  const int page_size = (int)os::vm_page_size();

  Label after_frame_check;

  // see if the frame is greater than one page in size. If so,
  // then we need to verify there is enough stack space remaining
  // for the additional locals.
  __ mv(t0, (page_size - overhead_size) / Interpreter::stackElementSize);
  __ bleu(x13, t0, after_frame_check);

  // compute sp as if this were going to be the last frame on
  // the stack before the red zone

  // locals + overhead, in bytes
  __ mv(x10, overhead_size);
  __ shadd(x10, x13, x10, t0, Interpreter::logStackElementSize);  // 2 slots per parameter.

  const Address stack_limit(xthread, JavaThread::stack_overflow_limit_offset());
  __ ld(t0, stack_limit);

#ifdef ASSERT
  Label limit_okay;
  // Verify that thread stack limit is non-zero.
  __ bnez(t0, limit_okay);
  __ stop("stack overflow limit is zero");
  __ bind(limit_okay);
#endif

  // Add stack limit to locals.
  __ add(x10, x10, t0);

  // Check against the current stack bottom.
  __ bgtu(sp, x10, after_frame_check);

  // Remove the incoming args, peeling the machine SP back to where it
  // was in the caller.  This is not strictly necessary, but unless we
  // do so the stack frame may have a garbage FP; this ensures a
  // correct call stack that we can always unwind.  The ANDI should be
  // unnecessary because the sender SP in x19 is always aligned, but
  // it doesn't hurt.
  __ andi(sp, x19_sender_sp, -16);

  // Note: the restored frame is not necessarily interpreted.
  // Use the shared runtime version of the StackOverflowError.
  assert(SharedRuntime::throw_StackOverflowError_entry() != nullptr, "stub not yet generated");
  __ far_jump(RuntimeAddress(SharedRuntime::throw_StackOverflowError_entry()));

  // all done with frame size check
  __ bind(after_frame_check);
}

// Allocate monitor and lock method (asm interpreter)
//
// Args:
//      xmethod: Method*
//      xlocals: locals
//
// Kills:
//      x10
//      c_rarg0, c_rarg1, c_rarg2, c_rarg3, ...(param regs)
//      t0, t1 (temporary regs)
void TemplateInterpreterGenerator::lock_method() {
  // synchronize method
  const Address access_flags(xmethod, Method::access_flags_offset());
  const Address monitor_block_top(fp, frame::interpreter_frame_monitor_block_top_offset * wordSize);
  const int entry_size = frame::interpreter_frame_monitor_size_in_bytes();

#ifdef ASSERT
  __ load_unsigned_short(x10, access_flags);
  __ verify_access_flags(x10, JVM_ACC_SYNCHRONIZED, "method doesn't need synchronization", false);
#endif // ASSERT

  // get synchronization object
  {
    Label done;
    __ load_unsigned_short(x10, access_flags);
    __ andi(t0, x10, JVM_ACC_STATIC);
    // get receiver (assume this is frequent case)
    __ ld(x10, Address(xlocals, Interpreter::local_offset_in_bytes(0)));
    __ beqz(t0, done);
    __ load_mirror(x10, xmethod, x15, t1);

#ifdef ASSERT
    {
      Label L;
      __ bnez(x10, L);
      __ stop("synchronization object is null");
      __ bind(L);
    }
#endif // ASSERT

    __ bind(done);
  }

  // add space for monitor & lock
  __ check_extended_sp();
  __ sub(sp, sp, entry_size); // add space for a monitor entry
  __ sub(esp, esp, entry_size);
  __ sub(t0, sp, fp);
  __ srai(t0, t0, Interpreter::logStackElementSize);
  __ sd(t0, Address(fp, frame::interpreter_frame_extended_sp_offset * wordSize));
  __ sub(t0, esp, fp);
  __ srai(t0, t0, Interpreter::logStackElementSize);
  __ sd(t0, monitor_block_top);  // set new monitor block top
  // store object
  __ sd(x10, Address(esp, BasicObjectLock::obj_offset()));
  __ mv(c_rarg1, esp); // object address
  __ lock_object(c_rarg1);
}

// Generate a fixed interpreter frame. This is identical setup for
// interpreted methods and for native methods hence the shared code.
//
// Args:
//      ra: return address
//      xmethod: Method*
//      xlocals: pointer to locals
//      xcpool: cp cache
//      stack_pointer: previous sp
void TemplateInterpreterGenerator::generate_fixed_frame(bool native_call) {
  // initialize fixed part of activation frame
  if (native_call) {
    __ subi(esp, sp, 14 * wordSize);
    __ mv(xbcp, zr);
    __ subi(sp, sp, 14 * wordSize);
    // add 2 zero-initialized slots for native calls
    __ sd(zr, Address(sp, 13 * wordSize));
    __ sd(zr, Address(sp, 12 * wordSize));
  } else {
    __ subi(esp, sp, 12 * wordSize);
    __ ld(t0, Address(xmethod, Method::const_offset()));     // get ConstMethod
    __ add(xbcp, t0, in_bytes(ConstMethod::codes_offset())); // get codebase
    __ subi(sp, sp, 12 * wordSize);
  }
  __ sd(xbcp, Address(sp, wordSize));
  __ mv(t0, frame::interpreter_frame_initial_sp_offset);
  __ sd(t0, Address(sp, 0));

  if (ProfileInterpreter) {
    Label method_data_continue;
    __ ld(t0, Address(xmethod, Method::method_data_offset()));
    __ beqz(t0, method_data_continue);
    __ la(t0, Address(t0, in_bytes(MethodData::data_offset())));
    __ bind(method_data_continue);
  }

  __ sd(xmethod, Address(sp, 7 * wordSize));
  __ sd(ProfileInterpreter ? t0 : zr, Address(sp, 6 * wordSize));

  __ sd(ra, Address(sp, 11 * wordSize));
  __ sd(fp, Address(sp, 10 * wordSize));
  __ la(fp, Address(sp, 12 * wordSize)); // include ra & fp

  __ ld(xcpool, Address(xmethod, Method::const_offset()));
  __ ld(xcpool, Address(xcpool, ConstMethod::constants_offset()));
  __ ld(xcpool, Address(xcpool, ConstantPool::cache_offset()));
  __ sd(xcpool, Address(sp, 3 * wordSize));
  __ sub(t0, xlocals, fp);
  __ srai(t0, t0, Interpreter::logStackElementSize);   // t0 = xlocals - fp();
  // Store relativized xlocals, see frame::interpreter_frame_locals().
  __ sd(t0, Address(sp, 2 * wordSize));

  // set sender sp
  // leave last_sp as null
  __ sd(x19_sender_sp, Address(sp, 9 * wordSize));
  __ sd(zr, Address(sp, 8 * wordSize));

  // Get mirror and store it in the frame as GC root for this Method*
  __ load_mirror(t2, xmethod, x15, t1);
  __ sd(t2, Address(sp, 4 * wordSize));

  if (!native_call) {
    __ ld(t0, Address(xmethod, Method::const_offset()));
    __ lhu(t0, Address(t0, ConstMethod::max_stack_offset()));
    __ add(t0, t0, MAX2(3, Method::extra_stack_entries()));
    __ slli(t0, t0, 3);
    __ sub(t0, sp, t0);
    __ andi(t0, t0, -16);
    __ sub(t1, t0, fp);
    __ srai(t1, t1, Interpreter::logStackElementSize);
    // Store extended SP
    __ sd(t1, Address(sp, 5 * wordSize));
    // Move SP out of the way
    __ mv(sp, t0);
  } else {
    // Make sure there is room for the exception oop pushed in case method throws
    // an exception (see TemplateInterpreterGenerator::generate_throw_exception())
    __ subi(t0, sp, 2 * wordSize);
    __ sub(t1, t0, fp);
    __ srai(t1, t1, Interpreter::logStackElementSize);
    __ sd(t1, Address(sp, 5 * wordSize));
    __ mv(sp, t0);
  }
}

// End of helpers

// Various method entries
//------------------------------------------------------------------------------------------------------------------------
//
//

// Method entry for java.lang.ref.Reference.get.
address TemplateInterpreterGenerator::generate_Reference_get_entry(void) {
  // Code: _aload_0, _getfield, _areturn
  // parameter size = 1
  //
  // The code that gets generated by this routine is split into 2 parts:
  //    1. The "intrinsified" code for G1 (or any SATB based GC),
  //    2. The slow path - which is an expansion of the regular method entry.
  //
  // Notes:-
  // * In the G1 code we do not check whether we need to block for
  //   a safepoint. If G1 is enabled then we must execute the specialized
  //   code for Reference.get (except when the Reference object is null)
  //   so that we can log the value in the referent field with an SATB
  //   update buffer.
  //   If the code for the getfield template is modified so that the
  //   G1 pre-barrier code is executed when the current method is
  //   Reference.get() then going through the normal method entry
  //   will be fine.
  // * The G1 code can, however, check the receiver object (the instance
  //   of java.lang.Reference) and jump to the slow path if null. If the
  //   Reference object is null then we obviously cannot fetch the referent
  //   and so we don't need to call the G1 pre-barrier. Thus we can use the
  //   regular method entry code to generate the NPE.
  //
  // This code is based on generate_accessor_entry.
  //
  // xmethod: Method*
  // x19_sender_sp: senderSP must preserve for slow path, set SP to it on fast path

  // ra is live.  It must be saved around calls.

  address entry = __ pc();

  const int referent_offset = java_lang_ref_Reference::referent_offset();
  guarantee(referent_offset > 0, "referent offset not initialized");

  Label slow_path;
  const Register local_0 = c_rarg0;
  // Check if local 0 isn't null
  // If the receiver is null then it is OK to jump to the slow path.
  __ ld(local_0, Address(esp, 0));
  __ beqz(local_0, slow_path);

  // Load the value of the referent field.
  const Address field_address(local_0, referent_offset);
  BarrierSetAssembler *bs = BarrierSet::barrier_set()->barrier_set_assembler();
  bs->load_at(_masm, IN_HEAP | ON_WEAK_OOP_REF, T_OBJECT, local_0, field_address, /*tmp1*/ t0, /*tmp2*/ t1);

  // areturn
  __ andi(sp, x19_sender_sp, -16);  // done with stack
  __ ret();

  // generate a vanilla interpreter entry as the slow path
  __ bind(slow_path);
  __ jump_to_entry(Interpreter::entry_for_kind(Interpreter::zerolocals));
  return entry;
}

/**
 * Method entry for static native methods:
 *   int java.util.zip.CRC32.update(int crc, int b)
 */
address TemplateInterpreterGenerator::generate_CRC32_update_entry() {
  // TODO: Unimplemented generate_CRC32_update_entry
  return nullptr;
}

/**
 * Method entry for static native methods:
 *   int java.util.zip.CRC32.updateBytes(int crc, byte[] b, int off, int len)
 *   int java.util.zip.CRC32.updateByteBuffer(int crc, long buf, int off, int len)
 */
address TemplateInterpreterGenerator::generate_CRC32_updateBytes_entry(AbstractInterpreter::MethodKind kind) {
  // TODO: Unimplemented generate_CRC32_updateBytes_entry
  return nullptr;
}

/**
 * Method entry for intrinsic-candidate (non-native) methods:
 *   int java.util.zip.CRC32C.updateBytes(int crc, byte[] b, int off, int end)
 *   int java.util.zip.CRC32C.updateDirectByteBuffer(int crc, long buf, int off, int end)
 * Unlike CRC32, CRC32C does not have any methods marked as native
 * CRC32C also uses an "end" variable instead of the length variable CRC32 uses
 */
address TemplateInterpreterGenerator::generate_CRC32C_updateBytes_entry(AbstractInterpreter::MethodKind kind) {
  // TODO: Unimplemented generate_CRC32C_updateBytes_entry
  return nullptr;
}

// Not supported
address TemplateInterpreterGenerator::generate_Float_intBitsToFloat_entry() { return nullptr; }
address TemplateInterpreterGenerator::generate_Float_floatToRawIntBits_entry() { return nullptr; }
address TemplateInterpreterGenerator::generate_Double_longBitsToDouble_entry() { return nullptr; }
address TemplateInterpreterGenerator::generate_Double_doubleToRawLongBits_entry() { return nullptr; }
address TemplateInterpreterGenerator::generate_Float_float16ToFloat_entry() { return nullptr; }
address TemplateInterpreterGenerator::generate_Float_floatToFloat16_entry() { return nullptr; }

void TemplateInterpreterGenerator::bang_stack_shadow_pages(bool native_call) {
  // See more discussion in stackOverflow.hpp.

  const int shadow_zone_size = checked_cast<int>(StackOverflow::stack_shadow_zone_size());
  const int page_size = (int)os::vm_page_size();
  const int n_shadow_pages = shadow_zone_size / page_size;

#ifdef ASSERT
  Label L_good_limit;
  __ ld(t0, Address(xthread, JavaThread::shadow_zone_safe_limit()));
  __ bnez(t0, L_good_limit);
  __ stop("shadow zone safe limit is not initialized");
  __ bind(L_good_limit);

  Label L_good_watermark;
  __ ld(t0, Address(xthread, JavaThread::shadow_zone_growth_watermark()));
  __ bnez(t0, L_good_watermark);
  __ stop("shadow zone growth watermark is not initialized");
  __ bind(L_good_watermark);
#endif

  Label L_done;

  __ ld(t0, Address(xthread, JavaThread::shadow_zone_growth_watermark()));
  __ bgtu(sp, t0, L_done);

  for (int p = 1; p <= n_shadow_pages; p++) {
    __ bang_stack_with_offset(p * page_size);
  }

  // Record the new watermark, but only if the update is above the safe limit.
  // Otherwise, the next time around the check above would pass the safe limit.
  __ ld(t0, Address(xthread, JavaThread::shadow_zone_safe_limit()));
  __ bleu(sp, t0, L_done);
  __ sd(sp, Address(xthread, JavaThread::shadow_zone_growth_watermark()));

  __ bind(L_done);
}

// Interpreter stub for calling a native method. (asm interpreter)
// This sets up a somewhat different looking stack for calling the
// native method than the typical interpreter frame setup.
address TemplateInterpreterGenerator::generate_native_entry(bool synchronized, bool runtime_upcalls) {
  // determine code generation flags
  bool inc_counter = (UseCompiler || CountCompiledCalls) && !PreloadOnly;

  // x11: Method*
  // x30: sender sp

  address entry_point = __ pc();

  const Address constMethod       (xmethod, Method::const_offset());
  const Address access_flags      (xmethod, Method::access_flags_offset());
  const Address size_of_parameters(x12, ConstMethod::
                                   size_of_parameters_offset());

  // get parameter size (always needed)
  __ ld(x12, constMethod);
  __ load_unsigned_short(x12, size_of_parameters);

  // Native calls don't need the stack size check since they have no
  // expression stack and the arguments are already on the stack and
  // we only add a handful of words to the stack.

  // xmethod: Method*
  // x12: size of parameters
  // x30: sender sp

  // for natives the size of locals is zero

  // compute beginning of parameters (xlocals)
  __ shadd(xlocals, x12, esp, xlocals, 3);
  __ subi(xlocals, xlocals, wordSize);

  // Pull SP back to minimum size: this avoids holes in the stack
  __ andi(sp, esp, -16);

  // initialize fixed part of activation frame
  generate_fixed_frame(true);

  // make sure method is native & not abstract
#ifdef ASSERT
  __ load_unsigned_short(x10, access_flags);
  __ verify_access_flags(x10, JVM_ACC_NATIVE, "tried to execute non-native method as native", false);
  __ verify_access_flags(x10, JVM_ACC_ABSTRACT, "tried to execute abstract method in interpreter");
#endif

  // Since at this point in the method invocation the exception
  // handler would try to exit the monitor of synchronized methods
  // which hasn't been entered yet, we set the thread local variable
  // _do_not_unlock_if_synchronized to true. The remove_activation
  // will check this flag.

  const Address do_not_unlock_if_synchronized(xthread,
                                              in_bytes(JavaThread::do_not_unlock_if_synchronized_offset()));
  __ mv(t1, true);
  __ sb(t1, do_not_unlock_if_synchronized);

  // increment invocation count & check for overflow
  Label invocation_counter_overflow;
  if (inc_counter) {
    generate_counter_incr(&invocation_counter_overflow);
  }

  Label continue_after_compile;
  __ bind(continue_after_compile);

  bang_stack_shadow_pages(true);

  // reset the _do_not_unlock_if_synchronized flag
  __ sb(zr, do_not_unlock_if_synchronized);

  // check for synchronized methods
  // Must happen AFTER invocation_counter check and stack overflow check,
  // so method is not locked if overflows.
  if (synchronized) {
    lock_method();
  } else {
    // no synchronization necessary
#ifdef ASSERT
    __ load_unsigned_short(x10, access_flags);
    __ verify_access_flags(x10, JVM_ACC_SYNCHRONIZED, "method needs synchronization");
#endif
  }

  // start execution
#ifdef ASSERT
  __ verify_frame_setup();
#endif

  // jvmti support
  __ notify_method_entry();

  // work registers
  const Register t = x18;
  const Register result_handler = x19;

  // allocate space for parameters
  __ ld(t, Address(xmethod, Method::const_offset()));
  __ load_unsigned_short(t, Address(t, ConstMethod::size_of_parameters_offset()));

  __ slli(t, t, Interpreter::logStackElementSize);
  __ sub(x30, esp, t);
  __ andi(sp, x30, -16);
  __ mv(esp, x30);

  // get signature handler
  {
    Label L;
    __ ld(t, Address(xmethod, Method::signature_handler_offset()));
    __ bnez(t, L);
    __ call_VM(noreg,
               CAST_FROM_FN_PTR(address,
                                InterpreterRuntime::prepare_native_call),
               xmethod);
    __ ld(t, Address(xmethod, Method::signature_handler_offset()));
    __ bind(L);
  }

  // call signature handler
  assert(InterpreterRuntime::SignatureHandlerGenerator::from() == xlocals,
         "adjust this code");
  assert(InterpreterRuntime::SignatureHandlerGenerator::to() == sp,
         "adjust this code");
  assert(InterpreterRuntime::SignatureHandlerGenerator::temp() == t0,
         "adjust this code");

  // The generated handlers do not touch xmethod (the method).
  // However, large signatures cannot be cached and are generated
  // each time here.  The slow-path generator can do a GC on return,
  // so we must reload it after the call.
  __ jalr(t);
  __ get_method(xmethod);        // slow path can do a GC, reload xmethod


  // result handler is in x10
  // set result handler
  __ mv(result_handler, x10);
  // Save it in the frame in case of preemption; we cannot rely on callee saved registers.
  __ sd(x10, Address(fp, frame::interpreter_frame_result_handler_offset * wordSize));

  // pass mirror handle if static call
  {
    Label L;
    __ load_unsigned_short(t, Address(xmethod, Method::access_flags_offset()));
    __ test_bit(t0, t, exact_log2(JVM_ACC_STATIC));
    __ beqz(t0, L);
    // get mirror
    __ load_mirror(t, xmethod, x28, t1);
    // copy mirror into activation frame
    __ sd(t, Address(fp, frame::interpreter_frame_oop_temp_offset * wordSize));
    // pass handle to mirror
    __ addi(c_rarg1, fp, frame::interpreter_frame_oop_temp_offset * wordSize);
    __ bind(L);
  }

  // get native function entry point in x28
  {
    Label L;
    __ ld(x28, Address(xmethod, Method::native_function_offset()));
    ExternalAddress unsatisfied(SharedRuntime::native_method_throw_unsatisfied_link_error_entry());
    __ la(t, unsatisfied);
    __ load_long_misaligned(t1, Address(t, 0), t0, 2); // 2 bytes aligned, but not 4 or 8

    __ bne(x28, t1, L);
    __ call_VM(noreg,
               CAST_FROM_FN_PTR(address,
                                InterpreterRuntime::prepare_native_call),
               xmethod);
    __ get_method(xmethod);
    __ ld(x28, Address(xmethod, Method::native_function_offset()));
    __ bind(L);
  }

  // pass JNIEnv
  __ add(c_rarg0, xthread, in_bytes(JavaThread::jni_environment_offset()));

  // It is enough that the pc() points into the right code
  // segment. It does not have to be the correct return pc.
  // For convenience we use the pc we want to resume to in
  // case of preemption on Object.wait.
  Label native_return;
  __ set_last_Java_frame(esp, fp, native_return, x30);

  // change thread state
#ifdef ASSERT
  {
    Label L;
    __ lwu(t, Address(xthread, JavaThread::thread_state_offset()));
    __ mv(t0, (u1)_thread_in_Java);
    __ beq(t, t0, L);
    __ stop("Wrong thread state in native stub");
    __ bind(L);
  }
#endif

  // Change state to native
  __ la(t1, Address(xthread, JavaThread::thread_state_offset()));
  __ mv(t0, _thread_in_native);
  __ membar(MacroAssembler::LoadStore | MacroAssembler::StoreStore);
  __ sw(t0, Address(t1));

  __ push_cont_fastpath();

  // Call the native method.
  __ jalr(x28);

  __ pop_cont_fastpath();

  __ get_method(xmethod);
  // result potentially in x10 or f10

  // Restore cpu control state after JNI call
  __ restore_cpu_control_state_after_jni(t0);

  // make room for the pushes we're about to do
  __ subi(t0, esp, 4 * wordSize);
  __ andi(sp, t0, -16);

  // NOTE: The order of these pushes is known to frame::interpreter_frame_result
  // in order to extract the result of a method call. If the order of these
  // pushes change or anything else is added to the stack then the code in
  // interpreter_frame_result must also change.
  __ push(dtos);
  __ push(ltos);

  // change thread state
  // Force all preceding writes to be observed prior to thread state change
  __ membar(MacroAssembler::LoadStore | MacroAssembler::StoreStore);

  __ mv(t0, _thread_in_native_trans);
  __ sw(t0, Address(xthread, JavaThread::thread_state_offset()));

  // Force this write out before the read below
  if (!UseSystemMemoryBarrier) {
    __ membar(MacroAssembler::AnyAny);
  }

  // check for safepoint operation in progress and/or pending suspend requests
  {
    Label L, Continue;

    // We need an acquire here to ensure that any subsequent load of the
    // global SafepointSynchronize::_state flag is ordered after this load
    // of the thread-local polling word. We don't want this poll to
    // return false (i.e. not safepointing) and a later poll of the global
    // SafepointSynchronize::_state spuriously to return true.
    //
    // This is to avoid a race when we're in a native->Java transition
    // racing the code which wakes up from a safepoint.
    __ safepoint_poll(L, true /* at_return */, true /* acquire */, false /* in_nmethod */);
    __ lwu(t1, Address(xthread, JavaThread::suspend_flags_offset()));
    __ beqz(t1, Continue);
    __ bind(L);

    // Don't use call_VM as it will see a possible pending exception
    // and forward it and never return here preventing us from
    // clearing _last_native_pc down below. So we do a runtime call by
    // hand.
    //
    __ mv(c_rarg0, xthread);
    __ rt_call(CAST_FROM_FN_PTR(address, JavaThread::check_special_condition_for_native_trans));
    __ get_method(xmethod);
    __ reinit_heapbase();
    __ bind(Continue);
  }

  // change thread state
  // Force all preceding writes to be observed prior to thread state change
  __ membar(MacroAssembler::LoadStore | MacroAssembler::StoreStore);

  __ mv(t0, _thread_in_Java);
  __ sw(t0, Address(xthread, JavaThread::thread_state_offset()));

  if (LockingMode != LM_LEGACY) {
    // Check preemption for Object.wait()
    Label not_preempted;
    __ ld(t1, Address(xthread, JavaThread::preempt_alternate_return_offset()));
    __ beqz(t1, not_preempted);
    __ sd(zr, Address(xthread, JavaThread::preempt_alternate_return_offset()));
    __ jr(t1);
    __ bind(native_return);
    __ restore_after_resume(true /* is_native */);
    // reload result_handler
    __ ld(result_handler, Address(fp, frame::interpreter_frame_result_handler_offset * wordSize));
    __ bind(not_preempted);
  } else {
    // any pc will do so just use this one for LM_LEGACY to keep code together.
    __ bind(native_return);
  }

  // reset_last_Java_frame
  __ reset_last_Java_frame(true);

  if (CheckJNICalls) {
    // clear_pending_jni_exception_check
    __ sd(zr, Address(xthread, JavaThread::pending_jni_exception_check_fn_offset()));
  }

  // reset handle block
  __ ld(t, Address(xthread, JavaThread::active_handles_offset()));
  __ sd(zr, Address(t, JNIHandleBlock::top_offset()));

  // If result is an oop unbox and store it in frame where gc will see it
  // and result handler will pick it up

  {
    Label no_oop;
    __ la(t, ExternalAddress(AbstractInterpreter::result_handler(T_OBJECT)));
    __ bne(t, result_handler, no_oop);
    // Unbox oop result, e.g. JNIHandles::resolve result.
    __ pop(ltos);
    __ resolve_jobject(x10, t, t1);
    __ sd(x10, Address(fp, frame::interpreter_frame_oop_temp_offset * wordSize));
    // keep stack depth as expected by pushing oop which will eventually be discarded
    __ push(ltos);
    __ bind(no_oop);
  }

  {
    Label no_reguard;
    __ lwu(t0, Address(xthread, in_bytes(JavaThread::stack_guard_state_offset())));
    __ mv(t1, (u1)StackOverflow::stack_guard_yellow_reserved_disabled);
    __ bne(t0, t1, no_reguard);

    __ push_call_clobbered_registers();
    __ mv(c_rarg0, xthread);
    __ rt_call(CAST_FROM_FN_PTR(address, SharedRuntime::reguard_yellow_pages));
    __ pop_call_clobbered_registers();
    __ bind(no_reguard);
  }

  // The method register is junk from after the thread_in_native transition
  // until here.  Also can't call_VM until the bcp has been
  // restored.  Need bcp for throwing exception below so get it now.
  __ get_method(xmethod);

  // restore bcp to have legal interpreter frame, i.e., bci == 0 <=>
  // xbcp == code_base()
  __ ld(xbcp, Address(xmethod, Method::const_offset()));   // get ConstMethod*
  __ add(xbcp, xbcp, in_bytes(ConstMethod::codes_offset()));          // get codebase
  // handle exceptions (exception handling will handle unlocking!)
  {
    Label L;
    __ ld(t0, Address(xthread, Thread::pending_exception_offset()));
    __ beqz(t0, L);
    // Note: At some point we may want to unify this with the code
    // used in call_VM_base(); i.e., we should use the
    // StubRoutines::forward_exception code. For now this doesn't work
    // here because the sp is not correctly set at this point.
    __ MacroAssembler::call_VM(noreg,
                               CAST_FROM_FN_PTR(address,
                               InterpreterRuntime::throw_pending_exception));
    __ should_not_reach_here();
    __ bind(L);
  }

  // do unlocking if necessary
  {
    Label L;
    __ load_unsigned_short(t, Address(xmethod, Method::access_flags_offset()));
    __ test_bit(t0, t, exact_log2(JVM_ACC_SYNCHRONIZED));
    __ beqz(t0, L);
    // the code below should be shared with interpreter macro
    // assembler implementation
    {
      Label unlock;
      // BasicObjectLock will be first in list, since this is a
      // synchronized method. However, need to check that the object
      // has not been unlocked by an explicit monitorexit bytecode.

      // monitor expect in c_rarg1 for slow unlock path
      __ la(c_rarg1, Address(fp,   // address of first monitor
                             (intptr_t)(frame::interpreter_frame_initial_sp_offset *
                                        wordSize - sizeof(BasicObjectLock))));

      __ ld(t, Address(c_rarg1, BasicObjectLock::obj_offset()));
      __ bnez(t, unlock);

      // Entry already unlocked, need to throw exception
      __ MacroAssembler::call_VM(noreg,
                                 CAST_FROM_FN_PTR(address,
                                                  InterpreterRuntime::throw_illegal_monitor_state_exception));
      __ should_not_reach_here();

      __ bind(unlock);
      __ unlock_object(c_rarg1);
    }
    __ bind(L);
  }

  // jvmti support
  // Note: This must happen _after_ handling/throwing any exceptions since
  //       the exception handler code notifies the runtime of method exits
  //       too. If this happens before, method entry/exit notifications are
  //       not properly paired (was bug - gri 11/22/99).
  __ notify_method_exit(vtos, InterpreterMacroAssembler::NotifyJVMTI);

  __ pop(ltos);
  __ pop(dtos);

  __ jalr(result_handler);

  // remove activation
  __ ld(esp, Address(fp, frame::interpreter_frame_sender_sp_offset * wordSize)); // get sender sp
  // remove frame anchor
  __ leave();

  // restore sender sp
  __ mv(sp, esp);

  __ ret();

  if (inc_counter) {
    // Handle overflow of counter and compile method
    __ bind(invocation_counter_overflow);
    generate_counter_overflow(continue_after_compile);
  }

  return entry_point;
}

//
// Generic interpreted method entry to (asm) interpreter
//
address TemplateInterpreterGenerator::generate_normal_entry(bool synchronized, bool runtime_upcalls) {

  // determine code generation flags
  const bool inc_counter = (UseCompiler || CountCompiledCalls) && !PreloadOnly;

  // t0: sender sp
  address entry_point = __ pc();

  const Address constMethod(xmethod, Method::const_offset());
  const Address access_flags(xmethod, Method::access_flags_offset());
  const Address size_of_parameters(x13,
                                   ConstMethod::size_of_parameters_offset());
  const Address size_of_locals(x13, ConstMethod::size_of_locals_offset());

  // get parameter size (always needed)
  // need to load the const method first
  __ ld(x13, constMethod);
  __ load_unsigned_short(x12, size_of_parameters);

  // x12: size of parameters

  __ load_unsigned_short(x13, size_of_locals); // get size of locals in words
  __ sub(x13, x13, x12); // x13 = no. of additional locals

  // see if we've got enough room on the stack for locals plus overhead.
  generate_stack_overflow_check();

  // compute beginning of parameters (xlocals)
  __ shadd(xlocals, x12, esp, t1, 3);
  __ subi(xlocals, xlocals, wordSize);

  // Make room for additional locals
  __ slli(t1, x13, 3);
  __ sub(t0, esp, t1);

  // Padding between locals and fixed part of activation frame to ensure
  // SP is always 16-byte aligned.
  __ andi(sp, t0, -16);

  // x13 - # of additional locals
  // allocate space for locals
  // explicitly initialize locals
  {
    Label exit, loop;
    __ blez(x13, exit); // do nothing if x13 <= 0
    __ bind(loop);
    __ sd(zr, Address(t0));
    __ addi(t0, t0, wordSize);
    __ subi(x13, x13, 1); // until everything initialized
    __ bnez(x13, loop);
    __ bind(exit);
  }

  // And the base dispatch table
  __ get_dispatch();

  // initialize fixed part of activation frame
  generate_fixed_frame(false);

  // make sure method is not native & not abstract
#ifdef ASSERT
  __ load_unsigned_short(x10, access_flags);
  __ verify_access_flags(x10, JVM_ACC_NATIVE, "tried to execute native method as non-native");
  __ verify_access_flags(x10, JVM_ACC_ABSTRACT, "tried to execute abstract method in interpreter");
#endif

  // Since at this point in the method invocation the exception
  // handler would try to exit the monitor of synchronized methods
  // which hasn't been entered yet, we set the thread local variable
  // _do_not_unlock_if_synchronized to true. The remove_activation
  // will check this flag.

  const Address do_not_unlock_if_synchronized(xthread,
                                              in_bytes(JavaThread::do_not_unlock_if_synchronized_offset()));
  __ mv(t1, true);
  __ sb(t1, do_not_unlock_if_synchronized);

  Label no_mdp;
  const Register mdp = x13;
  __ ld(mdp, Address(xmethod, Method::method_data_offset()));
  __ beqz(mdp, no_mdp);
  __ add(mdp, mdp, in_bytes(MethodData::data_offset()));
  __ profile_parameters_type(mdp, x11, x12, x14); // use x11, x12, x14 as tmp registers
  __ bind(no_mdp);

  // increment invocation count & check for overflow
  Label invocation_counter_overflow;
  if (inc_counter) {
    generate_counter_incr(&invocation_counter_overflow);
  }

  Label continue_after_compile;
  __ bind(continue_after_compile);

  bang_stack_shadow_pages(false);

  // reset the _do_not_unlock_if_synchronized flag
  __ sb(zr, do_not_unlock_if_synchronized);

  // check for synchronized methods
  // Must happen AFTER invocation_counter check and stack overflow check,
  // so method is not locked if overflows.
  if (synchronized) {
    // Allocate monitor and lock method
    lock_method();
  } else {
    // no synchronization necessary
#ifdef ASSERT
    __ load_unsigned_short(x10, access_flags);
    __ verify_access_flags(x10, JVM_ACC_SYNCHRONIZED, "method needs synchronization");
#endif
  }

  // start execution
#ifdef ASSERT
  __ verify_frame_setup();
#endif

  // jvmti support
  __ notify_method_entry();

  __ dispatch_next(vtos);

  // invocation counter overflow
  if (inc_counter) {
    // Handle overflow of counter and compile method
    __ bind(invocation_counter_overflow);
    generate_counter_overflow(continue_after_compile);
  }

  return entry_point;
}

// Method entry for java.lang.Thread.currentThread
address TemplateInterpreterGenerator::generate_currentThread() {
  address entry_point = __ pc();

  __ ld(x10, Address(xthread, JavaThread::vthread_offset()));
  __ resolve_oop_handle(x10, t0, t1);
  __ ret();

  return entry_point;
}

//-----------------------------------------------------------------------------
// Exceptions

void TemplateInterpreterGenerator::generate_throw_exception() {
  // Entry point in previous activation (i.e., if the caller was
  // interpreted)
  Interpreter::_rethrow_exception_entry = __ pc();
  // Restore sp to interpreter_frame_last_sp even though we are going
  // to empty the expression stack for the exception processing.
  __ sd(zr, Address(fp, frame::interpreter_frame_last_sp_offset * wordSize));
  // x10: exception
  // x13: return address/pc that threw exception
  __ restore_bcp();    // xbcp points to call/send
  __ restore_locals();
  __ restore_constant_pool_cache();
  __ reinit_heapbase();  // restore xheapbase as heapbase.
  __ get_dispatch();

  // Entry point for exceptions thrown within interpreter code
  Interpreter::_throw_exception_entry = __ pc();
  // If we came here via a NullPointerException on the receiver of a
  // method, xthread may be corrupt.
  __ get_method(xmethod);
  // expression stack is undefined here
  // x10: exception
  // xbcp: exception bcp
  __ verify_oop(x10);
  __ mv(c_rarg1, x10);

  // expression stack must be empty before entering the VM in case of
  // an exception
  __ empty_expression_stack();
  // find exception handler address and preserve exception oop
  __ call_VM(x13,
             CAST_FROM_FN_PTR(address,
                          InterpreterRuntime::exception_handler_for_exception),
             c_rarg1);

  // Restore machine SP
  __ restore_sp_after_call();

  // x10: exception handler entry point
  // x13: preserved exception oop
  // xbcp: bcp for exception handler
  __ push_ptr(x13); // push exception which is now the only value on the stack
  __ jr(x10); // jump to exception handler (may be _remove_activation_entry!)

  // If the exception is not handled in the current frame the frame is
  // removed and the exception is rethrown (i.e. exception
  // continuation is _rethrow_exception).
  //
  // Note: At this point the bci is still the bxi for the instruction
  // which caused the exception and the expression stack is
  // empty. Thus, for any VM calls at this point, GC will find a legal
  // oop map (with empty expression stack).

  //
  // JVMTI PopFrame support
  //

  Interpreter::_remove_activation_preserving_args_entry = __ pc();
  __ empty_expression_stack();
  // Set the popframe_processing bit in pending_popframe_condition
  // indicating that we are currently handling popframe, so that
  // call_VMs that may happen later do not trigger new popframe
  // handling cycles.
  __ lwu(x13, Address(xthread, JavaThread::popframe_condition_offset()));
  __ ori(x13, x13, JavaThread::popframe_processing_bit);
  __ sw(x13, Address(xthread, JavaThread::popframe_condition_offset()));

  {
    // Check to see whether we are returning to a deoptimized frame.
    // (The PopFrame call ensures that the caller of the popped frame is
    // either interpreted or compiled and deoptimizes it if compiled.)
    // In this case, we can't call dispatch_next() after the frame is
    // popped, but instead must save the incoming arguments and restore
    // them after deoptimization has occurred.
    //
    // Note that we don't compare the return PC against the
    // deoptimization blob's unpack entry because of the presence of
    // adapter frames in C2.
    Label caller_not_deoptimized;
    __ ld(c_rarg1, Address(fp, frame::return_addr_offset * wordSize));
    __ super_call_VM_leaf(CAST_FROM_FN_PTR(address, InterpreterRuntime::interpreter_contains), c_rarg1);
    __ bnez(x10, caller_not_deoptimized);

    // Compute size of arguments for saving when returning to
    // deoptimized caller
    __ get_method(x10);
    __ ld(x10, Address(x10, Method::const_offset()));
    __ load_unsigned_short(x10, Address(x10, in_bytes(ConstMethod::
                                                      size_of_parameters_offset())));
    __ slli(x10, x10, Interpreter::logStackElementSize);
    __ restore_locals();
    __ sub(xlocals, xlocals, x10);
    __ addi(xlocals, xlocals, wordSize);
    // Save these arguments
    __ super_call_VM_leaf(CAST_FROM_FN_PTR(address,
                                           Deoptimization::
                                           popframe_preserve_args),
                          xthread, x10, xlocals);

    __ remove_activation(vtos,
                         /* throw_monitor_exception */ false,
                         /* install_monitor_exception */ false,
                         /* notify_jvmdi */ false);

    // Inform deoptimization that it is responsible for restoring
    // these arguments
    __ mv(t0, JavaThread::popframe_force_deopt_reexecution_bit);
    __ sw(t0, Address(xthread, JavaThread::popframe_condition_offset()));

    // Continue in deoptimization handler
    __ ret();

    __ bind(caller_not_deoptimized);
  }

  __ remove_activation(vtos,
                       /* throw_monitor_exception */ false,
                       /* install_monitor_exception */ false,
                       /* notify_jvmdi */ false);

  // Restore the last_sp and null it out
  __ ld(t0, Address(fp, frame::interpreter_frame_last_sp_offset * wordSize));
  __ shadd(esp, t0, fp,  t0,  LogBytesPerWord);
  __ sd(zr, Address(fp, frame::interpreter_frame_last_sp_offset * wordSize));

  __ restore_bcp();
  __ restore_locals();
  __ restore_constant_pool_cache();
  __ get_method(xmethod);
  __ get_dispatch();

  // The method data pointer was incremented already during
  // call profiling. We have to restore the mdp for the current bcp.
  if (ProfileInterpreter) {
    __ set_method_data_pointer_for_bcp();
  }

  // Clear the popframe condition flag
  __ sw(zr, Address(xthread, JavaThread::popframe_condition_offset()));
  assert(JavaThread::popframe_inactive == 0, "fix popframe_inactive");

#if INCLUDE_JVMTI
  {
    Label L_done;

    __ lbu(t0, Address(xbcp, 0));
    __ mv(t1, Bytecodes::_invokestatic);
    __ bne(t1, t0, L_done);

    // The member name argument must be restored if _invokestatic is re-executed after a PopFrame call.
    // Detect such a case in the InterpreterRuntime function and return the member name argument,or null.

    __ ld(c_rarg0, Address(xlocals, 0));
    __ call_VM(x10, CAST_FROM_FN_PTR(address, InterpreterRuntime::member_name_arg_or_null),c_rarg0, xmethod, xbcp);

    __ beqz(x10, L_done);

    __ sd(x10, Address(esp, 0));
    __ bind(L_done);
  }
#endif // INCLUDE_JVMTI

  // Restore machine SP
  __ restore_sp_after_call();

  __ dispatch_next(vtos);
  // end of PopFrame support

  Interpreter::_remove_activation_entry = __ pc();

  // preserve exception over this code sequence
  __ pop_ptr(x10);
  __ sd(x10, Address(xthread, JavaThread::vm_result_offset()));
  // remove the activation (without doing throws on illegalMonitorExceptions)
  __ remove_activation(vtos, false, true, false);
  // restore exception
  __ get_vm_result(x10, xthread);

  // In between activations - previous activation type unknown yet
  // compute continuation point - the continuation point expects the
  // following registers set up:
  //
  // x10: exception
  // ra: return address/pc that threw exception
  // sp: expression stack of caller
  // fp: fp of caller
  // FIXME: There's no point saving ra here because VM calls don't trash it
  __ subi(sp, sp, 2 * wordSize);
  __ sd(x10, Address(sp, 0));                   // save exception
  __ sd(ra, Address(sp, wordSize));             // save return address
  __ super_call_VM_leaf(CAST_FROM_FN_PTR(address,
                                         SharedRuntime::exception_handler_for_return_address),
                        xthread, ra);
  __ mv(x11, x10);                              // save exception handler
  __ ld(x10, Address(sp, 0));                   // restore exception
  __ ld(ra, Address(sp, wordSize));             // restore return address
  __ addi(sp, sp, 2 * wordSize);
  // We might be returning to a deopt handler that expects x13 to
  // contain the exception pc
  __ mv(x13, ra);
  // Note that an "issuing PC" is actually the next PC after the call
  __ jr(x11);                                   // jump to exception
                                                // handler of caller
}

//
// JVMTI ForceEarlyReturn support
//
address TemplateInterpreterGenerator::generate_earlyret_entry_for(TosState state)  {
  address entry = __ pc();

  __ restore_bcp();
  __ restore_locals();
  __ empty_expression_stack();
  __ load_earlyret_value(state);

  __ ld(t0, Address(xthread, JavaThread::jvmti_thread_state_offset()));
  Address cond_addr(t0, JvmtiThreadState::earlyret_state_offset());

  // Clear the earlyret state
  assert(JvmtiThreadState::earlyret_inactive == 0, "should be");
  __ sd(zr, cond_addr);

  __ remove_activation(state,
                       false, /* throw_monitor_exception */
                       false, /* install_monitor_exception */
                       true); /* notify_jvmdi */
  __ ret();

  return entry;
}
// end of ForceEarlyReturn support

//-----------------------------------------------------------------------------
// Helper for vtos entry point generation

void TemplateInterpreterGenerator::set_vtos_entry_points(Template* t,
                                                         address& bep,
                                                         address& cep,
                                                         address& sep,
                                                         address& aep,
                                                         address& iep,
                                                         address& lep,
                                                         address& fep,
                                                         address& dep,
                                                         address& vep) {
  assert(t != nullptr && t->is_valid() && t->tos_in() == vtos, "illegal template");
  Label L;
  aep = __ pc();     // atos entry point
      __ push_ptr();
      __ j(L);
  fep = __ pc();     // ftos entry point
      __ push_f();
      __ j(L);
  dep = __ pc();     // dtos entry point
      __ push_d();
      __ j(L);
  lep = __ pc();     // ltos entry point
      __ push_l();
      __ j(L);
  bep = cep = sep = iep = __ pc();     // [bcsi]tos entry point
      __ push_i();
  vep = __ pc();     // vtos entry point
  __ bind(L);
  generate_and_dispatch(t);
}

//-----------------------------------------------------------------------------

void TemplateInterpreterGenerator::count_bytecode() {
  __ mv(x7, (address) &BytecodeCounter::_counter_value);
  __ atomic_addw(noreg, 1, x7);
}

void TemplateInterpreterGenerator::histogram_bytecode(Template* t) {
  __ mv(x7, (address) &BytecodeHistogram::_counters[t->bytecode()]);
  __ atomic_addw(noreg, 1, x7);
}

// Non-product code
#ifndef PRODUCT
address TemplateInterpreterGenerator::generate_trace_code(TosState state) {
  address entry = __ pc();

  __ push_reg(ra);
  __ push(state);
  __ push_reg(RegSet::range(x10, x17) + RegSet::range(x5, x7) + RegSet::range(x28, x31), sp);
  __ mv(c_rarg2, x10);  // Pass itos
  __ call_VM(noreg, CAST_FROM_FN_PTR(address, InterpreterRuntime::trace_bytecode), c_rarg1, c_rarg2, c_rarg3);
  __ pop_reg(RegSet::range(x10, x17) + RegSet::range(x5, x7) + RegSet::range(x28, x31), sp);
  __ pop(state);
  __ pop_reg(ra);
  __ ret();                                   // return from result handler

  return entry;
}

<<<<<<< HEAD
=======
void TemplateInterpreterGenerator::count_bytecode() {
  __ mv(x7, (address) &BytecodeCounter::_counter_value);
  __ atomic_add(noreg, 1, x7);
}

void TemplateInterpreterGenerator::histogram_bytecode(Template* t) {
  __ mv(x7, (address) &BytecodeHistogram::_counters[t->bytecode()]);
  __ atomic_addw(noreg, 1, x7);
}

>>>>>>> 0460978e
void TemplateInterpreterGenerator::histogram_bytecode_pair(Template* t) {
  // Calculate new index for counter:
  //   _index = (_index >> log2_number_of_codes) |
  //            (bytecode << log2_number_of_codes);
  Register index_addr = t1;
  Register index = t0;
  __ mv(index_addr, (address) &BytecodePairHistogram::_index);
  __ lw(index, index_addr);
  __ mv(x7, ((int)t->bytecode()) << BytecodePairHistogram::log2_number_of_codes);
  __ srli(index, index, BytecodePairHistogram::log2_number_of_codes);
  __ orrw(index, x7, index);
  __ sw(index, index_addr);
  // Bump bucket contents:
  //   _counters[_index] ++;
  Register counter_addr = t1;
  __ mv(x7, (address) &BytecodePairHistogram::_counters);
  __ shadd(counter_addr, index, x7, counter_addr, LogBytesPerInt);
  __ atomic_addw(noreg, 1, counter_addr);
 }

void TemplateInterpreterGenerator::trace_bytecode(Template* t) {
  // Call a little run-time stub to avoid blow-up for each bytecode.
  // The run-time runtime saves the right registers, depending on
  // the tosca in-state for the given template.

  assert(Interpreter::trace_code(t->tos_in()) != nullptr, "entry must have been generated");
  __ rt_call(Interpreter::trace_code(t->tos_in()));
  __ reinit_heapbase();
}

void TemplateInterpreterGenerator::stop_interpreter_at() {
  Label L;
  __ push_reg(t0);
  __ mv(t0, (address) &BytecodeCounter::_counter_value);
  __ ld(t0, Address(t0));
  __ mv(t1, StopInterpreterAt);
  __ bne(t0, t1, L);
  __ ebreak();
  __ bind(L);
  __ pop_reg(t0);
}

#endif // !PRODUCT<|MERGE_RESOLUTION|>--- conflicted
+++ resolved
@@ -1826,16 +1826,6 @@
 
 //-----------------------------------------------------------------------------
 
-void TemplateInterpreterGenerator::count_bytecode() {
-  __ mv(x7, (address) &BytecodeCounter::_counter_value);
-  __ atomic_addw(noreg, 1, x7);
-}
-
-void TemplateInterpreterGenerator::histogram_bytecode(Template* t) {
-  __ mv(x7, (address) &BytecodeHistogram::_counters[t->bytecode()]);
-  __ atomic_addw(noreg, 1, x7);
-}
-
 // Non-product code
 #ifndef PRODUCT
 address TemplateInterpreterGenerator::generate_trace_code(TosState state) {
@@ -1853,9 +1843,8 @@
 
   return entry;
 }
-
-<<<<<<< HEAD
-=======
+#endif // PRODUCT
+
 void TemplateInterpreterGenerator::count_bytecode() {
   __ mv(x7, (address) &BytecodeCounter::_counter_value);
   __ atomic_add(noreg, 1, x7);
@@ -1866,7 +1855,7 @@
   __ atomic_addw(noreg, 1, x7);
 }
 
->>>>>>> 0460978e
+#ifndef PRODUCT
 void TemplateInterpreterGenerator::histogram_bytecode_pair(Template* t) {
   // Calculate new index for counter:
   //   _index = (_index >> log2_number_of_codes) |
