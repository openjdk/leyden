--- conflicted
+++ resolved
@@ -285,15 +285,10 @@
 }
 
 // Constructor initializes to a closed state.
-<<<<<<< HEAD
 ImageFileReader::ImageFileReader(const char* name,
                                  long image_start_offset,
                                  size_t image_size,
-                                 bool big_endian) :
-    _module_data(NULL) {
-=======
-ImageFileReader::ImageFileReader(const char* name, bool big_endian) {
->>>>>>> b06459d3
+                                 bool big_endian) {
     // Copy the image file name.
      int len = (int) strlen(name) + 1;
     _name = new char[len];
