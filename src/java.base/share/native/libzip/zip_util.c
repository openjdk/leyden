/*
 * Copyright (c) 1995, 2024, Oracle and/or its affiliates. All rights reserved.
 * DO NOT ALTER OR REMOVE COPYRIGHT NOTICES OR THIS FILE HEADER.
 *
 * This code is free software; you can redistribute it and/or modify it
 * under the terms of the GNU General Public License version 2 only, as
 * published by the Free Software Foundation.  Oracle designates this
 * particular file as subject to the "Classpath" exception as provided
 * by Oracle in the LICENSE file that accompanied this code.
 *
 * This code is distributed in the hope that it will be useful, but WITHOUT
 * ANY WARRANTY; without even the implied warranty of MERCHANTABILITY or
 * FITNESS FOR A PARTICULAR PURPOSE.  See the GNU General Public License
 * version 2 for more details (a copy is included in the LICENSE file that
 * accompanied this code).
 *
 * You should have received a copy of the GNU General Public License version
 * 2 along with this work; if not, write to the Free Software Foundation,
 * Inc., 51 Franklin St, Fifth Floor, Boston, MA 02110-1301 USA.
 *
 * Please contact Oracle, 500 Oracle Parkway, Redwood Shores, CA 94065 USA
 * or visit www.oracle.com if you need additional information or have any
 * questions.
 */

/*
 * Support for reading ZIP/JAR files.
 */

#include <stdio.h>
#include <stdlib.h>
#include <stddef.h>
#include <string.h>
#include <fcntl.h>
#include <limits.h>
#include <time.h>
#include <ctype.h>
#include <assert.h>

#include "jni.h"
#include "jni_util.h"
#include "jlong.h"
#include "jvm.h"
#include "io_util.h"
#include "io_util_md.h"
#include "zip_util.h"
#include <zlib.h>

/* USE_MMAP means mmap the CEN & ENDHDR part of the zip file. */
#ifdef USE_MMAP
#include <sys/mman.h>
#endif

#define MAXREFS 0xFFFF  /* max number of open zip file references */

#define MCREATE()      JVM_RawMonitorCreate()
#define MLOCK(lock)    JVM_RawMonitorEnter(lock)
#define MUNLOCK(lock)  JVM_RawMonitorExit(lock)
#define MDESTROY(lock) JVM_RawMonitorDestroy(lock)

#define CENSIZE(cen) (CENHDR + CENNAM(cen) + CENEXT(cen) + CENCOM(cen))

static jzfile *zfiles = 0;      /* currently open zip files */
static void *zfiles_lock = 0;

static void freeCEN(jzfile *);

#ifndef PATH_MAX
#define PATH_MAX 1024
#endif

static jint INITIAL_META_COUNT = 2;   /* initial number of entries in meta name array */

/*
<<<<<<< HEAD
 * Declare library specific JNI_Onload entry that's needed for static builds
 * with builtin native library.
=======
 * Declare library specific JNI_Onload entry
>>>>>>> a224f12c
 */
DEF_STATIC_JNI_OnLoad

/*
 * The ZFILE_* functions exist to provide some platform-independence with
 * respect to file access needs.
 */

/*
 * Opens the named file for reading, returning a ZFILE.
 *
 * Compare this with winFileHandleOpen in windows/native/java/io/io_util_md.c.
 * This function does not take JNIEnv* and uses CreateFile (instead of
 * CreateFileW).  The expectation is that this function will be called only
 * from ZIP_Open_Generic, which in turn is used by the JVM, where we do not
 * need to concern ourselves with wide chars.
 */
static ZFILE
ZFILE_Open(const char *fname, int flags) {
#ifdef WIN32
    WCHAR *wfname, *wprefixed_fname;
    size_t fname_length;
    jlong fhandle;
    const DWORD access =
        (flags & O_RDWR)   ? (GENERIC_WRITE | GENERIC_READ) :
        (flags & O_WRONLY) ?  GENERIC_WRITE :
        GENERIC_READ;
    const DWORD sharing =
        FILE_SHARE_READ | FILE_SHARE_WRITE;
    const DWORD disposition =
        /* Note: O_TRUNC overrides O_CREAT */
        (flags & O_TRUNC) ? CREATE_ALWAYS :
        (flags & O_CREAT) ? OPEN_ALWAYS   :
        OPEN_EXISTING;
    const DWORD  maybeWriteThrough =
        (flags & (O_SYNC | O_DSYNC)) ?
        FILE_FLAG_WRITE_THROUGH :
        FILE_ATTRIBUTE_NORMAL;
    const DWORD maybeDeleteOnClose =
        (flags & O_TEMPORARY) ?
        FILE_FLAG_DELETE_ON_CLOSE :
        FILE_ATTRIBUTE_NORMAL;
    const DWORD flagsAndAttributes = maybeWriteThrough | maybeDeleteOnClose;

    fname_length = strlen(fname);
    if (fname_length < MAX_PATH) {
        return (jlong)CreateFile(
            fname,              /* path name in multibyte char */
            access,             /* Read and/or write permission */
            sharing,            /* File sharing flags */
            NULL,               /* Security attributes */
            disposition,        /* creation disposition */
            flagsAndAttributes, /* flags and attributes */
            NULL);
    } else {
        /* Get required buffer size to convert to Unicode */
        int wfname_len = MultiByteToWideChar(CP_ACP, MB_ERR_INVALID_CHARS,
                                             fname, -1, NULL, 0);
        if (wfname_len == 0) {
            return (jlong)INVALID_HANDLE_VALUE;
        }
        if ((wfname = (WCHAR*)malloc(wfname_len * sizeof(WCHAR))) == NULL) {
            return (jlong)INVALID_HANDLE_VALUE;
        }
        if (MultiByteToWideChar(CP_ACP, MB_ERR_INVALID_CHARS,
                                fname, -1, wfname, wfname_len) == 0) {
            free(wfname);
            return (jlong)INVALID_HANDLE_VALUE;
        }
        wprefixed_fname = getPrefixed(wfname, (int)fname_length);
        fhandle = (jlong)CreateFileW(
            wprefixed_fname,    /* Wide char path name */
            access,             /* Read and/or write permission */
            sharing,            /* File sharing flags */
            NULL,               /* Security attributes */
            disposition,        /* creation disposition */
            flagsAndAttributes, /* flags and attributes */
            NULL);
        free(wfname);
        free(wprefixed_fname);
        return fhandle;
    }
#else
    return open(fname, flags, 0);
#endif
}

/*
 * The io_util_md.h files do not provide IO_CLOSE, hence we use platform
 * specifics.
 */
static void
ZFILE_Close(ZFILE zfd) {
#ifdef WIN32
    CloseHandle((HANDLE) zfd);
#else
    close(zfd);
#endif
}

static int
ZFILE_read(ZFILE zfd, char *buf, jint nbytes) {
#ifdef WIN32
    return (int) IO_Read(zfd, buf, nbytes);
#else
    return read(zfd, buf, nbytes);
#endif
}

/*
 * Initialize zip file support. Return 0 if successful otherwise -1
 * if could not be initialized.
 */
static jint
InitializeZip()
{
    static jboolean inited = JNI_FALSE;

    // Initialize errno to 0.  It may be set later (e.g. during memory
    // allocation) but we can disregard previous values.
    errno = 0;

    if (inited)
        return 0;
    zfiles_lock = MCREATE();
    if (zfiles_lock == 0) {
        return -1;
    }
    inited = JNI_TRUE;

    return 0;
}

/*
 * Reads len bytes of data into buf.
 * Returns 0 if all bytes could be read, otherwise returns -1.
 */
static int
readFully(ZFILE zfd, void *buf, jlong len) {
  char *bp = (char *) buf;

  while (len > 0) {
        jlong limit = ((((jlong) 1) << 31) - 1);
        jint count = (len < limit) ?
            (jint) len :
            (jint) limit;
        jint n = ZFILE_read(zfd, bp, count);
        if (n > 0) {
            bp += n;
            len -= n;
        } else if (n == -1 && errno == EINTR) {
          /* Retry after EINTR (interrupted by signal). */
            continue;
        } else { /* EOF or IO error */
            return -1;
        }
    }
    return 0;
}

/*
 * Reads len bytes of data from the specified offset into buf.
 * Returns 0 if all bytes could be read, otherwise returns -1.
 */
static int
readFullyAt(ZFILE zfd, void *buf, jlong len, jlong offset)
{
    if (IO_Lseek(zfd, offset, SEEK_SET) == -1) {
        return -1; /* lseek failure. */
    }

    return readFully(zfd, buf, len);
}

/*
 * Allocates a new zip file object for the specified file name.
 * Returns the zip file object or NULL if not enough memory.
 */
static jzfile *
allocZip(const char *name)
{
    jzfile *zip;
    if (((zip = calloc(1, sizeof(jzfile))) != NULL) &&
        ((zip->name = strdup(name))        != NULL) &&
        ((zip->lock = MCREATE())           != NULL)) {
        zip->zfd = -1;
        return zip;
    }

    if (zip != NULL) {
        free(zip->name);
        free(zip);
    }
    return NULL;
}

/*
 * Frees all native resources owned by the specified zip file object.
 */
static void
freeZip(jzfile *zip)
{
    /* First free any cached jzentry */
    ZIP_FreeEntry(zip,0);
    if (zip->lock != NULL) MDESTROY(zip->lock);
    free(zip->name);
    freeCEN(zip);

#ifdef USE_MMAP
    if (zip->usemmap) {
        if (zip->maddr != NULL)
            munmap((char *)zip->maddr, zip->mlen);
    } else
#endif
    {
        free(zip->cencache.data);
    }
    if (zip->comment != NULL)
        free(zip->comment);
    if (zip->zfd != -1) ZFILE_Close(zip->zfd);
    free(zip);
}

/* The END header is followed by a variable length comment of size < 64k. */
static const jlong END_MAXLEN = 0xFFFF + ENDHDR;

#define READBLOCKSZ 128

static jboolean verifyEND(jzfile *zip, jlong endpos, char *endbuf) {
    /* ENDSIG matched, however the size of file comment in it does not
       match the real size. One "common" cause for this problem is some
       "extra" bytes are padded at the end of the zipfile.
       Let's do some extra verification, we don't care about the performance
       in this situation.
     */
    jlong cenpos = endpos - ENDSIZ(endbuf);
    jlong locpos = cenpos - ENDOFF(endbuf);
    char buf[4];
    return (cenpos >= 0 &&
            locpos >= 0 &&
            readFullyAt(zip->zfd, buf, sizeof(buf), cenpos) != -1 &&
            CENSIG_AT(buf) &&
            readFullyAt(zip->zfd, buf, sizeof(buf), locpos) != -1 &&
            LOCSIG_AT(buf));
}

/*
 * Searches for end of central directory (END) header. The contents of
 * the END header will be read and placed in endbuf. Returns the file
 * position of the END header, otherwise returns -1 if the END header
 * was not found or an error occurred.
 */
static jlong
findEND(jzfile *zip, void *endbuf)
{
    char buf[READBLOCKSZ];
    jlong pos;
    const jlong len = zip->len;
    const ZFILE zfd = zip->zfd;
    const jlong minHDR = len - END_MAXLEN > 0 ? len - END_MAXLEN : 0;
    const jlong minPos = minHDR - (sizeof(buf)-ENDHDR);
    jint clen;

    for (pos = len - sizeof(buf); pos >= minPos; pos -= (sizeof(buf)-ENDHDR)) {

        int i;
        jlong off = 0;
        if (pos < 0) {
            /* Pretend there are some NUL bytes before start of file */
            off = -pos;
            memset(buf, '\0', (size_t)off);
        }

        if (readFullyAt(zfd, buf + off, sizeof(buf) - off,
                        pos + off) == -1) {
            return -1;  /* System error */
        }

        /* Now scan the block backwards for END header signature */
        for (i = sizeof(buf) - ENDHDR; i >= 0; i--) {
            if (buf[i+0] == 'P'    &&
                buf[i+1] == 'K'    &&
                buf[i+2] == '\005' &&
                buf[i+3] == '\006' &&
                ((pos + i + ENDHDR + ENDCOM(buf + i) == len)
                 || verifyEND(zip, pos + i, buf + i))) {
                /* Found END header */
                memcpy(endbuf, buf + i, ENDHDR);

                clen = ENDCOM(endbuf);
                if (clen != 0) {
                    zip->comment = malloc(clen + 1);
                    if (zip->comment == NULL) {
                        return -1;
                    }
                    if (readFullyAt(zfd, zip->comment, clen, pos + i + ENDHDR)
                        == -1) {
                        free(zip->comment);
                        zip->comment = NULL;
                        return -1;
                    }
                    zip->comment[clen] = '\0';
                    zip->clen = clen;
                }
                return pos + i;
            }
        }
    }

    return -1; /* END header not found */
}

/*
 * Searches for the ZIP64 end of central directory (END) header. The
 * contents of the ZIP64 END header will be read and placed in end64buf.
 * Returns the file position of the ZIP64 END header, otherwise returns
 * -1 if the END header was not found or an error occurred.
 *
 * The ZIP format specifies the "position" of each related record as
 *   ...
 *   [central directory]
 *   [zip64 end of central directory record]
 *   [zip64 end of central directory locator]
 *   [end of central directory record]
 *
 * The offset of zip64 end locator can be calculated from endpos as
 * "endpos - ZIP64_LOCHDR".
 * The "offset" of zip64 end record is stored in zip64 end locator.
 */
static jlong
findEND64(jzfile *zip, void *end64buf, jlong endpos)
{
    char loc64[ZIP64_LOCHDR];
    jlong end64pos;
    if (readFullyAt(zip->zfd, loc64, ZIP64_LOCHDR, endpos - ZIP64_LOCHDR) == -1) {
        return -1;    // end64 locator not found
    }
    end64pos = ZIP64_LOCOFF(loc64);
    if (readFullyAt(zip->zfd, end64buf, ZIP64_ENDHDR, end64pos) == -1) {
        return -1;    // end64 record not found
    }
    return end64pos;
}

/*
 * Returns a hash code value for a C-style NUL-terminated string.
 */
static unsigned int
hash(const char *s)
{
    int h = 0;
    while (*s != '\0')
        h = 31*h + *s++;
    return h;
}

/*
 * Returns a hash code value for a string of a specified length.
 */
static unsigned int
hashN(const char *s, int length)
{
    unsigned int h = 0;
    while (length-- > 0)
        h = 31*h + *s++;
    return h;
}

static unsigned int
hash_append(unsigned int hash, char c)
{
    return ((int)hash)*31 + c;
}

/*
 * Returns true if the specified entry's name begins with the string
 * "META-INF/" irrespective of case.
 */
static int
isMetaName(const char *name, int length)
{
    const char *s;
    if (length < (int)sizeof("META-INF/") - 1)
        return 0;
    for (s = "META-INF/"; *s != '\0'; s++) {
        char c = *name++;
        // Avoid toupper; it's locale-dependent
        if (c >= 'a' && c <= 'z') c += 'A' - 'a';
        if (*s != c)
            return 0;
    }
    return 1;
}

/*
 * Increases the capacity of zip->metanames.
 * Returns non-zero in case of allocation error.
 */
static int
growMetaNames(jzfile *zip)
{
    jint i;
    /* double the meta names array */
    const jint new_metacount = zip->metacount << 1;
    zip->metanames =
        realloc(zip->metanames, new_metacount * sizeof(zip->metanames[0]));
    if (zip->metanames == NULL) return -1;
    for (i = zip->metacount; i < new_metacount; i++)
        zip->metanames[i] = NULL;
    zip->metacurrent = zip->metacount;
    zip->metacount = new_metacount;
    return 0;
}

/*
 * Adds name to zip->metanames.
 * Returns non-zero in case of allocation error.
 */
static int
addMetaName(jzfile *zip, const char *name, int length)
{
    jint i;
    if (zip->metanames == NULL) {
      zip->metacount = INITIAL_META_COUNT;
      zip->metanames = calloc(zip->metacount, sizeof(zip->metanames[0]));
      if (zip->metanames == NULL) return -1;
      zip->metacurrent = 0;
    }

    i = zip->metacurrent;

    /* current meta name array isn't full yet. */
    if (i < zip->metacount) {
      zip->metanames[i] = (char *) malloc(length+1);
      if (zip->metanames[i] == NULL) return -1;
      memcpy(zip->metanames[i], name, length);
      zip->metanames[i][length] = '\0';
      zip->metacurrent++;
      return 0;
    }

    /* No free entries in zip->metanames? */
    if (growMetaNames(zip) != 0) return -1;
    return addMetaName(zip, name, length);
}

static void
freeMetaNames(jzfile *zip)
{
    if (zip->metanames != NULL) {
        jint i;
        for (i = 0; i < zip->metacount; i++)
            free(zip->metanames[i]);
        free(zip->metanames);
        zip->metanames = NULL;
    }
}

/* Free Zip data allocated by readCEN() */
static void
freeCEN(jzfile *zip)
{
    free(zip->entries); zip->entries = NULL;
    free(zip->table);   zip->table   = NULL;
    freeMetaNames(zip);
}

/*
 * Counts the number of CEN headers in a central directory extending
 * from BEG to END.  Might return a bogus answer if the zip file is
 * corrupt, but will not crash.
 */
static jint
countCENHeaders(unsigned char *beg, unsigned char *end)
{
    jint count = 0;
    ptrdiff_t i;
    for (i = 0; i + CENHDR <= end - beg; i += CENSIZE(beg + i))
        count++;
    return count;
}

#define ZIP_FORMAT_ERROR(message) \
if (1) { zip->msg = message; goto Catch; } else ((void)0)

/*
 * Reads zip file central directory. Returns the file position of first
 * CEN header, otherwise returns -1 if an error occurred. If zip->msg != NULL
 * then the error was a zip format error and zip->msg has the error text.
 * Always pass in -1 for knownTotal; it's used for a recursive call.
 */
static jlong
readCEN(jzfile *zip, jint knownTotal)
{
    /* Following are unsigned 32-bit */
    jlong endpos, end64pos, cenpos, cenlen, cenoff;
    /* Following are unsigned 16-bit */
    jint total, tablelen, i, j;
    unsigned char *cenbuf = NULL;
    unsigned char *cenend;
    unsigned char *cp;
#ifdef USE_MMAP
    static jlong pagesize;
    jlong offset;
#endif
    unsigned char endbuf[ENDHDR];
    jint endhdrlen = ENDHDR;
    jzcell *entries;
    jint *table;

    /* Clear previous zip error */
    zip->msg = NULL;
    /* Get position of END header */
    if ((endpos = findEND(zip, endbuf)) == -1)
        return -1; /* no END header or system error */

    if (endpos == 0) return 0;  /* only END header present */

    freeCEN(zip);
   /* Get position and length of central directory */
    cenlen = ENDSIZ(endbuf);
    cenoff = ENDOFF(endbuf);
    total  = ENDTOT(endbuf);
    if (cenlen == ZIP64_MAGICVAL || cenoff == ZIP64_MAGICVAL ||
        total == ZIP64_MAGICCOUNT) {
        unsigned char end64buf[ZIP64_ENDHDR];
        if ((end64pos = findEND64(zip, end64buf, endpos)) != -1) {
            cenlen = ZIP64_ENDSIZ(end64buf);
            cenoff = ZIP64_ENDOFF(end64buf);
            total = (jint)ZIP64_ENDTOT(end64buf);
            endpos = end64pos;
            endhdrlen = ZIP64_ENDHDR;
        }
    }

    if (cenlen > endpos) {
        ZIP_FORMAT_ERROR("invalid END header (bad central directory size)");
    }
    cenpos = endpos - cenlen;

    /* Get position of first local file (LOC) header, taking into
     * account that there may be a stub prefixed to the zip file. */
    zip->locpos = cenpos - cenoff;
    if (zip->locpos < 0) {
        ZIP_FORMAT_ERROR("invalid END header (bad central directory offset)");
    }
#ifdef USE_MMAP
    if (zip->usemmap) {
      /* On Solaris & Linux prior to JDK 6, we used to mmap the whole jar file to
       * read the jar file contents. However, this greatly increased the perceived
       * footprint numbers because the mmap'ed pages were adding into the totals shown
       * by 'ps' and 'top'. We switched to mmaping only the central directory of jar
       * file while calling 'read' to read the rest of jar file. Here are a list of
       * reasons apart from above of why we are doing so:
       * 1. Greatly reduces mmap overhead after startup complete;
       * 2. Avoids dual path code maintenance;
       * 3. Greatly reduces risk of address space (not virtual memory) exhaustion.
       */
        if (pagesize == 0) {
            pagesize = (jlong)sysconf(_SC_PAGESIZE);
            if (pagesize == 0) goto Catch;
        }
        if (cenpos > pagesize) {
            offset = cenpos & ~(pagesize - 1);
        } else {
            offset = 0;
        }
        /* When we are not calling recursively, knownTotal is -1. */
        if (knownTotal == -1) {
            void* mappedAddr;
            /* Mmap the CEN and END part only. We have to figure
               out the page size in order to make offset to be multiples of
               page size.
            */
            zip->mlen = cenpos - offset + cenlen + endhdrlen;
            zip->offset = offset;
            mappedAddr = mmap(0, zip->mlen, PROT_READ, MAP_SHARED, zip->zfd, (off_t) offset);
            zip->maddr = (mappedAddr == (void*) MAP_FAILED) ? NULL :
                (unsigned char*)mappedAddr;

            if (zip->maddr == NULL) {
                jio_fprintf(stderr, "mmap failed for CEN and END part of zip file\n");
                goto Catch;
            }
        }
        cenbuf = zip->maddr + cenpos - offset;
    } else
#endif
    {
        if ((cenbuf = malloc((size_t) cenlen)) == NULL ||
            (readFullyAt(zip->zfd, cenbuf, cenlen, cenpos) == -1))
        goto Catch;
    }

    cenend = cenbuf + cenlen;

    /* Initialize zip file data structures based on the total number
     * of central directory entries as stored in ENDTOT.  Since this
     * is a 2-byte field, but we (and other zip implementations)
     * support approx. 2**31 entries, we do not trust ENDTOT, but
     * treat it only as a strong hint.  When we call ourselves
     * recursively, knownTotal will have the "true" value.
     *
     * Keep this path alive even with the Zip64 END support added, just
     * for zip files that have more than 0xffff entries but don't have
     * the Zip64 enabled.
     */
    total = (knownTotal != -1) ? knownTotal : total;
    entries  = zip->entries  = calloc(total, sizeof(entries[0]));
    tablelen = zip->tablelen = ((total/2) | 1); // Odd -> fewer collisions
    table    = zip->table    = malloc(tablelen * sizeof(table[0]));
    /* According to ISO C it is perfectly legal for malloc to return zero
     * if called with a zero argument. We check this for 'entries' but not
     * for 'table' because 'tablelen' can't be zero (see computation above). */
    if ((entries == NULL && total != 0) || table == NULL) goto Catch;
    for (j = 0; j < tablelen; j++)
        table[j] = ZIP_ENDCHAIN;

    /* Iterate through the entries in the central directory */
    for (i = 0, cp = cenbuf; cp <= cenend - CENHDR; i++, cp += CENSIZE(cp)) {
        /* Following are unsigned 16-bit */
        jint method, nlen;
        unsigned int hsh;

        if (i >= total) {
            /* This will only happen if the zip file has an incorrect
             * ENDTOT field, which usually means it contains more than
             * 65535 entries. */
            cenpos = readCEN(zip, countCENHeaders(cenbuf, cenend));
            goto Finally;
        }

        method = CENHOW(cp);
        nlen   = CENNAM(cp);

        if (!CENSIG_AT(cp)) {
            ZIP_FORMAT_ERROR("invalid CEN header (bad signature)");
        }
        if (CENFLG(cp) & 1) {
            ZIP_FORMAT_ERROR("invalid CEN header (encrypted entry)");
        }
        if (method != STORED && method != DEFLATED) {
            ZIP_FORMAT_ERROR("invalid CEN header (bad compression method)");
        }
        if (cp + CENHDR + nlen > cenend) {
            ZIP_FORMAT_ERROR("invalid CEN header (bad header size)");
        }
        /* if the entry is metadata add it to our metadata names */
        if (isMetaName((char *)cp+CENHDR, nlen))
            if (addMetaName(zip, (char *)cp+CENHDR, nlen) != 0)
                goto Catch;

        /* Record the CEN offset and the name hash in our hash cell. */
        entries[i].cenpos = cenpos + (cp - cenbuf);
        entries[i].hash = hashN((char *)cp+CENHDR, nlen);

        /* Add the entry to the hash table */
        hsh = entries[i].hash % tablelen;
        entries[i].next = table[hsh];
        table[hsh] = i;
    }
    if (cp != cenend) {
        ZIP_FORMAT_ERROR("invalid CEN header (bad header size)");
    }
    zip->total = i;
    goto Finally;

 Catch:
    freeCEN(zip);
    cenpos = -1;

 Finally:
#ifdef USE_MMAP
    if (!zip->usemmap)
#endif
        free(cenbuf);

    return cenpos;
}

/*
 * Opens a zip file with the specified mode. Returns the jzfile object
 * or NULL if an error occurred. If a zip error occurred then *pmsg will
 * be set to the error message text if pmsg != 0. Otherwise, *pmsg will be
 * set to NULL. Caller doesn't need to free the error message.
 * The error message, if set, points to a static thread-safe buffer.
 */
jzfile *
ZIP_Open_Generic(const char *name, char **pmsg, int mode, jlong lastModified)
{
    jzfile *zip = NULL;

    /* Clear zip error message */
    if (pmsg != NULL) {
        *pmsg = NULL;
    }

    zip = ZIP_Get_From_Cache(name, pmsg, lastModified);

    if (zip == NULL && pmsg != NULL && *pmsg == NULL) {
        ZFILE zfd = ZFILE_Open(name, mode);
        zip = ZIP_Put_In_Cache(name, zfd, pmsg, lastModified);
    }
    return zip;
}

/*
 * Returns the jzfile corresponding to the given file name from the cache of
 * zip files, or NULL if the file is not in the cache.  If the name is longer
 * than PATH_MAX or a zip error occurred then *pmsg will be set to the error
 * message text if pmsg != 0. Otherwise, *pmsg will be set to NULL. Caller
 * doesn't need to free the error message.
 */
jzfile *
ZIP_Get_From_Cache(const char *name, char **pmsg, jlong lastModified)
{
    char buf[PATH_MAX];
    jzfile *zip;

    if (InitializeZip()) {
        return NULL;
    }

    /* Clear zip error message */
    if (pmsg != NULL) {
        *pmsg = NULL;
    }

    if (strlen(name) >= PATH_MAX) {
        if (pmsg != NULL) {
            *pmsg = "zip file name too long";
        }
        return NULL;
    }
    strcpy(buf, name);
    JVM_NativePath(buf);
    name = buf;

    MLOCK(zfiles_lock);
    for (zip = zfiles; zip != NULL; zip = zip->next) {
        if (strcmp(name, zip->name) == 0
            && (zip->lastModified == lastModified || zip->lastModified == 0)
            && zip->refs < MAXREFS) {
            zip->refs++;
            break;
        }
    }
    MUNLOCK(zfiles_lock);
    return zip;
}

/*
 * Reads data from the given file descriptor to create a jzfile, puts the
 * jzfile in a cache, and returns that jzfile.  Returns NULL in case of error.
 * If a zip error occurs, then *pmsg will be set to the error message text if
 * pmsg != 0. Otherwise, *pmsg will be set to NULL. Caller doesn't need to
 * free the error message.
 */

jzfile *
ZIP_Put_In_Cache(const char *name, ZFILE zfd, char **pmsg, jlong lastModified)
{
    return ZIP_Put_In_Cache0(name, zfd, pmsg, lastModified, JNI_TRUE);
}

jzfile *
ZIP_Put_In_Cache0(const char *name, ZFILE zfd, char **pmsg, jlong lastModified,
                 jboolean usemmap)
{
    char errbuf[256];
    jlong len;
    jzfile *zip;

    if ((zip = allocZip(name)) == NULL) {
        return NULL;
    }

#ifdef USE_MMAP
    zip->usemmap = usemmap;
#endif
    zip->refs = 1;
    zip->lastModified = lastModified;

    if (zfd == -1) {
        if (pmsg != NULL)
            *pmsg = "ZFILE_Open failed";
        freeZip(zip);
        return NULL;
    }

    // Assumption, zfd refers to start of file. Trivially, reuse errbuf.
    if (readFully(zfd, errbuf, 4) != -1) {  // errors will be handled later
        zip->locsig = LOCSIG_AT(errbuf) ? JNI_TRUE : JNI_FALSE;
    }

    len = zip->len = IO_Lseek(zfd, 0, SEEK_END);
    if (len <= 0) {
        if (len == 0) { /* zip file is empty */
            if (pmsg != NULL) {
                *pmsg = "zip file is empty";
            }
        } else { /* error */
            if (pmsg != NULL)
                *pmsg = "IO_Lseek failed";
        }
        ZFILE_Close(zfd);
        freeZip(zip);
        return NULL;
    }

    zip->zfd = zfd;
    if (readCEN(zip, -1) < 0) {
        /* An error occurred while trying to read the zip file */
        if (pmsg != NULL) {
            /* Set the zip error message */
            *pmsg = zip->msg;
        }
        freeZip(zip);
        return NULL;
    }
    MLOCK(zfiles_lock);
    zip->next = zfiles;
    zfiles = zip;
    MUNLOCK(zfiles_lock);

    return zip;
}

/*
 * Opens a zip file for reading. Returns the jzfile object or NULL
 * if an error occurred. If a zip error occurred then *msg will be
 * set to the error message text if msg != 0. Otherwise, *msg will be
 * set to NULL. Caller doesn't need to free the error message.
 */
JNIEXPORT jzfile *
ZIP_Open(const char *name, char **pmsg)
{
    jzfile *file = ZIP_Open_Generic(name, pmsg, O_RDONLY, 0);
    return file;
}

/*
 * Closes the specified zip file object.
 */
JNIEXPORT void
ZIP_Close(jzfile *zip)
{
    MLOCK(zfiles_lock);
    if (--zip->refs > 0) {
        /* Still more references so just return */
        MUNLOCK(zfiles_lock);
        return;
    }
    /* No other references so close the file and remove from list */
    if (zfiles == zip) {
        zfiles = zfiles->next;
    } else {
        jzfile *zp;
        for (zp = zfiles; zp->next != 0; zp = zp->next) {
            if (zp->next == zip) {
                zp->next = zip->next;
                break;
            }
        }
    }
    MUNLOCK(zfiles_lock);
    freeZip(zip);
    return;
}

/* Empirically, most CEN headers are smaller than this. */
#define AMPLE_CEN_HEADER_SIZE 160

/* A good buffer size when we want to read CEN headers sequentially. */
#define CENCACHE_PAGESIZE 8192

static char *
readCENHeader(jzfile *zip, jlong cenpos, jint bufsize)
{
    jint censize;
    ZFILE zfd = zip->zfd;
    char *cen;
    if (bufsize > zip->len - cenpos)
        bufsize = (jint)(zip->len - cenpos);
    if ((cen = malloc(bufsize)) == NULL)       goto Catch;
    if (readFullyAt(zfd, cen, bufsize, cenpos) == -1)     goto Catch;
    censize = CENSIZE(cen);
    if (censize <= bufsize) return cen;
    if ((cen = realloc(cen, censize)) == NULL)              goto Catch;
    if (readFully(zfd, cen+bufsize, censize-bufsize) == -1) goto Catch;
    return cen;

 Catch:
    free(cen);
    return NULL;
}

static char *
sequentialAccessReadCENHeader(jzfile *zip, jlong cenpos)
{
    cencache *cache = &zip->cencache;
    char *cen;
    if (cache->data != NULL
        && (cenpos >= cache->pos)
        && (cenpos + CENHDR <= cache->pos + CENCACHE_PAGESIZE))
    {
        cen = cache->data + cenpos - cache->pos;
        if (cenpos + CENSIZE(cen) <= cache->pos + CENCACHE_PAGESIZE)
            /* A cache hit */
            return cen;
    }

    if ((cen = readCENHeader(zip, cenpos, CENCACHE_PAGESIZE)) == NULL)
        return NULL;
    free(cache->data);
    cache->data = cen;
    cache->pos  = cenpos;
    return cen;
}

typedef enum { ACCESS_RANDOM, ACCESS_SEQUENTIAL } AccessHint;

/*
 * Return a new initialized jzentry corresponding to a given hash cell.
 * In case of error, returns NULL.
 * We already sanity-checked all the CEN headers for ZIP format errors
 * in readCEN(), so we don't check them again here.
 * The ZIP lock should be held here.
 */
static jzentry *
newEntry(jzfile *zip, jzcell *zc, AccessHint accessHint)
{
    jlong locoff;
    jint nlen, elen, clen;
    jzentry *ze;
    char *cen;

    if ((ze = (jzentry *) malloc(sizeof(jzentry))) == NULL) return NULL;
    ze->name    = NULL;
    ze->extra   = NULL;
    ze->comment = NULL;

#ifdef USE_MMAP
    if (zip->usemmap) {
        cen = (char*) zip->maddr + zc->cenpos - zip->offset;
    } else
#endif
    {
        if (accessHint == ACCESS_RANDOM)
            cen = readCENHeader(zip, zc->cenpos, AMPLE_CEN_HEADER_SIZE);
        else
            cen = sequentialAccessReadCENHeader(zip, zc->cenpos);
        if (cen == NULL) goto Catch;
    }

    nlen      = CENNAM(cen);
    elen      = CENEXT(cen);
    clen      = CENCOM(cen);
    ze->time  = CENTIM(cen);
    ze->size  = CENLEN(cen);
    ze->csize = (CENHOW(cen) == STORED) ? 0 : CENSIZ(cen);
    ze->crc   = CENCRC(cen);
    locoff    = CENOFF(cen);
    ze->pos   = -(zip->locpos + locoff);
    ze->flag  = CENFLG(cen);

    if ((ze->name = malloc(nlen + 1)) == NULL) goto Catch;
    memcpy(ze->name, cen + CENHDR, nlen);
    ze->name[nlen] = '\0';
    ze->nlen = nlen;
    if (elen > 0) {
        char *extra = cen + CENHDR + nlen;

        /* This entry has "extra" data */
        if ((ze->extra = malloc(elen + 2)) == NULL) goto Catch;
        ze->extra[0] = (unsigned char) elen;
        ze->extra[1] = (unsigned char) (elen >> 8);
        memcpy(ze->extra+2, extra, elen);
        if (ze->csize == ZIP64_MAGICVAL || ze->size == ZIP64_MAGICVAL ||
            locoff == ZIP64_MAGICVAL) {
            jint off = 0;
            while ((off + 4) < elen) {    // spec: HeaderID+DataSize+Data
                jint sz = SH(extra, off + 2);
                if (SH(extra, off) == ZIP64_EXTID) {
                    off += 4;
                    if (ze->size == ZIP64_MAGICVAL) {
                        // if invalid zip64 extra fields, just skip
                        if (sz < 8 || (off + 8) > elen)
                            break;
                        ze->size = LL(extra, off);
                        sz -= 8;
                        off += 8;
                    }
                    if (ze->csize == ZIP64_MAGICVAL) {
                        if (sz < 8 || (off + 8) > elen)
                            break;
                        ze->csize = LL(extra, off);
                        sz -= 8;
                        off += 8;
                    }
                    if (locoff == ZIP64_MAGICVAL) {
                        if (sz < 8 || (off + 8) > elen)
                            break;
                        ze->pos = -(zip->locpos +  LL(extra, off));
                        sz -= 8;
                        off += 8;
                    }
                    break;
                }
                off += (sz + 4);
            }
        }
    }

    if (clen > 0) {
        /* This entry has a comment */
        if ((ze->comment = malloc(clen + 1)) == NULL) goto Catch;
        memcpy(ze->comment, cen + CENHDR + nlen + elen, clen);
        ze->comment[clen] = '\0';
    }
    goto Finally;

 Catch:
    free(ze->name);
    free(ze->extra);
    free(ze->comment);
    free(ze);
    ze = NULL;

 Finally:
#ifdef USE_MMAP
    if (!zip->usemmap)
#endif
        if (cen != NULL && accessHint == ACCESS_RANDOM) free(cen);
    return ze;
}

/*
 * Free the given jzentry.
 * In fact we maintain a one-entry cache of the most recently used
 * jzentry for each zip.  This optimizes a common access pattern.
 */

void
ZIP_FreeEntry(jzfile *jz, jzentry *ze)
{
    jzentry *last;
    ZIP_Lock(jz);
    last = jz->cache;
    jz->cache = ze;
    ZIP_Unlock(jz);
    if (last != NULL) {
        /* Free the previously cached jzentry */
        free(last->name);
        free(last->extra);
        free(last->comment);
        free(last);
    }
}

/*
 * Returns the zip entry corresponding to the specified name, or
 * NULL if not found.
 */
jzentry *
ZIP_GetEntry(jzfile *zip, char *name, jint ulen)
{
    if (ulen == 0) {
        return ZIP_GetEntry2(zip, name, (jint)strlen(name), JNI_FALSE);
    }
    return ZIP_GetEntry2(zip, name, ulen, JNI_TRUE);
}

jboolean equals(char* name1, int len1, char* name2, int len2) {
    if (len1 != len2) {
        return JNI_FALSE;
    }
    while (len1-- > 0) {
        if (*name1++ != *name2++) {
            return JNI_FALSE;
        }
    }
    return JNI_TRUE;
}

/*
 * Returns the zip entry corresponding to the specified name, or
 * NULL if not found.
 * This method supports embedded null character in "name", use ulen
 * for the length of "name".
 */
jzentry *
ZIP_GetEntry2(jzfile *zip, char *name, jint ulen, jboolean addSlash)
{
    unsigned int hsh = hashN(name, ulen);
    jint idx;
    jzentry *ze = 0;

    ZIP_Lock(zip);
    if (zip->total == 0) {
        goto Finally;
    }

    idx = zip->table[hsh % zip->tablelen];

    /*
     * This while loop is an optimization where a double lookup
     * for name and name+/ is being performed. The name char
     * array has enough room at the end to try again with a
     * slash appended if the first table lookup does not succeed.
     */
    while(1) {

        /* Check the cached entry first */
        ze = zip->cache;
        if (ze && equals(ze->name, ze->nlen, name, ulen)) {
            /* Cache hit!  Remove and return the cached entry. */
            zip->cache = 0;
            ZIP_Unlock(zip);
            return ze;
        }
        ze = 0;

        /*
         * Search down the target hash chain for a cell whose
         * 32 bit hash matches the hashed name.
         */
        while (idx != ZIP_ENDCHAIN) {
            jzcell *zc = &zip->entries[idx];

            if (zc->hash == hsh) {
                /*
                 * OK, we've found a ZIP entry whose 32 bit hashcode
                 * matches the name we're looking for.  Try to read
                 * its entry information from the CEN.  If the CEN
                 * name matches the name we're looking for, we're
                 * done.
                 * If the names don't match (which should be very rare)
                 * we keep searching.
                 */
                ze = newEntry(zip, zc, ACCESS_RANDOM);
                if (ze && equals(ze->name, ze->nlen, name, ulen)) {
                    break;
                }
                if (ze != 0) {
                    /* We need to release the lock across the free call */
                    ZIP_Unlock(zip);
                    ZIP_FreeEntry(zip, ze);
                    ZIP_Lock(zip);
                }
                ze = 0;
            }
            idx = zc->next;
        }

        /* Entry found, return it */
        if (ze != 0) {
            break;
        }

        /* If no need to try appending slash, we are done */
        if (!addSlash) {
            break;
        }

        /* Slash is already there? */
        if (ulen > 0 && name[ulen - 1] == '/') {
            break;
        }

        /* Add slash and try once more */
        name[ulen++] = '/';
        name[ulen] = '\0';
        hsh = hash_append(hsh, '/');
        idx = zip->table[hsh % zip->tablelen];
        addSlash = JNI_FALSE;
    }

Finally:
    ZIP_Unlock(zip);
    return ze;
}

/*
 * Returns the n'th (starting at zero) zip file entry, or NULL if the
 * specified index was out of range.
 */
JNIEXPORT jzentry *
ZIP_GetNextEntry(jzfile *zip, jint n)
{
    jzentry *result;
    if (n < 0 || n >= zip->total) {
        return 0;
    }
    ZIP_Lock(zip);
    result = newEntry(zip, &zip->entries[n], ACCESS_SEQUENTIAL);
    ZIP_Unlock(zip);
    return result;
}

/*
 * Locks the specified zip file for reading.
 */
void
ZIP_Lock(jzfile *zip)
{
    MLOCK(zip->lock);
}

/*
 * Unlocks the specified zip file.
 */
void
ZIP_Unlock(jzfile *zip)
{
    MUNLOCK(zip->lock);
}

/*
 * Returns the offset of the entry data within the zip file.
 * Returns -1 if an error occurred, in which case zip->msg will
 * contain the error text.
 */
jlong
ZIP_GetEntryDataOffset(jzfile *zip, jzentry *entry)
{
    /* The Zip file spec explicitly allows the LOC extra data size to
     * be different from the CEN extra data size, although the JDK
     * never creates such zip files.  Since we cannot trust the CEN
     * extra data size, we need to read the LOC to determine the entry
     * data offset.  We do this lazily to avoid touching the virtual
     * memory page containing the LOC when initializing jzentry
     * objects.  (This speeds up javac by a factor of 10 when the JDK
     * is installed on a very slow filesystem.)
     */
    if (entry->pos <= 0) {
        unsigned char loc[LOCHDR];
        if (readFullyAt(zip->zfd, loc, LOCHDR, -(entry->pos)) == -1) {
            zip->msg = "error reading zip file";
            return -1;
        }
        if (!LOCSIG_AT(loc)) {
            zip->msg = "invalid LOC header (bad signature)";
            return -1;
        }
        entry->pos = (- entry->pos) + LOCHDR + LOCNAM(loc) + LOCEXT(loc);
    }
    return entry->pos;
}

/*
 * Reads bytes from the specified zip entry. Assumes that the zip
 * file had been previously locked with ZIP_Lock(). Returns the
 * number of bytes read, or -1 if an error occurred. If zip->msg != 0
 * then a zip error occurred and zip->msg contains the error text.
 *
 * The current implementation does not support reading an entry that
 * has the size bigger than 2**32 bytes in ONE invocation.
 */
jint
ZIP_Read(jzfile *zip, jzentry *entry, jlong pos, void *buf, jint len)
{
    jlong entry_size;
    jlong start;

    if (zip == 0) {
        return -1;
    }

    /* Clear previous zip error */
    zip->msg = NULL;

    if (entry == 0) {
        zip->msg = "ZIP_Read: jzentry is NULL";
        return -1;
    }

    entry_size = (entry->csize != 0) ? entry->csize : entry->size;

    /* Check specified position */
    if (pos < 0 || pos > entry_size - 1) {
        zip->msg = "ZIP_Read: specified offset out of range";
        return -1;
    }

    /* Check specified length */
    if (len <= 0)
        return 0;
    if (len > entry_size - pos)
        len = (jint)(entry_size - pos);

    /* Get file offset to start reading data */
    start = ZIP_GetEntryDataOffset(zip, entry);
    if (start < 0)
        return -1;
    start += pos;

    if (start + len > zip->len) {
        zip->msg = "ZIP_Read: corrupt zip file: invalid entry size";
        return -1;
    }

    if (readFullyAt(zip->zfd, buf, len, start) == -1) {
        zip->msg = "ZIP_Read: error reading zip file";
        return -1;
    }
    return len;
}


/* The maximum size of a stack-allocated buffer.
 */
#define BUF_SIZE 4096

/*
 * This function is used by the runtime system to load compressed entries
 * from ZIP/JAR files specified in the class path. It is defined here
 * so that it can be dynamically loaded by the runtime if the zip library
 * is found.
 *
 * The current implementation does not support reading an entry that
 * has the size bigger than 2**32 bytes in ONE invocation.
 */
jboolean
InflateFully(jzfile *zip, jzentry *entry, void *buf, char **msg)
{
    z_stream strm;
    char tmp[BUF_SIZE];
    jlong pos = 0;
    jlong count = entry->csize;

    *msg = 0; /* Reset error message */

    if (count == 0) {
        *msg = "inflateFully: entry not compressed";
        return JNI_FALSE;
    }

    memset(&strm, 0, sizeof(z_stream));
    if (inflateInit2(&strm, -MAX_WBITS) != Z_OK) {
        *msg = strm.msg;
        return JNI_FALSE;
    }

    strm.next_out = buf;
    strm.avail_out = (uInt)entry->size;

    while (count > 0) {
        jint n = count > (jlong)sizeof(tmp) ? (jint)sizeof(tmp) : (jint)count;
        ZIP_Lock(zip);
        n = ZIP_Read(zip, entry, pos, tmp, n);
        ZIP_Unlock(zip);
        if (n <= 0) {
            if (n == 0) {
                *msg = "inflateFully: Unexpected end of file";
            }
            inflateEnd(&strm);
            return JNI_FALSE;
        }
        pos += n;
        count -= n;
        strm.next_in = (Bytef *)tmp;
        strm.avail_in = n;
        do {
            switch (inflate(&strm, Z_PARTIAL_FLUSH)) {
            case Z_OK:
                break;
            case Z_STREAM_END:
                if (count != 0 || strm.total_out != (uInt)entry->size) {
                    *msg = "inflateFully: Unexpected end of stream";
                    inflateEnd(&strm);
                    return JNI_FALSE;
                }
                break;
            default:
                break;
            }
        } while (strm.avail_in > 0);
    }

    inflateEnd(&strm);
    return JNI_TRUE;
}

/*
 * The current implementation does not support reading an entry that
 * has the size bigger than 2**32 bytes in ONE invocation.
 */
JNIEXPORT jzentry *
ZIP_FindEntry(jzfile *zip, char *name, jint *sizeP, jint *nameLenP)
{
    jzentry *entry = ZIP_GetEntry(zip, name, 0);
    if (entry) {
        *sizeP = (jint)entry->size;
        *nameLenP = (jint)strlen(entry->name);
    }
    return entry;
}

/*
 * Reads a zip file entry into the specified byte array
 * When the method completes, it releases the jzentry.
 * Note: this is called from the separately delivered VM (hotspot/classic)
 * so we have to be careful to maintain the expected behaviour.
 */
JNIEXPORT jboolean
ZIP_ReadEntry(jzfile *zip, jzentry *entry, unsigned char *buf, char *entryname)
{
    char *msg;
    char tmpbuf[1024];

    if (entry == 0) {
        jio_fprintf(stderr, "jzentry was invalid");
        return JNI_FALSE;
    }

    strcpy(entryname, entry->name);
    if (entry->csize == 0) {
        /* Entry is stored */
        jlong pos = 0;
        jlong size = entry->size;
        while (pos < size) {
            jint n;
            jlong limit = ((((jlong) 1) << 31) - 1);
            jint count = (size - pos < limit) ?
                /* These casts suppress a VC++ Internal Compiler Error */
                (jint) (size - pos) :
                (jint) limit;
            ZIP_Lock(zip);
            n = ZIP_Read(zip, entry, pos, buf, count);
            msg = zip->msg;
            ZIP_Unlock(zip);
            if (n == -1) {
                if (msg == NULL) {
                    getErrorString(errno, tmpbuf, sizeof(tmpbuf));
                    msg = tmpbuf;
                }
                jio_fprintf(stderr, "%s: %s\n", zip->name, msg);
                return JNI_FALSE;
            }
            buf += n;
            pos += n;
        }
    } else {
        /* Entry is compressed */
        int ok = InflateFully(zip, entry, buf, &msg);
        if (!ok) {
            if ((msg == NULL) || (*msg == 0)) {
                msg = zip->msg;
            }
            if (msg == NULL) {
                getErrorString(errno, tmpbuf, sizeof(tmpbuf));
                msg = tmpbuf;
            }
            jio_fprintf(stderr, "%s: %s\n", zip->name, msg);
            return JNI_FALSE;
        }
    }

    ZIP_FreeEntry(zip, entry);

    return JNI_TRUE;
}

JNIEXPORT jboolean
ZIP_InflateFully(void *inBuf, jlong inLen, void *outBuf, jlong outLen, char **pmsg)
{
    z_stream strm;
    memset(&strm, 0, sizeof(z_stream));

    *pmsg = NULL; /* Reset error message */

    if (inflateInit2(&strm, MAX_WBITS) != Z_OK) {
        *pmsg = strm.msg;
        return JNI_FALSE;
    }

    strm.next_out = (Bytef *) outBuf;
    strm.avail_out = (uInt)outLen;
    strm.next_in = (Bytef *) inBuf;
    strm.avail_in = (uInt)inLen;

    do {
        switch (inflate(&strm, Z_PARTIAL_FLUSH)) {
            case Z_OK:
                break;
            case Z_STREAM_END:
                if (strm.total_out != (uInt)outLen) {
                    *pmsg = "INFLATER_inflateFully: Unexpected end of stream";
                    inflateEnd(&strm);
                    return JNI_FALSE;
                }
                break;
            case Z_DATA_ERROR:
                *pmsg = "INFLATER_inflateFully: Compressed data corrupted";
                inflateEnd(&strm);
                return JNI_FALSE;
            case Z_MEM_ERROR:
                *pmsg = "INFLATER_inflateFully: out of memory";
                inflateEnd(&strm);
                return JNI_FALSE;
            default:
                *pmsg = "INFLATER_inflateFully: internal error";
                inflateEnd(&strm);
                return JNI_FALSE;
        }
    } while (strm.avail_in > 0);

    inflateEnd(&strm);
    return JNI_TRUE;
}

static voidpf tracking_zlib_alloc(voidpf opaque, uInt items, uInt size) {
  size_t* needed = (size_t*) opaque;
  *needed += (size_t) items * (size_t) size;
  return (voidpf) calloc((size_t) items, (size_t) size);
}

static void tracking_zlib_free(voidpf opaque, voidpf address) {
  free((void*) address);
}

static voidpf zlib_block_alloc(voidpf opaque, uInt items, uInt size) {
  char** range = (char**) opaque;
  voidpf result = NULL;
  size_t needed = (size_t) items * (size_t) size;

  if (range[1] - range[0] >= (ptrdiff_t) needed) {
    result = (voidpf) range[0];
    range[0] += needed;
  }

  return result;
}

static void zlib_block_free(voidpf opaque, voidpf address) {
  /* Nothing to do. */
}

static char const* deflateInit2Wrapper(z_stream* strm, int level) {
  int err = deflateInit2(strm, level >= 0 && level <= 9 ? level : Z_DEFAULT_COMPRESSION,
                         Z_DEFLATED, 31, 8, Z_DEFAULT_STRATEGY);
  if (err == Z_MEM_ERROR) {
    return "Out of memory in deflateInit2";
  }

  if (err != Z_OK) {
    return "Internal error in deflateInit2";
  }

  return NULL;
}

JNIEXPORT char const*
ZIP_GZip_InitParams(size_t inLen, size_t* outLen, size_t* tmpLen, int level) {
  z_stream strm;
  *tmpLen = 0;
  char const* errorMsg;

  memset(&strm, 0, sizeof(z_stream));
  strm.zalloc = tracking_zlib_alloc;
  strm.zfree = tracking_zlib_free;
  strm.opaque = (voidpf) tmpLen;

  errorMsg = deflateInit2Wrapper(&strm, level);

  if (errorMsg == NULL) {
    *outLen = (size_t) deflateBound(&strm, (uLong) inLen);
    deflateEnd(&strm);
  }

  return errorMsg;
}

JNIEXPORT size_t
ZIP_GZip_Fully(char* inBuf, size_t inLen, char* outBuf, size_t outLen, char* tmp, size_t tmpLen,
               int level, char* comment, char const** pmsg) {
  z_stream strm;
  gz_header hdr;
  int err;
  char* block[] = {tmp, tmpLen + tmp};
  size_t result = 0;

  memset(&strm, 0, sizeof(z_stream));
  strm.zalloc = zlib_block_alloc;
  strm.zfree = zlib_block_free;
  strm.opaque = (voidpf) block;

  *pmsg = deflateInit2Wrapper(&strm, level);

  if (*pmsg == NULL) {
    strm.next_out = (Bytef *) outBuf;
    strm.avail_out = (uInt) outLen;
    strm.next_in = (Bytef *) inBuf;
    strm.avail_in = (uInt) inLen;

    if (comment != NULL) {
      memset(&hdr, 0, sizeof(hdr));
      hdr.comment = (Bytef*) comment;
      deflateSetHeader(&strm, &hdr);
    }

    err = deflate(&strm, Z_FINISH);

    if (err == Z_OK || err == Z_BUF_ERROR) {
      *pmsg = "Buffer too small";
    } else if (err != Z_STREAM_END) {
      *pmsg = "Intern deflate error";
    } else {
      result = (size_t) strm.total_out;
    }

    deflateEnd(&strm);
  }

  return result;
}<|MERGE_RESOLUTION|>--- conflicted
+++ resolved
@@ -72,12 +72,7 @@
 static jint INITIAL_META_COUNT = 2;   /* initial number of entries in meta name array */
 
 /*
-<<<<<<< HEAD
- * Declare library specific JNI_Onload entry that's needed for static builds
- * with builtin native library.
-=======
  * Declare library specific JNI_Onload entry
->>>>>>> a224f12c
  */
 DEF_STATIC_JNI_OnLoad
 
