--- conflicted
+++ resolved
@@ -1381,13 +1381,10 @@
         wrapAlt = null;
         return mt;
     }
-<<<<<<< HEAD
-=======
 
     // This is called from C code, at the very end of Java code execution
     // during the AOT cache assembly phase.
     private static void assemblySetup() {
         internTable.prepareForAOTCache();
     }
->>>>>>> c116b18b
 }