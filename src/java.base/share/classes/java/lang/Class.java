/*
 * Copyright (c) 1994, 2025, Oracle and/or its affiliates. All rights reserved.
 * DO NOT ALTER OR REMOVE COPYRIGHT NOTICES OR THIS FILE HEADER.
 *
 * This code is free software; you can redistribute it and/or modify it
 * under the terms of the GNU General Public License version 2 only, as
 * published by the Free Software Foundation.  Oracle designates this
 * particular file as subject to the "Classpath" exception as provided
 * by Oracle in the LICENSE file that accompanied this code.
 *
 * This code is distributed in the hope that it will be useful, but WITHOUT
 * ANY WARRANTY; without even the implied warranty of MERCHANTABILITY or
 * FITNESS FOR A PARTICULAR PURPOSE.  See the GNU General Public License
 * version 2 for more details (a copy is included in the LICENSE file that
 * accompanied this code).
 *
 * You should have received a copy of the GNU General Public License version
 * 2 along with this work; if not, write to the Free Software Foundation,
 * Inc., 51 Franklin St, Fifth Floor, Boston, MA 02110-1301 USA.
 *
 * Please contact Oracle, 500 Oracle Parkway, Redwood Shores, CA 94065 USA
 * or visit www.oracle.com if you need additional information or have any
 * questions.
 */

package java.lang;

import java.lang.annotation.Annotation;
import java.lang.constant.ClassDesc;
import java.lang.constant.ConstantDescs;
import java.lang.invoke.TypeDescriptor;
import java.lang.invoke.MethodHandles;
import java.lang.ref.SoftReference;
import java.io.IOException;
import java.io.InputStream;
import java.io.ObjectStreamField;
import java.lang.reflect.AnnotatedElement;
import java.lang.reflect.AnnotatedType;
import java.lang.reflect.AccessFlag;
import java.lang.reflect.Array;
import java.lang.reflect.Constructor;
import java.lang.reflect.Executable;
import java.lang.reflect.Field;
import java.lang.reflect.GenericArrayType;
import java.lang.reflect.GenericDeclaration;
import java.lang.reflect.InvocationTargetException;
import java.lang.reflect.Member;
import java.lang.reflect.Method;
import java.lang.reflect.Modifier;
import java.lang.reflect.RecordComponent;
import java.lang.reflect.Type;
import java.lang.reflect.TypeVariable;
import java.lang.constant.Constable;
import java.net.URL;
import java.security.AllPermission;
import java.security.Permissions;
import java.security.ProtectionDomain;
import java.util.ArrayList;
import java.util.Arrays;
import java.util.Collection;
import java.util.HashMap;
import java.util.LinkedHashMap;
import java.util.LinkedHashSet;
import java.util.List;
import java.util.Map;
import java.util.Objects;
import java.util.Optional;
import java.util.Set;
import java.util.stream.Collectors;

import jdk.internal.constant.ConstantUtils;
import jdk.internal.loader.BootLoader;
import jdk.internal.loader.BuiltinClassLoader;
import jdk.internal.misc.Unsafe;
import jdk.internal.module.Resources;
import jdk.internal.reflect.CallerSensitive;
import jdk.internal.reflect.CallerSensitiveAdapter;
import jdk.internal.reflect.ConstantPool;
import jdk.internal.reflect.Reflection;
import jdk.internal.reflect.ReflectionFactory;
import jdk.internal.util.ModifiedUtf;
import jdk.internal.vm.annotation.AOTRuntimeSetup;
import jdk.internal.vm.annotation.AOTSafeClassInitializer;
import jdk.internal.vm.annotation.IntrinsicCandidate;
import jdk.internal.vm.annotation.Stable;

import sun.invoke.util.BytecodeDescriptor;
import sun.invoke.util.Wrapper;
import sun.reflect.generics.factory.CoreReflectionFactory;
import sun.reflect.generics.factory.GenericsFactory;
import sun.reflect.generics.repository.ClassRepository;
import sun.reflect.generics.scope.ClassScope;
import sun.reflect.annotation.*;

/**
 * Instances of the class {@code Class} represent classes and
 * interfaces in a running Java application. An enum class and a record
 * class are kinds of class; an annotation interface is a kind of
 * interface. Every array also belongs to a class that is reflected as
 * a {@code Class} object that is shared by all arrays with the same
 * element type and number of dimensions.  The primitive Java types
 * ({@code boolean}, {@code byte}, {@code char}, {@code short}, {@code
 * int}, {@code long}, {@code float}, and {@code double}), and the
 * keyword {@code void} are also represented as {@code Class} objects.
 *
 * <p> {@code Class} has no public constructor. Instead a {@code Class}
 * object is constructed automatically by the Java Virtual Machine when
 * a class is derived from the bytes of a {@code class} file through
 * the invocation of one of the following methods:
 * <ul>
 * <li> {@link ClassLoader#defineClass(String, byte[], int, int) ClassLoader::defineClass}
 * <li> {@link java.lang.invoke.MethodHandles.Lookup#defineClass(byte[])
 *      java.lang.invoke.MethodHandles.Lookup::defineClass}
 * <li> {@link java.lang.invoke.MethodHandles.Lookup#defineHiddenClass(byte[], boolean, MethodHandles.Lookup.ClassOption...)
 *      java.lang.invoke.MethodHandles.Lookup::defineHiddenClass}
 * </ul>
 *
 * <p> The methods of class {@code Class} expose many characteristics of a
 * class or interface. Most characteristics are derived from the {@code class}
 * file that the class loader passed to the Java Virtual Machine or
 * from the {@code class} file passed to {@code Lookup::defineClass}
 * or {@code Lookup::defineHiddenClass}.
 * A few characteristics are determined by the class loading environment
 * at run time, such as the module returned by {@link #getModule() getModule()}.
 *
 * <p> The following example uses a {@code Class} object to print the
 * class name of an object:
 *
 * {@snippet lang="java" :
 * void printClassName(Object obj) {
 *     System.out.println("The class of " + obj +
 *                        " is " + obj.getClass().getName());
 * }}
 *
 * It is also possible to get the {@code Class} object for a named
 * class or interface (or for {@code void}) using a <dfn>class literal</dfn>
 * (JLS {@jls 15.8.2}).
 * For example:
 *
 * {@snippet lang="java" :
 * System.out.println("The name of class Foo is: " + Foo.class.getName()); // @highlight substring="Foo.class"
 * }
 *
 * <p> Some methods of class {@code Class} expose whether the declaration of
 * a class or interface in Java source code was <em>enclosed</em> within
 * another declaration. Other methods describe how a class or interface
 * is situated in a <dfn>{@index "nest"}</dfn>. A nest is a set of
 * classes and interfaces, in the same run-time package, that
 * allow mutual access to their {@code private} members.
 * The classes and interfaces are known as <dfn>{@index "nestmates"}</dfn>
 * (JVMS {@jvms 4.7.29}).
 * One nestmate acts as the
 * <dfn>nest host</dfn> (JVMS {@jvms 4.7.28}), and enumerates the other nestmates which
 * belong to the nest; each of them in turn records it as the nest host.
 * The classes and interfaces which belong to a nest, including its host, are
 * determined when
 * {@code class} files are generated, for example, a Java compiler
 * will typically record a top-level class as the host of a nest where the
 * other members are the classes and interfaces whose declarations are
 * enclosed within the top-level class declaration.
 *
 * <h2><a id=hiddenClasses>Hidden Classes</a></h2>
 * A class or interface created by the invocation of
 * {@link java.lang.invoke.MethodHandles.Lookup#defineHiddenClass(byte[], boolean, MethodHandles.Lookup.ClassOption...)
 * Lookup::defineHiddenClass} is a {@linkplain Class#isHidden() <dfn>hidden</dfn>}
 * class or interface.
 * All kinds of class, including enum classes and record classes, may be
 * hidden classes; all kinds of interface, including annotation interfaces,
 * may be hidden interfaces.
 *
 * The {@linkplain #getName() name of a hidden class or interface} is
 * not a {@linkplain ClassLoader##binary-name binary name},
 * which means the following:
 * <ul>
 * <li>A hidden class or interface cannot be referenced by the constant pools
 *     of other classes and interfaces.
 * <li>A hidden class or interface cannot be described in
 *     {@linkplain java.lang.constant.ConstantDesc <em>nominal form</em>} by
 *     {@link #describeConstable() Class::describeConstable},
 *     {@link ClassDesc#of(String) ClassDesc::of}, or
 *     {@link ClassDesc#ofDescriptor(String) ClassDesc::ofDescriptor}.
 * <li>A hidden class or interface cannot be discovered by {@link #forName Class::forName}
 *     or {@link ClassLoader#loadClass(String, boolean) ClassLoader::loadClass}.
 * </ul>
 *
 * A hidden class or interface is never an array class, but may be
 * the element type of an array. In all other respects, the fact that
 * a class or interface is hidden has no bearing on the characteristics
 * exposed by the methods of class {@code Class}.
 *
 * <h2><a id=implicitClasses>Implicitly Declared Classes</a></h2>
 *
 * Conventionally, a Java compiler, starting from a source file for an
 * implicitly declared class, say {@code HelloWorld.java}, creates a
 * similarly-named {@code class} file, {@code HelloWorld.class}, where
 * the class stored in that {@code class} file is named {@code
 * "HelloWorld"}, matching the base names of the source and {@code
 * class} files.
 *
 * For the {@code Class} object of an implicitly declared class {@code
 * HelloWorld}, the methods to get the {@linkplain #getName name} and
 * {@linkplain #getTypeName type name} return results
 * equal to {@code "HelloWorld"}. The {@linkplain #getSimpleName
 * simple name} of such an implicitly declared class is {@code "HelloWorld"} and
 * the {@linkplain #getCanonicalName canonical name} is {@code "HelloWorld"}.
 *
 * @param <T> the type of the class modeled by this {@code Class}
 * object.  For example, the type of {@code String.class} is {@code
 * Class<String>}.  Use {@code Class<?>} if the class being modeled is
 * unknown.
 *
 * @see     java.lang.ClassLoader#defineClass(byte[], int, int)
 * @since   1.0
 */
@AOTSafeClassInitializer
public final class Class<T> implements java.io.Serializable,
                              GenericDeclaration,
                              Type,
                              AnnotatedElement,
                              TypeDescriptor.OfField<Class<?>>,
                              Constable {
    private static final int ANNOTATION= 0x00002000;
    private static final int ENUM      = 0x00004000;
    private static final int SYNTHETIC = 0x00001000;

    private static native void registerNatives();
    static {
        runtimeSetup();
    }

    /// No significant static final fields; [#resetArchivedStates()] handles
    /// prevents storing [#reflectionFactory] into AOT image.
    @AOTRuntimeSetup
    private static void runtimeSetup() {
        registerNatives();
    }

    /*
     * Private constructor. Only the Java Virtual Machine creates Class objects.
     * This constructor is not used and prevents the default constructor being
     * generated.
     */
    private Class(ClassLoader loader, Class<?> arrayComponentType, char mods, ProtectionDomain pd, boolean isPrim, char flags) {
        // Initialize final field for classLoader.  The initialization value of non-null
        // prevents future JIT optimizations from assuming this final field is null.
        // The following assignments are done directly by the VM without calling this constructor.
        classLoader = loader;
        componentType = arrayComponentType;
        modifiers = mods;
        protectionDomain = pd;
        primitive = isPrim;
        classFileAccessFlags = flags;
    }

    /**
     * Converts the object to a string. The string representation is the
     * string "class" or "interface", followed by a space, and then by the
     * name of the class in the format returned by {@code getName}.
     * If this {@code Class} object represents a primitive type,
     * this method returns the name of the primitive type.  If
     * this {@code Class} object represents void this method returns
     * "void". If this {@code Class} object represents an array type,
     * this method returns "class " followed by {@code getName}.
     *
     * @return a string representation of this {@code Class} object.
     */
    public String toString() {
        String kind = isInterface() ? "interface " : isPrimitive() ? "" : "class ";
        return kind.concat(getName());
    }

    /**
     * Returns a string describing this {@code Class}, including
     * information about modifiers, {@link #isSealed() sealed}/{@code
     * non-sealed} status, and type parameters.
     *
     * The string is formatted as a list of type modifiers, if any,
     * followed by the kind of type (empty string for primitive types
     * and {@code class}, {@code enum}, {@code interface},
     * {@code @interface}, or {@code record} as appropriate), followed
     * by the type's name, followed by an angle-bracketed
     * comma-separated list of the type's type parameters, if any,
     * including informative bounds on the type parameters, if any.
     *
     * A space is used to separate modifiers from one another and to
     * separate any modifiers from the kind of type. The modifiers
     * occur in canonical order. If there are no type parameters, the
     * type parameter list is elided.
     *
     * For an array type, the string starts with the type name,
     * followed by an angle-bracketed comma-separated list of the
     * type's type parameters, if any, followed by a sequence of
     * {@code []} characters, one set of brackets per dimension of
     * the array.
     *
     * <p>Note that since information about the runtime representation
     * of a type is being generated, modifiers not present on the
     * originating source code or illegal on the originating source
     * code may be present.
     *
     * @return a string describing this {@code Class}, including
     * information about modifiers and type parameters
     *
     * @since 1.8
     */
    public String toGenericString() {
        if (isPrimitive()) {
            return toString();
        } else {
            StringBuilder sb = new StringBuilder();
            Class<?> component = this;
            int arrayDepth = 0;

            if (isArray()) {
                do {
                    arrayDepth++;
                    component = component.getComponentType();
                } while (component.isArray());
                sb.append(component.getName());
            } else {
                // Class modifiers are a superset of interface modifiers
                int modifiers = getModifiers() & Modifier.classModifiers();
                if (modifiers != 0) {
                    sb.append(Modifier.toString(modifiers));
                    sb.append(' ');
                }

                // A class cannot be strictfp and sealed/non-sealed so
                // it is sufficient to check for sealed-ness after all
                // modifiers are printed.
                addSealingInfo(modifiers, sb);

                if (isAnnotation()) {
                    sb.append('@');
                }
                if (isInterface()) { // Note: all annotation interfaces are interfaces
                    sb.append("interface");
                } else {
                    if (isEnum())
                        sb.append("enum");
                    else if (isRecord())
                        sb.append("record");
                    else
                        sb.append("class");
                }
                sb.append(' ');
                sb.append(getName());
            }

            TypeVariable<?>[] typeparms = component.getTypeParameters();
            if (typeparms.length > 0) {
                sb.append(Arrays.stream(typeparms)
                          .map(Class::typeVarBounds)
                          .collect(Collectors.joining(",", "<", ">")));
            }

            if (arrayDepth > 0) sb.append("[]".repeat(arrayDepth));

            return sb.toString();
        }
    }

    private void addSealingInfo(int modifiers, StringBuilder sb) {
        // A class can be final XOR sealed XOR non-sealed.
        if (Modifier.isFinal(modifiers)) {
            return; // no-op
        } else {
            if (isSealed()) {
                sb.append("sealed ");
                return;
            } else {
                // Check for sealed ancestor, which implies this class
                // is non-sealed.
                if (hasSealedAncestor(this)) {
                    sb.append("non-sealed ");
                }
            }
        }
    }

    private boolean hasSealedAncestor(Class<?> clazz) {
        // From JLS 8.1.1.2:
        // "It is a compile-time error if a class has a sealed direct
        // superclass or a sealed direct superinterface, and is not
        // declared final, sealed, or non-sealed either explicitly or
        // implicitly.
        // Thus, an effect of the sealed keyword is to force all
        // direct subclasses to explicitly declare whether they are
        // final, sealed, or non-sealed. This avoids accidentally
        // exposing a sealed class hierarchy to unwanted subclassing."

        // Therefore, will just check direct superclass and
        // superinterfaces.
        var superclass = clazz.getSuperclass();
        if (superclass != null && superclass.isSealed()) {
            return true;
        }
        for (var superinterface : clazz.getInterfaces()) {
            if (superinterface.isSealed()) {
                return true;
            }
        }
        return false;
    }

    static String typeVarBounds(TypeVariable<?> typeVar) {
        Type[] bounds = typeVar.getBounds();
        if (bounds.length == 1 && bounds[0].equals(Object.class)) {
            return typeVar.getName();
        } else {
            return typeVar.getName() + " extends " +
                Arrays.stream(bounds)
                .map(Type::getTypeName)
                .collect(Collectors.joining(" & "));
        }
    }

    /**
     * Returns the {@code Class} object associated with the class or
     * interface with the given string name.  Invoking this method is
     * equivalent to:
     *
     * {@snippet lang="java" :
     * Class.forName(className, true, currentLoader)
     * }
     *
     * where {@code currentLoader} denotes the defining class loader of
     * the current class.
     *
     * <p> For example, the following code fragment returns the
     * runtime {@code Class} object for the class named
     * {@code java.lang.Thread}:
     *
     * {@snippet lang="java" :
     * Class<?> t = Class.forName("java.lang.Thread");
     * }
     * <p>
     * A call to {@code forName("X")} causes the class named
     * {@code X} to be initialized.
     *
     * <p>
     * In cases where this method is called from a context where there is no
     * caller frame on the stack (e.g. when called directly from a JNI
     * attached thread), the system class loader is used.
     *
     * @param     className the {@linkplain ClassLoader##binary-name binary name}
     *                      of the class or the string representing an array type
     * @return    the {@code Class} object for the class with the
     *            specified name.
     * @throws    LinkageError if the linkage fails
     * @throws    ExceptionInInitializerError if the initialization provoked
     *            by this method fails
     * @throws    ClassNotFoundException if the class cannot be located
     *
     * @jls 12.2 Loading of Classes and Interfaces
     * @jls 12.3 Linking of Classes and Interfaces
     * @jls 12.4 Initialization of Classes and Interfaces
     */
    @CallerSensitive
    public static Class<?> forName(String className)
                throws ClassNotFoundException {
        Class<?> caller = Reflection.getCallerClass();
        return forName(className, caller);
    }

    // Caller-sensitive adapter method for reflective invocation
    @CallerSensitiveAdapter
    private static Class<?> forName(String className, Class<?> caller)
            throws ClassNotFoundException {
        validateClassNameLength(className);
        ClassLoader loader = (caller == null) ? ClassLoader.getSystemClassLoader()
                                              : ClassLoader.getClassLoader(caller);
<<<<<<< HEAD
        if (loader instanceof BuiltinClassLoader bcl) {
            if (bcl.usePositiveCache) {
                Class<?> result = bcl.checkPositiveLookupCache(className);
                if (result != null) {
                    // forName(String, Class) API will always initialize the class
                    Unsafe.getUnsafe().ensureClassInitialized(result);
                    return result;
                }
            }
            if (bcl.useNegativeCache && bcl.checkNegativeLookupCache(className)) {
                throw new ClassNotFoundException(className);
            }
        }
        return forName0(className, true, loader, caller);
=======
        return forName0(className, true, loader);
>>>>>>> d5803aa7
    }

    /**
     * Returns the {@code Class} object associated with the class or
     * interface with the given string name, using the given class loader.
     * Given the {@linkplain ClassLoader##binary-name binary name} for a class or interface,
     * this method attempts to locate and load the class or interface. The specified
     * class loader is used to load the class or interface.  If the parameter
     * {@code loader} is {@code null}, the class is loaded through the bootstrap
     * class loader.  The class is initialized only if the
     * {@code initialize} parameter is {@code true} and if it has
     * not been initialized earlier.
     *
     * <p> This method cannot be used to obtain any of the {@code Class} objects
     * representing primitive types or void, hidden classes or interfaces,
     * or array classes whose element type is a hidden class or interface.
     * If {@code name} denotes a primitive type or void, for example {@code I},
     * an attempt will be made to locate a user-defined class in the unnamed package
     * whose name is {@code I} instead.
     * To obtain a {@code Class} object for a named primitive type
     * such as {@code int} or {@code long} use {@link
     * #forPrimitiveName(String)}.
     *
     * <p> To obtain the {@code Class} object associated with an array class,
     * the name consists of one or more {@code '['} representing the depth
     * of the array nesting, followed by the element type as encoded in
     * {@linkplain ##nameFormat the table} specified in {@code Class.getName()}.
     *
     * <p> Examples:
     * {@snippet lang="java" :
     * Class<?> threadClass = Class.forName("java.lang.Thread", false, currentLoader);
     * Class<?> stringArrayClass = Class.forName("[Ljava.lang.String;", false, currentLoader);
     * Class<?> intArrayClass = Class.forName("[[[I", false, currentLoader);   // Class of int[][][]
     * Class<?> nestedClass = Class.forName("java.lang.Character$UnicodeBlock", false, currentLoader);
     * Class<?> fooClass = Class.forName("Foo", true, currentLoader);
     * }
     *
     * <p> A call to {@code getName()} on the {@code Class} object returned
     * from {@code forName(}<i>N</i>{@code )} returns <i>N</i>.
     *
     * <p> A call to {@code forName("[L}<i>N</i>{@code ;")} causes the element type
     * named <i>N</i> to be loaded but not initialized regardless of the value
     * of the {@code initialize} parameter.
     *
     * @apiNote
     * This method throws errors related to loading, linking or initializing
     * as specified in Sections {@jls 12.2}, {@jls 12.3}, and {@jls 12.4} of
     * <cite>The Java Language Specification</cite>.
     * In addition, this method does not check whether the requested class
     * is accessible to its caller.
     *
     * @param name       the {@linkplain ClassLoader##binary-name binary name}
     *                   of the class or the string representing an array class
     *
     * @param initialize if {@code true} the class will be initialized
     *                   (which implies linking). See Section {@jls
     *                   12.4} of <cite>The Java Language
     *                   Specification</cite>.
     * @param loader     class loader from which the class must be loaded
     * @return           class object representing the desired class
     *
     * @throws    LinkageError if the linkage fails
     * @throws    ExceptionInInitializerError if the initialization provoked
     *            by this method fails
     * @throws    ClassNotFoundException if the class cannot be located by
     *            the specified class loader
     *
     * @see       java.lang.Class#forName(String)
     * @see       java.lang.ClassLoader
     *
     * @jls 12.2 Loading of Classes and Interfaces
     * @jls 12.3 Linking of Classes and Interfaces
     * @jls 12.4 Initialization of Classes and Interfaces
     * @jls 13.1 The Form of a Binary
     * @since     1.2
     */
    public static Class<?> forName(String name, boolean initialize, ClassLoader loader)
        throws ClassNotFoundException
    {
        validateClassNameLength(name);
<<<<<<< HEAD

        if (loader instanceof BuiltinClassLoader bcl) {
            if (bcl.usePositiveCache) {
                Class<?> result = bcl.checkPositiveLookupCache(name);
                if (result != null) {
                    if (initialize) {
                        Unsafe.getUnsafe().ensureClassInitialized(result);
                    }
                    return result;
                }
            }
           if (bcl.useNegativeCache && bcl.checkNegativeLookupCache(name)) {
                throw new ClassNotFoundException(name);
            }
        }

        return forName0(name, initialize, loader, null);
=======
        return forName0(name, initialize, loader);
>>>>>>> d5803aa7
    }

    /** Called after security check for system loader access checks have been made. */
    private static native Class<?> forName0(String name, boolean initialize,
                                            ClassLoader loader)
        throws ClassNotFoundException;


    /**
     * Returns the {@code Class} with the given {@linkplain ClassLoader##binary-name
     * binary name} in the given module.
     *
     * <p> This method attempts to locate and load the class or interface.
     * It does not link the class, and does not run the class initializer.
     * If the class is not found, this method returns {@code null}. </p>
     *
     * <p> If the class loader of the given module defines other modules and
     * the given name is a class defined in a different module, this method
     * returns {@code null} after the class is loaded. </p>
     *
     * <p> This method does not check whether the requested class is
     * accessible to its caller. </p>
     *
     * @apiNote
     * This method does not support loading of array types, unlike
     * {@link #forName(String, boolean, ClassLoader)}. The class name must be
     * a binary name.  This method returns {@code null} on failure rather than
     * throwing a {@link ClassNotFoundException}, as is done by
     * the {@link #forName(String, boolean, ClassLoader)} method.
     *
     * @param  module   A module
     * @param  name     The {@linkplain ClassLoader##binary-name binary name}
     *                  of the class
     * @return {@code Class} object of the given name defined in the given module;
     *         {@code null} if not found.
     *
     * @throws NullPointerException if the given module or name is {@code null}
     *
     * @throws LinkageError if the linkage fails
     *
     * @jls 12.2 Loading of Classes and Interfaces
     * @jls 12.3 Linking of Classes and Interfaces
     * @since 9
     */
    public static Class<?> forName(Module module, String name) {
        Objects.requireNonNull(module);
        Objects.requireNonNull(name);
        if (!ModifiedUtf.isValidLengthInConstantPool(name)) {
            return null;
        }

        ClassLoader cl = module.getClassLoader();
        if (cl != null) {
            return cl.loadClass(module, name);
        } else {
            return BootLoader.loadClass(module, name);
        }
    }

    /**
     * {@return the {@code Class} object associated with the
     * {@linkplain #isPrimitive() primitive type} of the given name}
     * If the argument is not the name of a primitive type, {@code
     * null} is returned.
     *
     * @param primitiveName the name of the primitive type to find
     *
     * @throws NullPointerException if the argument is {@code null}
     *
     * @jls 4.2 Primitive Types and Values
     * @jls 15.8.2 Class Literals
     * @since 22
     */
    public static Class<?> forPrimitiveName(String primitiveName) {
        return switch(primitiveName) {
        // Integral types
        case "int"     -> int.class;
        case "long"    -> long.class;
        case "short"   -> short.class;
        case "char"    -> char.class;
        case "byte"    -> byte.class;

        // Floating-point types
        case "float"   -> float.class;
        case "double"  -> double.class;

        // Other types
        case "boolean" -> boolean.class;
        case "void"    -> void.class;

        default        -> null;
        };
    }

    /**
     * Creates a new instance of the class represented by this {@code Class}
     * object.  The class is instantiated as if by a {@code new}
     * expression with an empty argument list.  The class is initialized if it
     * has not already been initialized.
     *
     * @deprecated This method propagates any exception thrown by the
     * nullary constructor, including a checked exception.  Use of
     * this method effectively bypasses the compile-time exception
     * checking that would otherwise be performed by the compiler.
     * The {@link
     * java.lang.reflect.Constructor#newInstance(java.lang.Object...)
     * Constructor.newInstance} method avoids this problem by wrapping
     * any exception thrown by the constructor in a (checked) {@link
     * java.lang.reflect.InvocationTargetException}.
     *
     * <p>The call
     *
     * {@snippet lang="java" :
     * clazz.newInstance()
     * }
     *
     * can be replaced by
     *
     * {@snippet lang="java" :
     * clazz.getDeclaredConstructor().newInstance()
     * }
     *
     * The latter sequence of calls is inferred to be able to throw
     * the additional exception types {@link
     * InvocationTargetException} and {@link
     * NoSuchMethodException}. Both of these exception types are
     * subclasses of {@link ReflectiveOperationException}.
     *
     * @return  a newly allocated instance of the class represented by this
     *          object.
     * @throws  IllegalAccessException  if the class or its nullary
     *          constructor is not accessible.
     * @throws  InstantiationException
     *          if this {@code Class} represents an abstract class,
     *          an interface, an array class, a primitive type, or void;
     *          or if the class has no nullary constructor;
     *          or if the instantiation fails for some other reason.
     * @throws  ExceptionInInitializerError if the initialization
     *          provoked by this method fails.
     */
    @CallerSensitive
    @Deprecated(since="9")
    public T newInstance()
        throws InstantiationException, IllegalAccessException
    {
        // Constructor lookup
        Constructor<T> tmpConstructor = cachedConstructor;
        if (tmpConstructor == null) {
            if (this == Class.class) {
                throw new IllegalAccessException(
                    "Can not call newInstance() on the Class for java.lang.Class"
                );
            }
            try {
                Class<?>[] empty = {};
                final Constructor<T> c = getReflectionFactory().copyConstructor(
                    getConstructor0(empty, Member.DECLARED));
                // Disable accessibility checks on the constructor
                // access check is done with the true caller
                c.setAccessible(true);
                cachedConstructor = tmpConstructor = c;
            } catch (NoSuchMethodException e) {
                throw (InstantiationException)
                    new InstantiationException(getName()).initCause(e);
            }
        }

        try {
            Class<?> caller = Reflection.getCallerClass();
            return getReflectionFactory().newInstance(tmpConstructor, null, caller);
        } catch (InvocationTargetException e) {
            Unsafe.getUnsafe().throwException(e.getTargetException());
            // Not reached
            return null;
        }
    }

    private transient volatile Constructor<T> cachedConstructor;

    /**
     * Determines if the specified {@code Object} is assignment-compatible
     * with the object represented by this {@code Class}.  This method is
     * the dynamic equivalent of the Java language {@code instanceof}
     * operator. The method returns {@code true} if the specified
     * {@code Object} argument is non-null and can be cast to the
     * reference type represented by this {@code Class} object without
     * raising a {@code ClassCastException.} It returns {@code false}
     * otherwise.
     *
     * <p> Specifically, if this {@code Class} object represents a
     * declared class, this method returns {@code true} if the specified
     * {@code Object} argument is an instance of the represented class (or
     * of any of its subclasses); it returns {@code false} otherwise. If
     * this {@code Class} object represents an array class, this method
     * returns {@code true} if the specified {@code Object} argument
     * can be converted to an object of the array class by an identity
     * conversion or by a widening reference conversion; it returns
     * {@code false} otherwise. If this {@code Class} object
     * represents an interface, this method returns {@code true} if the
     * class or any superclass of the specified {@code Object} argument
     * implements this interface; it returns {@code false} otherwise. If
     * this {@code Class} object represents a primitive type, this method
     * returns {@code false}.
     *
     * @param   obj the object to check
     * @return  true if {@code obj} is an instance of this class
     *
     * @since 1.1
     */
    @IntrinsicCandidate
    public native boolean isInstance(Object obj);


    /**
     * Determines if the class or interface represented by this
     * {@code Class} object is either the same as, or is a superclass or
     * superinterface of, the class or interface represented by the specified
     * {@code Class} parameter. It returns {@code true} if so;
     * otherwise it returns {@code false}. If this {@code Class}
     * object represents a primitive type, this method returns
     * {@code true} if the specified {@code Class} parameter is
     * exactly this {@code Class} object; otherwise it returns
     * {@code false}.
     *
     * <p> Specifically, this method tests whether the type represented by the
     * specified {@code Class} parameter can be converted to the type
     * represented by this {@code Class} object via an identity conversion
     * or via a widening reference conversion. See <cite>The Java Language
     * Specification</cite>, sections {@jls 5.1.1} and {@jls 5.1.4},
     * for details.
     *
     * @param     cls the {@code Class} object to be checked
     * @return    the {@code boolean} value indicating whether objects of the
     *            type {@code cls} can be assigned to objects of this class
     * @throws    NullPointerException if the specified Class parameter is
     *            null.
     * @since     1.1
     */
    @IntrinsicCandidate
    public native boolean isAssignableFrom(Class<?> cls);


    /**
     * Determines if this {@code Class} object represents an
     * interface type.
     *
     * @return  {@code true} if this {@code Class} object represents an interface;
     *          {@code false} otherwise.
     */
    public boolean isInterface() {
        return Modifier.isInterface(modifiers);
    }


    /**
     * Determines if this {@code Class} object represents an array class.
     *
     * @return  {@code true} if this {@code Class} object represents an array class;
     *          {@code false} otherwise.
     * @since   1.1
     */
    public boolean isArray() {
        return componentType != null;
    }


    /**
     * Determines if this {@code Class} object represents a primitive
     * type or void.
     *
     * <p> There are nine predefined {@code Class} objects to
     * represent the eight primitive types and void.  These are
     * created by the Java Virtual Machine, and have the same
     * {@linkplain #getName() names} as the primitive types that they
     * represent, namely {@code boolean}, {@code byte}, {@code char},
     * {@code short}, {@code int}, {@code long}, {@code float}, and
     * {@code double}.
     *
     * <p>No other class objects are considered primitive.
     *
     * @apiNote
     * A {@code Class} object represented by a primitive type can be
     * accessed via the {@code TYPE} public static final variables
     * defined in the primitive wrapper classes such as {@link
     * java.lang.Integer#TYPE Integer.TYPE}. In the Java programming
     * language, the objects may be referred to by a class literal
     * expression such as {@code int.class}.  The {@code Class} object
     * for void can be expressed as {@code void.class} or {@link
     * java.lang.Void#TYPE Void.TYPE}.
     *
     * @return true if and only if this class represents a primitive type
     *
     * @see     java.lang.Boolean#TYPE
     * @see     java.lang.Character#TYPE
     * @see     java.lang.Byte#TYPE
     * @see     java.lang.Short#TYPE
     * @see     java.lang.Integer#TYPE
     * @see     java.lang.Long#TYPE
     * @see     java.lang.Float#TYPE
     * @see     java.lang.Double#TYPE
     * @see     java.lang.Void#TYPE
     * @since 1.1
     * @jls 15.8.2 Class Literals
     */
    public boolean isPrimitive() {
        return primitive;
    }

    /**
     * Returns true if this {@code Class} object represents an annotation
     * interface.  Note that if this method returns true, {@link #isInterface()}
     * would also return true, as all annotation interfaces are also interfaces.
     *
     * @return {@code true} if this {@code Class} object represents an annotation
     *      interface; {@code false} otherwise
     * @since 1.5
     */
    public boolean isAnnotation() {
        return (getModifiers() & ANNOTATION) != 0;
    }

    /**
     *{@return {@code true} if and only if this class has the synthetic modifier
     * bit set}
     *
     * @jls 13.1 The Form of a Binary
     * @jvms 4.1 The {@code ClassFile} Structure
     * @see <a
     * href="{@docRoot}/java.base/java/lang/reflect/package-summary.html#LanguageJvmModel">Java
     * programming language and JVM modeling in core reflection</a>
     * @since 1.5
     */
    public boolean isSynthetic() {
        return (getModifiers() & SYNTHETIC) != 0;
    }

    /**
     * Returns the  name of the entity (class, interface, array class,
     * primitive type, or void) represented by this {@code Class} object.
     *
     * <p> If this {@code Class} object represents a class or interface,
     * not an array class, then:
     * <ul>
     * <li> If the class or interface is not {@linkplain #isHidden() hidden},
     *      then the {@linkplain ClassLoader##binary-name binary name}
     *      of the class or interface is returned.
     * <li> If the class or interface is hidden, then the result is a string
     *      of the form: {@code N + '/' + <suffix>}
     *      where {@code N} is the {@linkplain ClassLoader##binary-name binary name}
     *      indicated by the {@code class} file passed to
     *      {@link java.lang.invoke.MethodHandles.Lookup#defineHiddenClass(byte[], boolean, MethodHandles.Lookup.ClassOption...)
     *      Lookup::defineHiddenClass}, and {@code <suffix>} is an unqualified name.
     * </ul>
     *
     * <p> If this {@code Class} object represents an array class, then
     * the result is a string consisting of one or more '{@code [}' characters
     * representing the depth of the array nesting, followed by the element
     * type as encoded using the following table:
     *
     * <blockquote><table class="striped" id="nameFormat">
     * <caption style="display:none">Element types and encodings</caption>
     * <thead>
     * <tr><th scope="col"> Element Type <th scope="col"> Encoding
     * </thead>
     * <tbody style="text-align:left">
     * <tr><th scope="row"> {@code boolean} <td style="text-align:center"> {@code Z}
     * <tr><th scope="row"> {@code byte}    <td style="text-align:center"> {@code B}
     * <tr><th scope="row"> {@code char}    <td style="text-align:center"> {@code C}
     * <tr><th scope="row"> class or interface with {@linkplain ClassLoader##binary-name binary name} <i>N</i>
     *                                      <td style="text-align:center"> {@code L}<em>N</em>{@code ;}
     * <tr><th scope="row"> {@code double}  <td style="text-align:center"> {@code D}
     * <tr><th scope="row"> {@code float}   <td style="text-align:center"> {@code F}
     * <tr><th scope="row"> {@code int}     <td style="text-align:center"> {@code I}
     * <tr><th scope="row"> {@code long}    <td style="text-align:center"> {@code J}
     * <tr><th scope="row"> {@code short}   <td style="text-align:center"> {@code S}
     * </tbody>
     * </table></blockquote>
     *
     * <p> If this {@code Class} object represents a primitive type or {@code void},
     * then the result is a string with the same spelling as the Java language
     * keyword which corresponds to the primitive type or {@code void}.
     *
     * <p> Examples:
     * <blockquote><pre>
     * String.class.getName()
     *     returns "java.lang.String"
     * Character.UnicodeBlock.class.getName()
     *     returns "java.lang.Character$UnicodeBlock"
     * byte.class.getName()
     *     returns "byte"
     * (new Object[3]).getClass().getName()
     *     returns "[Ljava.lang.Object;"
     * (new int[3][4][5][6][7][8][9]).getClass().getName()
     *     returns "[[[[[[[I"
     * </pre></blockquote>
     *
     * @apiNote
     * Distinct class objects can have the same name but different class loaders.
     *
     * @return  the name of the class, interface, or other entity
     *          represented by this {@code Class} object.
     * @jls 13.1 The Form of a Binary
     */
    public String getName() {
        String name = this.name;
        return name != null ? name : initClassName();
    }

    // Cache the name to reduce the number of calls into the VM.
    // This field would be set by VM itself during initClassName call.
    private transient String name;
    private native String initClassName();

    /**
     * Returns the class loader for the class.  Some implementations may use
     * null to represent the bootstrap class loader. This method will return
     * null in such implementations if this class was loaded by the bootstrap
     * class loader.
     *
     * <p>If this {@code Class} object
     * represents a primitive type or void, null is returned.
     *
     * @return  the class loader that loaded the class or interface
     *          represented by this {@code Class} object.
     * @see java.lang.ClassLoader
     */
    public ClassLoader getClassLoader() {
        return classLoader;
    }

    // Package-private to allow ClassLoader access
    ClassLoader getClassLoader0() { return classLoader; }

    /**
     * Returns the module that this class or interface is a member of.
     *
     * If this class represents an array type then this method returns the
     * {@code Module} for the element type. If this class represents a
     * primitive type or void, then the {@code Module} object for the
     * {@code java.base} module is returned.
     *
     * If this class is in an unnamed module then the {@linkplain
     * ClassLoader#getUnnamedModule() unnamed} {@code Module} of the class
     * loader for this class is returned.
     *
     * @return the module that this class or interface is a member of
     *
     * @since 9
     */
    public Module getModule() {
        return module;
    }

    // set by VM
    @Stable
    private transient Module module;

    // Initialized in JVM not by private constructor
    // This field is filtered from reflection access, i.e. getDeclaredField
    // will throw NoSuchFieldException
    private final ClassLoader classLoader;

    private transient Object classData; // Set by VM
    private transient Object[] signers; // Read by VM, mutable
    private final transient char modifiers;  // Set by the VM
    private final transient char classFileAccessFlags;  // Set by the VM
    private final transient boolean primitive;  // Set by the VM if the Class is a primitive type.

    // package-private
    Object getClassData() {
        return classData;
    }

    /**
     * Returns an array of {@code TypeVariable} objects that represent the
     * type variables declared by the generic declaration represented by this
     * {@code GenericDeclaration} object, in declaration order.  Returns an
     * array of length 0 if the underlying generic declaration declares no type
     * variables.
     *
     * @return an array of {@code TypeVariable} objects that represent
     *     the type variables declared by this generic declaration
     * @throws java.lang.reflect.GenericSignatureFormatError if the generic
     *     signature of this generic declaration does not conform to
     *     the format specified in section {@jvms 4.7.9} of
     *     <cite>The Java Virtual Machine Specification</cite>
     * @since 1.5
     */
    @SuppressWarnings("unchecked")
    public TypeVariable<Class<T>>[] getTypeParameters() {
        ClassRepository info = getGenericInfo();
        if (info != null)
            return (TypeVariable<Class<T>>[])info.getTypeParameters();
        else
            return (TypeVariable<Class<T>>[])new TypeVariable<?>[0];
    }


    /**
     * Returns the {@code Class} representing the direct superclass of the
     * entity (class, interface, primitive type or void) represented by
     * this {@code Class}.  If this {@code Class} represents either the
     * {@code Object} class, an interface, a primitive type, or void, then
     * null is returned.  If this {@code Class} object represents an array class
     * then the {@code Class} object representing the {@code Object} class is
     * returned.
     *
     * @return the direct superclass of the class represented by this {@code Class} object
     */
    @IntrinsicCandidate
    public native Class<? super T> getSuperclass();


    /**
     * Returns the {@code Type} representing the direct superclass of
     * the entity (class, interface, primitive type or void) represented by
     * this {@code Class} object.
     *
     * <p>If the superclass is a parameterized type, the {@code Type}
     * object returned must accurately reflect the actual type
     * arguments used in the source code. The parameterized type
     * representing the superclass is created if it had not been
     * created before. See the declaration of {@link
     * java.lang.reflect.ParameterizedType ParameterizedType} for the
     * semantics of the creation process for parameterized types.  If
     * this {@code Class} object represents either the {@code Object}
     * class, an interface, a primitive type, or void, then null is
     * returned.  If this {@code Class} object represents an array class
     * then the {@code Class} object representing the {@code Object} class is
     * returned.
     *
     * @throws java.lang.reflect.GenericSignatureFormatError if the generic
     *     class signature does not conform to the format specified in
     *     section {@jvms 4.7.9} of <cite>The Java Virtual
     *     Machine Specification</cite>
     * @throws TypeNotPresentException if the generic superclass
     *     refers to a non-existent type declaration
     * @throws java.lang.reflect.MalformedParameterizedTypeException if the
     *     generic superclass refers to a parameterized type that cannot be
     *     instantiated  for any reason
     * @return the direct superclass of the class represented by this {@code Class} object
     * @since 1.5
     */
    public Type getGenericSuperclass() {
        ClassRepository info = getGenericInfo();
        if (info == null) {
            return getSuperclass();
        }

        // Historical irregularity:
        // Generic signature marks interfaces with superclass = Object
        // but this API returns null for interfaces
        if (isInterface()) {
            return null;
        }

        return info.getSuperclass();
    }

    /**
     * Gets the package of this class.
     *
     * <p>If this class represents an array type, a primitive type or void,
     * this method returns {@code null}.
     *
     * @return the package of this class.
     */
    public Package getPackage() {
        if (isPrimitive() || isArray()) {
            return null;
        }
        ClassLoader cl = classLoader;
        return cl != null ? cl.definePackage(this)
                          : BootLoader.definePackage(this);
    }

    /**
     * Returns the fully qualified package name.
     *
     * <p> If this class is a top level class, then this method returns the fully
     * qualified name of the package that the class is a member of, or the
     * empty string if the class is in an unnamed package.
     *
     * <p> If this class is a member class, then this method is equivalent to
     * invoking {@code getPackageName()} on the {@linkplain #getEnclosingClass
     * enclosing class}.
     *
     * <p> If this class is a {@linkplain #isLocalClass local class} or an {@linkplain
     * #isAnonymousClass() anonymous class}, then this method is equivalent to
     * invoking {@code getPackageName()} on the {@linkplain #getDeclaringClass
     * declaring class} of the {@linkplain #getEnclosingMethod enclosing method} or
     * {@linkplain #getEnclosingConstructor enclosing constructor}.
     *
     * <p> If this class represents an array type then this method returns the
     * package name of the element type. If this class represents a primitive
     * type or void then the package name "{@code java.lang}" is returned.
     *
     * @return the fully qualified package name
     *
     * @since 9
     * @jls 6.7 Fully Qualified Names and Canonical Names
     */
    public String getPackageName() {
        String pn = this.packageName;
        if (pn == null) {
            Class<?> c = isArray() ? elementType() : this;
            if (c.isPrimitive()) {
                pn = "java.lang";
            } else {
                String cn = c.getName();
                int dot = cn.lastIndexOf('.');
                pn = (dot != -1) ? cn.substring(0, dot).intern() : "";
            }
            this.packageName = pn;
        }
        return pn;
    }

    // cached package name
    private transient String packageName;

    /**
     * Returns the interfaces directly implemented by the class or interface
     * represented by this {@code Class} object.
     *
     * <p>If this {@code Class} object represents a class, the return value is an array
     * containing objects representing all interfaces directly implemented by
     * the class.  The order of the interface objects in the array corresponds
     * to the order of the interface names in the {@code implements} clause of
     * the declaration of the class represented by this {@code Class} object.  For example,
     * given the declaration:
     * <blockquote>
     * {@code class Shimmer implements FloorWax, DessertTopping { ... }}
     * </blockquote>
     * suppose the value of {@code s} is an instance of
     * {@code Shimmer}; the value of the expression:
     * <blockquote>
     * {@code s.getClass().getInterfaces()[0]}
     * </blockquote>
     * is the {@code Class} object that represents interface
     * {@code FloorWax}; and the value of:
     * <blockquote>
     * {@code s.getClass().getInterfaces()[1]}
     * </blockquote>
     * is the {@code Class} object that represents interface
     * {@code DessertTopping}.
     *
     * <p>If this {@code Class} object represents an interface, the array contains objects
     * representing all interfaces directly extended by the interface.  The
     * order of the interface objects in the array corresponds to the order of
     * the interface names in the {@code extends} clause of the declaration of
     * the interface represented by this {@code Class} object.
     *
     * <p>If this {@code Class} object represents a class or interface that implements no
     * interfaces, the method returns an array of length 0.
     *
     * <p>If this {@code Class} object represents a primitive type or void, the method
     * returns an array of length 0.
     *
     * <p>If this {@code Class} object represents an array type, the
     * interfaces {@code Cloneable} and {@code java.io.Serializable} are
     * returned in that order.
     *
     * @return an array of interfaces directly implemented by this class
     */
    public Class<?>[] getInterfaces() {
        // defensively copy before handing over to user code
        return getInterfaces(true);
    }

    private Class<?>[] getInterfaces(boolean cloneArray) {
        ReflectionData<T> rd = reflectionData();
        Class<?>[] interfaces = rd.interfaces;
        if (interfaces == null) {
            interfaces = getInterfaces0();
            rd.interfaces = interfaces;
        }
        // defensively copy if requested
        return cloneArray ? interfaces.clone() : interfaces;
    }

    private native Class<?>[] getInterfaces0();

    /**
     * Returns the {@code Type}s representing the interfaces
     * directly implemented by the class or interface represented by
     * this {@code Class} object.
     *
     * <p>If a superinterface is a parameterized type, the
     * {@code Type} object returned for it must accurately reflect
     * the actual type arguments used in the source code. The
     * parameterized type representing each superinterface is created
     * if it had not been created before. See the declaration of
     * {@link java.lang.reflect.ParameterizedType ParameterizedType}
     * for the semantics of the creation process for parameterized
     * types.
     *
     * <p>If this {@code Class} object represents a class, the return value is an array
     * containing objects representing all interfaces directly implemented by
     * the class.  The order of the interface objects in the array corresponds
     * to the order of the interface names in the {@code implements} clause of
     * the declaration of the class represented by this {@code Class} object.
     *
     * <p>If this {@code Class} object represents an interface, the array contains objects
     * representing all interfaces directly extended by the interface.  The
     * order of the interface objects in the array corresponds to the order of
     * the interface names in the {@code extends} clause of the declaration of
     * the interface represented by this {@code Class} object.
     *
     * <p>If this {@code Class} object represents a class or interface that implements no
     * interfaces, the method returns an array of length 0.
     *
     * <p>If this {@code Class} object represents a primitive type or void, the method
     * returns an array of length 0.
     *
     * <p>If this {@code Class} object represents an array type, the
     * interfaces {@code Cloneable} and {@code java.io.Serializable} are
     * returned in that order.
     *
     * @throws java.lang.reflect.GenericSignatureFormatError
     *     if the generic class signature does not conform to the
     *     format specified in section {@jvms 4.7.9} of <cite>The
     *     Java Virtual Machine Specification</cite>
     * @throws TypeNotPresentException if any of the generic
     *     superinterfaces refers to a non-existent type declaration
     * @throws java.lang.reflect.MalformedParameterizedTypeException
     *     if any of the generic superinterfaces refer to a parameterized
     *     type that cannot be instantiated for any reason
     * @return an array of interfaces directly implemented by this class
     * @since 1.5
     */
    public Type[] getGenericInterfaces() {
        ClassRepository info = getGenericInfo();
        return (info == null) ?  getInterfaces() : info.getSuperInterfaces();
    }


    /**
     * Returns the {@code Class} representing the component type of an
     * array.  If this class does not represent an array class this method
     * returns null.
     *
     * @return the {@code Class} representing the component type of this
     * class if this class is an array
     * @see     java.lang.reflect.Array
     * @since 1.1
     */
    public Class<?> getComponentType() {
        return componentType;
    }

    // The componentType field's null value is the sole indication that the class
    // is an array - see isArray().
    private transient final Class<?> componentType;

    /*
     * Returns the {@code Class} representing the element type of an array class.
     * If this class does not represent an array class, then this method returns
     * {@code null}.
     */
    private Class<?> elementType() {
        if (!isArray()) return null;

        Class<?> c = this;
        while (c.isArray()) {
            c = c.getComponentType();
        }
        return c;
    }

    /**
     * Returns the Java language modifiers for this class or interface, encoded
     * in an integer. The modifiers consist of the Java Virtual Machine's
     * constants for {@code public}, {@code protected},
     * {@code private}, {@code final}, {@code static},
     * {@code abstract} and {@code interface}; they should be decoded
     * using the methods of class {@code Modifier}.
     *
     * <p> If the underlying class is an array class:
     * <ul>
     * <li> its {@code public}, {@code private} and {@code protected}
     *      modifiers are the same as those of its component type
     * <li> its {@code abstract} and {@code final} modifiers are always
     *      {@code true}
     * <li> its interface modifier is always {@code false}, even when
     *      the component type is an interface
     * </ul>
     * If this {@code Class} object represents a primitive type or
     * void, its {@code public}, {@code abstract}, and {@code final}
     * modifiers are always {@code true}.
     * For {@code Class} objects representing void, primitive types, and
     * arrays, the values of other modifiers are {@code false} other
     * than as specified above.
     *
     * <p> The modifier encodings are defined in section {@jvms 4.1}
     * of <cite>The Java Virtual Machine Specification</cite>.
     *
     * @return the {@code int} representing the modifiers for this class
     * @see     java.lang.reflect.Modifier
     * @see #accessFlags()
     * @see <a
     * href="{@docRoot}/java.base/java/lang/reflect/package-summary.html#LanguageJvmModel">Java
     * programming language and JVM modeling in core reflection</a>
     * @since 1.1
     * @jls 8.1.1 Class Modifiers
     * @jls 9.1.1 Interface Modifiers
     * @jvms 4.1 The {@code ClassFile} Structure
     */
    public int getModifiers() { return modifiers; }

    /**
     * {@return an unmodifiable set of the {@linkplain AccessFlag access
     * flags} for this class, possibly empty}
     *
     * <p> If the underlying class is an array class:
     * <ul>
     * <li> its {@code PUBLIC}, {@code PRIVATE} and {@code PROTECTED}
     *      access flags are the same as those of its component type
     * <li> its {@code ABSTRACT} and {@code FINAL} flags are present
     * <li> its {@code INTERFACE} flag is absent, even when the
     *      component type is an interface
     * </ul>
     * If this {@code Class} object represents a primitive type or
     * void, the flags are {@code PUBLIC}, {@code ABSTRACT}, and
     * {@code FINAL}.
     * For {@code Class} objects representing void, primitive types, and
     * arrays, access flags are absent other than as specified above.
     *
     * @see #getModifiers()
     * @jvms 4.1 The ClassFile Structure
     * @jvms 4.7.6 The InnerClasses Attribute
     * @since 20
     */
    public Set<AccessFlag> accessFlags() {
        // Location.CLASS allows SUPER and AccessFlag.MODULE which
        // INNER_CLASS forbids. INNER_CLASS allows PRIVATE, PROTECTED,
        // and STATIC, which are not allowed on Location.CLASS.
        // Use getClassFileAccessFlags to expose SUPER status.
        var location = (isMemberClass() || isLocalClass() ||
                        isAnonymousClass() || isArray()) ?
            AccessFlag.Location.INNER_CLASS :
            AccessFlag.Location.CLASS;
        return getReflectionFactory().parseAccessFlags((location == AccessFlag.Location.CLASS) ?
                        getClassFileAccessFlags() : getModifiers(), location, this);
    }

    /**
     * Gets the signers of this class.
     *
     * @return  the signers of this class, or null if there are no signers.  In
     *          particular, this method returns null if this {@code Class} object represents
     *          a primitive type or void.
     * @since   1.1
     */
    public Object[] getSigners() {
        var signers = this.signers;
        return signers == null ? null : signers.clone();
    }

    /**
     * Set the signers of this class.
     */
    void setSigners(Object[] signers) {
        if (!isPrimitive() && !isArray()) {
            this.signers = signers;
        }
    }

    /**
     * If this {@code Class} object represents a local or anonymous
     * class within a method, returns a {@link
     * java.lang.reflect.Method Method} object representing the
     * immediately enclosing method of the underlying class. Returns
     * {@code null} otherwise.
     *
     * In particular, this method returns {@code null} if the underlying
     * class is a local or anonymous class immediately enclosed by a class or
     * interface declaration, instance initializer or static initializer.
     *
     * @return the immediately enclosing method of the underlying class, if
     *     that class is a local or anonymous class; otherwise {@code null}.
     *
     * @since 1.5
     */
    public Method getEnclosingMethod() {
        EnclosingMethodInfo enclosingInfo = getEnclosingMethodInfo();

        if (enclosingInfo == null)
            return null;
        else {
            if (!enclosingInfo.isMethod())
                return null;

            // Descriptor already validated by VM
            List<Class<?>> types = BytecodeDescriptor.parseMethod(enclosingInfo.getDescriptor(), getClassLoader());
            Class<?>   returnType       = types.removeLast();
            Class<?>[] parameterClasses = types.toArray(EMPTY_CLASS_ARRAY);

            final Class<?> enclosingCandidate = enclosingInfo.getEnclosingClass();
            Method[] candidates = enclosingCandidate.privateGetDeclaredMethods(false);

            /*
             * Loop over all declared methods; match method name,
             * number of and type of parameters, *and* return
             * type.  Matching return type is also necessary
             * because of covariant returns, etc.
             */
            ReflectionFactory fact = getReflectionFactory();
            for (Method m : candidates) {
                if (m.getName().equals(enclosingInfo.getName()) &&
                    arrayContentsEq(parameterClasses,
                                    fact.getExecutableSharedParameterTypes(m))) {
                    // finally, check return type
                    if (m.getReturnType().equals(returnType)) {
                        return fact.copyMethod(m);
                    }
                }
            }

            throw new InternalError("Enclosing method not found");
        }
    }

    private native Object[] getEnclosingMethod0();

    private EnclosingMethodInfo getEnclosingMethodInfo() {
        Object[] enclosingInfo = getEnclosingMethod0();
        if (enclosingInfo == null)
            return null;
        else {
            return new EnclosingMethodInfo(enclosingInfo);
        }
    }

    private static final class EnclosingMethodInfo {
        private final Class<?> enclosingClass;
        private final String name;
        private final String descriptor;

        static void validate(Object[] enclosingInfo) {
            if (enclosingInfo.length != 3)
                throw new InternalError("Malformed enclosing method information");
            try {
                // The array is expected to have three elements:

                // the immediately enclosing class
                Class<?> enclosingClass = (Class<?>)enclosingInfo[0];
                assert(enclosingClass != null);

                // the immediately enclosing method or constructor's
                // name (can be null).
                String name = (String)enclosingInfo[1];

                // the immediately enclosing method or constructor's
                // descriptor (null iff name is).
                String descriptor = (String)enclosingInfo[2];
                assert((name != null && descriptor != null) || name == descriptor);
            } catch (ClassCastException cce) {
                throw new InternalError("Invalid type in enclosing method information", cce);
            }
        }

        EnclosingMethodInfo(Object[] enclosingInfo) {
            validate(enclosingInfo);
            this.enclosingClass = (Class<?>)enclosingInfo[0];
            this.name = (String)enclosingInfo[1];
            this.descriptor = (String)enclosingInfo[2];
        }

        boolean isPartial() {
            return enclosingClass == null || name == null || descriptor == null;
        }

        boolean isConstructor() { return !isPartial() && ConstantDescs.INIT_NAME.equals(name); }

        boolean isMethod() { return !isPartial() && !isConstructor() && !ConstantDescs.CLASS_INIT_NAME.equals(name); }

        Class<?> getEnclosingClass() { return enclosingClass; }

        String getName() { return name; }

        String getDescriptor() { return descriptor; }

    }

    private static Class<?> toClass(Type o) {
        if (o instanceof GenericArrayType gat)
            return toClass(gat.getGenericComponentType()).arrayType();
        return (Class<?>)o;
     }

    /**
     * If this {@code Class} object represents a local or anonymous
     * class within a constructor, returns a {@link
     * java.lang.reflect.Constructor Constructor} object representing
     * the immediately enclosing constructor of the underlying
     * class. Returns {@code null} otherwise.  In particular, this
     * method returns {@code null} if the underlying class is a local
     * or anonymous class immediately enclosed by a class or
     * interface declaration, instance initializer or static initializer.
     *
     * @return the immediately enclosing constructor of the underlying class, if
     *     that class is a local or anonymous class; otherwise {@code null}.
     *
     * @since 1.5
     */
    public Constructor<?> getEnclosingConstructor() {
        EnclosingMethodInfo enclosingInfo = getEnclosingMethodInfo();

        if (enclosingInfo == null)
            return null;
        else {
            if (!enclosingInfo.isConstructor())
                return null;

            // Descriptor already validated by VM
            List<Class<?>> types = BytecodeDescriptor.parseMethod(enclosingInfo.getDescriptor(), getClassLoader());
            types.removeLast();
            Class<?>[] parameterClasses = types.toArray(EMPTY_CLASS_ARRAY);

            final Class<?> enclosingCandidate = enclosingInfo.getEnclosingClass();
            Constructor<?>[] candidates = enclosingCandidate
                    .privateGetDeclaredConstructors(false);
            /*
             * Loop over all declared constructors; match number
             * of and type of parameters.
             */
            ReflectionFactory fact = getReflectionFactory();
            for (Constructor<?> c : candidates) {
                if (arrayContentsEq(parameterClasses,
                                    fact.getExecutableSharedParameterTypes(c))) {
                    return fact.copyConstructor(c);
                }
            }

            throw new InternalError("Enclosing constructor not found");
        }
    }


    /**
     * If the class or interface represented by this {@code Class} object
     * is a member of another class, returns the {@code Class} object
     * representing the class in which it was declared.  This method returns
     * null if this class or interface is not a member of any other class.  If
     * this {@code Class} object represents an array class, a primitive
     * type, or void, then this method returns null.
     *
     * @return the declaring class for this class
     * @since 1.1
     */
    public Class<?> getDeclaringClass() {
        return getDeclaringClass0();
    }

    private native Class<?> getDeclaringClass0();


    /**
     * Returns the immediately enclosing class of the underlying
     * class.  If the underlying class is a top level class this
     * method returns {@code null}.
     * @return the immediately enclosing class of the underlying class
     * @since 1.5
     */
    public Class<?> getEnclosingClass() {
        // There are five kinds of classes (or interfaces):
        // a) Top level classes
        // b) Nested classes (static member classes)
        // c) Inner classes (non-static member classes)
        // d) Local classes (named classes declared within a method)
        // e) Anonymous classes


        // JVM Spec 4.7.7: A class must have an EnclosingMethod
        // attribute if and only if it is a local class or an
        // anonymous class.
        EnclosingMethodInfo enclosingInfo = getEnclosingMethodInfo();
        Class<?> enclosingCandidate;

        if (enclosingInfo == null) {
            // This is a top level or a nested class or an inner class (a, b, or c)
            enclosingCandidate = getDeclaringClass0();
        } else {
            Class<?> enclosingClass = enclosingInfo.getEnclosingClass();
            // This is a local class or an anonymous class (d or e)
            if (enclosingClass == this || enclosingClass == null)
                throw new InternalError("Malformed enclosing method information");
            else
                enclosingCandidate = enclosingClass;
        }
        return enclosingCandidate;
    }

    /**
     * Returns the simple name of the underlying class as given in the
     * source code. An empty string is returned if the underlying class is
     * {@linkplain #isAnonymousClass() anonymous}.
     * A {@linkplain #isSynthetic() synthetic class}, one not present
     * in source code, can have a non-empty name including special
     * characters, such as "{@code $}".
     *
     * <p>The simple name of an {@linkplain #isArray() array class} is the simple name of the
     * component type with "[]" appended.  In particular the simple
     * name of an array class whose component type is anonymous is "[]".
     *
     * @return the simple name of the underlying class
     * @since 1.5
     */
    public String getSimpleName() {
        ReflectionData<T> rd = reflectionData();
        String simpleName = rd.simpleName;
        if (simpleName == null) {
            rd.simpleName = simpleName = getSimpleName0();
        }
        return simpleName;
    }

    private String getSimpleName0() {
        if (isArray()) {
            return getComponentType().getSimpleName().concat("[]");
        }
        String simpleName = getSimpleBinaryName();
        if (simpleName == null) { // top level class
            simpleName = getName();
            simpleName = simpleName.substring(simpleName.lastIndexOf('.') + 1); // strip the package name
        }
        return simpleName;
    }

    /**
     * Return an informative string for the name of this class or interface.
     *
     * @return an informative string for the name of this class or interface
     * @since 1.8
     */
    public String getTypeName() {
        if (isArray()) {
            try {
                Class<?> cl = this;
                int dimensions = 0;
                do {
                    dimensions++;
                    cl = cl.getComponentType();
                } while (cl.isArray());
                return cl.getName().concat("[]".repeat(dimensions));
            } catch (Throwable e) { /*FALLTHRU*/ }
        }
        return getName();
    }

    /**
     * Returns the canonical name of the underlying class as
     * defined by <cite>The Java Language Specification</cite>.
     * Returns {@code null} if the underlying class does not have a canonical
     * name. Classes without canonical names include:
     * <ul>
     * <li>a {@linkplain #isLocalClass() local class}
     * <li>a {@linkplain #isAnonymousClass() anonymous class}
     * <li>a {@linkplain #isHidden() hidden class}
     * <li>an array whose component type does not have a canonical name</li>
     * </ul>
     *
     * The canonical name for a primitive class is the keyword for the
     * corresponding primitive type ({@code byte}, {@code short},
     * {@code char}, {@code int}, and so on).
     *
     * <p>An array type has a canonical name if and only if its
     * component type has a canonical name. When an array type has a
     * canonical name, it is equal to the canonical name of the
     * component type followed by "{@code []}".
     *
     * @return the canonical name of the underlying class if it exists, and
     * {@code null} otherwise.
     * @jls 6.7 Fully Qualified Names and Canonical Names
     * @since 1.5
     */
    public String getCanonicalName() {
        ReflectionData<T> rd = reflectionData();
        String canonicalName = rd.canonicalName;
        if (canonicalName == null) {
            rd.canonicalName = canonicalName = getCanonicalName0();
        }
        return canonicalName == ReflectionData.NULL_SENTINEL? null : canonicalName;
    }

    private String getCanonicalName0() {
        if (isArray()) {
            String canonicalName = getComponentType().getCanonicalName();
            if (canonicalName != null)
                return canonicalName.concat("[]");
            else
                return ReflectionData.NULL_SENTINEL;
        }
        if (isHidden() || isLocalOrAnonymousClass())
            return ReflectionData.NULL_SENTINEL;
        Class<?> enclosingClass = getEnclosingClass();
        if (enclosingClass == null) { // top level class
            return getName();
        } else {
            String enclosingName = enclosingClass.getCanonicalName();
            if (enclosingName == null)
                return ReflectionData.NULL_SENTINEL;
            String simpleName = getSimpleName();
            return new StringBuilder(enclosingName.length() + simpleName.length() + 1)
                    .append(enclosingName)
                    .append('.')
                    .append(simpleName)
                    .toString();
        }
    }

    /**
     * Returns {@code true} if and only if the underlying class
     * is an anonymous class.
     *
     * @apiNote
     * An anonymous class is not a {@linkplain #isHidden() hidden class}.
     *
     * @return {@code true} if and only if this class is an anonymous class.
     * @since 1.5
     * @jls 15.9.5 Anonymous Class Declarations
     */
    public boolean isAnonymousClass() {
        return !isArray() && isLocalOrAnonymousClass() &&
                getSimpleBinaryName0() == null;
    }

    /**
     * Returns {@code true} if and only if the underlying class
     * is a local class.
     *
     * @return {@code true} if and only if this class is a local class.
     * @since 1.5
     * @jls 14.3 Local Class and Interface Declarations
     */
    public boolean isLocalClass() {
        return isLocalOrAnonymousClass() &&
                (isArray() || getSimpleBinaryName0() != null);
    }

    /**
     * Returns {@code true} if and only if the underlying class
     * is a member class.
     *
     * @return {@code true} if and only if this class is a member class.
     * @since 1.5
     * @jls 8.5 Member Class and Interface Declarations
     */
    public boolean isMemberClass() {
        return !isLocalOrAnonymousClass() && getDeclaringClass0() != null;
    }

    /**
     * Returns the "simple binary name" of the underlying class, i.e.,
     * the binary name without the leading enclosing class name.
     * Returns {@code null} if the underlying class is a top level
     * class.
     */
    private String getSimpleBinaryName() {
        if (isTopLevelClass())
            return null;
        String name = getSimpleBinaryName0();
        if (name == null) // anonymous class
            return "";
        return name;
    }

    private native String getSimpleBinaryName0();

    /**
     * Returns {@code true} if this is a top level class.  Returns {@code false}
     * otherwise.
     */
    private boolean isTopLevelClass() {
        return !isLocalOrAnonymousClass() && getDeclaringClass0() == null;
    }

    /**
     * Returns {@code true} if this is a local class or an anonymous
     * class.  Returns {@code false} otherwise.
     */
    private boolean isLocalOrAnonymousClass() {
        // JVM Spec 4.7.7: A class must have an EnclosingMethod
        // attribute if and only if it is a local class or an
        // anonymous class.
        return hasEnclosingMethodInfo();
    }

    private boolean hasEnclosingMethodInfo() {
        Object[] enclosingInfo = getEnclosingMethod0();
        if (enclosingInfo != null) {
            EnclosingMethodInfo.validate(enclosingInfo);
            return true;
        }
        return false;
    }

    /**
     * Returns an array containing {@code Class} objects representing all
     * the public classes and interfaces that are members of the class
     * represented by this {@code Class} object.  This includes public
     * class and interface members inherited from superclasses and public class
     * and interface members declared by the class.  This method returns an
     * array of length 0 if this {@code Class} object has no public member
     * classes or interfaces.  This method also returns an array of length 0 if
     * this {@code Class} object represents a primitive type, an array
     * class, or void.
     *
     * @return the array of {@code Class} objects representing the public
     *         members of this class
     * @since 1.1
     */
    public Class<?>[] getClasses() {
        List<Class<?>> list = new ArrayList<>();
        Class<?> currentClass = Class.this;
        while (currentClass != null) {
            for (Class<?> m : currentClass.getDeclaredClasses()) {
                if (Modifier.isPublic(m.getModifiers())) {
                    list.add(m);
                }
            }
            currentClass = currentClass.getSuperclass();
        }
        return list.toArray(EMPTY_CLASS_ARRAY);
    }


    /**
     * Returns an array containing {@code Field} objects reflecting all
     * the accessible public fields of the class or interface represented by
     * this {@code Class} object.
     *
     * <p> If this {@code Class} object represents a class or interface with
     * no accessible public fields, then this method returns an array of length
     * 0.
     *
     * <p> If this {@code Class} object represents a class, then this method
     * returns the public fields of the class and of all its superclasses and
     * superinterfaces.
     *
     * <p> If this {@code Class} object represents an interface, then this
     * method returns the fields of the interface and of all its
     * superinterfaces.
     *
     * <p> If this {@code Class} object represents an array type, a primitive
     * type, or void, then this method returns an array of length 0.
     *
     * <p> The elements in the returned array are not sorted and are not in any
     * particular order.
     *
     * @return the array of {@code Field} objects representing the
     *         public fields
     *
     * @since 1.1
     * @jls 8.2 Class Members
     * @jls 8.3 Field Declarations
     */
    public Field[] getFields() {
        return copyFields(privateGetPublicFields());
    }


    /**
     * Returns an array containing {@code Method} objects reflecting all the
     * public methods of the class or interface represented by this {@code
     * Class} object, including those declared by the class or interface and
     * those inherited from superclasses and superinterfaces.
     *
     * <p> If this {@code Class} object represents an array type, then the
     * returned array has a {@code Method} object for each of the public
     * methods inherited by the array type from {@code Object}. It does not
     * contain a {@code Method} object for {@code clone()}.
     *
     * <p> If this {@code Class} object represents an interface then the
     * returned array does not contain any implicitly declared methods from
     * {@code Object}. Therefore, if no methods are explicitly declared in
     * this interface or any of its superinterfaces then the returned array
     * has length 0. (Note that a {@code Class} object which represents a class
     * always has public methods, inherited from {@code Object}.)
     *
     * <p> The returned array never contains methods with names {@value
     * ConstantDescs#INIT_NAME} or {@value ConstantDescs#CLASS_INIT_NAME}.
     *
     * <p> The elements in the returned array are not sorted and are not in any
     * particular order.
     *
     * <p> Generally, the result is computed as with the following 4 step algorithm.
     * Let C be the class or interface represented by this {@code Class} object:
     * <ol>
     * <li> A union of methods is composed of:
     *   <ol type="a">
     *   <li> C's declared public instance and static methods as returned by
     *        {@link #getDeclaredMethods()} and filtered to include only public
     *        methods.</li>
     *   <li> If C is a class other than {@code Object}, then include the result
     *        of invoking this algorithm recursively on the superclass of C.</li>
     *   <li> Include the results of invoking this algorithm recursively on all
     *        direct superinterfaces of C, but include only instance methods.</li>
     *   </ol></li>
     * <li> Union from step 1 is partitioned into subsets of methods with same
     *      signature (name, parameter types) and return type.</li>
     * <li> Within each such subset only the most specific methods are selected.
     *      Let method M be a method from a set of methods with same signature
     *      and return type. M is most specific if there is no such method
     *      N != M from the same set, such that N is more specific than M.
     *      N is more specific than M if:
     *   <ol type="a">
     *   <li> N is declared by a class and M is declared by an interface; or</li>
     *   <li> N and M are both declared by classes or both by interfaces and
     *        N's declaring type is the same as or a subtype of M's declaring type
     *        (clearly, if M's and N's declaring types are the same type, then
     *        M and N are the same method).</li>
     *   </ol></li>
     * <li> The result of this algorithm is the union of all selected methods from
     *      step 3.</li>
     * </ol>
     *
     * @apiNote There may be more than one method with a particular name
     * and parameter types in a class because while the Java language forbids a
     * class to declare multiple methods with the same signature but different
     * return types, the Java virtual machine does not.  This
     * increased flexibility in the virtual machine can be used to
     * implement various language features.  For example, covariant
     * returns can be implemented with {@linkplain
     * java.lang.reflect.Method#isBridge bridge methods}; the bridge
     * method and the overriding method would have the same
     * signature but different return types.
     *
     * @return the array of {@code Method} objects representing the
     *         public methods of this class
     *
     * @jls 8.2 Class Members
     * @jls 8.4 Method Declarations
     * @since 1.1
     */
    public Method[] getMethods() {
        return copyMethods(privateGetPublicMethods());
    }


    /**
     * Returns an array containing {@code Constructor} objects reflecting
     * all the public constructors of the class represented by this
     * {@code Class} object.  An array of length 0 is returned if the
     * class has no public constructors, or if the class is an array class, or
     * if the class reflects a primitive type or void.
     *
     * @apiNote
     * While this method returns an array of {@code
     * Constructor<T>} objects (that is an array of constructors from
     * this class), the return type of this method is {@code
     * Constructor<?>[]} and <em>not</em> {@code Constructor<T>[]} as
     * might be expected.  This less informative return type is
     * necessary since after being returned from this method, the
     * array could be modified to hold {@code Constructor} objects for
     * different classes, which would violate the type guarantees of
     * {@code Constructor<T>[]}.
     *
     * @return the array of {@code Constructor} objects representing the
     *         public constructors of this class
     *
     * @see #getDeclaredConstructors()
     * @since 1.1
     */
    public Constructor<?>[] getConstructors() {
        return copyConstructors(privateGetDeclaredConstructors(true));
    }


    /**
     * Returns a {@code Field} object that reflects the specified public member
     * field of the class or interface represented by this {@code Class}
     * object. The {@code name} parameter is a {@code String} specifying the
     * simple name of the desired field.
     *
     * <p> The field to be reflected is determined by the algorithm that
     * follows.  Let C be the class or interface represented by this {@code Class} object:
     *
     * <OL>
     * <LI> If C declares a public field with the name specified, that is the
     *      field to be reflected.</LI>
     * <LI> If no field was found in step 1 above, this algorithm is applied
     *      recursively to each direct superinterface of C. The direct
     *      superinterfaces are searched in the order they were declared.</LI>
     * <LI> If no field was found in steps 1 and 2 above, and C has a
     *      superclass S, then this algorithm is invoked recursively upon S.
     *      If C has no superclass, then a {@code NoSuchFieldException}
     *      is thrown.</LI>
     * </OL>
     *
     * <p> If this {@code Class} object represents an array type, then this
     * method does not find the {@code length} field of the array type.
     *
     * @param name the field name
     * @return the {@code Field} object of this class specified by
     *         {@code name}
     * @throws NoSuchFieldException if a field with the specified name is
     *         not found.
     * @throws NullPointerException if {@code name} is {@code null}
     *
     * @since 1.1
     * @jls 8.2 Class Members
     * @jls 8.3 Field Declarations
     */
    public Field getField(String name) throws NoSuchFieldException {
        Objects.requireNonNull(name);
        Field field = getField0(name);
        if (field == null) {
            throw new NoSuchFieldException(name);
        }
        return getReflectionFactory().copyField(field);
    }


    /**
     * Returns a {@code Method} object that reflects the specified public
     * member method of the class or interface represented by this
     * {@code Class} object. The {@code name} parameter is a
     * {@code String} specifying the simple name of the desired method. The
     * {@code parameterTypes} parameter is an array of {@code Class}
     * objects that identify the method's formal parameter types, in declared
     * order. If {@code parameterTypes} is {@code null}, it is
     * treated as if it were an empty array.
     *
     * <p> If this {@code Class} object represents an array type, then this
     * method finds any public method inherited by the array type from
     * {@code Object} except method {@code clone()}.
     *
     * <p> If this {@code Class} object represents an interface then this
     * method does not find any implicitly declared method from
     * {@code Object}. Therefore, if no methods are explicitly declared in
     * this interface or any of its superinterfaces, then this method does not
     * find any method.
     *
     * <p> This method does not find any method with name {@value
     * ConstantDescs#INIT_NAME} or {@value ConstantDescs#CLASS_INIT_NAME}.
     *
     * <p> Generally, the method to be reflected is determined by the 4 step
     * algorithm that follows.
     * Let C be the class or interface represented by this {@code Class} object:
     * <ol>
     * <li> A union of methods is composed of:
     *   <ol type="a">
     *   <li> C's declared public instance and static methods as returned by
     *        {@link #getDeclaredMethods()} and filtered to include only public
     *        methods that match given {@code name} and {@code parameterTypes}</li>
     *   <li> If C is a class other than {@code Object}, then include the result
     *        of invoking this algorithm recursively on the superclass of C.</li>
     *   <li> Include the results of invoking this algorithm recursively on all
     *        direct superinterfaces of C, but include only instance methods.</li>
     *   </ol></li>
     * <li> This union is partitioned into subsets of methods with same
     *      return type (the selection of methods from step 1 also guarantees that
     *      they have the same method name and parameter types).</li>
     * <li> Within each such subset only the most specific methods are selected.
     *      Let method M be a method from a set of methods with same VM
     *      signature (return type, name, parameter types).
     *      M is most specific if there is no such method N != M from the same
     *      set, such that N is more specific than M. N is more specific than M
     *      if:
     *   <ol type="a">
     *   <li> N is declared by a class and M is declared by an interface; or</li>
     *   <li> N and M are both declared by classes or both by interfaces and
     *        N's declaring type is the same as or a subtype of M's declaring type
     *        (clearly, if M's and N's declaring types are the same type, then
     *        M and N are the same method).</li>
     *   </ol></li>
     * <li> The result of this algorithm is chosen arbitrarily from the methods
     *      with most specific return type among all selected methods from step 3.
     *      Let R be a return type of a method M from the set of all selected methods
     *      from step 3. M is a method with most specific return type if there is
     *      no such method N != M from the same set, having return type S != R,
     *      such that S is a subtype of R as determined by
     *      R.class.{@link #isAssignableFrom}(S.class).
     * </ol>
     *
     * @apiNote There may be more than one method with matching name and
     * parameter types in a class because while the Java language forbids a
     * class to declare multiple methods with the same signature but different
     * return types, the Java virtual machine does not.  This
     * increased flexibility in the virtual machine can be used to
     * implement various language features.  For example, covariant
     * returns can be implemented with {@linkplain
     * java.lang.reflect.Method#isBridge bridge methods}; the bridge
     * method and the overriding method would have the same
     * signature but different return types. This method would return the
     * overriding method as it would have a more specific return type.
     *
     * @param name the name of the method
     * @param parameterTypes the list of parameters
     * @return the {@code Method} object that matches the specified
     *         {@code name} and {@code parameterTypes}
     * @throws NoSuchMethodException if a matching method is not found
     *         or if the name is {@value ConstantDescs#INIT_NAME} or
     *         {@value ConstantDescs#CLASS_INIT_NAME}.
     * @throws NullPointerException if {@code name} is {@code null}
     *
     * @jls 8.2 Class Members
     * @jls 8.4 Method Declarations
     * @since 1.1
     */
    public Method getMethod(String name, Class<?>... parameterTypes)
            throws NoSuchMethodException {
        Objects.requireNonNull(name);
        Method method = getMethod0(name, parameterTypes);
        if (method == null) {
            throw new NoSuchMethodException(methodToString(name, parameterTypes));
        }
        return getReflectionFactory().copyMethod(method);
    }

    /**
     * Returns a {@code Constructor} object that reflects the specified
     * public constructor of the class represented by this {@code Class}
     * object. The {@code parameterTypes} parameter is an array of
     * {@code Class} objects that identify the constructor's formal
     * parameter types, in declared order.
     *
     * If this {@code Class} object represents an inner class
     * declared in a non-static context, the formal parameter types
     * include the explicit enclosing instance as the first parameter.
     *
     * <p> The constructor to reflect is the public constructor of the class
     * represented by this {@code Class} object whose formal parameter
     * types match those specified by {@code parameterTypes}.
     *
     * @param parameterTypes the parameter array
     * @return the {@code Constructor} object of the public constructor that
     *         matches the specified {@code parameterTypes}
     * @throws NoSuchMethodException if a matching constructor is not found,
     *         including when this {@code Class} object represents
     *         an interface, a primitive type, an array class, or void.
     *
     * @see #getDeclaredConstructor(Class[])
     * @since 1.1
     */
    public Constructor<T> getConstructor(Class<?>... parameterTypes)
            throws NoSuchMethodException {
        return getReflectionFactory().copyConstructor(
            getConstructor0(parameterTypes, Member.PUBLIC));
    }


    /**
     * Returns an array of {@code Class} objects reflecting all the
     * classes and interfaces declared as members of the class represented by
     * this {@code Class} object. This includes public, protected, default
     * (package) access, and private classes and interfaces declared by the
     * class, but excludes inherited classes and interfaces.  This method
     * returns an array of length 0 if the class declares no classes or
     * interfaces as members, or if this {@code Class} object represents a
     * primitive type, an array class, or void.
     *
     * @return the array of {@code Class} objects representing all the
     *         declared members of this class
     *
     * @since 1.1
     * @jls 8.5 Member Class and Interface Declarations
     */
    public Class<?>[] getDeclaredClasses() {
        return getDeclaredClasses0();
    }


    /**
     * Returns an array of {@code Field} objects reflecting all the fields
     * declared by the class or interface represented by this
     * {@code Class} object. This includes public, protected, default
     * (package) access, and private fields, but excludes inherited fields.
     *
     * <p> If this {@code Class} object represents a class or interface with no
     * declared fields, then this method returns an array of length 0.
     *
     * <p> If this {@code Class} object represents an array type, a primitive
     * type, or void, then this method returns an array of length 0.
     *
     * <p> The elements in the returned array are not sorted and are not in any
     * particular order.
     *
     * @return  the array of {@code Field} objects representing all the
     *          declared fields of this class
     *
     * @since 1.1
     * @jls 8.2 Class Members
     * @jls 8.3 Field Declarations
     */
    public Field[] getDeclaredFields() {
        return copyFields(privateGetDeclaredFields(false));
    }

    /**
     * Returns an array of {@code RecordComponent} objects representing all the
     * record components of this record class, or {@code null} if this class is
     * not a record class.
     *
     * <p> The components are returned in the same order that they are declared
     * in the record header. The array is empty if this record class has no
     * components. If the class is not a record class, that is {@link
     * #isRecord()} returns {@code false}, then this method returns {@code null}.
     * Conversely, if {@link #isRecord()} returns {@code true}, then this method
     * returns a non-null value.
     *
     * @apiNote
     * <p> The following method can be used to find the record canonical constructor:
     *
     * {@snippet lang="java" :
     * static <T extends Record> Constructor<T> getCanonicalConstructor(Class<T> cls)
     *     throws NoSuchMethodException {
     *   Class<?>[] paramTypes =
     *     Arrays.stream(cls.getRecordComponents())
     *           .map(RecordComponent::getType)
     *           .toArray(Class<?>[]::new);
     *   return cls.getDeclaredConstructor(paramTypes);
     * }}
     *
     * @return  An array of {@code RecordComponent} objects representing all the
     *          record components of this record class, or {@code null} if this
     *          class is not a record class
     *
     * @jls 8.10 Record Classes
     * @since 16
     */
    public RecordComponent[] getRecordComponents() {
        if (!isRecord()) {
            return null;
        }
        return getRecordComponents0();
    }

    /**
     * Returns an array containing {@code Method} objects reflecting all the
     * declared methods of the class or interface represented by this {@code
     * Class} object, including public, protected, default (package)
     * access, and private methods, but excluding inherited methods.
     * The declared methods may include methods <em>not</em> in the
     * source of the class or interface, including {@linkplain
     * Method#isBridge bridge methods} and other {@linkplain
     * Executable#isSynthetic synthetic} methods added by compilers.
     *
     * <p> If this {@code Class} object represents a class or interface that
     * has multiple declared methods with the same name and parameter types,
     * but different return types, then the returned array has a {@code Method}
     * object for each such method.
     *
     * <p> If this {@code Class} object represents a class or interface that
     * has a class initialization method {@value ConstantDescs#CLASS_INIT_NAME},
     * then the returned array does <em>not</em> have a corresponding {@code
     * Method} object.
     *
     * <p> If this {@code Class} object represents a class or interface with no
     * declared methods, then the returned array has length 0.
     *
     * <p> If this {@code Class} object represents an array type, a primitive
     * type, or void, then the returned array has length 0.
     *
     * <p> The elements in the returned array are not sorted and are not in any
     * particular order.
     *
     * @return  the array of {@code Method} objects representing all the
     *          declared methods of this class
     *
     * @jls 8.2 Class Members
     * @jls 8.4 Method Declarations
     * @see <a
     * href="{@docRoot}/java.base/java/lang/reflect/package-summary.html#LanguageJvmModel">Java
     * programming language and JVM modeling in core reflection</a>
     * @since 1.1
     */
    public Method[] getDeclaredMethods() {
        return copyMethods(privateGetDeclaredMethods(false));
    }

    /**
     * Returns an array of {@code Constructor} objects reflecting all the
     * constructors implicitly or explicitly declared by the class represented by this
     * {@code Class} object. These are public, protected, default
     * (package) access, and private constructors.  The elements in the array
     * returned are not sorted and are not in any particular order.  If the
     * class has a default constructor (JLS {@jls 8.8.9}), it is included in the returned array.
     * If a record class has a canonical constructor (JLS {@jls
     * 8.10.4.1}, {@jls 8.10.4.2}), it is included in the returned array.
     *
     * This method returns an array of length 0 if this {@code Class}
     * object represents an interface, a primitive type, an array class, or
     * void.
     *
     * @return  the array of {@code Constructor} objects representing all the
     *          declared constructors of this class
     *
     * @since 1.1
     * @see #getConstructors()
     * @jls 8.8 Constructor Declarations
     */
    public Constructor<?>[] getDeclaredConstructors() {
        return copyConstructors(privateGetDeclaredConstructors(false));
    }


    /**
     * Returns a {@code Field} object that reflects the specified declared
     * field of the class or interface represented by this {@code Class}
     * object. The {@code name} parameter is a {@code String} that specifies
     * the simple name of the desired field.
     *
     * <p> If this {@code Class} object represents an array type, then this
     * method does not find the {@code length} field of the array type.
     *
     * @param name the name of the field
     * @return  the {@code Field} object for the specified field in this
     *          class
     * @throws  NoSuchFieldException if a field with the specified name is
     *          not found.
     * @throws  NullPointerException if {@code name} is {@code null}
     *
     * @since 1.1
     * @jls 8.2 Class Members
     * @jls 8.3 Field Declarations
     */
    public Field getDeclaredField(String name) throws NoSuchFieldException {
        Objects.requireNonNull(name);
        Field field = searchFields(privateGetDeclaredFields(false), name);
        if (field == null) {
            throw new NoSuchFieldException(name);
        }
        return getReflectionFactory().copyField(field);
    }


    /**
     * Returns a {@code Method} object that reflects the specified
     * declared method of the class or interface represented by this
     * {@code Class} object. The {@code name} parameter is a
     * {@code String} that specifies the simple name of the desired
     * method, and the {@code parameterTypes} parameter is an array of
     * {@code Class} objects that identify the method's formal parameter
     * types, in declared order.  If more than one method with the same
     * parameter types is declared in a class, and one of these methods has a
     * return type that is more specific than any of the others, that method is
     * returned; otherwise one of the methods is chosen arbitrarily.  If the
     * name is {@value ConstantDescs#INIT_NAME} or {@value
     * ConstantDescs#CLASS_INIT_NAME} a {@code NoSuchMethodException}
     * is raised.
     *
     * <p> If this {@code Class} object represents an array type, then this
     * method does not find the {@code clone()} method.
     *
     * @param name the name of the method
     * @param parameterTypes the parameter array
     * @return  the {@code Method} object for the method of this class
     *          matching the specified name and parameters
     * @throws  NoSuchMethodException if a matching method is not found.
     * @throws  NullPointerException if {@code name} is {@code null}
     *
     * @jls 8.2 Class Members
     * @jls 8.4 Method Declarations
     * @since 1.1
     */
    public Method getDeclaredMethod(String name, Class<?>... parameterTypes)
            throws NoSuchMethodException {
        Objects.requireNonNull(name);
        Method method = searchMethods(privateGetDeclaredMethods(false), name, parameterTypes);
        if (method == null) {
            throw new NoSuchMethodException(methodToString(name, parameterTypes));
        }
        return getReflectionFactory().copyMethod(method);
    }

    /**
     * Returns the list of {@code Method} objects for the declared public
     * methods of this class or interface that have the specified method name
     * and parameter types.
     *
     * @param name the name of the method
     * @param parameterTypes the parameter array
     * @return the list of {@code Method} objects for the public methods of
     *         this class matching the specified name and parameters
     */
    List<Method> getDeclaredPublicMethods(String name, Class<?>... parameterTypes) {
        Method[] methods = privateGetDeclaredMethods(/* publicOnly */ true);
        ReflectionFactory factory = getReflectionFactory();
        List<Method> result = new ArrayList<>();
        for (Method method : methods) {
            if (method.getName().equals(name)
                && Arrays.equals(
                    factory.getExecutableSharedParameterTypes(method),
                    parameterTypes)) {
                result.add(factory.copyMethod(method));
            }
        }
        return result;
    }

    /**
     * Returns the most specific {@code Method} object of this class, super class or
     * interface that have the specified method name and parameter types.
     *
     * @param publicOnly true if only public methods are examined, otherwise all methods
     * @param name the name of the method
     * @param parameterTypes the parameter array
     * @return the {@code Method} object for the method found from this class matching
     * the specified name and parameters, or null if not found
     */
    Method findMethod(boolean publicOnly, String name, Class<?>... parameterTypes) {
        PublicMethods.MethodList res = getMethodsRecursive(name, parameterTypes, true, publicOnly);
        return res == null ? null : getReflectionFactory().copyMethod(res.getMostSpecific());
    }

    /**
     * Returns a {@code Constructor} object that reflects the specified
     * constructor of the class represented by this
     * {@code Class} object.  The {@code parameterTypes} parameter is
     * an array of {@code Class} objects that identify the constructor's
     * formal parameter types, in declared order.
     *
     * If this {@code Class} object represents an inner class
     * declared in a non-static context, the formal parameter types
     * include the explicit enclosing instance as the first parameter.
     *
     * @param parameterTypes the parameter array
     * @return  The {@code Constructor} object for the constructor with the
     *          specified parameter list
     * @throws  NoSuchMethodException if a matching constructor is not found,
     *          including when this {@code Class} object represents
     *          an interface, a primitive type, an array class, or void.
     *
     * @see #getConstructor(Class[])
     * @since 1.1
     */
    public Constructor<T> getDeclaredConstructor(Class<?>... parameterTypes)
            throws NoSuchMethodException {
        return getReflectionFactory().copyConstructor(
            getConstructor0(parameterTypes, Member.DECLARED));
    }

    /**
     * Finds a resource with a given name.
     *
     * <p> If this class is in a named {@link Module Module} then this method
     * will attempt to find the resource in the module. This is done by
     * delegating to the module's class loader {@link
     * ClassLoader#findResource(String,String) findResource(String,String)}
     * method, invoking it with the module name and the absolute name of the
     * resource. Resources in named modules are subject to the rules for
     * encapsulation specified in the {@code Module} {@link
     * Module#getResourceAsStream getResourceAsStream} method and so this
     * method returns {@code null} when the resource is a
     * non-"{@code .class}" resource in a package that is not open to the
     * caller's module.
     *
     * <p> Otherwise, if this class is not in a named module then the rules for
     * searching resources associated with a given class are implemented by the
     * defining {@linkplain ClassLoader class loader} of the class.  This method
     * delegates to this {@code Class} object's class loader.
     * If this {@code Class} object was loaded by the bootstrap class loader,
     * the method delegates to {@link ClassLoader#getSystemResourceAsStream}.
     *
     * <p> Before delegation, an absolute resource name is constructed from the
     * given resource name using this algorithm:
     *
     * <ul>
     *
     * <li> If the {@code name} begins with a {@code '/'}
     * (<code>'&#92;u002f'</code>), then the absolute name of the resource is the
     * portion of the {@code name} following the {@code '/'}.
     *
     * <li> Otherwise, the absolute name is of the following form:
     *
     * <blockquote>
     *   {@code modified_package_name/name}
     * </blockquote>
     *
     * <p> Where the {@code modified_package_name} is the package name of this
     * object with {@code '/'} substituted for {@code '.'}
     * (<code>'&#92;u002e'</code>).
     *
     * </ul>
     *
     * @param  name name of the desired resource
     * @return  A {@link java.io.InputStream} object; {@code null} if no
     *          resource with this name is found, or the resource is in a package
     *          that is not {@linkplain Module#isOpen(String, Module) open} to at
     *          least the caller module.
     * @throws  NullPointerException If {@code name} is {@code null}
     *
     * @see Module#getResourceAsStream(String)
     * @since  1.1
     */
    @CallerSensitive
    public InputStream getResourceAsStream(String name) {
        name = resolveName(name);

        Module thisModule = getModule();
        if (thisModule.isNamed()) {
            // check if resource can be located by caller
            if (Resources.canEncapsulate(name)
                && !isOpenToCaller(name, Reflection.getCallerClass())) {
                return null;
            }

            // resource not encapsulated or in package open to caller
            String mn = thisModule.getName();
            ClassLoader cl = classLoader;
            try {

                // special-case built-in class loaders to avoid the
                // need for a URL connection
                if (cl == null) {
                    return BootLoader.findResourceAsStream(mn, name);
                } else if (cl instanceof BuiltinClassLoader bcl) {
                    return bcl.findResourceAsStream(mn, name);
                } else {
                    URL url = cl.findResource(mn, name);
                    return (url != null) ? url.openStream() : null;
                }

            } catch (IOException | SecurityException e) {
                return null;
            }
        }

        // unnamed module
        ClassLoader cl = classLoader;
        if (cl == null) {
            return ClassLoader.getSystemResourceAsStream(name);
        } else {
            return cl.getResourceAsStream(name);
        }
    }

    /**
     * Finds a resource with a given name.
     *
     * <p> If this class is in a named {@link Module Module} then this method
     * will attempt to find the resource in the module. This is done by
     * delegating to the module's class loader {@link
     * ClassLoader#findResource(String,String) findResource(String,String)}
     * method, invoking it with the module name and the absolute name of the
     * resource. Resources in named modules are subject to the rules for
     * encapsulation specified in the {@code Module} {@link
     * Module#getResourceAsStream getResourceAsStream} method and so this
     * method returns {@code null} when the resource is a
     * non-"{@code .class}" resource in a package that is not open to the
     * caller's module.
     *
     * <p> Otherwise, if this class is not in a named module then the rules for
     * searching resources associated with a given class are implemented by the
     * defining {@linkplain ClassLoader class loader} of the class.  This method
     * delegates to this {@code Class} object's class loader.
     * If this {@code Class} object was loaded by the bootstrap class loader,
     * the method delegates to {@link ClassLoader#getSystemResource}.
     *
     * <p> Before delegation, an absolute resource name is constructed from the
     * given resource name using this algorithm:
     *
     * <ul>
     *
     * <li> If the {@code name} begins with a {@code '/'}
     * (<code>'&#92;u002f'</code>), then the absolute name of the resource is the
     * portion of the {@code name} following the {@code '/'}.
     *
     * <li> Otherwise, the absolute name is of the following form:
     *
     * <blockquote>
     *   {@code modified_package_name/name}
     * </blockquote>
     *
     * <p> Where the {@code modified_package_name} is the package name of this
     * object with {@code '/'} substituted for {@code '.'}
     * (<code>'&#92;u002e'</code>).
     *
     * </ul>
     *
     * @param  name name of the desired resource
     * @return A {@link java.net.URL} object; {@code null} if no resource with
     *         this name is found, the resource cannot be located by a URL, or the
     *         resource is in a package that is not
     *         {@linkplain Module#isOpen(String, Module) open} to at least the caller
     *         module.
     * @throws NullPointerException If {@code name} is {@code null}
     * @since  1.1
     */
    @CallerSensitive
    public URL getResource(String name) {
        name = resolveName(name);

        Module thisModule = getModule();
        if (thisModule.isNamed()) {
            // check if resource can be located by caller
            if (Resources.canEncapsulate(name)
                && !isOpenToCaller(name, Reflection.getCallerClass())) {
                return null;
            }

            // resource not encapsulated or in package open to caller
            String mn = thisModule.getName();
            ClassLoader cl = classLoader;
            try {
                if (cl == null) {
                    return BootLoader.findResource(mn, name);
                } else {
                    return cl.findResource(mn, name);
                }
            } catch (IOException ioe) {
                return null;
            }
        }

        // unnamed module
        ClassLoader cl = classLoader;
        if (cl == null) {
            return ClassLoader.getSystemResource(name);
        } else {
            return cl.getResource(name);
        }
    }

    /**
     * Returns true if a resource with the given name can be located by the
     * given caller. All resources in a module can be located by code in
     * the module. For other callers, then the package needs to be open to
     * the caller.
     */
    private boolean isOpenToCaller(String name, Class<?> caller) {
        // assert getModule().isNamed();
        Module thisModule = getModule();
        Module callerModule = (caller != null) ? caller.getModule() : null;
        if (callerModule != thisModule) {
            String pn = Resources.toPackageName(name);
            if (thisModule.getDescriptor().packages().contains(pn)) {
                if (callerModule == null) {
                    // no caller, return true if the package is open to all modules
                    return thisModule.isOpen(pn);
                }
                if (!thisModule.isOpen(pn, callerModule)) {
                    // package not open to caller
                    return false;
                }
            }
        }
        return true;
    }

    private transient final ProtectionDomain protectionDomain;

    /** Holder for the protection domain returned when the internal domain is null */
    private static class Holder {
        private static final ProtectionDomain allPermDomain;
        static {
            Permissions perms = new Permissions();
            perms.add(new AllPermission());
            allPermDomain = new ProtectionDomain(null, perms);
        }
    }

    /**
     * Returns the {@code ProtectionDomain} of this class.
     *
     * @return the ProtectionDomain of this class
     *
     * @see java.security.ProtectionDomain
     * @since 1.2
     */
    public ProtectionDomain getProtectionDomain() {
        if (protectionDomain == null) {
            return Holder.allPermDomain;
        } else {
            return protectionDomain;
        }
    }

    /*
     * Returns the Class object for the named primitive type. Type parameter T
     * avoids redundant casts for trusted code.
     */
    static native <T> Class<T> getPrimitiveClass(String name);

    /**
     * Add a package name prefix if the name is not absolute. Remove leading "/"
     * if name is absolute
     */
    private String resolveName(String name) {
        if (!name.startsWith("/")) {
            String baseName = getPackageName();
            if (!baseName.isEmpty()) {
                int len = baseName.length() + 1 + name.length();
                StringBuilder sb = new StringBuilder(len);
                name = sb.append(baseName.replace('.', '/'))
                    .append('/')
                    .append(name)
                    .toString();
            }
        } else {
            name = name.substring(1);
        }
        return name;
    }

    /**
     * Atomic operations support.
     */
    private static class Atomic {
        // initialize Unsafe machinery here, since we need to call Class.class instance method
        // and have to avoid calling it in the static initializer of the Class class...
        private static final Unsafe unsafe = Unsafe.getUnsafe();
        // offset of Class.reflectionData instance field
        private static final long reflectionDataOffset
                = unsafe.objectFieldOffset(Class.class, "reflectionData");
        // offset of Class.annotationType instance field
        private static final long annotationTypeOffset
                = unsafe.objectFieldOffset(Class.class, "annotationType");
        // offset of Class.annotationData instance field
        private static final long annotationDataOffset
                = unsafe.objectFieldOffset(Class.class, "annotationData");

        static <T> boolean casReflectionData(Class<?> clazz,
                                             ReflectionData<T> oldData,
                                             ReflectionData<T> newData) {
            return unsafe.compareAndSetReference(clazz, reflectionDataOffset, oldData, newData);
        }

        static boolean casAnnotationType(Class<?> clazz,
                                         AnnotationType oldType,
                                         AnnotationType newType) {
            return unsafe.compareAndSetReference(clazz, annotationTypeOffset, oldType, newType);
        }

        static boolean casAnnotationData(Class<?> clazz,
                                         AnnotationData oldData,
                                         AnnotationData newData) {
            return unsafe.compareAndSetReference(clazz, annotationDataOffset, oldData, newData);
        }
    }

    /**
     * Reflection support.
     */

    // Reflection data caches various derived names and reflective members. Cached
    // values may be invalidated when JVM TI RedefineClasses() is called
    private static class ReflectionData<T> {
        volatile Field[] declaredFields;
        volatile Field[] publicFields;
        volatile Method[] declaredMethods;
        volatile Method[] publicMethods;
        volatile Constructor<T>[] declaredConstructors;
        volatile Constructor<T>[] publicConstructors;
        // Intermediate results for getFields and getMethods
        volatile Field[] declaredPublicFields;
        volatile Method[] declaredPublicMethods;
        volatile Class<?>[] interfaces;

        // Cached names
        String simpleName;
        String canonicalName;
        static final String NULL_SENTINEL = new String();

        // Value of classRedefinedCount when we created this ReflectionData instance
        final int redefinedCount;

        ReflectionData(int redefinedCount) {
            this.redefinedCount = redefinedCount;
        }
    }

    private transient volatile ReflectionData<T> reflectionData;

    // Incremented by the VM on each call to JVM TI RedefineClasses()
    // that redefines this class or a superclass.
    private transient volatile int classRedefinedCount;

    // Lazily create and cache ReflectionData
    private ReflectionData<T> reflectionData() {
        ReflectionData<T> reflectionData = this.reflectionData;
        int classRedefinedCount = this.classRedefinedCount;
        if (reflectionData != null &&
            reflectionData.redefinedCount == classRedefinedCount) {
            return reflectionData;
        }
        // else no SoftReference or cleared SoftReference or stale ReflectionData
        // -> create and replace new instance
        return newReflectionData(reflectionData, classRedefinedCount);
    }

    private ReflectionData<T> newReflectionData(ReflectionData<T> oldReflectionData,
                                                int classRedefinedCount) {
        while (true) {
            ReflectionData<T> rd = new ReflectionData<>(classRedefinedCount);
            // try to CAS it...
            if (Atomic.casReflectionData(this, oldReflectionData, rd)) {
                return rd;
            }
            // else retry
            oldReflectionData = this.reflectionData;
            classRedefinedCount = this.classRedefinedCount;
            if (oldReflectionData != null && oldReflectionData.redefinedCount == classRedefinedCount) {
                return rd;
            }
        }
    }

    // Generic signature handling
    private native String getGenericSignature0();

    // Generic info repository; lazily initialized
    private transient volatile ClassRepository genericInfo;

    // accessor for factory
    private GenericsFactory getFactory() {
        // create scope and factory
        return CoreReflectionFactory.make(this, ClassScope.make(this));
    }

    // accessor for generic info repository;
    // generic info is lazily initialized
    private ClassRepository getGenericInfo() {
        ClassRepository genericInfo = this.genericInfo;
        if (genericInfo == null) {
            String signature = getGenericSignature0();
            if (signature == null) {
                genericInfo = ClassRepository.NONE;
            } else {
                genericInfo = ClassRepository.make(signature, getFactory());
            }
            this.genericInfo = genericInfo;
        }
        return (genericInfo != ClassRepository.NONE) ? genericInfo : null;
    }

    // Annotations handling
    native byte[] getRawAnnotations();
    // Since 1.8
    native byte[] getRawTypeAnnotations();
    static byte[] getExecutableTypeAnnotationBytes(Executable ex) {
        return getReflectionFactory().getExecutableTypeAnnotationBytes(ex);
    }

    native ConstantPool getConstantPool();

    //
    //
    // java.lang.reflect.Field handling
    //
    //

    // Returns an array of "root" fields. These Field objects must NOT
    // be propagated to the outside world, but must instead be copied
    // via ReflectionFactory.copyField.
    private Field[] privateGetDeclaredFields(boolean publicOnly) {
        Field[] res;
        ReflectionData<T> rd = reflectionData();
        res = publicOnly ? rd.declaredPublicFields : rd.declaredFields;
        if (res != null) return res;
        // No cached value available; request value from VM
        res = Reflection.filterFields(this, getDeclaredFields0(publicOnly));
        if (publicOnly) {
            rd.declaredPublicFields = res;
        } else {
            rd.declaredFields = res;
        }
        return res;
    }

    // Returns an array of "root" fields. These Field objects must NOT
    // be propagated to the outside world, but must instead be copied
    // via ReflectionFactory.copyField.
    private Field[] privateGetPublicFields() {
        Field[] res;
        ReflectionData<T> rd = reflectionData();
        res = rd.publicFields;
        if (res != null) return res;

        // Use a linked hash set to ensure order is preserved and
        // fields from common super interfaces are not duplicated
        LinkedHashSet<Field> fields = new LinkedHashSet<>();

        // Local fields
        addAll(fields, privateGetDeclaredFields(true));

        // Direct superinterfaces, recursively
        for (Class<?> si : getInterfaces(/* cloneArray */ false)) {
            addAll(fields, si.privateGetPublicFields());
        }

        // Direct superclass, recursively
        Class<?> sc = getSuperclass();
        if (sc != null) {
            addAll(fields, sc.privateGetPublicFields());
        }

        res = fields.toArray(new Field[0]);
        rd.publicFields = res;
        return res;
    }

    private static void addAll(Collection<Field> c, Field[] o) {
        for (Field f : o) {
            c.add(f);
        }
    }


    //
    //
    // java.lang.reflect.Constructor handling
    //
    //

    // Returns an array of "root" constructors. These Constructor
    // objects must NOT be propagated to the outside world, but must
    // instead be copied via ReflectionFactory.copyConstructor.
    private Constructor<T>[] privateGetDeclaredConstructors(boolean publicOnly) {
        Constructor<T>[] res;
        ReflectionData<T> rd = reflectionData();
        res = publicOnly ? rd.publicConstructors : rd.declaredConstructors;
        if (res != null) return res;
        // No cached value available; request value from VM
        if (isInterface()) {
            @SuppressWarnings("unchecked")
            Constructor<T>[] temporaryRes = (Constructor<T>[]) new Constructor<?>[0];
            res = temporaryRes;
        } else {
            res = getDeclaredConstructors0(publicOnly);
        }
        if (publicOnly) {
            rd.publicConstructors = res;
        } else {
            rd.declaredConstructors = res;
        }
        return res;
    }

    //
    //
    // java.lang.reflect.Method handling
    //
    //

    // Returns an array of "root" methods. These Method objects must NOT
    // be propagated to the outside world, but must instead be copied
    // via ReflectionFactory.copyMethod.
    private Method[] privateGetDeclaredMethods(boolean publicOnly) {
        Method[] res;
        ReflectionData<T> rd = reflectionData();
        res = publicOnly ? rd.declaredPublicMethods : rd.declaredMethods;
        if (res != null) return res;
        // No cached value available; request value from VM
        res = Reflection.filterMethods(this, getDeclaredMethods0(publicOnly));
        if (publicOnly) {
            rd.declaredPublicMethods = res;
        } else {
            rd.declaredMethods = res;
        }
        return res;
    }

    // Returns an array of "root" methods. These Method objects must NOT
    // be propagated to the outside world, but must instead be copied
    // via ReflectionFactory.copyMethod.
    private Method[] privateGetPublicMethods() {
        Method[] res;
        ReflectionData<T> rd = reflectionData();
        res = rd.publicMethods;
        if (res != null) return res;

        // No cached value available; compute value recursively.
        // Start by fetching public declared methods...
        PublicMethods pms = new PublicMethods();
        for (Method m : privateGetDeclaredMethods(/* publicOnly */ true)) {
            pms.merge(m);
        }
        // ...then recur over superclass methods...
        Class<?> sc = getSuperclass();
        if (sc != null) {
            for (Method m : sc.privateGetPublicMethods()) {
                pms.merge(m);
            }
        }
        // ...and finally over direct superinterfaces.
        for (Class<?> intf : getInterfaces(/* cloneArray */ false)) {
            for (Method m : intf.privateGetPublicMethods()) {
                // static interface methods are not inherited
                if (!Modifier.isStatic(m.getModifiers())) {
                    pms.merge(m);
                }
            }
        }

        res = pms.toArray();
        rd.publicMethods = res;
        return res;
    }


    //
    // Helpers for fetchers of one field, method, or constructor
    //

    // This method does not copy the returned Field object!
    private static Field searchFields(Field[] fields, String name) {
        for (Field field : fields) {
            if (field.getName().equals(name)) {
                return field;
            }
        }
        return null;
    }

    // Returns a "root" Field object. This Field object must NOT
    // be propagated to the outside world, but must instead be copied
    // via ReflectionFactory.copyField.
    private Field getField0(String name) {
        // Note: the intent is that the search algorithm this routine
        // uses be equivalent to the ordering imposed by
        // privateGetPublicFields(). It fetches only the declared
        // public fields for each class, however, to reduce the number
        // of Field objects which have to be created for the common
        // case where the field being requested is declared in the
        // class which is being queried.
        Field res;
        // Search declared public fields
        if ((res = searchFields(privateGetDeclaredFields(true), name)) != null) {
            return res;
        }
        // Direct superinterfaces, recursively
        Class<?>[] interfaces = getInterfaces(/* cloneArray */ false);
        for (Class<?> c : interfaces) {
            if ((res = c.getField0(name)) != null) {
                return res;
            }
        }
        // Direct superclass, recursively
        if (!isInterface()) {
            Class<?> c = getSuperclass();
            if (c != null) {
                if ((res = c.getField0(name)) != null) {
                    return res;
                }
            }
        }
        return null;
    }

    // This method does not copy the returned Method object!
    private static Method searchMethods(Method[] methods,
                                        String name,
                                        Class<?>[] parameterTypes)
    {
        ReflectionFactory fact = getReflectionFactory();
        Method res = null;
        for (Method m : methods) {
            if (m.getName().equals(name)
                && arrayContentsEq(parameterTypes,
                                   fact.getExecutableSharedParameterTypes(m))
                && (res == null
                    || (res.getReturnType() != m.getReturnType()
                        && res.getReturnType().isAssignableFrom(m.getReturnType()))))
                res = m;
        }
        return res;
    }

    private static final Class<?>[] EMPTY_CLASS_ARRAY = new Class<?>[0];

    // Returns a "root" Method object. This Method object must NOT
    // be propagated to the outside world, but must instead be copied
    // via ReflectionFactory.copyMethod.
    private Method getMethod0(String name, Class<?>[] parameterTypes) {
        PublicMethods.MethodList res = getMethodsRecursive(
            name,
            parameterTypes == null ? EMPTY_CLASS_ARRAY : parameterTypes,
            /* includeStatic */ true, /* publicOnly */ true);
        return res == null ? null : res.getMostSpecific();
    }

    // Returns a list of "root" Method objects. These Method objects must NOT
    // be propagated to the outside world, but must instead be copied
    // via ReflectionFactory.copyMethod.
    private PublicMethods.MethodList getMethodsRecursive(String name,
                                                         Class<?>[] parameterTypes,
                                                         boolean includeStatic,
                                                         boolean publicOnly) {
        // 1st check declared methods
        Method[] methods = privateGetDeclaredMethods(publicOnly);
        PublicMethods.MethodList res = PublicMethods.MethodList
            .filter(methods, name, parameterTypes, includeStatic);
        // if there is at least one match among declared methods, we need not
        // search any further as such match surely overrides matching methods
        // declared in superclass(es) or interface(s).
        if (res != null) {
            return res;
        }

        // if there was no match among declared methods,
        // we must consult the superclass (if any) recursively...
        Class<?> sc = getSuperclass();
        if (sc != null) {
            res = sc.getMethodsRecursive(name, parameterTypes, includeStatic, publicOnly);
        }

        // ...and coalesce the superclass methods with methods obtained
        // from directly implemented interfaces excluding static methods...
        for (Class<?> intf : getInterfaces(/* cloneArray */ false)) {
            res = PublicMethods.MethodList.merge(
                res, intf.getMethodsRecursive(name, parameterTypes, /* includeStatic */ false, publicOnly));
        }

        return res;
    }

    // Returns a "root" Constructor object. This Constructor object must NOT
    // be propagated to the outside world, but must instead be copied
    // via ReflectionFactory.copyConstructor.
    private Constructor<T> getConstructor0(Class<?>[] parameterTypes,
                                        int which) throws NoSuchMethodException
    {
        ReflectionFactory fact = getReflectionFactory();
        Constructor<T>[] constructors = privateGetDeclaredConstructors((which == Member.PUBLIC));
        for (Constructor<T> constructor : constructors) {
            if (arrayContentsEq(parameterTypes,
                                fact.getExecutableSharedParameterTypes(constructor))) {
                return constructor;
            }
        }
        throw new NoSuchMethodException(methodToString("<init>", parameterTypes));
    }

    //
    // Other helpers and base implementation
    //

    private static boolean arrayContentsEq(Object[] a1, Object[] a2) {
        if (a1 == null) {
            return a2 == null || a2.length == 0;
        }

        if (a2 == null) {
            return a1.length == 0;
        }

        if (a1.length != a2.length) {
            return false;
        }

        for (int i = 0; i < a1.length; i++) {
            if (a1[i] != a2[i]) {
                return false;
            }
        }

        return true;
    }

    private static Field[] copyFields(Field[] arg) {
        Field[] out = new Field[arg.length];
        ReflectionFactory fact = getReflectionFactory();
        for (int i = 0; i < arg.length; i++) {
            out[i] = fact.copyField(arg[i]);
        }
        return out;
    }

    private static Method[] copyMethods(Method[] arg) {
        Method[] out = new Method[arg.length];
        ReflectionFactory fact = getReflectionFactory();
        for (int i = 0; i < arg.length; i++) {
            out[i] = fact.copyMethod(arg[i]);
        }
        return out;
    }

    private static <U> Constructor<U>[] copyConstructors(Constructor<U>[] arg) {
        Constructor<U>[] out = arg.clone();
        ReflectionFactory fact = getReflectionFactory();
        for (int i = 0; i < out.length; i++) {
            out[i] = fact.copyConstructor(out[i]);
        }
        return out;
    }

    private native Field[]       getDeclaredFields0(boolean publicOnly);
    private native Method[]      getDeclaredMethods0(boolean publicOnly);
    private native Constructor<T>[] getDeclaredConstructors0(boolean publicOnly);
    private native Class<?>[]    getDeclaredClasses0();

    /*
     * Returns an array containing the components of the Record attribute,
     * or null if the attribute is not present.
     *
     * Note that this method returns non-null array on a class with
     * the Record attribute even if this class is not a record.
     */
    private native RecordComponent[] getRecordComponents0();
    private native boolean       isRecord0();

    /**
     * Helper method to get the method name from arguments.
     */
    private String methodToString(String name, Class<?>[] argTypes) {
        return getName() + '.' + name +
                ((argTypes == null || argTypes.length == 0) ?
                "()" :
                Arrays.stream(argTypes)
                        .map(c -> c == null ? "null" : c.getName())
                        .collect(Collectors.joining(",", "(", ")")));
    }

    /** use serialVersionUID from JDK 1.1 for interoperability */
    @java.io.Serial
    private static final long serialVersionUID = 3206093459760846163L;


    /**
     * Class Class is special cased within the Serialization Stream Protocol.
     *
     * A Class instance is written initially into an ObjectOutputStream in the
     * following format:
     * <pre>
     *      {@code TC_CLASS} ClassDescriptor
     *      A ClassDescriptor is a special cased serialization of
     *      a {@code java.io.ObjectStreamClass} instance.
     * </pre>
     * A new handle is generated for the initial time the class descriptor
     * is written into the stream. Future references to the class descriptor
     * are written as references to the initial class descriptor instance.
     *
     * @see java.io.ObjectStreamClass
     */
    @java.io.Serial
    private static final ObjectStreamField[] serialPersistentFields =
        new ObjectStreamField[0];


    /**
     * Returns the assertion status that would be assigned to this
     * class if it were to be initialized at the time this method is invoked.
     * If this class has had its assertion status set, the most recent
     * setting will be returned; otherwise, if any package default assertion
     * status pertains to this class, the most recent setting for the most
     * specific pertinent package default assertion status is returned;
     * otherwise, if this class is not a system class (i.e., it has a
     * class loader) its class loader's default assertion status is returned;
     * otherwise, the system class default assertion status is returned.
     *
     * @apiNote
     * Few programmers will have any need for this method; it is provided
     * for the benefit of the JDK itself.  (It allows a class to determine at
     * the time that it is initialized whether assertions should be enabled.)
     * Note that this method is not guaranteed to return the actual
     * assertion status that was (or will be) associated with the specified
     * class when it was (or will be) initialized.
     *
     * @return the desired assertion status of the specified class.
     * @see    java.lang.ClassLoader#setClassAssertionStatus
     * @see    java.lang.ClassLoader#setPackageAssertionStatus
     * @see    java.lang.ClassLoader#setDefaultAssertionStatus
     * @since  1.4
     */
    public boolean desiredAssertionStatus() {
        ClassLoader loader = classLoader;
        // If the loader is null this is a system class, so ask the VM
        if (loader == null)
            return desiredAssertionStatus0(this);

        // If the classloader has been initialized with the assertion
        // directives, ask it. Otherwise, ask the VM.
        synchronized(loader.assertionLock) {
            if (loader.classAssertionStatus != null) {
                return loader.desiredAssertionStatus(getName());
            }
        }
        return desiredAssertionStatus0(this);
    }

    // Retrieves the desired assertion status of this class from the VM
    private static native boolean desiredAssertionStatus0(Class<?> clazz);

    /**
     * Returns true if and only if this class was declared as an enum in the
     * source code.
     *
     * Note that {@link java.lang.Enum} is not itself an enum class.
     *
     * Also note that if an enum constant is declared with a class body,
     * the class of that enum constant object is an anonymous class
     * and <em>not</em> the class of the declaring enum class. The
     * {@link Enum#getDeclaringClass} method of an enum constant can
     * be used to get the class of the enum class declaring the
     * constant.
     *
     * @return true if and only if this class was declared as an enum in the
     *     source code
     * @since 1.5
     * @jls 8.9.1 Enum Constants
     */
    public boolean isEnum() {
        // An enum must both directly extend java.lang.Enum and have
        // the ENUM bit set; classes for specialized enum constants
        // don't do the former.
        return (this.getModifiers() & ENUM) != 0 &&
        this.getSuperclass() == java.lang.Enum.class;
    }

    /**
     * Returns {@code true} if and only if this class is a record class.
     *
     * <p> The {@linkplain #getSuperclass() direct superclass} of a record
     * class is {@code java.lang.Record}. A record class is {@linkplain
     * Modifier#FINAL final}. A record class has (possibly zero) record
     * components; {@link #getRecordComponents()} returns a non-null but
     * possibly empty value for a record.
     *
     * <p> Note that class {@link Record} is not a record class and thus
     * invoking this method on class {@code Record} returns {@code false}.
     *
     * @return true if and only if this class is a record class, otherwise false
     * @jls 8.10 Record Classes
     * @since 16
     */
    public boolean isRecord() {
        // this superclass and final modifier check is not strictly necessary
        // they are intrinsified and serve as a fast-path check
        return getSuperclass() == java.lang.Record.class &&
                (this.getModifiers() & Modifier.FINAL) != 0 &&
                isRecord0();
    }

    // Fetches the factory for reflective objects
    private static ReflectionFactory getReflectionFactory() {
        var factory = reflectionFactory;
        if (factory != null) {
            return factory;
        }
        return reflectionFactory = ReflectionFactory.getReflectionFactory();
    }
    private static ReflectionFactory reflectionFactory;

    /**
     * When CDS is enabled, the Class class may be aot-initialized. However,
     * we can't archive reflectionFactory, so we reset it to null, so it
     * will be allocated again at runtime.
     */
    private static void resetArchivedStates() {
        reflectionFactory = null;
    }

    /**
     * Returns the elements of this enum class or null if this
     * Class object does not represent an enum class.
     *
     * @return an array containing the values comprising the enum class
     *     represented by this {@code Class} object in the order they're
     *     declared, or null if this {@code Class} object does not
     *     represent an enum class
     * @since 1.5
     * @jls 8.9.1 Enum Constants
     */
    public T[] getEnumConstants() {
        T[] values = getEnumConstantsShared();
        return (values != null) ? values.clone() : null;
    }

    /**
     * Returns the elements of this enum class or null if this
     * Class object does not represent an enum class;
     * identical to getEnumConstants except that the result is
     * uncloned, cached, and shared by all callers.
     */
    T[] getEnumConstantsShared() {
        T[] constants = enumConstants;
        if (constants == null) {
            if (!isEnum()) return null;
            try {
                final Method values = getMethod("values");
                values.setAccessible(true);
                @SuppressWarnings("unchecked")
                T[] temporaryConstants = (T[])values.invoke(null);
                enumConstants = constants = temporaryConstants;
            }
            // These can happen when users concoct enum-like classes
            // that don't comply with the enum spec.
            catch (InvocationTargetException | NoSuchMethodException |
                   IllegalAccessException | NullPointerException |
                   ClassCastException ex) { return null; }
        }
        return constants;
    }
    private transient volatile T[] enumConstants;

    /**
     * Returns a map from simple name to enum constant.  This package-private
     * method is used internally by Enum to implement
     * {@code public static <T extends Enum<T>> T valueOf(Class<T>, String)}
     * efficiently.  Note that the map is returned by this method is
     * created lazily on first use.  Typically it won't ever get created.
     */
    Map<String, T> enumConstantDirectory() {
        Map<String, T> directory = enumConstantDirectory;
        if (directory == null) {
            T[] universe = getEnumConstantsShared();
            if (universe == null)
                throw new IllegalArgumentException(
                    getName() + " is not an enum class");
            directory = HashMap.newHashMap(universe.length);
            for (T constant : universe) {
                directory.put(((Enum<?>)constant).name(), constant);
            }
            enumConstantDirectory = directory;
        }
        return directory;
    }
    private transient volatile Map<String, T> enumConstantDirectory;

    /**
     * Casts an object to the class or interface represented
     * by this {@code Class} object.
     *
     * @param obj the object to be cast
     * @return the object after casting, or null if obj is null
     *
     * @throws ClassCastException if the object is not
     * null and is not assignable to the type T.
     *
     * @since 1.5
     */
    @SuppressWarnings("unchecked")
    @IntrinsicCandidate
    public T cast(Object obj) {
        if (obj != null && !isInstance(obj))
            throw new ClassCastException(cannotCastMsg(obj));
        return (T) obj;
    }

    private String cannotCastMsg(Object obj) {
        return "Cannot cast " + obj.getClass().getName() + " to " + getName();
    }

    /**
     * Casts this {@code Class} object to represent a subclass of the class
     * represented by the specified class object.  Checks that the cast
     * is valid, and throws a {@code ClassCastException} if it is not.  If
     * this method succeeds, it always returns a reference to this {@code Class} object.
     *
     * <p>This method is useful when a client needs to "narrow" the type of
     * a {@code Class} object to pass it to an API that restricts the
     * {@code Class} objects that it is willing to accept.  A cast would
     * generate a compile-time warning, as the correctness of the cast
     * could not be checked at runtime (because generic types are implemented
     * by erasure).
     *
     * @param <U> the type to cast this {@code Class} object to
     * @param clazz the class of the type to cast this {@code Class} object to
     * @return this {@code Class} object, cast to represent a subclass of
     *    the specified class object.
     * @throws ClassCastException if this {@code Class} object does not
     *    represent a subclass of the specified class (here "subclass" includes
     *    the class itself).
     * @since 1.5
     */
    @SuppressWarnings("unchecked")
    public <U> Class<? extends U> asSubclass(Class<U> clazz) {
        if (clazz.isAssignableFrom(this))
            return (Class<? extends U>) this;
        else
            throw new ClassCastException(this.toString());
    }

    /**
     * {@inheritDoc}
     * <p>Note that any annotation returned by this method is a
     * declaration annotation.
     *
     * @throws NullPointerException {@inheritDoc}
     * @since 1.5
     */
    @Override
    @SuppressWarnings("unchecked")
    public <A extends Annotation> A getAnnotation(Class<A> annotationClass) {
        Objects.requireNonNull(annotationClass);

        return (A) annotationData().annotations.get(annotationClass);
    }

    /**
     * {@inheritDoc}
     * @throws NullPointerException {@inheritDoc}
     * @since 1.5
     */
    @Override
    public boolean isAnnotationPresent(Class<? extends Annotation> annotationClass) {
        return GenericDeclaration.super.isAnnotationPresent(annotationClass);
    }

    /**
     * {@inheritDoc}
     * <p>Note that any annotations returned by this method are
     * declaration annotations.
     *
     * @throws NullPointerException {@inheritDoc}
     * @since 1.8
     */
    @Override
    public <A extends Annotation> A[] getAnnotationsByType(Class<A> annotationClass) {
        Objects.requireNonNull(annotationClass);

        AnnotationData annotationData = annotationData();
        return AnnotationSupport.getAssociatedAnnotations(annotationData.declaredAnnotations,
                                                          this,
                                                          annotationClass);
    }

    /**
     * {@inheritDoc}
     * <p>Note that any annotations returned by this method are
     * declaration annotations.
     *
     * @since 1.5
     */
    @Override
    public Annotation[] getAnnotations() {
        return AnnotationParser.toArray(annotationData().annotations);
    }

    /**
     * {@inheritDoc}
     * <p>Note that any annotation returned by this method is a
     * declaration annotation.
     *
     * @throws NullPointerException {@inheritDoc}
     * @since 1.8
     */
    @Override
    @SuppressWarnings("unchecked")
    public <A extends Annotation> A getDeclaredAnnotation(Class<A> annotationClass) {
        Objects.requireNonNull(annotationClass);

        return (A) annotationData().declaredAnnotations.get(annotationClass);
    }

    /**
     * {@inheritDoc}
     * <p>Note that any annotations returned by this method are
     * declaration annotations.
     *
     * @throws NullPointerException {@inheritDoc}
     * @since 1.8
     */
    @Override
    public <A extends Annotation> A[] getDeclaredAnnotationsByType(Class<A> annotationClass) {
        Objects.requireNonNull(annotationClass);

        return AnnotationSupport.getDirectlyAndIndirectlyPresent(annotationData().declaredAnnotations,
                                                                 annotationClass);
    }

    /**
     * {@inheritDoc}
     * <p>Note that any annotations returned by this method are
     * declaration annotations.
     *
     * @since 1.5
     */
    @Override
    public Annotation[] getDeclaredAnnotations()  {
        return AnnotationParser.toArray(annotationData().declaredAnnotations);
    }

    // annotation data that might get invalidated when JVM TI RedefineClasses() is called
    private static class AnnotationData {
        final Map<Class<? extends Annotation>, Annotation> annotations;
        final Map<Class<? extends Annotation>, Annotation> declaredAnnotations;

        // Value of classRedefinedCount when we created this AnnotationData instance
        final int redefinedCount;

        AnnotationData(Map<Class<? extends Annotation>, Annotation> annotations,
                       Map<Class<? extends Annotation>, Annotation> declaredAnnotations,
                       int redefinedCount) {
            this.annotations = annotations;
            this.declaredAnnotations = declaredAnnotations;
            this.redefinedCount = redefinedCount;
        }
    }

    // Annotations cache
    @SuppressWarnings("UnusedDeclaration")
    private transient volatile AnnotationData annotationData;

    private AnnotationData annotationData() {
        while (true) { // retry loop
            AnnotationData annotationData = this.annotationData;
            int classRedefinedCount = this.classRedefinedCount;
            if (annotationData != null &&
                annotationData.redefinedCount == classRedefinedCount) {
                return annotationData;
            }
            // null or stale annotationData -> optimistically create new instance
            AnnotationData newAnnotationData = createAnnotationData(classRedefinedCount);
            // try to install it
            if (Atomic.casAnnotationData(this, annotationData, newAnnotationData)) {
                // successfully installed new AnnotationData
                return newAnnotationData;
            }
        }
    }

    private AnnotationData createAnnotationData(int classRedefinedCount) {
        Map<Class<? extends Annotation>, Annotation> declaredAnnotations =
            AnnotationParser.parseAnnotations(getRawAnnotations(), getConstantPool(), this);
        Class<?> superClass = getSuperclass();
        Map<Class<? extends Annotation>, Annotation> annotations = null;
        if (superClass != null) {
            Map<Class<? extends Annotation>, Annotation> superAnnotations =
                superClass.annotationData().annotations;
            for (Map.Entry<Class<? extends Annotation>, Annotation> e : superAnnotations.entrySet()) {
                Class<? extends Annotation> annotationClass = e.getKey();
                if (AnnotationType.getInstance(annotationClass).isInherited()) {
                    if (annotations == null) { // lazy construction
                        annotations = LinkedHashMap.newLinkedHashMap(Math.max(
                                declaredAnnotations.size(),
                                Math.min(12, declaredAnnotations.size() + superAnnotations.size())
                            )
                        );
                    }
                    annotations.put(annotationClass, e.getValue());
                }
            }
        }
        if (annotations == null) {
            // no inherited annotations -> share the Map with declaredAnnotations
            annotations = declaredAnnotations;
        } else {
            // at least one inherited annotation -> declared may override inherited
            annotations.putAll(declaredAnnotations);
        }
        return new AnnotationData(annotations, declaredAnnotations, classRedefinedCount);
    }

    // Annotation interfaces cache their internal (AnnotationType) form

    @SuppressWarnings("UnusedDeclaration")
    private transient volatile AnnotationType annotationType;

    boolean casAnnotationType(AnnotationType oldType, AnnotationType newType) {
        return Atomic.casAnnotationType(this, oldType, newType);
    }

    AnnotationType getAnnotationType() {
        return annotationType;
    }

    Map<Class<? extends Annotation>, Annotation> getDeclaredAnnotationMap() {
        return annotationData().declaredAnnotations;
    }

    /* Backing store of user-defined values pertaining to this class.
     * Maintained by the ClassValue class.
     */
    transient ClassValue.ClassValueMap classValueMap;

    /**
     * Returns an {@code AnnotatedType} object that represents the use of a
     * type to specify the superclass of the entity represented by this {@code
     * Class} object. (The <em>use</em> of type Foo to specify the superclass
     * in '...  extends Foo' is distinct from the <em>declaration</em> of class
     * Foo.)
     *
     * <p> If this {@code Class} object represents a class whose declaration
     * does not explicitly indicate an annotated superclass, then the return
     * value is an {@code AnnotatedType} object representing an element with no
     * annotations.
     *
     * <p> If this {@code Class} represents either the {@code Object} class, an
     * interface type, an array type, a primitive type, or void, the return
     * value is {@code null}.
     *
     * @return an object representing the superclass
     * @since 1.8
     */
    public AnnotatedType getAnnotatedSuperclass() {
        if (this == Object.class ||
                isInterface() ||
                isArray() ||
                isPrimitive() ||
                this == Void.TYPE) {
            return null;
        }

        return TypeAnnotationParser.buildAnnotatedSuperclass(getRawTypeAnnotations(), getConstantPool(), this);
    }

    /**
     * Returns an array of {@code AnnotatedType} objects that represent the use
     * of types to specify superinterfaces of the entity represented by this
     * {@code Class} object. (The <em>use</em> of type Foo to specify a
     * superinterface in '... implements Foo' is distinct from the
     * <em>declaration</em> of interface Foo.)
     *
     * <p> If this {@code Class} object represents a class, the return value is
     * an array containing objects representing the uses of interface types to
     * specify interfaces implemented by the class. The order of the objects in
     * the array corresponds to the order of the interface types used in the
     * 'implements' clause of the declaration of this {@code Class} object.
     *
     * <p> If this {@code Class} object represents an interface, the return
     * value is an array containing objects representing the uses of interface
     * types to specify interfaces directly extended by the interface. The
     * order of the objects in the array corresponds to the order of the
     * interface types used in the 'extends' clause of the declaration of this
     * {@code Class} object.
     *
     * <p> If this {@code Class} object represents a class or interface whose
     * declaration does not explicitly indicate any annotated superinterfaces,
     * the return value is an array of length 0.
     *
     * <p> If this {@code Class} object represents either the {@code Object}
     * class, an array type, a primitive type, or void, the return value is an
     * array of length 0.
     *
     * @return an array representing the superinterfaces
     * @since 1.8
     */
    public AnnotatedType[] getAnnotatedInterfaces() {
         return TypeAnnotationParser.buildAnnotatedInterfaces(getRawTypeAnnotations(), getConstantPool(), this);
    }

    private native Class<?> getNestHost0();

    /**
     * Returns the nest host of the <a href=#nest>nest</a> to which the class
     * or interface represented by this {@code Class} object belongs.
     * Every class and interface belongs to exactly one nest.
     *
     * If the nest host of this class or interface has previously
     * been determined, then this method returns the nest host.
     * If the nest host of this class or interface has
     * not previously been determined, then this method determines the nest
     * host using the algorithm of JVMS 5.4.4, and returns it.
     *
     * Often, a class or interface belongs to a nest consisting only of itself,
     * in which case this method returns {@code this} to indicate that the class
     * or interface is the nest host.
     *
     * <p>If this {@code Class} object represents a primitive type, an array type,
     * or {@code void}, then this method returns {@code this},
     * indicating that the represented entity belongs to the nest consisting only of
     * itself, and is the nest host.
     *
     * @return the nest host of this class or interface
     *
     * @since 11
     * @jvms 4.7.28 The {@code NestHost} Attribute
     * @jvms 4.7.29 The {@code NestMembers} Attribute
     * @jvms 5.4.4 Access Control
     */
    public Class<?> getNestHost() {
        if (isPrimitive() || isArray()) {
            return this;
        }
        return getNestHost0();
    }

    /**
     * Determines if the given {@code Class} is a nestmate of the
     * class or interface represented by this {@code Class} object.
     * Two classes or interfaces are nestmates
     * if they have the same {@linkplain #getNestHost() nest host}.
     *
     * @param c the class to check
     * @return {@code true} if this class and {@code c} are members of
     * the same nest; and {@code false} otherwise.
     *
     * @since 11
     */
    public boolean isNestmateOf(Class<?> c) {
        if (this == c) {
            return true;
        }
        if (isPrimitive() || isArray() ||
            c.isPrimitive() || c.isArray()) {
            return false;
        }

        return getNestHost() == c.getNestHost();
    }

    private native Class<?>[] getNestMembers0();

    /**
     * Returns an array containing {@code Class} objects representing all the
     * classes and interfaces that are members of the nest to which the class
     * or interface represented by this {@code Class} object belongs.
     *
     * First, this method obtains the {@linkplain #getNestHost() nest host},
     * {@code H}, of the nest to which the class or interface represented by
     * this {@code Class} object belongs. The zeroth element of the returned
     * array is {@code H}.
     *
     * Then, for each class or interface {@code C} which is recorded by {@code H}
     * as being a member of its nest, this method attempts to obtain the {@code Class}
     * object for {@code C} (using {@linkplain #getClassLoader() the defining class
     * loader} of the current {@code Class} object), and then obtains the
     * {@linkplain #getNestHost() nest host} of the nest to which {@code C} belongs.
     * The classes and interfaces which are recorded by {@code H} as being members
     * of its nest, and for which {@code H} can be determined as their nest host,
     * are indicated by subsequent elements of the returned array. The order of
     * such elements is unspecified. Duplicates are permitted.
     *
     * <p>If this {@code Class} object represents a primitive type, an array type,
     * or {@code void}, then this method returns a single-element array containing
     * {@code this}.
     *
     * @apiNote
     * The returned array includes only the nest members recorded in the {@code NestMembers}
     * attribute, and not any hidden classes that were added to the nest via
     * {@link MethodHandles.Lookup#defineHiddenClass(byte[], boolean, MethodHandles.Lookup.ClassOption...)
     * Lookup::defineHiddenClass}.
     *
     * @return an array of all classes and interfaces in the same nest as
     * this class or interface
     *
     * @since 11
     * @see #getNestHost()
     * @jvms 4.7.28 The {@code NestHost} Attribute
     * @jvms 4.7.29 The {@code NestMembers} Attribute
     */
    public Class<?>[] getNestMembers() {
        if (isPrimitive() || isArray()) {
            return new Class<?>[] { this };
        }
        Class<?>[] members = getNestMembers0();
        // Can't actually enable this due to bootstrapping issues
        // assert(members.length != 1 || members[0] == this); // expected invariant from VM
        return members;
    }

    /**
     * Returns the descriptor string of the entity (class, interface, array class,
     * primitive type, or {@code void}) represented by this {@code Class} object.
     *
     * <p> If this {@code Class} object represents a class or interface,
     * not an array class, then:
     * <ul>
     * <li> If the class or interface is not {@linkplain Class#isHidden() hidden},
     *      then the result is a field descriptor (JVMS {@jvms 4.3.2})
     *      for the class or interface. Calling
     *      {@link ClassDesc#ofDescriptor(String) ClassDesc::ofDescriptor}
     *      with the result descriptor string produces a {@link ClassDesc ClassDesc}
     *      describing this class or interface.
     * <li> If the class or interface is {@linkplain Class#isHidden() hidden},
     *      then the result is a string of the form:
     *      <blockquote>
     *      {@code "L" +} <em>N</em> {@code + "." + <suffix> + ";"}
     *      </blockquote>
     *      where <em>N</em> is the {@linkplain ClassLoader##binary-name binary name}
     *      encoded in internal form indicated by the {@code class} file passed to
     *      {@link MethodHandles.Lookup#defineHiddenClass(byte[], boolean, MethodHandles.Lookup.ClassOption...)
     *      Lookup::defineHiddenClass}, and {@code <suffix>} is an unqualified name.
     *      A hidden class or interface has no {@linkplain ClassDesc nominal descriptor}.
     *      The result string is not a type descriptor.
     * </ul>
     *
     * <p> If this {@code Class} object represents an array class, then
     * the result is a string consisting of one or more '{@code [}' characters
     * representing the depth of the array nesting, followed by the
     * descriptor string of the element type.
     * <ul>
     * <li> If the element type is not a {@linkplain Class#isHidden() hidden} class
     * or interface, then this array class can be described nominally.
     * Calling {@link ClassDesc#ofDescriptor(String) ClassDesc::ofDescriptor}
     * with the result descriptor string produces a {@link ClassDesc ClassDesc}
     * describing this array class.
     * <li> If the element type is a {@linkplain Class#isHidden() hidden} class or
     * interface, then this array class cannot be described nominally.
     * The result string is not a type descriptor.
     * </ul>
     *
     * <p> If this {@code Class} object represents a primitive type or
     * {@code void}, then the result is a field descriptor string which
     * is a one-letter code corresponding to a primitive type or {@code void}
     * ({@code "B", "C", "D", "F", "I", "J", "S", "Z", "V"}) (JVMS {@jvms 4.3.2}).
     *
     * @return the descriptor string for this {@code Class} object
     * @jvms 4.3.2 Field Descriptors
     * @since 12
     */
    @Override
    public String descriptorString() {
        if (isPrimitive())
            return Wrapper.forPrimitiveType(this).basicTypeString();

        if (isArray()) {
            return "[".concat(componentType.descriptorString());
        } else if (isHidden()) {
            String name = getName();
            int index = name.indexOf('/');
            return new StringBuilder(name.length() + 2)
                    .append('L')
                    .append(name.substring(0, index).replace('.', '/'))
                    .append('.')
                    .append(name, index + 1, name.length())
                    .append(';')
                    .toString();
        } else {
            String name = getName().replace('.', '/');
            return StringConcatHelper.concat("L", name, ";");
        }
    }

    /**
     * Returns the component type of this {@code Class}, if it describes
     * an array type, or {@code null} otherwise.
     *
     * @implSpec
     * Equivalent to {@link Class#getComponentType()}.
     *
     * @return a {@code Class} describing the component type, or {@code null}
     * if this {@code Class} does not describe an array type
     * @since 12
     */
    @Override
    public Class<?> componentType() {
        return getComponentType();
    }

    /**
     * Returns a {@code Class} for an array type whose component type
     * is described by this {@linkplain Class}.
     *
     * @throws UnsupportedOperationException if this component type is {@linkplain
     *         Void#TYPE void} or if the number of dimensions of the resulting array
     *         type would exceed 255.
     * @return a {@code Class} describing the array type
     * @jvms 4.3.2 Field Descriptors
     * @jvms 4.4.1 The {@code CONSTANT_Class_info} Structure
     * @since 12
     */
    @Override
    public Class<?> arrayType() {
        try {
            return Array.newInstance(this, 0).getClass();
        } catch (IllegalArgumentException iae) {
            throw new UnsupportedOperationException(iae);
        }
    }

    /**
     * Returns a nominal descriptor for this instance, if one can be
     * constructed, or an empty {@link Optional} if one cannot be.
     *
     * @return An {@link Optional} containing the resulting nominal descriptor,
     * or an empty {@link Optional} if one cannot be constructed.
     * @since 12
     */
    @Override
    public Optional<ClassDesc> describeConstable() {
        Class<?> c = isArray() ? elementType() : this;
        return c.isHidden() ? Optional.empty()
                            : Optional.of(ConstantUtils.classDesc(this));
   }

    /**
     * Returns {@code true} if and only if the underlying class is a hidden class.
     *
     * @return {@code true} if and only if this class is a hidden class.
     *
     * @since 15
     * @see MethodHandles.Lookup#defineHiddenClass
     * @see Class##hiddenClasses Hidden Classes
     */
    @IntrinsicCandidate
    public native boolean isHidden();

    /**
     * Returns an array containing {@code Class} objects representing the
     * direct subinterfaces or subclasses permitted to extend or
     * implement this class or interface if it is sealed.  The order of such elements
     * is unspecified. The array is empty if this sealed class or interface has no
     * permitted subclass. If this {@code Class} object represents a primitive type,
     * {@code void}, an array type, or a class or interface that is not sealed,
     * that is {@link #isSealed()} returns {@code false}, then this method returns {@code null}.
     * Conversely, if {@link #isSealed()} returns {@code true}, then this method
     * returns a non-null value.
     *
     * For each class or interface {@code C} which is recorded as a permitted
     * direct subinterface or subclass of this class or interface,
     * this method attempts to obtain the {@code Class}
     * object for {@code C} (using {@linkplain #getClassLoader() the defining class
     * loader} of the current {@code Class} object).
     * The {@code Class} objects which can be obtained and which are direct
     * subinterfaces or subclasses of this class or interface,
     * are indicated by elements of the returned array. If a {@code Class} object
     * cannot be obtained, it is silently ignored, and not included in the result
     * array.
     *
     * @return an array of {@code Class} objects of the permitted subclasses of this class
     *         or interface, or {@code null} if this class or interface is not sealed.
     *
     * @jls 8.1 Class Declarations
     * @jls 9.1 Interface Declarations
     * @since 17
     */
    public Class<?>[] getPermittedSubclasses() {
        Class<?>[] subClasses;
        if (isArray() || isPrimitive() || (subClasses = getPermittedSubclasses0()) == null) {
            return null;
        }
        if (subClasses.length > 0) {
            if (Arrays.stream(subClasses).anyMatch(c -> !isDirectSubType(c))) {
                subClasses = Arrays.stream(subClasses)
                                   .filter(this::isDirectSubType)
                                   .toArray(s -> new Class<?>[s]);
            }
        }
        return subClasses;
    }

    private boolean isDirectSubType(Class<?> c) {
        if (isInterface()) {
            for (Class<?> i : c.getInterfaces(/* cloneArray */ false)) {
                if (i == this) {
                    return true;
                }
            }
        } else {
            return c.getSuperclass() == this;
        }
        return false;
    }

    /**
     * Returns {@code true} if and only if this {@code Class} object represents
     * a sealed class or interface. If this {@code Class} object represents a
     * primitive type, {@code void}, or an array type, this method returns
     * {@code false}. A sealed class or interface has (possibly zero) permitted
     * subclasses; {@link #getPermittedSubclasses()} returns a non-null but
     * possibly empty value for a sealed class or interface.
     *
     * @return {@code true} if and only if this {@code Class} object represents
     * a sealed class or interface.
     *
     * @jls 8.1 Class Declarations
     * @jls 9.1 Interface Declarations
     * @since 17
     */
    public boolean isSealed() {
        if (isArray() || isPrimitive()) {
            return false;
        }
        return getPermittedSubclasses() != null;
    }

    private native Class<?>[] getPermittedSubclasses0();

    /*
     * Return the class's major and minor class file version packed into an int.
     * The high order 16 bits contain the class's minor version.  The low order
     * 16 bits contain the class's major version.
     *
     * If the class is an array type then the class file version of its element
     * type is returned.  If the class is a primitive type then the latest class
     * file major version is returned and zero is returned for the minor version.
     */
    int getClassFileVersion() {
        Class<?> c = isArray() ? elementType() : this;
        return c.getClassFileVersion0();
    }

    private native int getClassFileVersion0();

     /**
      * Return the access flags as they were in the class's bytecode, including
      * the original setting of ACC_SUPER.
      *
      * If this {@code Class} object represents a primitive type or
      * void, the flags are {@code PUBLIC}, {@code ABSTRACT}, and
      * {@code FINAL}.
      * If this {@code Class} object represents an array type, return 0.
      */
     int getClassFileAccessFlags() {
         return classFileAccessFlags;
     }

    // Validates the length of the class name and throws an exception if it exceeds the maximum allowed length.
    private static void validateClassNameLength(String name) throws ClassNotFoundException {
        if (!ModifiedUtf.isValidLengthInConstantPool(name)) {
            throw new ClassNotFoundException(
                    "Class name length exceeds limit of "
                    + ModifiedUtf.CONSTANT_POOL_UTF8_MAX_BYTES
                    + ": " + name.substring(0,256) + "...");
        }
    }

    // Support for "OLD" CDS workflow -- {
    private static final int RD_PUBLIC_METHODS          = (1 <<  0);
    private static final int RD_PUBLIC_FIELDS           = (1 <<  1);
    private static final int RD_DECLARED_CTORS          = (1 <<  2);
    private static final int RD_PUBLIC_CTORS = (1 <<  3);
    private static final int RD_DECLARED_METHODS        = (1 <<  4);
    private static final int RD_DECLARED_PUBLIC_METHODS = (1 <<  5);
    private static final int RD_DECLARED_FIELDS         = (1 <<  6);
    private static final int RD_DECLARED_PUBLIC_FIELDS  = (1 <<  7);
    private static final int RD_DECLARED_INTERFACES     = (1 <<  8);
    private static final int RD_DECLARED_SIMPLE_NAME    = (1 <<  9);
    private static final int RD_DECLARED_CANONICAL_NAME = (1 << 10);
    private static final int CLS_NAME = (1 << 10);


    private int encodeReflectionData() {
        int flags = CLS_NAME;
        if (reflectionData != null) {
            flags = (reflectionData.publicMethods         != null ? RD_PUBLIC_METHODS          : 0) |
                    (reflectionData.publicFields          != null ? RD_PUBLIC_FIELDS           : 0) |
                    (reflectionData.declaredConstructors  != null ? RD_DECLARED_CTORS          : 0) |
                    (reflectionData.publicConstructors    != null ? RD_PUBLIC_CTORS            : 0) |
                    (reflectionData.declaredMethods       != null ? RD_DECLARED_METHODS        : 0) |
                    (reflectionData.declaredPublicMethods != null ? RD_DECLARED_PUBLIC_METHODS : 0) |
                    (reflectionData.declaredFields        != null ? RD_DECLARED_FIELDS         : 0) |
                    (reflectionData.declaredPublicFields  != null ? RD_DECLARED_PUBLIC_FIELDS  : 0) |
                    (reflectionData.interfaces            != null ? RD_DECLARED_INTERFACES     : 0) |
                    (reflectionData.simpleName            != null ? RD_DECLARED_SIMPLE_NAME    : 0) |
                    (reflectionData.canonicalName         != null ? RD_DECLARED_CANONICAL_NAME : 0);
        }
        return flags;
    }
    private void generateReflectionData(int flags) {
        if ((flags & CLS_NAME                  ) != 0) { getName();                             } // String name
        if ((flags & RD_PUBLIC_METHODS         ) != 0) { privateGetPublicMethods();             } // Method[] publicMethods;
        if ((flags & RD_PUBLIC_FIELDS          ) != 0) { privateGetPublicFields();              } // Field[] publicFields;
        if ((flags & RD_DECLARED_CTORS         ) != 0) { privateGetDeclaredConstructors(false); } // Constructor<T>[] declaredConstructors;
        if ((flags & RD_PUBLIC_CTORS           ) != 0) { privateGetDeclaredConstructors(true);  } // Constructor<T>[] publicConstructors;
        if ((flags & RD_DECLARED_METHODS       ) != 0) { privateGetDeclaredMethods(false);      } // Method[] declaredMethods;
        if ((flags & RD_DECLARED_PUBLIC_METHODS) != 0) { privateGetDeclaredMethods(true);       } // Method[] declaredPublicMethods;
        if ((flags & RD_DECLARED_FIELDS        ) != 0) { privateGetDeclaredFields(false);       } // Field[] declaredFields;
        if ((flags & RD_DECLARED_PUBLIC_FIELDS ) != 0) { privateGetDeclaredFields(true);        } // Field[] declaredPublicFields;
        if ((flags & RD_DECLARED_INTERFACES    ) != 0) { getInterfaces(false);                  } // Class<?>[] interfaces;
        if ((flags & RD_DECLARED_SIMPLE_NAME   ) != 0) { getSimpleName();                       } // String simpleName;
        if ((flags & RD_DECLARED_CANONICAL_NAME) != 0) { getCanonicalName();                    } // String canonicalName;
    }

    // -- }
}<|MERGE_RESOLUTION|>--- conflicted
+++ resolved
@@ -470,7 +470,6 @@
         validateClassNameLength(className);
         ClassLoader loader = (caller == null) ? ClassLoader.getSystemClassLoader()
                                               : ClassLoader.getClassLoader(caller);
-<<<<<<< HEAD
         if (loader instanceof BuiltinClassLoader bcl) {
             if (bcl.usePositiveCache) {
                 Class<?> result = bcl.checkPositiveLookupCache(className);
@@ -484,10 +483,7 @@
                 throw new ClassNotFoundException(className);
             }
         }
-        return forName0(className, true, loader, caller);
-=======
         return forName0(className, true, loader);
->>>>>>> d5803aa7
     }
 
     /**
@@ -568,7 +564,6 @@
         throws ClassNotFoundException
     {
         validateClassNameLength(name);
-<<<<<<< HEAD
 
         if (loader instanceof BuiltinClassLoader bcl) {
             if (bcl.usePositiveCache) {
@@ -585,10 +580,7 @@
             }
         }
 
-        return forName0(name, initialize, loader, null);
-=======
         return forName0(name, initialize, loader);
->>>>>>> d5803aa7
     }
 
     /** Called after security check for system loader access checks have been made. */
