--- conflicted
+++ resolved
@@ -1,9 +1,5 @@
 /*
-<<<<<<< HEAD
- * Copyright (c) 2020, 2023, Oracle and/or its affiliates. All rights reserved.
-=======
  * Copyright (c) 2020, 2024, Oracle and/or its affiliates. All rights reserved.
->>>>>>> 243cb098
  * DO NOT ALTER OR REMOVE COPYRIGHT NOTICES OR THIS FILE HEADER.
  *
  * This code is free software; you can redistribute it and/or modify it
@@ -45,29 +41,14 @@
 import jdk.internal.access.SharedSecrets;
 
 public class CDS {
-<<<<<<< HEAD
-    private static final boolean isDumpingArchive;
-    private static final boolean isDumpingClassList;
-    private static final boolean isDumpingHeap;
-    private static final boolean isDumpingStaticArchive;
-    private static final boolean isSharingEnabled;
-    private static final boolean isTracingDynamicProxy;
-    static {
-        isDumpingArchive = isDumpingArchive0();
-        isDumpingClassList = isDumpingClassList0();
-        isDumpingHeap = isDumpingHeap0();
-        isDumpingStaticArchive = isDumpingStaticArchive0();
-        isSharingEnabled = isSharingEnabled0();
-        isTracingDynamicProxy = isTracingDynamicProxy0();
-    }
-=======
     // Must be in sync with cdsConfig.hpp
     private static final int IS_DUMPING_ARCHIVE              = 1 << 0;
     private static final int IS_DUMPING_STATIC_ARCHIVE       = 1 << 1;
     private static final int IS_LOGGING_LAMBDA_FORM_INVOKERS = 1 << 2;
     private static final int IS_USING_ARCHIVE                = 1 << 3;
+    private static final int IS_DUMPING_HEAP                 = 1 << 4;
+    private static final int IS_LOGGING_DYNAMIC_PROXIES      = 1 << 5;
     private static final int configStatus = getCDSConfigStatus();
->>>>>>> 243cb098
 
     /**
      * Should we log the use of lambda form invokers?
@@ -97,25 +78,15 @@
         return (configStatus & IS_DUMPING_STATIC_ARCHIVE) != 0;
     }
 
-<<<<<<< HEAD
     public static boolean isDumpingHeap() {
-        return isDumpingHeap;
-    }
-
-    public static boolean isTracingDynamicProxy() {
-        return isTracingDynamicProxy;
-    }
-
-    private static native boolean isDumpingArchive0();
-    private static native boolean isDumpingClassList0();
-    private static native boolean isDumpingHeap0();
-    private static native boolean isDumpingStaticArchive0();
-    private static native boolean isSharingEnabled0();
-    private static native boolean isTracingDynamicProxy0();
-
-=======
+        return (configStatus & IS_DUMPING_HEAP) != 0;
+    }
+
+    public static boolean isLoggingDynamicProxies() {
+        return (configStatus & IS_LOGGING_DYNAMIC_PROXIES) != 0;
+    }
+
     private static native int getCDSConfigStatus();
->>>>>>> 243cb098
     private static native void logLambdaFormInvoker(String line);
 
     /**
@@ -160,14 +131,14 @@
         }
     }
 
-    public static void traceDynamicProxy(ClassLoader loader, String proxyName,
-                                         Class<?>[] interfaces, int accessFlags) {
+    public static void logDynamicProxy(ClassLoader loader, String proxyName,
+                                       Class<?>[] interfaces, int accessFlags) {
         Objects.requireNonNull(proxyName);
         Objects.requireNonNull(interfaces);
-        logDynamicProxy(loader, proxyName, interfaces, accessFlags);
-    }
-    private static native void logDynamicProxy(ClassLoader loader, String proxyName,
-                                               Class<?>[] interfaces, int accessFlags);
+        logDynamicProxy0(loader, proxyName, interfaces, accessFlags);
+    }
+    private static native void logDynamicProxy0(ClassLoader loader, String proxyName,
+                                                Class<?>[] interfaces, int accessFlags);
 
     static final String DIRECT_HOLDER_CLASS_NAME  = "java.lang.invoke.DirectMethodHandle$Holder";
     static final String DELEGATING_HOLDER_CLASS_NAME = "java.lang.invoke.DelegatingMethodHandle$Holder";
