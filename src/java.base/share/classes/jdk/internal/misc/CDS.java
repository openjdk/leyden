--- conflicted
+++ resolved
@@ -48,20 +48,14 @@
 public class CDS {
     // Must be in sync with cdsConfig.hpp
     private static final int IS_DUMPING_ARCHIVE              = 1 << 0;
-<<<<<<< HEAD
-    private static final int IS_DUMPING_STATIC_ARCHIVE       = 1 << 1;
-    private static final int IS_LOGGING_LAMBDA_FORM_INVOKERS = 1 << 2;
-    private static final int IS_USING_ARCHIVE                = 1 << 3;
-    private static final int IS_DUMPING_HEAP                 = 1 << 4;
-    private static final int IS_LOGGING_DYNAMIC_PROXIES      = 1 << 5;
-    private static final int IS_DUMPING_PACKAGES             = 1 << 6;
-    private static final int IS_DUMPING_PROTECTION_DOMAINS   = 1 << 7;
-=======
     private static final int IS_DUMPING_METHOD_HANDLES       = 1 << 1;
     private static final int IS_DUMPING_STATIC_ARCHIVE       = 1 << 2;
     private static final int IS_LOGGING_LAMBDA_FORM_INVOKERS = 1 << 3;
     private static final int IS_USING_ARCHIVE                = 1 << 4;
->>>>>>> a83760a6
+    private static final int IS_DUMPING_HEAP                 = 1 << 5;
+    private static final int IS_LOGGING_DYNAMIC_PROXIES      = 1 << 6;
+    private static final int IS_DUMPING_PACKAGES             = 1 << 7;
+    private static final int IS_DUMPING_PROTECTION_DOMAINS   = 1 << 8;
     private static final int configStatus = getCDSConfigStatus();
 
     /**
