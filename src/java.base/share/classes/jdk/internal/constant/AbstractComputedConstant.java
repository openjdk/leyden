--- conflicted
+++ resolved
@@ -34,14 +34,11 @@
 
 public abstract sealed class AbstractComputedConstant<V, P>
         implements ComputedConstant<V>
-<<<<<<< HEAD
-        permits ListElementComputedConstant,
+        permits ClassProvidedComputedConstant,  
+        ListElementComputedConstant,
         MethodHandleComputedConstant,
         StandardComputedConstant,
         MapElementComputedConstant {
-=======
-        permits ClassProvidedComputedConstant, ListElementComputedConstant, MethodHandleComputedConstant, StandardComputedConstant {
->>>>>>> 2e162296
 
     // `Unsafe` is used rather than the supported API of `VarHandle` to allow
     // the use of `ComputedConstant` constructs early in the boot process.
