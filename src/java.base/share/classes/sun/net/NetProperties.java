--- conflicted
+++ resolved
@@ -48,8 +48,7 @@
      * Loads the default networking system properties
      * the file is in jre/lib/net.properties
      */
-<<<<<<< HEAD
-    private static void loadDefaultProperties() {
+    private static Properties loadDefaultProperties(Properties props) {
         if (JavaHome.isHermetic()) {
             try (InputStream in = NetProperties.class.getResourceAsStream(
                 "net.properties")) {
@@ -60,9 +59,6 @@
             return;
         }
 
-=======
-    private static Properties loadDefaultProperties(Properties props) {
->>>>>>> 1ca76445
         String fname = StaticProperty.javaHome();
         if (fname == null) {
             throw new Error("Can't find java.home ??");
