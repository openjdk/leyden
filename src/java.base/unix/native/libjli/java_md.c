/*
 * Copyright (c) 1998, 2024, Oracle and/or its affiliates. All rights reserved.
 * DO NOT ALTER OR REMOVE COPYRIGHT NOTICES OR THIS FILE HEADER.
 *
 * This code is free software; you can redistribute it and/or modify it
 * under the terms of the GNU General Public License version 2 only, as
 * published by the Free Software Foundation.  Oracle designates this
 * particular file as subject to the "Classpath" exception as provided
 * by Oracle in the LICENSE file that accompanied this code.
 *
 * This code is distributed in the hope that it will be useful, but WITHOUT
 * ANY WARRANTY; without even the implied warranty of MERCHANTABILITY or
 * FITNESS FOR A PARTICULAR PURPOSE.  See the GNU General Public License
 * version 2 for more details (a copy is included in the LICENSE file that
 * accompanied this code).
 *
 * You should have received a copy of the GNU General Public License version
 * 2 along with this work; if not, write to the Free Software Foundation,
 * Inc., 51 Franklin St, Fifth Floor, Boston, MA 02110-1301 USA.
 *
 * Please contact Oracle, 500 Oracle Parkway, Redwood Shores, CA 94065 USA
 * or visit www.oracle.com if you need additional information or have any
 * questions.
 */

#include "java.h"
#include "jvm_md.h"
#include <assert.h>
#include <dirent.h>
#include <dlfcn.h>
#include <fcntl.h>
#include <inttypes.h>
#include <stdio.h>
#include <string.h>
#include <stdlib.h>
#include <sys/stat.h>
#include <unistd.h>
#include <sys/types.h>
#include "manifest_info.h"


#define JVM_DLL "libjvm.so"
#define JAVA_DLL "libjava.so"
#ifdef AIX
#define LD_LIBRARY_PATH "LIBPATH"
#else
#define LD_LIBRARY_PATH "LD_LIBRARY_PATH"
#endif

/* help jettison the LD_LIBRARY_PATH settings in the future */
#ifndef SETENV_REQUIRED
#define SETENV_REQUIRED
#endif

/*
 * Following is the high level flow of the launcher
 * code residing in the common java.c and this
 * unix specific java_md file:
 *
 *  - JLI_Launch function, which is the entry point
 *    to the launcher, calls CreateExecutionEnvironment.
 *
 *  - CreateExecutionEnvironment does the following
 *    (not necessarily in this order):
 *      - determines the relevant JVM type that
 *        needs to be ultimately created
 *      - determines the path and asserts the presence
 *        of libjava and relevant libjvm library
 *      - removes any JVM selection options from the
 *        arguments that were passed to the launcher
 *
 *  - CreateExecutionEnvironment then determines (by calling
 *    RequiresSetenv function) if LD_LIBRARY_PATH environment
 *    variable needs to be set/updated.
 *      - If LD_LIBRARY_PATH needs to be set/updated,
 *        then CreateExecutionEnvironment exec()s
 *        the current process with the appropriate value
 *        for LD_LIBRARY_PATH.
 *      - Else if LD_LIBRARY_PATH need not be set or
 *        updated, then CreateExecutionEnvironment
 *        returns back.
 *
 *  - If CreateExecutionEnvironment exec()ed the process
 *    in the previous step, then the code control for the
 *    process will again start from the process' entry
 *    point and JLI_Launch is thus re-invoked and the
 *    same above sequence of code flow repeats again.
 *    During this "recursive" call into CreateExecutionEnvironment,
 *    the implementation of the check for LD_LIBRARY_PATH
 *    will realize that no further exec() is required and
 *    the control will return back from CreateExecutionEnvironment.
 *
 *  - The control returns back from CreateExecutionEnvironment
 *    to JLI_Launch.
 *
 *  - JLI_Launch then invokes LoadJavaVM which dlopen()s
 *    the JVM library and asserts the presence of
 *    JNI Invocation Functions "JNI_CreateJavaVM",
 *    "JNI_GetDefaultJavaVMInitArgs" and
 *    "JNI_GetCreatedJavaVMs" in that library. It then
 *    sets internal function pointers in the launcher to
 *    point to those functions.
 *
 *  - JLI_Launch then translates any -J options by
 *    invoking TranslateApplicationArgs.
 *
 *  - JLI_Launch then invokes ParseArguments to
 *    parse/process the launcher arguments.
 *
 *  - JLI_Launch then ultimately calls JVMInit.
 *
 *  - JVMInit invokes ShowSplashScreen which displays
 *    a splash screen for the application, if applicable.
 *
 *  - JVMInit then creates a new thread (T2), in the
 *    current process, and invokes JavaMain function
 *    in that new thread. The current thread (T1) then
 *    waits for the newly launched thread (T2) to complete.
 *
 *  - JavaMain function, in thread T2, before launching
 *    the application, invokes PostJVMInit.
 *
 *  - PostJVMInit is a no-op and returns back.
 *
 *  - Control then returns back from PostJVMInit into JavaMain,
 *    which then loads the application's main class and invokes
 *    the relevant main() Java method.
 *
 *  - JavaMain, in thread T2, then returns back an integer
 *    result and thread T2 execution ends here.
 *
 *  - The thread T1 in JVMInit, which is waiting on T2 to
 *    complete, receives the integer result and then propagates
 *    it as a return value all the way out of the
 *    JLI_Launch function.
 */

/* Store the name of the executable once computed */
static char *execname = NULL;

/*
 * execname accessor from other parts of platform dependent logic
 */
const char *
GetExecName() {
    return execname;
}

#ifdef SETENV_REQUIRED
static jboolean
JvmExists(const char *path) {
    char tmp[PATH_MAX + 1];
    struct stat statbuf;
    JLI_Snprintf(tmp, PATH_MAX, "%s/%s", path, JVM_DLL);
    if (stat(tmp, &statbuf) == 0) {
        return JNI_TRUE;
    }
    return JNI_FALSE;
}
/*
 * contains a lib/{server,client}/libjvm.so ?
 */
static jboolean
ContainsLibJVM(const char *env) {
    /* the usual suspects */
    char clientPattern[] = "lib/client";
    char serverPattern[] = "lib/server";
    char *envpath;
    char *path;
    char* save_ptr = NULL;
    jboolean clientPatternFound;
    jboolean serverPatternFound;

    /* fastest path */
    if (env == NULL) {
        return JNI_FALSE;
    }

    /* to optimize for time, test if any of our usual suspects are present. */
    clientPatternFound = JLI_StrStr(env, clientPattern) != NULL;
    serverPatternFound = JLI_StrStr(env, serverPattern) != NULL;
    if (clientPatternFound == JNI_FALSE && serverPatternFound == JNI_FALSE) {
        return JNI_FALSE;
    }

    /*
     * we have a suspicious path component, check if it contains a libjvm.so
     */
    envpath = JLI_StringDup(env);
    for (path = strtok_r(envpath, ":", &save_ptr); path != NULL; path = strtok_r(NULL, ":", &save_ptr)) {
        if (clientPatternFound && JLI_StrStr(path, clientPattern) != NULL) {
            if (JvmExists(path)) {
                JLI_MemFree(envpath);
                return JNI_TRUE;
            }
        }
        if (serverPatternFound && JLI_StrStr(path, serverPattern)  != NULL) {
            if (JvmExists(path)) {
                JLI_MemFree(envpath);
                return JNI_TRUE;
            }
        }
    }
    JLI_MemFree(envpath);
    return JNI_FALSE;
}

/*
 * Test whether the LD_LIBRARY_PATH environment variable needs to be set.
 */
static jboolean
RequiresSetenv(const char *jvmpath) {
    char jpath[PATH_MAX + 1];
    char *llp;
    char *p; /* a utility pointer */

#ifdef MUSL_LIBC
    /*
     * The musl library loader requires LD_LIBRARY_PATH to be set in order
     * to correctly resolve the dependency libjava.so has on libjvm.so.
     */
    return JNI_TRUE;
#endif

#ifdef AIX
    /* We always have to set the LIBPATH on AIX because ld doesn't support $ORIGIN. */
    return JNI_TRUE;
#endif

    llp = getenv("LD_LIBRARY_PATH");
    /* no environment variable is a good environment variable */
    if (llp == NULL) {
        return JNI_FALSE;
    }
#ifdef __linux
    /*
     * On linux, if a binary is running as sgid or suid, glibc sets
     * LD_LIBRARY_PATH to the empty string for security purposes. (In contrast,
     * on Solaris the LD_LIBRARY_PATH variable for a privileged binary does not
     * lose its settings; but the dynamic linker does apply more scrutiny to the
     * path.) The launcher uses the value of LD_LIBRARY_PATH to prevent an exec
     * loop, here and further downstream. Therefore, if we are running sgid or
     * suid, this function's setting of LD_LIBRARY_PATH will be ineffective and
     * we should case a return from the calling function.  Getting the right
     * libraries will be handled by the RPATH. In reality, this check is
     * redundant, as the previous check for a non-null LD_LIBRARY_PATH will
     * return back to the calling function forthwith, it is left here to safe
     * guard against any changes, in the glibc's existing security policy.
     */
    if ((getgid() != getegid()) || (getuid() != geteuid())) {
        return JNI_FALSE;
    }
#endif /* __linux */

    /*
     * Prevent recursions. Since LD_LIBRARY_PATH is the one which will be set by
     * previous versions of the JDK, thus it is the only path that matters here.
     * So we check to see if the desired JDK is set.
     */
    JLI_StrNCpy(jpath, jvmpath, PATH_MAX);
    p = JLI_StrRChr(jpath, '/');
    *p = '\0';
    if (llp != NULL && JLI_StrNCmp(llp, jpath, JLI_StrLen(jpath)) == 0) {
        return JNI_FALSE;
    }

    /* scrutinize all the paths further */
    if (llp != NULL &&  ContainsLibJVM(llp)) {
        return JNI_TRUE;
    }
    return JNI_FALSE;
}
#endif /* SETENV_REQUIRED */

void
CreateExecutionEnvironment(int *pargc, char ***pargv,
                           char jdkroot[], jint so_jdkroot,
                           char jvmpath[], jint so_jvmpath,
                           char jvmcfg[],  jint so_jvmcfg) {
<<<<<<< HEAD
    if (JLI_IsStaticJDK()) {
=======
    if (JLI_IsStaticallyLinked()) {
>>>>>>> 1ca76445
        // With static builds, all JDK and VM natives are statically linked
        // with the launcher executable. No need to manipulate LD_LIBRARY_PATH
        // by adding <jdk_path>/lib and etc. The 'jrepath', 'jvmpath' and
        // 'jvmcfg' are not used by the caller for static builds. Simply return.
        return;
    }

    char * jvmtype = NULL;
    char **argv = *pargv;

#ifdef SETENV_REQUIRED
    jboolean mustsetenv = JNI_FALSE;
    char *runpath = NULL; /* existing effective LD_LIBRARY_PATH setting */
    char* new_runpath = NULL; /* desired new LD_LIBRARY_PATH string */
    char* newpath = NULL; /* path on new LD_LIBRARY_PATH */
    char* lastslash = NULL;
    char** newenvp = NULL; /* current environment */
    size_t new_runpath_size;
#endif  /* SETENV_REQUIRED */

    /* Compute/set the name of the executable */
    SetExecname(*pargv);

    /* Check to see if the jvmpath exists */
    /* Find out where the JDK is that we will be using. */
    if (!GetJDKInstallRoot(jdkroot, so_jdkroot, JNI_FALSE)) {
        JLI_ReportErrorMessage(LAUNCHER_ERROR1);
        exit(2);
    }
    JLI_Snprintf(jvmcfg, so_jvmcfg, "%s%slib%sjvm.cfg",
            jdkroot, FILESEP, FILESEP);
    /* Find the specified JVM type */
    if (ReadKnownVMs(jvmcfg, JNI_FALSE) < 1) {
        JLI_ReportErrorMessage(CFG_ERROR7);
        exit(1);
    }

    jvmpath[0] = '\0';
    jvmtype = CheckJvmType(pargc, pargv, JNI_FALSE);
    if (JLI_StrCmp(jvmtype, "ERROR") == 0) {
        JLI_ReportErrorMessage(CFG_ERROR9);
        exit(4);
    }

    if (!GetJVMPath(jdkroot, jvmtype, jvmpath, so_jvmpath)) {
        JLI_ReportErrorMessage(CFG_ERROR8, jvmtype, jvmpath);
        exit(4);
    }

    /*
     * we seem to have everything we need, so without further ado
     * we return back, otherwise proceed to set the environment.
     */
#ifdef SETENV_REQUIRED
    mustsetenv = RequiresSetenv(jvmpath);
    JLI_TraceLauncher("mustsetenv: %s\n", mustsetenv ? "TRUE" : "FALSE");

    if (mustsetenv == JNI_FALSE) {
        return;
    }
#else
    return;
#endif /* SETENV_REQUIRED */

#ifdef SETENV_REQUIRED
    if (mustsetenv) {
        /*
         * We will set the LD_LIBRARY_PATH as follows:
         *
         *     o          $JVMPATH (directory portion only)
         *     o          $JDK/lib
         *     o          $JDK/../lib
         *
         * followed by the user's previous effective LD_LIBRARY_PATH, if
         * any.
         */

        runpath = getenv(LD_LIBRARY_PATH);

        /* runpath contains current effective LD_LIBRARY_PATH setting */
        { /* New scope to declare local variable */
            char *new_jvmpath = JLI_StringDup(jvmpath);
            new_runpath_size = ((runpath != NULL) ? JLI_StrLen(runpath) : 0) +
                    2 * JLI_StrLen(jdkroot) +
                    JLI_StrLen(new_jvmpath) + 52;
            new_runpath = JLI_MemAlloc(new_runpath_size);
            newpath = new_runpath + JLI_StrLen(LD_LIBRARY_PATH "=");


            /*
             * Create desired LD_LIBRARY_PATH value for target data model.
             */
            {
                /* remove the name of the .so from the JVM path */
                lastslash = JLI_StrRChr(new_jvmpath, '/');
                if (lastslash)
                    *lastslash = '\0';

                snprintf(new_runpath, new_runpath_size, LD_LIBRARY_PATH "="
                        "%s:"
                        "%s/lib:"
                        "%s/../lib",
                        new_jvmpath,
                        jdkroot,
                        jdkroot
                        );

                JLI_MemFree(new_jvmpath);

                /*
                 * Check to make sure that the prefix of the current path is the
                 * desired environment variable setting, though the RequiresSetenv
                 * checks if the desired runpath exists, this logic does a more
                 * comprehensive check.
                 */
                if (runpath != NULL &&
                        JLI_StrNCmp(newpath, runpath, JLI_StrLen(newpath)) == 0 &&
                        (runpath[JLI_StrLen(newpath)] == 0 ||
                        runpath[JLI_StrLen(newpath)] == ':')) {
                    JLI_MemFree(new_runpath);
                    return;
                }
            }
        }

        /*
         * Place the desired environment setting onto the prefix of
         * LD_LIBRARY_PATH.  Note that this prevents any possible infinite
         * loop of execv() because we test for the prefix, above.
         */
        if (runpath != 0) {
            /* ensure storage for runpath + colon + NULL */
            if ((JLI_StrLen(runpath) + 1 + 1) > new_runpath_size) {
                JLI_ReportErrorMessageSys(LAUNCHER_ERROR3);
                exit(1);
            }
            JLI_StrCat(new_runpath, ":");
            JLI_StrCat(new_runpath, runpath);
        }

        if (putenv(new_runpath) != 0) {
            /* problem allocating memory; LD_LIBRARY_PATH not set properly */
            exit(1);
        }

        /*
         * Unix systems document that they look at LD_LIBRARY_PATH only
         * once at startup, so we have to re-exec the current executable
         * to get the changed environment variable to have an effect.
         */

        newenvp = environ;
    }
#endif /* SETENV_REQUIRED */
    {
        char *newexec = execname;
        JLI_TraceLauncher("TRACER_MARKER:About to EXEC\n");
        (void) fflush(stdout);
        (void) fflush(stderr);
#ifdef SETENV_REQUIRED
        if (mustsetenv) {
            execve(newexec, argv, newenvp);
        } else {
            execv(newexec, argv);
        }
#else /* !SETENV_REQUIRED */
        execv(newexec, argv);
#endif /* SETENV_REQUIRED */
        JLI_ReportErrorMessageSys(LAUNCHER_ERROR4, newexec);
    }
    exit(1);
}


static jboolean
GetJVMPath(const char *jdkroot, const char *jvmtype,
           char *jvmpath, jint jvmpathsize)
{
    assert(!JLI_IsStaticJDK());

    struct stat s;

    if (JLI_StrChr(jvmtype, '/')) {
        JLI_Snprintf(jvmpath, jvmpathsize, "%s/" JVM_DLL, jvmtype);
    } else {
        JLI_Snprintf(jvmpath, jvmpathsize, "%s/lib/%s/" JVM_DLL, jdkroot, jvmtype);
    }

    JLI_TraceLauncher("Does `%s' exist ... ", jvmpath);

    if (stat(jvmpath, &s) == 0) {
        JLI_TraceLauncher("yes.\n");
        return JNI_TRUE;
    } else {
        JLI_TraceLauncher("no.\n");
        return JNI_FALSE;
    }
}

/*
 * Find path to the JDK installation root
 */
static jboolean
GetJDKInstallRoot(char *path, jint pathsize, jboolean speculative)
{
    assert(!JLI_IsStaticJDK());

    char libjava[MAXPATHLEN];
    struct stat s;

    JLI_TraceLauncher("Attempt to get JDK installation root from launcher executable path\n");

    if (GetApplicationHome(path, pathsize)) {
<<<<<<< HEAD
        if (JLI_IsStaticJDK()) {
            return JNI_TRUE;
        }

        /* Is JRE co-located with the application? */
=======
        /* Is JDK co-located with the application? */
>>>>>>> 1ca76445
        JLI_Snprintf(libjava, sizeof(libjava), "%s/lib/" JAVA_DLL, path);
        if (access(libjava, F_OK) == 0) {
            JLI_TraceLauncher("JDK installation root path is %s\n", path);
            return JNI_TRUE;
        }
    }

    JLI_TraceLauncher("Attempt to get JDK installation root path from shared lib of the image\n");

    if (GetApplicationHomeFromDll(path, pathsize)) {
        JLI_Snprintf(libjava, sizeof(libjava), "%s/lib/" JAVA_DLL, path);
        if (stat(libjava, &s) == 0) {
            JLI_TraceLauncher("JDK installation root path is %s\n", path);
            return JNI_TRUE;
        }
    }

#if defined(AIX)
    /* at least on AIX try also the LD_LIBRARY_PATH / LIBPATH */
    if (GetApplicationHomeFromLibpath(path, pathsize)) {
        JLI_Snprintf(libjava, sizeof(libjava), "%s/lib/" JAVA_DLL, path);
        if (stat(libjava, &s) == 0) {
            JLI_TraceLauncher("JDK installation root path is %s\n", path);
            return JNI_TRUE;
        }
    }
#endif

    if (!speculative)
      JLI_ReportErrorMessage(LAUNCHER_ERROR2 JAVA_DLL);
    return JNI_FALSE;
}

jboolean
LoadJavaVM(const char *jvmpath, InvocationFunctions *ifn)
{
    void *libjvm;

    JLI_TraceLauncher("JVM path is %s\n", jvmpath);

<<<<<<< HEAD
    if (JLI_IsStaticJDK()) {
=======
    if (JLI_IsStaticallyLinked()) {
>>>>>>> 1ca76445
        libjvm = dlopen(NULL, RTLD_NOW + RTLD_GLOBAL);
    } else {
        libjvm = dlopen(jvmpath, RTLD_NOW + RTLD_GLOBAL);
        if (libjvm == NULL) {
            JLI_ReportErrorMessage(DLL_ERROR1, __LINE__);
            JLI_ReportErrorMessage(DLL_ERROR2, jvmpath, dlerror());
            return JNI_FALSE;
        }
    }

    ifn->CreateJavaVM = (CreateJavaVM_t)
        dlsym(libjvm, "JNI_CreateJavaVM");
    if (ifn->CreateJavaVM == NULL) {
        JLI_ReportErrorMessage(DLL_ERROR2, jvmpath, dlerror());
        return JNI_FALSE;
    }

    ifn->GetDefaultJavaVMInitArgs = (GetDefaultJavaVMInitArgs_t)
        dlsym(libjvm, "JNI_GetDefaultJavaVMInitArgs");
    if (ifn->GetDefaultJavaVMInitArgs == NULL) {
        JLI_ReportErrorMessage(DLL_ERROR2, jvmpath, dlerror());
        return JNI_FALSE;
    }

    ifn->GetCreatedJavaVMs = (GetCreatedJavaVMs_t)
        dlsym(libjvm, "JNI_GetCreatedJavaVMs");
    if (ifn->GetCreatedJavaVMs == NULL) {
        JLI_ReportErrorMessage(DLL_ERROR2, jvmpath, dlerror());
        return JNI_FALSE;
    }

    return JNI_TRUE;
}

/*
 * Compute the name of the executable
 *
 * In order to re-exec securely we need the absolute path of the
 * executable. On Solaris getexecname(3c) may not return an absolute
 * path so we use dladdr to get the filename of the executable and
 * then use realpath to derive an absolute path. From Solaris 9
 * onwards the filename returned in DL_info structure from dladdr is
 * an absolute pathname so technically realpath isn't required.
 * On Linux we read the executable name from /proc/self/exe.
 * As a fallback, and for platforms other than Solaris and Linux,
 * we use FindExecName to compute the executable name.
 */
const char*
SetExecname(char **argv)
{
    char* exec_path = NULL;
#if defined(__linux__)
    {
        const char* self = "/proc/self/exe";
        char buf[PATH_MAX+1];
        int len = readlink(self, buf, PATH_MAX);
        if (len >= 0) {
            buf[len] = '\0';            /* readlink(2) doesn't NUL terminate */
            exec_path = JLI_StringDup(buf);
        }
    }
#else /* !__linux__ */
    {
        /* Not implemented */
    }
#endif

    if (exec_path == NULL) {
        exec_path = FindExecName(argv[0]);
    }
    execname = exec_path;
    return exec_path;
}

/* --- Splash Screen shared library support --- */
static const char* SPLASHSCREEN_SO = JNI_LIB_NAME("splashscreen");
static void* hSplashLib = NULL;

void* SplashProcAddress(const char* name) {
    if (!hSplashLib) {
        int ret;
        char jdkRoot[MAXPATHLEN];
        char splashPath[MAXPATHLEN];

<<<<<<< HEAD
        if (JLI_IsStaticJDK()) {
            hSplashLib = dlopen(NULL, RTLD_LAZY);
        } else {
            if (!GetJREPath(jrePath, sizeof(jrePath), JNI_FALSE)) {
                JLI_ReportErrorMessage(JRE_ERROR1);
                return NULL;
            }
            ret = JLI_Snprintf(splashPath, sizeof(splashPath), "%s/lib/%s",
                     jrePath, SPLASHSCREEN_SO);

            if (ret >= (int) sizeof(splashPath)) {
                JLI_ReportErrorMessage(JRE_ERROR11);
                return NULL;
            }
            if (ret < 0) {
                JLI_ReportErrorMessage(JRE_ERROR13);
=======
        if (JLI_IsStaticallyLinked()) {
            hSplashLib = dlopen(NULL, RTLD_LAZY);
        } else {
            if (!GetJDKInstallRoot(jdkRoot, sizeof(jdkRoot), JNI_FALSE)) {
                JLI_ReportErrorMessage(LAUNCHER_ERROR1);
                return NULL;
            }
            ret = JLI_Snprintf(splashPath, sizeof(splashPath), "%s/lib/%s",
                           jdkRoot, SPLASHSCREEN_SO);

            if (ret >= (int) sizeof(splashPath)) {
                JLI_ReportErrorMessage(LAUNCHER_ERROR3);
                return NULL;
            }
            if (ret < 0) {
                JLI_ReportErrorMessage(LAUNCHER_ERROR5);
>>>>>>> 1ca76445
                return NULL;
            }
            hSplashLib = dlopen(splashPath, RTLD_LAZY | RTLD_GLOBAL);
        }
        JLI_TraceLauncher("Info: loaded %s\n", splashPath);
    }
    if (hSplashLib) {
        void* sym = dlsym(hSplashLib, name);
        return sym;
    } else {
        return NULL;
    }
}

/*
 * Signature adapter for pthread_create() or thr_create().
 */
static void* ThreadJavaMain(void* args) {
    return (void*)(intptr_t)JavaMain(args);
}

static size_t adjustStackSize(size_t stack_size) {
    long page_size = sysconf(_SC_PAGESIZE);
    if (stack_size % page_size == 0) {
        return stack_size;
    } else {
        long pages = stack_size / page_size;
        // Ensure we don't go over limit
        if (stack_size <= SIZE_MAX - page_size) {
            pages++;
        }
        return page_size * pages;
    }
}

/*
 * Block current thread and continue execution in a new thread.
 */
int
CallJavaMainInNewThread(jlong stack_size, void* args) {
    int rslt;
    pthread_t tid;
    pthread_attr_t attr;
    pthread_attr_init(&attr);
    pthread_attr_setdetachstate(&attr, PTHREAD_CREATE_JOINABLE);
    size_t adjusted_stack_size;

    if (stack_size > 0) {
        if (pthread_attr_setstacksize(&attr, stack_size) == EINVAL) {
            // System may require stack size to be multiple of page size
            // Retry with adjusted value
            adjusted_stack_size = adjustStackSize(stack_size);
            if (adjusted_stack_size != (size_t) stack_size) {
                pthread_attr_setstacksize(&attr, adjusted_stack_size);
            }
        }
    }
    pthread_attr_setguardsize(&attr, 0); // no pthread guard page on java threads

    if (pthread_create(&tid, &attr, ThreadJavaMain, args) == 0) {
        void* tmp;
        pthread_join(tid, &tmp);
        rslt = (int)(intptr_t)tmp;
    } else {
       /*
        * Continue execution in current thread if for some reason (e.g. out of
        * memory/LWP)  a new thread can't be created. This will likely fail
        * later in JavaMain as JNI_CreateJavaVM needs to create quite a
        * few new threads, anyway, just give it a try..
        */
        rslt = JavaMain(args);
    }

    pthread_attr_destroy(&attr);
    return rslt;
}

/* Coarse estimation of number of digits assuming the worst case is a 64-bit pid. */
#define MAX_PID_STR_SZ   20

int
JVMInit(InvocationFunctions* ifn, jlong threadStackSize,
        int argc, char **argv,
        int mode, char *what, int ret)
{
    ShowSplashScreen();
    return ContinueInNewThread(ifn, threadStackSize, argc, argv, mode, what, ret);
}

void
PostJVMInit(JNIEnv *env, jclass mainClass, JavaVM *vm)
{
    // stubbed out for windows and *nixes.
}

void
RegisterThread()
{
    // stubbed out for windows and *nixes.
}

/*
 * on unix, we return a false to indicate this option is not applicable
 */
jboolean
ProcessPlatformOption(const char *arg)
{
    return JNI_FALSE;
}

/*
 * Static JDK related.
 */
void* JLI_Lookup_Set_Static_JDK() {
    return dlsym(RTLD_DEFAULT, "set_static_jdk");
}<|MERGE_RESOLUTION|>--- conflicted
+++ resolved
@@ -277,11 +277,7 @@
                            char jdkroot[], jint so_jdkroot,
                            char jvmpath[], jint so_jvmpath,
                            char jvmcfg[],  jint so_jvmcfg) {
-<<<<<<< HEAD
-    if (JLI_IsStaticJDK()) {
-=======
     if (JLI_IsStaticallyLinked()) {
->>>>>>> 1ca76445
         // With static builds, all JDK and VM natives are statically linked
         // with the launcher executable. No need to manipulate LD_LIBRARY_PATH
         // by adding <jdk_path>/lib and etc. The 'jrepath', 'jvmpath' and
@@ -487,23 +483,13 @@
 static jboolean
 GetJDKInstallRoot(char *path, jint pathsize, jboolean speculative)
 {
-    assert(!JLI_IsStaticJDK());
-
     char libjava[MAXPATHLEN];
     struct stat s;
 
     JLI_TraceLauncher("Attempt to get JDK installation root from launcher executable path\n");
 
     if (GetApplicationHome(path, pathsize)) {
-<<<<<<< HEAD
-        if (JLI_IsStaticJDK()) {
-            return JNI_TRUE;
-        }
-
-        /* Is JRE co-located with the application? */
-=======
         /* Is JDK co-located with the application? */
->>>>>>> 1ca76445
         JLI_Snprintf(libjava, sizeof(libjava), "%s/lib/" JAVA_DLL, path);
         if (access(libjava, F_OK) == 0) {
             JLI_TraceLauncher("JDK installation root path is %s\n", path);
@@ -544,11 +530,7 @@
 
     JLI_TraceLauncher("JVM path is %s\n", jvmpath);
 
-<<<<<<< HEAD
-    if (JLI_IsStaticJDK()) {
-=======
     if (JLI_IsStaticallyLinked()) {
->>>>>>> 1ca76445
         libjvm = dlopen(NULL, RTLD_NOW + RTLD_GLOBAL);
     } else {
         libjvm = dlopen(jvmpath, RTLD_NOW + RTLD_GLOBAL);
@@ -633,24 +615,6 @@
         char jdkRoot[MAXPATHLEN];
         char splashPath[MAXPATHLEN];
 
-<<<<<<< HEAD
-        if (JLI_IsStaticJDK()) {
-            hSplashLib = dlopen(NULL, RTLD_LAZY);
-        } else {
-            if (!GetJREPath(jrePath, sizeof(jrePath), JNI_FALSE)) {
-                JLI_ReportErrorMessage(JRE_ERROR1);
-                return NULL;
-            }
-            ret = JLI_Snprintf(splashPath, sizeof(splashPath), "%s/lib/%s",
-                     jrePath, SPLASHSCREEN_SO);
-
-            if (ret >= (int) sizeof(splashPath)) {
-                JLI_ReportErrorMessage(JRE_ERROR11);
-                return NULL;
-            }
-            if (ret < 0) {
-                JLI_ReportErrorMessage(JRE_ERROR13);
-=======
         if (JLI_IsStaticallyLinked()) {
             hSplashLib = dlopen(NULL, RTLD_LAZY);
         } else {
@@ -667,7 +631,6 @@
             }
             if (ret < 0) {
                 JLI_ReportErrorMessage(LAUNCHER_ERROR5);
->>>>>>> 1ca76445
                 return NULL;
             }
             hSplashLib = dlopen(splashPath, RTLD_LAZY | RTLD_GLOBAL);
