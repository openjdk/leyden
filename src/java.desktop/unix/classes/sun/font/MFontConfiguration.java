/*
 * Copyright (c) 2000, 2022, Oracle and/or its affiliates. All rights reserved.
 * DO NOT ALTER OR REMOVE COPYRIGHT NOTICES OR THIS FILE HEADER.
 *
 * This code is free software; you can redistribute it and/or modify it
 * under the terms of the GNU General Public License version 2 only, as
 * published by the Free Software Foundation.  Oracle designates this
 * particular file as subject to the "Classpath" exception as provided
 * by Oracle in the LICENSE file that accompanied this code.
 *
 * This code is distributed in the hope that it will be useful, but WITHOUT
 * ANY WARRANTY; without even the implied warranty of MERCHANTABILITY or
 * FITNESS FOR A PARTICULAR PURPOSE.  See the GNU General Public License
 * version 2 for more details (a copy is included in the LICENSE file that
 * accompanied this code).
 *
 * You should have received a copy of the GNU General Public License version
 * 2 along with this work; if not, write to the Free Software Foundation,
 * Inc., 51 Franklin St, Fifth Floor, Boston, MA 02110-1301 USA.
 *
 * Please contact Oracle, 500 Oracle Parkway, Redwood Shores, CA 94065 USA
 * or visit www.oracle.com if you need additional information or have any
 * questions.
 */

package sun.font;

import sun.awt.FontConfiguration;
import sun.awt.X11FontManager;
import sun.util.logging.PlatformLogger;

import java.io.File;
import java.io.FileInputStream;
import java.nio.charset.Charset;
import java.nio.file.Path;
import java.util.HashMap;
import java.util.HashSet;
import java.util.Properties;
import java.util.Scanner;

import static java.nio.charset.StandardCharsets.ISO_8859_1;

<<<<<<< HEAD
import jdk.internal.misc.JavaHome;

public class MFontConfiguration extends FontConfiguration {
=======
public final class MFontConfiguration extends FontConfiguration {
>>>>>>> 42915821

    private static FontConfiguration fontConfig = null;
    private static PlatformLogger logger;

    public MFontConfiguration(SunFontManager fm) {
        super(fm);
        if (FontUtilities.debugFonts()) {
            logger = PlatformLogger.getLogger("sun.awt.FontConfiguration");
        }
        initTables();
    }


    public MFontConfiguration(SunFontManager fm,
                              boolean preferLocaleFonts,
                              boolean preferPropFonts) {
        super(fm, preferLocaleFonts, preferPropFonts);
        if (FontUtilities.debugFonts()) {
            logger = PlatformLogger.getLogger("sun.awt.FontConfiguration");
        }
        initTables();
    }

    /* Needs to be kept in sync with updates in the languages used in
     * the fontconfig files.
     */
    @Override
    protected void initReorderMap() {
        reorderMap = new HashMap<>();

        reorderMap.put("UTF-8.ja.JP", "japanese-iso10646");
        reorderMap.put("UTF-8.ko.KR", "korean-iso10646");
        reorderMap.put("UTF-8.zh.TW", "chinese-tw-iso10646");
        reorderMap.put("UTF-8.zh.HK", "chinese-tw-iso10646");
        reorderMap.put("UTF-8.zh.CN", "chinese-cn-iso10646");
        reorderMap.put("x-euc-jp-linux", new String[] {"japanese-x0201", "japanese-x0208"});
        reorderMap.put("GB2312", "chinese-gb18030");
        reorderMap.put("Big5", "chinese-big5");
        reorderMap.put("EUC-KR", "korean");
        reorderMap.put("GB18030", "chinese-gb18030");
    }

    /**
     * Sets the OS name and version from environment information.
     */
    @Override
    protected void setOsNameAndVersion(){
        super.setOsNameAndVersion();

        if (osName.equals("Linux")) {
            try {
                File f;
                if ((f = new File("/etc/fedora-release")).canRead()) {
                    osName = "Fedora";
                    osVersion = getVersionString(f);
                } else if ((f = new File("/etc/redhat-release")).canRead()) {
                    osName = "RedHat";
                    osVersion = getVersionString(f);
                } else if ((f = new File("/etc/turbolinux-release")).canRead()) {
                    osName = "Turbo";
                    osVersion = getVersionString(f);
                } else if ((f = new File("/etc/SuSE-release")).canRead()) {
                    osName = "SuSE";
                    osVersion = getVersionString(f);
                } else if ((f = new File("/etc/lsb-release")).canRead()) {
                    /* Ubuntu and (perhaps others) use only lsb-release.
                     * Syntax and encoding is compatible with java properties.
                     * For Ubuntu the ID is "Ubuntu".
                     */
                    Properties props = new Properties();
                    try (FileInputStream fis = new FileInputStream(f)) {
                        props.load(fis);
                    }
                    osName = extractInfo(props.getProperty("DISTRIB_ID"));
                    osVersion = extractInfo(props.getProperty("DISTRIB_RELEASE"));
                } else if ((f = new File("/etc/os-release")).canRead()) {
                    Properties props = new Properties();
                    try (FileInputStream fis = new FileInputStream(f)) {
                        props.load(fis);
                    }
                    osName = extractInfo(props.getProperty("NAME"));
                    osVersion = extractInfo(props.getProperty("VERSION_ID"));
                    if (osName.equals("SLES")) {
                        osName = "SuSE";
                    } else {
                        osName = extractInfo(props.getProperty("ID"));
                    }
                }
            } catch (Exception e) {
            }
        }
        return;
    }

    /**
     * Gets the OS version string from a Linux release-specific file.
     */
    private String getVersionString(File f){
        try {
            Scanner sc  = new Scanner(f);
            return sc.findInLine("(\\d)+((\\.)(\\d)+)*");
        }
        catch (Exception e){
        }
        return null;
    }

    private String extractInfo(String s) {
        if (s == null) {
            return null;
        }
        if (s.startsWith("\"")) s = s.substring(1);
        if (s.endsWith("\"")) s = s.substring(0, s.length()-1);
        s = s.replace(' ', '_');
        return s;
    }

    private static final String fontsDirPrefix = "$JRE_LIB_FONTS";

    @Override
    protected String mapFileName(String fileName) {
        if (fileName != null && fileName.startsWith(fontsDirPrefix)) {
            Path p = SunFontManager.jreFontDirPath.resolve(
                fileName.substring(fontsDirPrefix.length() +
                                   File.separator.length()));
            if (JavaHome.isHermetic()) {
                return p.toUri().toString();
            } else {
                return p.toString();
            }
        }
        return fileName;
    }

    // overrides FontConfiguration.getFallbackFamilyName
    @Override
    public String getFallbackFamilyName(String fontName, String defaultFallback) {
        // maintain compatibility with old font.properties files, which
        // either had aliases for TimesRoman & Co. or defined mappings for them.
        String compatibilityName = getCompatibilityFamilyName(fontName);
        if (compatibilityName != null) {
            return compatibilityName;
        }
        return defaultFallback;
    }

    @Override
    protected String getEncoding(String awtFontName,
            String characterSubsetName) {
        // extract encoding field from XLFD
        int beginIndex = 0;
        int fieldNum = 13; // charset registry field
        while (fieldNum-- > 0 && beginIndex >= 0) {
            beginIndex = awtFontName.indexOf("-", beginIndex) + 1;
        }
        if (beginIndex == -1) {
            return "default";
        }
        String xlfdEncoding = awtFontName.substring(beginIndex);
        if (xlfdEncoding.indexOf("fontspecific") > 0) {
            if (awtFontName.indexOf("dingbats") > 0) {
                return "sun.font.X11Dingbats";
            } else if (awtFontName.indexOf("symbol") > 0) {
                return "sun.awt.Symbol";
            }
        }
        String encoding = encodingMap.get(xlfdEncoding);
        if (encoding == null) {
            encoding = "default";
        }
        return encoding;
    }

    @Override
    protected Charset getDefaultFontCharset(String fontName) {
        return ISO_8859_1;
    }

    @Override
    protected String getFaceNameFromComponentFontName(String componentFontName) {
        return null;
    }

    @Override
    protected String getFileNameFromComponentFontName(String componentFontName) {
        // for X11, component font name is XLFD
        // if we have a file name already, just use it; otherwise let's see
        // what the graphics environment can provide
        String fileName = getFileNameFromPlatformName(componentFontName);
        if (fileName != null && fileName.charAt(0) == '/' &&
            !needToSearchForFile(fileName)) {
            return fileName;
        }
        return ((X11FontManager) fontManager).getFileNameFromXLFD(componentFontName);
    }

    @Override
    public HashSet<String> getAWTFontPathSet() {
        HashSet<String> fontDirs = new HashSet<String>();
        short[] scripts = getCoreScripts(0);
        for (int i = 0; i< scripts.length; i++) {
            String path = getString(table_awtfontpaths[scripts[i]]);
            if (path != null) {
                int start = 0;
                int colon = path.indexOf(':');
                while (colon >= 0) {
                    fontDirs.add(path.substring(start, colon));
                    start = colon + 1;
                    colon = path.indexOf(':', start);
                }
                fontDirs.add((start == 0) ? path : path.substring(start));
            }
        }
        return fontDirs;
    }

    /* methods for table setup ***********************************************/

    private static HashMap<String, String> encodingMap = new HashMap<>();

    private void initTables() {
        // encodingMap maps XLFD encoding component to
        // name of corresponding java.nio charset
        encodingMap.put("iso8859-1", "ISO-8859-1");
        encodingMap.put("iso8859-2", "ISO-8859-2");
        encodingMap.put("iso8859-4", "ISO-8859-4");
        encodingMap.put("iso8859-5", "ISO-8859-5");
        encodingMap.put("iso8859-6", "ISO-8859-6");
        encodingMap.put("iso8859-7", "ISO-8859-7");
        encodingMap.put("iso8859-8", "ISO-8859-8");
        encodingMap.put("iso8859-9", "ISO-8859-9");
        encodingMap.put("iso8859-13", "ISO-8859-13");
        encodingMap.put("iso8859-15", "ISO-8859-15");
        encodingMap.put("gb2312.1980-0", "sun.font.X11GB2312");
        if (osName == null) {
            // use standard converter on Solaris
            encodingMap.put("gbk-0", "GBK");
        } else {
            encodingMap.put("gbk-0", "sun.font.X11GBK");
        }
        encodingMap.put("gb18030.2000-0", "sun.font.X11GB18030_0");
        encodingMap.put("gb18030.2000-1", "sun.font.X11GB18030_1");
        encodingMap.put("cns11643-1", "sun.font.X11CNS11643P1");
        encodingMap.put("cns11643-2", "sun.font.X11CNS11643P2");
        encodingMap.put("cns11643-3", "sun.font.X11CNS11643P3");
        encodingMap.put("big5-1", "Big5");
        encodingMap.put("big5-0", "Big5");
        encodingMap.put("hkscs-1", "Big5-HKSCS");
        encodingMap.put("ansi-1251", "windows-1251");
        encodingMap.put("koi8-r", "KOI8-R");
        encodingMap.put("jisx0201.1976-0", "JIS0201");
        encodingMap.put("jisx0208.1983-0", "JIS0208");
        encodingMap.put("jisx0212.1990-0", "JIS0212");
        encodingMap.put("ksc5601.1987-0", "sun.font.X11KSC5601");
        encodingMap.put("ksc5601.1992-3", "sun.font.X11Johab");
        encodingMap.put("tis620.2533-0", "TIS-620");
        encodingMap.put("iso10646-1", "UTF-16BE");
    }

}<|MERGE_RESOLUTION|>--- conflicted
+++ resolved
@@ -40,13 +40,9 @@
 
 import static java.nio.charset.StandardCharsets.ISO_8859_1;
 
-<<<<<<< HEAD
 import jdk.internal.misc.JavaHome;
 
-public class MFontConfiguration extends FontConfiguration {
-=======
 public final class MFontConfiguration extends FontConfiguration {
->>>>>>> 42915821
 
     private static FontConfiguration fontConfig = null;
     private static PlatformLogger logger;
