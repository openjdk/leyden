--- conflicted
+++ resolved
@@ -26,13 +26,9 @@
  * @test
  * @summary Sanity test of AOT Code Cache with compressed oops configurations
  * @requires vm.cds.supports.aot.code.caching
-<<<<<<< HEAD
  * @requires vm.compMode != "Xcomp" & vm.compMode != "Xint"
-=======
- * @requires vm.compMode != "Xcomp"
  * @requires vm.bits == 64
  * @requires vm.opt.final.UseCompressedOops
->>>>>>> c8656449
  * @comment The test verifies AOT checks during VM startup and not code generation.
  *          No need to run it with -Xcomp. It takes a lot of time to complete all
  *          subtests with this flag.
