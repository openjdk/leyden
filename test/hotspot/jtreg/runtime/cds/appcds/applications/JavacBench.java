--- conflicted
+++ resolved
@@ -45,14 +45,8 @@
  * @requires vm.cds.supports.aot.class.linking
  * @summary Run JavacBenchApp with AOT cache (JEP 483)
  * @requires vm.cds
-<<<<<<< HEAD
- * @requires vm.cds.write.archived.java.heap
- * @library /test/lib
- * @run driver JavacBench LEYDEN
-=======
  * @library /test/lib /test/setup_aot
  * @run driver JavacBench AOT
->>>>>>> 3de6c913
  */
 
 /*
@@ -60,13 +54,8 @@
  * @summary Run JavacBenchApp with Leyden workflow
  * @requires vm.cds
  * @requires vm.cds.write.archived.java.heap
-<<<<<<< HEAD
- * @library /test/lib
- * @run driver JavacBench LEYDEN_OLD
-=======
  * @library /test/lib /test/setup_aot
  * @run driver JavacBench LEYDEN
->>>>>>> 3de6c913
  */
 
 import jdk.test.lib.cds.CDSAppTester;
