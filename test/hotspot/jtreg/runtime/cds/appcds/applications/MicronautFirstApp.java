/*
 * Copyright (c) 2024, 2025, Oracle and/or its affiliates. All rights reserved.
 * DO NOT ALTER OR REMOVE COPYRIGHT NOTICES OR THIS FILE HEADER.
 *
 * This code is free software; you can redistribute it and/or modify it
 * under the terms of the GNU General Public License version 2 only, as
 * published by the Free Software Foundation.
 *
 * This code is distributed in the hope that it will be useful, but WITHOUT
 * ANY WARRANTY; without even the implied warranty of MERCHANTABILITY or
 * FITNESS FOR A PARTICULAR PURPOSE.  See the GNU General Public License
 * version 2 for more details (a copy is included in the LICENSE file that
 * accompanied this code).
 *
 * You should have received a copy of the GNU General Public License version
 * 2 along with this work; if not, write to the Free Software Foundation,
 * Inc., 51 Franklin St, Fifth Floor, Boston, MA 02110-1301 USA.
 *
 * Please contact Oracle, 500 Oracle Parkway, Redwood Shores, CA 94065 USA
 * or visit www.oracle.com if you need additional information or have any
 * questions.
 *
 */

import java.io.File;
import java.nio.file.Path;
import java.util.Map;
import jdk.test.lib.StringArrayUtils;
import jdk.test.lib.artifacts.Artifact;
import jdk.test.lib.artifacts.ArtifactResolver;
import jdk.test.lib.cds.CDSAppTester;
import jdk.test.lib.process.OutputAnalyzer;

/*
 * @test id=static
 * @key external-dep
 * @requires vm.cds
 * @summary run MicronautFirstApp with the classic static archive workflow
 * @library /test/lib
 * @run driver/timeout=120 MicronautFirstApp STATIC
 */

/*
 * @test id=dynamic
 * @key external-dep
 * @requires vm.cds
 * @summary run MicronautFirstApp with the classic dynamic archive workflow
 * @library /test/lib
 * @build jdk.test.whitebox.WhiteBox
 * @run driver jdk.test.lib.helpers.ClassFileInstaller jdk.test.whitebox.WhiteBox
 * @run main/othervm/timeout=120 -XX:+UnlockDiagnosticVMOptions -XX:+WhiteBoxAPI -Xbootclasspath/a:. MicronautFirstApp DYNAMIC
 */

/*
 * @test id=aot
 * @key external-dep
 * @requires vm.cds
 * @requires vm.cds.write.archived.java.heap
<<<<<<< HEAD
 * @summary un MicronautFirstApp with the Leyden workflow
=======
 * @summary run MicronautFirstApp with the JEP 483 workflow
>>>>>>> 3de6c913
 * @library /test/lib
 * @run driver/timeout=120 MicronautFirstApp AOT
 */

/*
 * @test id=leyden
 * @key external-dep
 * @requires vm.cds
 * @requires vm.cds.write.archived.java.heap
<<<<<<< HEAD
 * @summary un MicronautFirstApp with the "OLD" Leyden workflow
=======
 * @summary run MicronautFirstApp with the Leyden workflow
>>>>>>> 3de6c913
 * @library /test/lib
 * @run driver/timeout=120 MicronautFirstApp LEYDEN
 */

// Test CDS with the example program in https://guides.micronaut.io/latest/creating-your-first-micronaut-app-maven-java.html
//
// NOTE: if you have not set up an artifactory, you can create micronaut-first-app-1.0.0.zip
//
// - Make a clone of https://github.com/openjdk/leyden/tree/premain
// - Change to the directory test/hotspot/jtreg/premain/micronaut-first-app
// - Edit the Makefile and ../lib/DemoSupport.gmk as necessary
// - Run the command "make artifact"
//
// Then, you can add the following to your jtreg command-line to run the test cases in this directory:
// -vmoption:-Djdk.test.lib.artifacts.micronaut-first-app=/my/repo/test/hotspot/jtreg/premain/micronaut-first-app/download/target/

@Artifact(organization = "io.micronaut", name = "micronaut-first-app", revision = "1.0.0", extension = "zip")
public class MicronautFirstApp {
    public static void main(String args[]) throws Exception {
        String cp = getArtifact();
        MicronautFirstAppTester tester = new MicronautFirstAppTester(cp);
        tester.run(args);
        System.out.println(cp);
    }

    private static String getArtifact() throws Exception {
        Map<String, Path> artifacts = ArtifactResolver.resolve(MicronautFirstApp.class);
        Path path = artifacts.get("io.micronaut.micronaut-first-app-1.0.0");
        return path.toString() + File.separator + "default-0.1.jar";
    }

    static class MicronautFirstAppTester extends CDSAppTester {
        String cp;

        MicronautFirstAppTester(String cp) {
            super("MicronautFirstApp");
            this.cp = cp;
        }

        @Override
        public String[] vmArgs(RunMode runMode) {
            return new String[] {
                "-DautoQuit=true",
                "-Dmicronaut.server.port=0", // use system-assigned port

                // This program may run very slowly in debug builds if VerifyDependencies is enabled.
                "-XX:+IgnoreUnrecognizedVMOptions", "-XX:-VerifyDependencies",
            };
        }

        @Override
        public String classpath(RunMode runMode) {
            return cp;
        }

        @Override
        public String[] appCommandLine(RunMode runMode) {
            String cmdLine[] = new String[] {
                "example.micronaut.Application", 
            };

            if (runMode.isProductionRun()) {
                cmdLine = StringArrayUtils.concat("-Xlog:aot+codecache=error", cmdLine);
            }
            return cmdLine;
        }

        @Override
        public void checkExecution(OutputAnalyzer out, RunMode runMode) {
            if (runMode.isApplicationExecuted()) {
                out.shouldContain("Booted and returned in ");
            }
        }
    }
}<|MERGE_RESOLUTION|>--- conflicted
+++ resolved
@@ -56,11 +56,7 @@
  * @key external-dep
  * @requires vm.cds
  * @requires vm.cds.write.archived.java.heap
-<<<<<<< HEAD
- * @summary un MicronautFirstApp with the Leyden workflow
-=======
  * @summary run MicronautFirstApp with the JEP 483 workflow
->>>>>>> 3de6c913
  * @library /test/lib
  * @run driver/timeout=120 MicronautFirstApp AOT
  */
@@ -70,11 +66,7 @@
  * @key external-dep
  * @requires vm.cds
  * @requires vm.cds.write.archived.java.heap
-<<<<<<< HEAD
- * @summary un MicronautFirstApp with the "OLD" Leyden workflow
-=======
  * @summary run MicronautFirstApp with the Leyden workflow
->>>>>>> 3de6c913
  * @library /test/lib
  * @run driver/timeout=120 MicronautFirstApp LEYDEN
  */
