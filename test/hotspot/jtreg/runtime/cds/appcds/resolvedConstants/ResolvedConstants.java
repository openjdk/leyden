/*
 * Copyright (c) 2024, 2025, Oracle and/or its affiliates. All rights reserved.
 * DO NOT ALTER OR REMOVE COPYRIGHT NOTICES OR THIS FILE HEADER.
 *
 * This code is free software; you can redistribute it and/or modify it
 * under the terms of the GNU General Public License version 2 only, as
 * published by the Free Software Foundation.
 *
 * This code is distributed in the hope that it will be useful, but WITHOUT
 * ANY WARRANTY; without even the implied warranty of MERCHANTABILITY or
 * FITNESS FOR A PARTICULAR PURPOSE.  See the GNU General Public License
 * version 2 for more details (a copy is included in the LICENSE file that
 * accompanied this code).
 *
 * You should have received a copy of the GNU General Public License version
 * 2 along with this work; if not, write to the Free Software Foundation,
 * Inc., 51 Franklin St, Fifth Floor, Boston, MA 02110-1301 USA.
 *
 * Please contact Oracle, 500 Oracle Parkway, Redwood Shores, CA 94065 USA
 * or visit www.oracle.com if you need additional information or have any
 * questions.
 *
 */

/*
 * @test id=static
 * @summary Dump time resolution of constant pool entries (Static CDS archive).
 * @requires vm.cds
 * @requires vm.cds.supports.aot.class.linking
 * @requires vm.compMode != "Xcomp"
 * @library /test/lib /test/hotspot/jtreg/runtime/cds/appcds/test-classes/
 * @build OldProvider OldClass OldConsumer StringConcatTestOld
 * @build ResolvedConstants
 * @run driver jdk.test.lib.helpers.ClassFileInstaller -jar app.jar
 *                 ResolvedConstantsApp ResolvedConstantsFoo ResolvedConstantsBar
 *                 MyInterface InterfaceWithClinit NormalClass
 *                 OldProvider OldClass OldConsumer SubOfOldClass
 *                 StringConcatTest StringConcatTestOld
 * @run driver ResolvedConstants STATIC
 */

/*
 * @test id=dynamic
 * @summary Dump time resolution of constant pool entries (Dynamic CDS archive)
 * @requires vm.cds
 * @requires vm.cds.supports.aot.class.linking
 * @requires vm.compMode != "Xcomp"
 * @library /test/lib /test/hotspot/jtreg/runtime/cds/appcds/test-classes/
 * @build OldProvider OldClass OldConsumer StringConcatTestOld
 * @build ResolvedConstants
 * @run driver jdk.test.lib.helpers.ClassFileInstaller -jar app.jar
 *                 ResolvedConstantsApp ResolvedConstantsFoo ResolvedConstantsBar
 *                 MyInterface InterfaceWithClinit NormalClass
 *                 OldProvider OldClass OldConsumer SubOfOldClass
 *                 StringConcatTest StringConcatTestOld
 * @build jdk.test.whitebox.WhiteBox
 * @run driver jdk.test.lib.helpers.ClassFileInstaller jdk.test.whitebox.WhiteBox
 * @run main/othervm -Dcds.app.tester.workflow=DYNAMIC -XX:+UnlockDiagnosticVMOptions -XX:+WhiteBoxAPI -Xbootclasspath/a:. ResolvedConstants DYNAMIC
 */

import java.util.function.Consumer;
import jdk.test.lib.cds.CDSOptions;
import jdk.test.lib.cds.CDSTestUtils;
import jdk.test.lib.cds.SimpleCDSAppTester;
import jdk.test.lib.helpers.ClassFileInstaller;
import jdk.test.lib.process.OutputAnalyzer;

public class ResolvedConstants {
    static final String classList = "ResolvedConstants.classlist";
    static final String appJar = ClassFileInstaller.getJarPath("app.jar");
    static final String mainClass = ResolvedConstantsApp.class.getName();

    static boolean aotClassLinking;
    public static void main(String[] args) throws Exception {
        test(args, false);
        test(args, true);
    }

    static void test(String[] args, boolean testMode) throws Exception {
        aotClassLinking = testMode;

        SimpleCDSAppTester.of("ResolvedConstantsApp" + (aotClassLinking ? "1" : "0"))
            .addVmArgs(aotClassLinking ? "-XX:+AOTClassLinking" : "-XX:-AOTClassLinking",
                       "-Xlog:cds+resolve=trace",
                       "-Xlog:cds+class=debug")
            .classpath(appJar)
            .appCommandLine(mainClass)
            .setAssemblyChecker((OutputAnalyzer out) -> {
                    checkAssemblyOutput(args, out);
                })
            .setProductionChecker((OutputAnalyzer out) -> {
                    out.shouldContain("Hello ResolvedConstantsApp");
                })
            .run(args);
    }

    static void checkAssemblyOutput(String args[], OutputAnalyzer out) {
        testGroup("Class References", out)
            // Always resolve reference when a class references itself
            .shouldMatch(ALWAYS("klass.* ResolvedConstantsApp app => ResolvedConstantsApp app"))

            // Always resolve reference when a class references a super class
            .shouldMatch(ALWAYS("klass.* ResolvedConstantsApp app => java/lang/Object boot"))
            .shouldMatch(ALWAYS("klass.* ResolvedConstantsBar app => ResolvedConstantsFoo app"))

            // Always resolve reference when a class references a super interface
            .shouldMatch(ALWAYS("klass.* ResolvedConstantsApp app => java/lang/Runnable boot"))

/** premain allows static method pre-resolution
            // Without -XX:+AOTClassLinking:
            //   java/lang/System is in the boot loader but ResolvedConstantsApp is loaded by the app loader.
            //   Even though System is in the vmClasses list, when ResolvedConstantsApp looks up
            //   "java/lang/System" in its ConstantPool, the app loader may not have resolved the System
            //   class yet (i.e., there's no initiaited class entry for System in the app loader's dictionary)
<<<<<<< HEAD
            .shouldMatch(AOTLINK_ONLY("klass.* ResolvedConstantsApp .*java/lang/System"))
**/
          // Field References ---
=======
            .shouldMatch(AOTLINK_ONLY("klass.* ResolvedConstantsApp .*java/lang/System"));
>>>>>>> 9c86ac27

        testGroup("Field References", out)
            // Always resolve references to fields in the current class or super class(es)
            .shouldMatch(ALWAYS("field.* ResolvedConstantsBar => ResolvedConstantsBar.b:I"))
            .shouldMatch(ALWAYS("field.* ResolvedConstantsBar => ResolvedConstantsBar.a:I"))
            .shouldMatch(ALWAYS("field.* ResolvedConstantsBar => ResolvedConstantsFoo.a:I"))
            .shouldMatch(ALWAYS("field.* ResolvedConstantsFoo => ResolvedConstantsFoo.a:I"))

            // Resolve field references to child classes ONLY when using -XX:+AOTClassLinking
            .shouldMatch(AOTLINK_ONLY("field.* ResolvedConstantsFoo => ResolvedConstantsBar.a:I"))
            .shouldMatch(AOTLINK_ONLY("field.* ResolvedConstantsFoo => ResolvedConstantsBar.b:I"))

            // Resolve field references to unrelated classes ONLY when using -XX:+AOTClassLinking
            .shouldMatch(AOTLINK_ONLY("field.* ResolvedConstantsApp => ResolvedConstantsBar.a:I"))
            .shouldMatch(AOTLINK_ONLY("field.* ResolvedConstantsApp => ResolvedConstantsBar.b:I"));

        if (args[0].equals("DYNAMIC")) {
            // AOT resolution of CP methods/indy references is not implemeted
            return;
        }

        testGroup("Method References", out)
            // Should resolve references to own constructor
            .shouldMatch(ALWAYS("method.* ResolvedConstantsApp ResolvedConstantsApp.<init>:"))
            // Should resolve references to super constructor
            .shouldMatch(ALWAYS("method.* ResolvedConstantsApp java/lang/Object.<init>:"))

            // Should resolve interface methods in VM classes
            .shouldMatch(ALWAYS("interface method .* ResolvedConstantsApp java/lang/Runnable.run:"))

            // Should resolve references to own non-static method (private or public)
            .shouldMatch(ALWAYS("method.*: ResolvedConstantsBar ResolvedConstantsBar.doBar:"))
            .shouldMatch(ALWAYS("method.*: ResolvedConstantsApp ResolvedConstantsApp.privateInstanceCall:"))
            .shouldMatch(ALWAYS("method.*: ResolvedConstantsApp ResolvedConstantsApp.publicInstanceCall:"))
/** premain allows static method pre-resolution
            // Should not resolve references to static method
            .shouldNotMatch(ALWAYS("method.*: ResolvedConstantsApp ResolvedConstantsApp.staticCall:"))
**/

            // Should resolve references to method in super type
            .shouldMatch(ALWAYS("method.*: ResolvedConstantsBar ResolvedConstantsFoo.doBar:"))

            // Without -XX:+AOTClassLinking App class cannot resolve references to methods in boot classes:
            //    When the app class loader tries to resolve a class X that's normally loaded by
            //    the boot loader, it's possible for the app class loader to get a different copy of
            //    X (by using MethodHandles.Lookup.defineClass(), etc). Therefore, let's be on
            //    the side of safety and revert all such references.
            .shouldMatch(AOTLINK_ONLY("method.*: ResolvedConstantsApp java/io/PrintStream.println:"))
            .shouldMatch(AOTLINK_ONLY("method.*: ResolvedConstantsBar java/lang/Class.getName:"))

            // Resole resolve methods in unrelated classes ONLY when using -XX:+AOTClassLinking
            .shouldMatch(AOTLINK_ONLY("method.*: ResolvedConstantsApp ResolvedConstantsBar.doit:"))

          // End ---
            ;


        // Indy References ---
        if (aotClassLinking) {
<<<<<<< HEAD
/** premain allows Old classes to be linked
            out.shouldContain("Cannot aot-resolve Lambda proxy because OldConsumer is excluded")
=======
            testGroup("Indy References", out)
               .shouldContain("Cannot aot-resolve Lambda proxy because OldConsumer is excluded")
>>>>>>> 9c86ac27
               .shouldContain("Cannot aot-resolve Lambda proxy because OldProvider is excluded")
               .shouldContain("Cannot aot-resolve Lambda proxy because OldClass is excluded")
               .shouldContain("Cannot aot-resolve Lambda proxy of interface type InterfaceWithClinit")
               .shouldMatch("klasses.* app *NormalClass[$][$]Lambda/.* hidden aot-linked inited")
               .shouldNotMatch("klasses.* app *SubOfOldClass[$][$]Lambda/")
               .shouldMatch("archived indy *CP entry.*StringConcatTest .* => java/lang/invoke/StringConcatFactory.makeConcatWithConstants")
               .shouldNotMatch("archived indy *CP entry.*StringConcatTestOld .* => java/lang/invoke/StringConcatFactory.makeConcatWithConstants");
**/
        }
    }

    static String ALWAYS(String s) {
        return "cds,resolve.*archived " + s;
    }

    static String AOTLINK_ONLY(String s) {
        if (aotClassLinking) {
            return ALWAYS(s);
        } else {
            return "cds,resolve.*reverted " + s;
        }
    }

    static OutputAnalyzer testGroup(String name, OutputAnalyzer out) {
        System.out.println("Checking for: " + name);
        return out;
    }
}

class ResolvedConstantsApp implements Runnable {
    public static void main(String args[]) {
        System.out.println("Hello ResolvedConstantsApp");
        ResolvedConstantsApp app = new ResolvedConstantsApp();
        ResolvedConstantsApp.staticCall();
        app.privateInstanceCall();
        app.publicInstanceCall();
        Object a = app;
        ((Runnable)a).run();

        ResolvedConstantsFoo foo = new ResolvedConstantsFoo();
        ResolvedConstantsBar bar = new ResolvedConstantsBar();
        bar.a ++;
        bar.b ++;
        bar.doit();

        testLambda();
        StringConcatTest.test();
        StringConcatTestOld.main(null);
    }
    private static void staticCall() {}
    private void privateInstanceCall() {}
    public void publicInstanceCall() {}

    public void run() {}

    static void testLambda() {
        // The functional type used in the Lambda is an excluded class
        OldProvider op = () -> {
            return null;
        };

        // A captured value is an instance of an excluded Class
        OldClass c = new OldClass();
        Runnable r = () -> {
            System.out.println("Test 1 " + c);
        };
        r.run();

        // The functional interface accepts an argument that's an excluded class
        MyInterface i = (o) -> {
            System.out.println("Test 2 " + o);
        };
        i.dispatch(c);

        // Method reference to old class
        OldConsumer oldConsumer = new OldConsumer();
        Consumer<String> wrapper = oldConsumer::consumeString;
        wrapper.accept("Hello");

        // Lambda of interfaces that have <clinit> are not archived.
        InterfaceWithClinit i2 = () -> {
            System.out.println("Test 3");
        };
        i2.dispatch();

        // These two classes have almost identical source code, but
        // only NormalClass should have its lambdas pre-resolved.
        // SubOfOldClass is "old" -- it should be excluded from the AOT cache,
        // so none of its lambda proxies should be cached
        NormalClass.testLambda();   // Lambda proxy should be cached
        SubOfOldClass.testLambda(); // Lambda proxy shouldn't be cached
    }
}

class StringConcatTest {
    static void test() {
        System.out.println("StringConcatTest <concat> " + new StringConcatTest()); // concat should be aot-resolved
    }
}

/* see StringConcatTestOld.jasm

class StringConcatTestOld {
    public static void main(String args[]) {
        // concat should be aot-resolved => the MethodType refers to an old class
        System.out.println("StringConcatTestOld <concat> " + new OldConsumer());
    }
}
*/

class NormalClass {
    static void testLambda() {
        Runnable r = () -> {
            System.out.println("NormalClass testLambda");
        };
        r.run();
    }
}

class SubOfOldClass extends OldClass {
    static void testLambda() {
        Runnable r = () -> {
            System.out.println("SubOfOldClass testLambda");
        };
        r.run();
    }
}

interface MyInterface {
    void dispatch(OldClass c);
}

interface InterfaceWithClinit {
    static final long X = System.currentTimeMillis();
    void dispatch();
    default long dummy() { return X; }
}

class ResolvedConstantsFoo {
    int a = 1;
    void doit() {
    }

    void doBar(ResolvedConstantsBar bar) {
        bar.a ++;
        bar.b ++;
    }
}

class ResolvedConstantsBar extends ResolvedConstantsFoo {
    int b = 2;
    void doit() {
        System.out.println("Hello ResolvedConstantsBar and " + ResolvedConstantsFoo.class.getName());
        System.out.println("a = " + a);
        System.out.println("a = " + ((ResolvedConstantsFoo)this).a);
        System.out.println("b = " + b);

        doBar(this);

        ((ResolvedConstantsFoo)this).doBar(this);
    }
}<|MERGE_RESOLUTION|>--- conflicted
+++ resolved
@@ -112,13 +112,9 @@
             //   Even though System is in the vmClasses list, when ResolvedConstantsApp looks up
             //   "java/lang/System" in its ConstantPool, the app loader may not have resolved the System
             //   class yet (i.e., there's no initiaited class entry for System in the app loader's dictionary)
-<<<<<<< HEAD
             .shouldMatch(AOTLINK_ONLY("klass.* ResolvedConstantsApp .*java/lang/System"))
 **/
-          // Field References ---
-=======
-            .shouldMatch(AOTLINK_ONLY("klass.* ResolvedConstantsApp .*java/lang/System"));
->>>>>>> 9c86ac27
+          ;
 
         testGroup("Field References", out)
             // Always resolve references to fields in the current class or super class(es)
@@ -178,13 +174,9 @@
 
         // Indy References ---
         if (aotClassLinking) {
-<<<<<<< HEAD
 /** premain allows Old classes to be linked
-            out.shouldContain("Cannot aot-resolve Lambda proxy because OldConsumer is excluded")
-=======
             testGroup("Indy References", out)
                .shouldContain("Cannot aot-resolve Lambda proxy because OldConsumer is excluded")
->>>>>>> 9c86ac27
                .shouldContain("Cannot aot-resolve Lambda proxy because OldProvider is excluded")
                .shouldContain("Cannot aot-resolve Lambda proxy because OldClass is excluded")
                .shouldContain("Cannot aot-resolve Lambda proxy of interface type InterfaceWithClinit")
