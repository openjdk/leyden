/*
 * Copyright (c) 2023, 2025, Oracle and/or its affiliates. All rights reserved.
 * DO NOT ALTER OR REMOVE COPYRIGHT NOTICES OR THIS FILE HEADER.
 *
 * This code is free software; you can redistribute it and/or modify it
 * under the terms of the GNU General Public License version 2 only, as
 * published by the Free Software Foundation.
 *
 * This code is distributed in the hope that it will be useful, but WITHOUT
 * ANY WARRANTY; without even the implied warranty of MERCHANTABILITY or
 * FITNESS FOR A PARTICULAR PURPOSE.  See the GNU General Public License
 * version 2 for more details (a copy is included in the LICENSE file that
 * accompanied this code).
 *
 * You should have received a copy of the GNU General Public License version
 * 2 along with this work; if not, write to the Free Software Foundation,
 * Inc., 51 Franklin St, Fifth Floor, Boston, MA 02110-1301 USA.
 *
 * Please contact Oracle, 500 Oracle Parkway, Redwood Shores, CA 94065 USA
 * or visit www.oracle.com if you need additional information or have any
 * questions.
 *
 */

/*
 * @test
 * @summary Test how various AOT optimizations handle classes that are excluded from the AOT cache.
 * @requires vm.cds.write.archived.java.heap
 * @library /test/jdk/lib/testlibrary /test/lib
 *          /test/hotspot/jtreg/runtime/cds/appcds/aotCache/test-classes
 * @build ExcludedClasses CustyWithLoop
 * @run driver jdk.test.lib.helpers.ClassFileInstaller -jar app.jar
 *                 TestApp
 *                 TestApp$Foo
 *                 TestApp$Foo$Bar
 *                 TestApp$Foo$ShouldBeExcluded
 *                 TestApp$Foo$ShouldBeExcludedChild
 *                 TestApp$Foo$Taz
 *                 TestApp$MyInvocationHandler
 * @run driver jdk.test.lib.helpers.ClassFileInstaller -jar cust.jar
 *                 CustyWithLoop
 * @run driver ExcludedClasses
 */

import java.io.File;
import java.lang.reflect.Array;
import java.lang.reflect.InvocationHandler;
import java.lang.reflect.Method;
import java.lang.reflect.Proxy;
import java.net.URL;
import java.net.URLClassLoader;
import java.security.ProtectionDomain;
import java.util.Map;

import jdk.jfr.Event;
import jdk.test.lib.cds.CDSAppTester;
import jdk.test.lib.helpers.ClassFileInstaller;
import jdk.test.lib.process.OutputAnalyzer;

public class ExcludedClasses {
    static final String appJar = ClassFileInstaller.getJarPath("app.jar");
    static final String mainClass = "TestApp";

    public static void main(String[] args) throws Exception {
<<<<<<< HEAD
        {
          Tester tester = new Tester();
          tester.run(new String[] {"AOT"} );
        }
=======
        Tester tester = new Tester();
        tester.runAOTWorkflow("AOT", "--two-step-training");
>>>>>>> 83feb7a2
    }

    static class Tester extends CDSAppTester {
        public Tester() {
            super(mainClass);
        }

        @Override
        public String classpath(RunMode runMode) {
            return appJar;
        }

        @Override
        public String[] vmArgs(RunMode runMode) {
            return new String[] {
                "-Xlog:aot=debug",
                "-Xlog:aot+class=debug",
                "-Xlog:aot+resolve=trace",
                "-Xlog:aot+verification=trace",
                "-Xlog:class+load",
            };
        }

        @Override
        public String[] appCommandLine(RunMode runMode) {
            return new String[] {
                mainClass, runMode.name()
            };
        }

        @Override
        public void checkExecution(OutputAnalyzer out, RunMode runMode) {
            if (runMode == RunMode.ASSEMBLY) {
                out.shouldNotMatch("aot,resolve.*archived field.*TestApp.Foo => TestApp.Foo.ShouldBeExcluded.f:I");
            } else if (runMode == RunMode.PRODUCTION) {
                out.shouldContain("check_verification_constraint: TestApp$Foo$Taz: TestApp$Foo$ShouldBeExcludedChild must be subclass of TestApp$Foo$ShouldBeExcluded");
                out.shouldContain("jdk.jfr.Event source: jrt:/jdk.jfr");
                out.shouldMatch("TestApp[$]Foo[$]ShouldBeExcluded source: .*/app.jar");
                out.shouldMatch("TestApp[$]Foo[$]ShouldBeExcludedChild source: .*/app.jar");
            }
        }
    }
}

class TestApp {
    static volatile Object custInstance;
    static volatile Object custArrayInstance;

    public static void main(String args[]) throws Exception {
        // In AOT workflow, classes from custom loaders are passed from the preimage
        // to the final image. See FinalImageRecipes::record_all_classes().
        custInstance = initFromCustomLoader();
        custArrayInstance = Array.newInstance(custInstance.getClass(), 0);
        System.out.println(custArrayInstance);
        System.out.println("Counter = " + Foo.hotSpot());
    }

    static Object initFromCustomLoader() throws Exception {
        String path = "cust.jar";
        URL url = new File(path).toURI().toURL();
        URL[] urls = new URL[] {url};
        URLClassLoader urlClassLoader =
            new URLClassLoader("MyLoader", urls, null);
        Class c = Class.forName("CustyWithLoop", true, urlClassLoader);
        return c.newInstance();
    }

    static class MyInvocationHandler implements InvocationHandler {
        volatile static int cnt;

        public Object invoke(Object proxy, Method method, Object[] args) throws Throwable {
            long start = System.currentTimeMillis();
            while (System.currentTimeMillis() - start < 20) {
                cnt += 2;
                for (int i = 0; i < 1000; i++) {
                    int n = cnt - 2;
                    if (n < 2) {
                        n = 2;
                    }
                    cnt += (i + cnt) % n + cnt % 2;
                }
            }
            return Integer.valueOf(cnt);
        }
    }

    static class Foo {
        volatile static int counter;
        static Class c = ShouldBeExcluded.class;

        static Map mapProxy = (Map) Proxy.newProxyInstance(
            Foo.class.getClassLoader(),
            new Class[] { Map.class },
            new MyInvocationHandler());

        static int hotSpot() {
            ShouldBeExcluded s = new ShouldBeExcluded();
            Bar b = new Bar();

            long start = System.currentTimeMillis();
            while (System.currentTimeMillis() - start < 1000) {
                lambdaHotSpot();
                s.hotSpot2();
                b.hotSpot3();
                Taz.hotSpot4();

                // In JDK mainline, generated proxy classes are excluded from the AOT cache.
                // In Leyden/premain, generated proxy classes included. The following code should
                // work with either repos.
                Integer i = (Integer)mapProxy.get(null);
                counter += i.intValue();

                if (custInstance != null) {
                    // Classes loaded by custom loaders are included in the AOT cache
                    // but their array classes are excluded.
                    counter += custInstance.equals(null) ? 1 : 2;
                }

                if (custArrayInstance != null) {
                    if ((counter % 3) == 0) {
                        counter += (custArrayInstance instanceof String) ? 0 : 1;
                    } else {
                        counter += (custArrayInstance instanceof Object) ? 0 : 1;
                    }
                }
            }

            return counter + s.m() + s.f + b.m() + b.f;
        }

        static void f() {
            if (counter % 2 == 1) {
                counter ++;
            }
        }

        // Generated Lambda classes should be excluded from CDS preimage.
        static void lambdaHotSpot() {
            long start = System.currentTimeMillis();
            while (System.currentTimeMillis() - start < 20) {
                doit(() -> counter ++ );
            }
        }

        static void doit(Runnable r) {
            r.run();
        }

        // All subclasses of jdk.jfr.Event are excluded from the CDS archive.
        static class ShouldBeExcluded extends jdk.jfr.Event {
            int f = (int)(System.currentTimeMillis()) + 123;
            int m() {
                return f + 456;
            }

            void hotSpot2() {
                long start = System.currentTimeMillis();
                while (System.currentTimeMillis() - start < 20) {
                    for (int i = 0; i < 50000; i++) {
                        counter += i;
                    }
                    f();
                }
            }
            int func() {
                return 1;
            }
        }

        static class ShouldBeExcludedChild extends ShouldBeExcluded {
            @Override
            int func() {
                return 2;
            }
        }

        static class Bar {
            int f = (int)(System.currentTimeMillis()) + 123;
            int m() {
                return f + 456;
            }

            void hotSpot3() {
                long start = System.currentTimeMillis();
                while (System.currentTimeMillis() - start < 20) {
                    for (int i = 0; i < 50000; i++) {
                        counter += i;
                    }
                    f();
                }
            }
        }

        static class Taz {
            static ShouldBeExcluded m() {
                // When verifying this method, we need to check the constraint that
                // ShouldBeExcluded must be a supertype of ShouldBeExcludedChild. This information
                // is checked by SystemDictionaryShared::check_verification_constraints() when the Taz
                // class is linked during the production run.
                //
                // Because ShouldBeExcluded is excluded from the AOT archive, it must be loaded
                // dynamically from app.jar inside SystemDictionaryShared::check_verification_constraints().
                // This must happen after the app class loader has been fully restored from the AOT cache.
                return new ShouldBeExcludedChild();
            }
            static void hotSpot4() {
                long start = System.currentTimeMillis();
                while (System.currentTimeMillis() - start < 20) {
                    for (int i = 0; i < 50000; i++) {
                        counter += i;
                    }
                    f();
                }
            }
        }
    }
}
<|MERGE_RESOLUTION|>--- conflicted
+++ resolved
@@ -62,15 +62,8 @@
     static final String mainClass = "TestApp";
 
     public static void main(String[] args) throws Exception {
-<<<<<<< HEAD
-        {
-          Tester tester = new Tester();
-          tester.run(new String[] {"AOT"} );
-        }
-=======
         Tester tester = new Tester();
         tester.runAOTWorkflow("AOT", "--two-step-training");
->>>>>>> 83feb7a2
     }
 
     static class Tester extends CDSAppTester {
@@ -107,7 +100,7 @@
                 out.shouldNotMatch("aot,resolve.*archived field.*TestApp.Foo => TestApp.Foo.ShouldBeExcluded.f:I");
             } else if (runMode == RunMode.PRODUCTION) {
                 out.shouldContain("check_verification_constraint: TestApp$Foo$Taz: TestApp$Foo$ShouldBeExcludedChild must be subclass of TestApp$Foo$ShouldBeExcluded");
-                out.shouldContain("jdk.jfr.Event source: jrt:/jdk.jfr");
+                out.shouldContain("jdk.jfr.Event source: shared objects file loader: boot_loader");
                 out.shouldMatch("TestApp[$]Foo[$]ShouldBeExcluded source: .*/app.jar");
                 out.shouldMatch("TestApp[$]Foo[$]ShouldBeExcludedChild source: .*/app.jar");
             }
