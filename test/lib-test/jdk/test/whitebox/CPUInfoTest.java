/*
 * Copyright (c) 2020, 2025, Oracle and/or its affiliates. All rights reserved.
 * DO NOT ALTER OR REMOVE COPYRIGHT NOTICES OR THIS FILE HEADER.
 *
 * This code is free software; you can redistribute it and/or modify it
 * under the terms of the GNU General Public License version 2 only, as
 * published by the Free Software Foundation.
 *
 * This code is distributed in the hope that it will be useful, but WITHOUT
 * ANY WARRANTY; without even the implied warranty of MERCHANTABILITY or
 * FITNESS FOR A PARTICULAR PURPOSE.  See the GNU General Public License
 * version 2 for more details (a copy is included in the LICENSE file that
 * accompanied this code).
 *
 * You should have received a copy of the GNU General Public License version
 * 2 along with this work; if not, write to the Free Software Foundation,
 * Inc., 51 Franklin St, Fifth Floor, Boston, MA 02110-1301 USA.
 *
 * Please contact Oracle, 500 Oracle Parkway, Redwood Shores, CA 94065 USA
 * or visit www.oracle.com if you need additional information or have any
 * questions.
 */

/**
 * @test
 * @library /test/lib /
 *
 * @build jdk.test.whitebox.WhiteBox
 * @run driver jdk.test.lib.helpers.ClassFileInstaller jdk.test.whitebox.WhiteBox
 * @run main/othervm -Xbootclasspath/a:. -XX:+UnlockDiagnosticVMOptions
 *                   -XX:+WhiteBoxAPI
 *                   CPUInfoTest
 */

import java.util.Set;
import java.util.List;
import jdk.test.lib.Platform;
import jdk.test.whitebox.WhiteBox;
import jdk.test.whitebox.cpuinfo.CPUInfo;

import static jdk.test.lib.Asserts.*;

public class CPUInfoTest {
    static final WhiteBox WB = WhiteBox.getWhiteBox();

    private static final Set<String> wellKnownCPUFeatures;

    static {
        if (Platform.isX86() || Platform.isX64()) {
            // @formatter:off
            // Checkstyle: stop
            // See hotspot/cpu/x86/vm_version_x86.hpp for the list of supported features.
            wellKnownCPUFeatures = Set.of(
                    "cx8",          "cmov",             "fxsr",              "ht",
                    "mmx",          "3dnowpref",        "sse",               "sse2",
                    "sse3",         "ssse3",            "sse4a",             "sse4.1",
                    "sse4.2",       "popcnt",           "lzcnt",             "tsc",
                    "tscinvbit",    "tscinv",           "avx",               "avx2",
                    "aes",          "erms",             "clmul",             "bmi1",
                    "bmi2",         "rtm",              "adx",               "avx512f",
                    "avx512dq",     "avx512pf",         "avx512er",          "avx512cd",
                    "avx512bw",     "avx512vl",         "sha",               "fma",
                    "vzeroupper",   "avx512_vpopcntdq", "avx512_vpclmulqdq", "avx512_vaes",
                    "avx512_vnni",  "clflush",          "clflushopt",        "clwb",
                    "avx512_vbmi2", "avx512_vbmi",      "rdtscp",            "rdpid",
                    "hv",           "fsrm",             "avx512_bitalg",     "gfni",
                    "f16c",         "pku",              "ospke",             "cet_ibt",
                    "cet_ss",       "avx512_ifma",      "serialize",         "avx_ifma",
<<<<<<< HEAD
                    "apx_f",        "avx10_1",          "avx10_2",           "hybrid"
=======
                    "apx_f",        "avx10_1",          "avx10_2",           "avx512_fp16",
                    "sha512",       "hybrid"
>>>>>>> 945aaf89
                    );
            // @formatter:on
            // Checkstyle: resume
        } else {
            wellKnownCPUFeatures = null;
        }
    }

    public static void main(String args[]) throws Throwable {
        System.out.println("WB.getCPUFeatures(): \"" + WB.getCPUFeatures() + "\"");

        String additionalCpuInfo = CPUInfo.getAdditionalCPUInfo();
        assertTrue(additionalCpuInfo != null);
        System.out.println("CPUInfo.getAdditionalCPUInfo(): \"" + additionalCpuInfo + "\"");

        List<String> features = CPUInfo.getFeatures();
        assertTrue(features != null);
        System.out.println("CPUInfo.getFeatures(): " + features);

        for (String feature : features) {
            assertTrue(CPUInfo.hasFeature(feature), feature);
        }

        if (wellKnownCPUFeatures != null) {
            System.out.println("Well-known CPU features: " + wellKnownCPUFeatures);
            assertTrue(wellKnownCPUFeatures.containsAll(features), "not all features are known");
        }

        System.out.println("TEST PASSED");
    }
}<|MERGE_RESOLUTION|>--- conflicted
+++ resolved
@@ -66,12 +66,8 @@
                     "hv",           "fsrm",             "avx512_bitalg",     "gfni",
                     "f16c",         "pku",              "ospke",             "cet_ibt",
                     "cet_ss",       "avx512_ifma",      "serialize",         "avx_ifma",
-<<<<<<< HEAD
-                    "apx_f",        "avx10_1",          "avx10_2",           "hybrid"
-=======
                     "apx_f",        "avx10_1",          "avx10_2",           "avx512_fp16",
                     "sha512",       "hybrid"
->>>>>>> 945aaf89
                     );
             // @formatter:on
             // Checkstyle: resume
